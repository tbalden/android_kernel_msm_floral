--- conflicted
+++ resolved
@@ -2,10 +2,7 @@
 
 Required properties:
 - compatible: shall contain "qcom,videocc-sm8150" or "qcom,videocc-sm8150-v2" or
-<<<<<<< HEAD
-=======
 				"qcom,videocc-sa8155" or "qcom,videocc-sa8155-v2" or
->>>>>>> 15457316
 				"qcom,videocc-sm6150", "qcom,videocc-sdmmagpie" or
 				"qcom,videocc-trinket" or "qcom,videocc-sa6155" or
 				"qcom,atoll-videocc".
