--- conflicted
+++ resolved
@@ -2283,8 +2283,6 @@
 				"msm-dai-q6-tdm.36935";
 		asoc-codec = <&stub_codec>;
 		asoc-codec-names = "msm-stub-codec.1";
-<<<<<<< HEAD
-=======
 	};
 * MDM9607 ASoC Machine driver
 
@@ -2370,5 +2368,4 @@
 				"msm-dai-q6-dev.32772", "msm-dai-q6-dev.32773";
 		asoc-codec = <&stub_codec>;
 		asoc-codec-names = "msm-stub-codec.1";
->>>>>>> 15457316
 	};