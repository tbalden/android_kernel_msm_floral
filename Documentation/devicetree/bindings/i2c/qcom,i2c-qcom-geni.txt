GENI based Qualcomm Technologies Inc Universal Peripheral version 3 (QUPv3)
								I2C controller

Required properties:
 - compatible: Should be:
   * "qcom,i2c-geni.
 - reg: Should contain QUP register address and length.
 - interrupts: Should contain I2C interrupt.
 - clocks: Serial engine core clock, and AHB clocks needed by the device.
 - pinctrl-names/pinctrl-0/1: The GPIOs assigned to this core. The names
   should be "active" and "sleep" for the pin confuguration when core is active
   or when entering sleep state.
 - #address-cells: Should be <1> Address cells for i2c device address
 - #size-cells: Should be <0> as i2c addresses have no size component
 - qcom,wrapper-core: Wrapper QUPv3 core containing this I2C controller.

Optional property:
 - qcom,clk-freq-out: Desired I2C bus clock frequency in Hz.
   When missing default to 400000Hz.
<<<<<<< HEAD
=======
 - ssr-enable: Required only for SSC QupV3 client for SSR notification.
>>>>>>> 08078455
 - qcom,clk-cfg: Array of <u32>, clk cfg array should have 2nd to 5th parameter as
   suggested by hardware expert. Standard frequency parameters taken cared by the
   driver itself. This field is needed only if client freq is not from the i2c standard
   supported frequencies or to fine tune the existing clock parameters.
   1st parameter: clk-freq-out, desired I2C bus clock frequency in Hz.
   2nd parameter: clk_div, desired I2C bus divider value.
   3rd parameter: t_high, desired HIGH period of SCL clock.
   4th parameter: t_low, desired LOW period of SCL clock.
   5th parameter: t_cycle, desired clock cycle.

   Note: Both qcom,clk-freq-out and qcom,clk-cfg should not be specified at the same time.

Child nodes should conform to i2c bus binding.

Example:

i2c@a94000 {
	compatible = "qcom,i2c-geni";
	reg = <0xa94000 0x4000>;
	interrupts = <GIC_SPI 358 0>;
	clock-names = "se-clk", "m-ahb", "s-ahb";
	clocks = <&clock_gcc GCC_QUPV3_WRAP0_S5_CLK>,
		<&clock_gcc GCC_QUPV3_WRAP_0_M_AHB_CLK>,
		<&clock_gcc GCC_QUPV3_WRAP_0_S_AHB_CLK>;
	pinctrl-names = "default", "sleep";
	pinctrl-0 = <&qup_1_i2c_5_active>;
	pinctrl-1 = <&qup_1_i2c_5_sleep>;
	#address-cells = <1>;
	#size-cells = <0>;
	qcom,wrapper-core = <&qupv3_0>;
	qcom,clk-freq-out = <400000>;
	qcom,clk-cfg = <400000 2 5 12 24>; //optional to qcom,clk-freq-out
};<|MERGE_RESOLUTION|>--- conflicted
+++ resolved
@@ -17,10 +17,7 @@
 Optional property:
  - qcom,clk-freq-out: Desired I2C bus clock frequency in Hz.
    When missing default to 400000Hz.
-<<<<<<< HEAD
-=======
  - ssr-enable: Required only for SSC QupV3 client for SSR notification.
->>>>>>> 08078455
  - qcom,clk-cfg: Array of <u32>, clk cfg array should have 2nd to 5th parameter as
    suggested by hardware expert. Standard frequency parameters taken cared by the
    driver itself. This field is needed only if client freq is not from the i2c standard
