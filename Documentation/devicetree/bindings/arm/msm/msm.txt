--- conflicted
+++ resolved
@@ -88,12 +88,9 @@
 - QCS410
   compatible = "qcom,qcs410"
 
-<<<<<<< HEAD
-=======
 - SDM660
   compatible = "qcom,sdm660"
 
->>>>>>> 15457316
 Generic board variants:
 
 - CDP device:
@@ -230,10 +227,7 @@
 compatible = "qcom,sdxprairie-mtp"
 compatible = "qcom,sdxprairie-cdp"
 compatible = "qcom,sa515m-ccard"
-<<<<<<< HEAD
-=======
 compatible = "qcom,sa515m-ttp"
->>>>>>> 15457316
 compatible = "qcom,sdmmagpie-rumi"
 compatible = "qcom,sdmmagpie-idp"
 compatible = "qcom,sdmmagpie-atp"
@@ -253,10 +247,6 @@
 compatible = "qcom,atollp-idp"
 compatible = "qcom,atollp-atp"
 compatible = "qcom,atollp-qrd"
-<<<<<<< HEAD
-compatible = "qcom,qcs610-iot"
-compatible = "qcom,qcs410-iot"
-=======
 compatible = "qcom,atoll-ab"
 compatible = "qcom,atoll-ab-idp"
 compatible = "qcom,atoll-ab-atp"
@@ -267,5 +257,4 @@
 compatible = "qcom,sdm660-cdp"
 compatible = "qcom,sdm660-mtp"
 compatible = "qcom,sdm660-qrd"
-compatible = "qcom,sdm660-sim"
->>>>>>> 15457316
+compatible = "qcom,sdm660-sim"