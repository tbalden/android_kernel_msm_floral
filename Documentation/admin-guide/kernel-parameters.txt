	acpi=		[HW,ACPI,X86,ARM64]
			Advanced Configuration and Power Interface
			Format: { force | on | off | strict | noirq | rsdt |
				  copy_dsdt }
			force -- enable ACPI if default was off
			on -- enable ACPI but allow fallback to DT [arm64]
			off -- disable ACPI if default was on
			noirq -- do not use ACPI for IRQ routing
			strict -- Be less tolerant of platforms that are not
				strictly ACPI specification compliant.
			rsdt -- prefer RSDT over (default) XSDT
			copy_dsdt -- copy DSDT to memory
			For ARM64, ONLY "acpi=off", "acpi=on" or "acpi=force"
			are available

			See also Documentation/power/runtime_pm.txt, pci=noacpi

	acpi_apic_instance=	[ACPI, IOAPIC]
			Format: <int>
			2: use 2nd APIC table, if available
			1,0: use 1st APIC table
			default: 0

	acpi_backlight=	[HW,ACPI]
			acpi_backlight=vendor
			acpi_backlight=video
			If set to vendor, prefer vendor specific driver
			(e.g. thinkpad_acpi, sony_acpi, etc.) instead
			of the ACPI video.ko driver.

	acpi_force_32bit_fadt_addr
			force FADT to use 32 bit addresses rather than the
			64 bit X_* addresses. Some firmware have broken 64
			bit addresses for force ACPI ignore these and use
			the older legacy 32 bit addresses.

	acpica_no_return_repair [HW, ACPI]
			Disable AML predefined validation mechanism
			This mechanism can repair the evaluation result to make
			the return objects more ACPI specification compliant.
			This option is useful for developers to identify the
			root cause of an AML interpreter issue when the issue
			has something to do with the repair mechanism.

	acpi.debug_layer=	[HW,ACPI,ACPI_DEBUG]
	acpi.debug_level=	[HW,ACPI,ACPI_DEBUG]
			Format: <int>
			CONFIG_ACPI_DEBUG must be enabled to produce any ACPI
			debug output.  Bits in debug_layer correspond to a
			_COMPONENT in an ACPI source file, e.g.,
			    #define _COMPONENT ACPI_PCI_COMPONENT
			Bits in debug_level correspond to a level in
			ACPI_DEBUG_PRINT statements, e.g.,
			    ACPI_DEBUG_PRINT((ACPI_DB_INFO, ...
			The debug_level mask defaults to "info".  See
			Documentation/acpi/debug.txt for more information about
			debug layers and levels.

			Enable processor driver info messages:
			    acpi.debug_layer=0x20000000
			Enable PCI/PCI interrupt routing info messages:
			    acpi.debug_layer=0x400000
			Enable AML "Debug" output, i.e., stores to the Debug
			object while interpreting AML:
			    acpi.debug_layer=0xffffffff acpi.debug_level=0x2
			Enable all messages related to ACPI hardware:
			    acpi.debug_layer=0x2 acpi.debug_level=0xffffffff

			Some values produce so much output that the system is
			unusable.  The "log_buf_len" parameter may be useful
			if you need to capture more output.

	acpi_enforce_resources=	[ACPI]
			{ strict | lax | no }
			Check for resource conflicts between native drivers
			and ACPI OperationRegions (SystemIO and SystemMemory
			only). IO ports and memory declared in ACPI might be
			used by the ACPI subsystem in arbitrary AML code and
			can interfere with legacy drivers.
			strict (default): access to resources claimed by ACPI
			is denied; legacy drivers trying to access reserved
			resources will fail to bind to device using them.
			lax: access to resources claimed by ACPI is allowed;
			legacy drivers trying to access reserved resources
			will bind successfully but a warning message is logged.
			no: ACPI OperationRegions are not marked as reserved,
			no further checks are performed.

	acpi_force_table_verification	[HW,ACPI]
			Enable table checksum verification during early stage.
			By default, this is disabled due to x86 early mapping
			size limitation.

	acpi_irq_balance [HW,ACPI]
			ACPI will balance active IRQs
			default in APIC mode

	acpi_irq_nobalance [HW,ACPI]
			ACPI will not move active IRQs (default)
			default in PIC mode

	acpi_irq_isa=	[HW,ACPI] If irq_balance, mark listed IRQs used by ISA
			Format: <irq>,<irq>...

	acpi_irq_pci=	[HW,ACPI] If irq_balance, clear listed IRQs for
			use by PCI
			Format: <irq>,<irq>...

	acpi_mask_gpe=  [HW,ACPI]
			Due to the existence of _Lxx/_Exx, some GPEs triggered
			by unsupported hardware/firmware features can result in
                        GPE floodings that cannot be automatically disabled by
                        the GPE dispatcher.
			This facility can be used to prevent such uncontrolled
			GPE floodings.
			Format: <int>
			Support masking of GPEs numbered from 0x00 to 0x7f.

	acpi_no_auto_serialize	[HW,ACPI]
			Disable auto-serialization of AML methods
			AML control methods that contain the opcodes to create
			named objects will be marked as "Serialized" by the
			auto-serialization feature.
			This feature is enabled by default.
			This option allows to turn off the feature.

	acpi_no_memhotplug [ACPI] Disable memory hotplug.  Useful for kdump
			   kernels.

	acpi_no_static_ssdt	[HW,ACPI]
			Disable installation of static SSDTs at early boot time
			By default, SSDTs contained in the RSDT/XSDT will be
			installed automatically and they will appear under
			/sys/firmware/acpi/tables.
			This option turns off this feature.
			Note that specifying this option does not affect
			dynamic table installation which will install SSDT
			tables to /sys/firmware/acpi/tables/dynamic.

	acpi_rsdp=	[ACPI,EFI,KEXEC]
			Pass the RSDP address to the kernel, mostly used
			on machines running EFI runtime service to boot the
			second kernel for kdump.

	acpi_os_name=	[HW,ACPI] Tell ACPI BIOS the name of the OS
			Format: To spoof as Windows 98: ="Microsoft Windows"

	acpi_rev_override [ACPI] Override the _REV object to return 5 (instead
			of 2 which is mandated by ACPI 6) as the supported ACPI
			specification revision (when using this switch, it may
			be necessary to carry out a cold reboot _twice_ in a
			row to make it take effect on the platform firmware).

	acpi_osi=	[HW,ACPI] Modify list of supported OS interface strings
			acpi_osi="string1"	# add string1
			acpi_osi="!string2"	# remove string2
			acpi_osi=!*		# remove all strings
			acpi_osi=!		# disable all built-in OS vendor
						  strings
			acpi_osi=!!		# enable all built-in OS vendor
						  strings
			acpi_osi=		# disable all strings

			'acpi_osi=!' can be used in combination with single or
			multiple 'acpi_osi="string1"' to support specific OS
			vendor string(s).  Note that such command can only
			affect the default state of the OS vendor strings, thus
			it cannot affect the default state of the feature group
			strings and the current state of the OS vendor strings,
			specifying it multiple times through kernel command line
			is meaningless.  This command is useful when one do not
			care about the state of the feature group strings which
			should be controlled by the OSPM.
			Examples:
			  1. 'acpi_osi=! acpi_osi="Windows 2000"' is equivalent
			     to 'acpi_osi="Windows 2000" acpi_osi=!', they all
			     can make '_OSI("Windows 2000")' TRUE.

			'acpi_osi=' cannot be used in combination with other
			'acpi_osi=' command lines, the _OSI method will not
			exist in the ACPI namespace.  NOTE that such command can
			only affect the _OSI support state, thus specifying it
			multiple times through kernel command line is also
			meaningless.
			Examples:
			  1. 'acpi_osi=' can make 'CondRefOf(_OSI, Local1)'
			     FALSE.

			'acpi_osi=!*' can be used in combination with single or
			multiple 'acpi_osi="string1"' to support specific
			string(s).  Note that such command can affect the
			current state of both the OS vendor strings and the
			feature group strings, thus specifying it multiple times
			through kernel command line is meaningful.  But it may
			still not able to affect the final state of a string if
			there are quirks related to this string.  This command
			is useful when one want to control the state of the
			feature group strings to debug BIOS issues related to
			the OSPM features.
			Examples:
			  1. 'acpi_osi="Module Device" acpi_osi=!*' can make
			     '_OSI("Module Device")' FALSE.
			  2. 'acpi_osi=!* acpi_osi="Module Device"' can make
			     '_OSI("Module Device")' TRUE.
			  3. 'acpi_osi=! acpi_osi=!* acpi_osi="Windows 2000"' is
			     equivalent to
			     'acpi_osi=!* acpi_osi=! acpi_osi="Windows 2000"'
			     and
			     'acpi_osi=!* acpi_osi="Windows 2000" acpi_osi=!',
			     they all will make '_OSI("Windows 2000")' TRUE.

	acpi_pm_good	[X86]
			Override the pmtimer bug detection: force the kernel
			to assume that this machine's pmtimer latches its value
			and always returns good values.

	acpi_sci=	[HW,ACPI] ACPI System Control Interrupt trigger mode
			Format: { level | edge | high | low }

	acpi_skip_timer_override [HW,ACPI]
			Recognize and ignore IRQ0/pin2 Interrupt Override.
			For broken nForce2 BIOS resulting in XT-PIC timer.

	acpi_sleep=	[HW,ACPI] Sleep options
			Format: { s3_bios, s3_mode, s3_beep, s4_nohwsig,
				  old_ordering, nonvs, sci_force_enable }
			See Documentation/power/video.txt for information on
			s3_bios and s3_mode.
			s3_beep is for debugging; it makes the PC's speaker beep
			as soon as the kernel's real-mode entry point is called.
			s4_nohwsig prevents ACPI hardware signature from being
			used during resume from hibernation.
			old_ordering causes the ACPI 1.0 ordering of the _PTS
			control method, with respect to putting devices into
			low power states, to be enforced (the ACPI 2.0 ordering
			of _PTS is used by default).
			nonvs prevents the kernel from saving/restoring the
			ACPI NVS memory during suspend/hibernation and resume.
			sci_force_enable causes the kernel to set SCI_EN directly
			on resume from S1/S3 (which is against the ACPI spec,
			but some broken systems don't work without it).

	acpi_use_timer_override [HW,ACPI]
			Use timer override. For some broken Nvidia NF5 boards
			that require a timer override, but don't have HPET

	add_efi_memmap	[EFI; X86] Include EFI memory map in
			kernel's map of available physical RAM.

	agp=		[AGP]
			{ off | try_unsupported }
			off: disable AGP support
			try_unsupported: try to drive unsupported chipsets
				(may crash computer or cause data corruption)

	ALSA		[HW,ALSA]
			See Documentation/sound/alsa/alsa-parameters.txt

	alignment=	[KNL,ARM]
			Allow the default userspace alignment fault handler
			behaviour to be specified.  Bit 0 enables warnings,
			bit 1 enables fixups, and bit 2 sends a segfault.

	align_va_addr=	[X86-64]
			Align virtual addresses by clearing slice [14:12] when
			allocating a VMA at process creation time. This option
			gives you up to 3% performance improvement on AMD F15h
			machines (where it is enabled by default) for a
			CPU-intensive style benchmark, and it can vary highly in
			a microbenchmark depending on workload and compiler.

			32: only for 32-bit processes
			64: only for 64-bit processes
			on: enable for both 32- and 64-bit processes
			off: disable for both 32- and 64-bit processes

	alloc_snapshot	[FTRACE]
			Allocate the ftrace snapshot buffer on boot up when the
			main buffer is allocated. This is handy if debugging
			and you need to use tracing_snapshot() on boot up, and
			do not want to use tracing_snapshot_alloc() as it needs
			to be done where GFP_KERNEL allocations are allowed.

	amd_iommu=	[HW,X86-64]
			Pass parameters to the AMD IOMMU driver in the system.
			Possible values are:
			fullflush - enable flushing of IO/TLB entries when
				    they are unmapped. Otherwise they are
				    flushed before they will be reused, which
				    is a lot of faster
			off	  - do not initialize any AMD IOMMU found in
				    the system
			force_isolation - Force device isolation for all
					  devices. The IOMMU driver is not
					  allowed anymore to lift isolation
					  requirements as needed. This option
					  does not override iommu=pt

	amd_iommu_dump=	[HW,X86-64]
			Enable AMD IOMMU driver option to dump the ACPI table
			for AMD IOMMU. With this option enabled, AMD IOMMU
			driver will print ACPI tables for AMD IOMMU during
			IOMMU initialization.

	amd_iommu_intr=	[HW,X86-64]
			Specifies one of the following AMD IOMMU interrupt
			remapping modes:
			legacy     - Use legacy interrupt remapping mode.
			vapic      - Use virtual APIC mode, which allows IOMMU
			             to inject interrupts directly into guest.
			             This mode requires kvm-amd.avic=1.
			             (Default when IOMMU HW support is present.)

	amijoy.map=	[HW,JOY] Amiga joystick support
			Map of devices attached to JOY0DAT and JOY1DAT
			Format: <a>,<b>
			See also Documentation/input/joystick.txt

	analog.map=	[HW,JOY] Analog joystick and gamepad support
			Specifies type or capabilities of an analog joystick
			connected to one of 16 gameports
			Format: <type1>,<type2>,..<type16>

	apc=		[HW,SPARC]
			Power management functions (SPARCstation-4/5 + deriv.)
			Format: noidle
			Disable APC CPU standby support. SPARCstation-Fox does
			not play well with APC CPU idle - disable it if you have
			APC and your system crashes randomly.

	apic=		[APIC,X86-32] Advanced Programmable Interrupt Controller
			Change the output verbosity whilst booting
			Format: { quiet (default) | verbose | debug }
			Change the amount of debugging information output
			when initialising the APIC and IO-APIC components.

	apic_extnmi=	[APIC,X86] External NMI delivery setting
			Format: { bsp (default) | all | none }
			bsp:  External NMI is delivered only to CPU 0
			all:  External NMIs are broadcast to all CPUs as a
			      backup of CPU 0
			none: External NMI is masked for all CPUs. This is
			      useful so that a dump capture kernel won't be
			      shot down by NMI

	autoconf=	[IPV6]
			See Documentation/networking/ipv6.txt.

	show_lapic=	[APIC,X86] Advanced Programmable Interrupt Controller
			Limit apic dumping. The parameter defines the maximal
			number of local apics being dumped. Also it is possible
			to set it to "all" by meaning -- no limit here.
			Format: { 1 (default) | 2 | ... | all }.
			The parameter valid if only apic=debug or
			apic=verbose is specified.
			Example: apic=debug show_lapic=all

	apm=		[APM] Advanced Power Management
			See header of arch/x86/kernel/apm_32.c.

	arcrimi=	[HW,NET] ARCnet - "RIM I" (entirely mem-mapped) cards
			Format: <io>,<irq>,<nodeID>

	ataflop=	[HW,M68k]

	atarimouse=	[HW,MOUSE] Atari Mouse

	atkbd.extra=	[HW] Enable extra LEDs and keys on IBM RapidAccess,
			EzKey and similar keyboards

	atkbd.reset=	[HW] Reset keyboard during initialization

	atkbd.set=	[HW] Select keyboard code set
			Format: <int> (2 = AT (default), 3 = PS/2)

	atkbd.scroll=	[HW] Enable scroll wheel on MS Office and similar
			keyboards

	atkbd.softraw=	[HW] Choose between synthetic and real raw mode
			Format: <bool> (0 = real, 1 = synthetic (default))

	atkbd.softrepeat= [HW]
			Use software keyboard repeat

	audit=		[KNL] Enable the audit sub-system
			Format: { "0" | "1" } (0 = disabled, 1 = enabled)
			0 - kernel audit is disabled and can not be enabled
			    until the next reboot
			unset - kernel audit is initialized but disabled and
			    will be fully enabled by the userspace auditd.
			1 - kernel audit is initialized and partially enabled,
			    storing at most audit_backlog_limit messages in
			    RAM until it is fully enabled by the userspace
			    auditd.
			Default: unset

	audit_backlog_limit= [KNL] Set the audit queue size limit.
			Format: <int> (must be >=0)
			Default: 64

	bau=		[X86_UV] Enable the BAU on SGI UV.  The default
			behavior is to disable the BAU (i.e. bau=0).
			Format: { "0" | "1" }
			0 - Disable the BAU.
			1 - Enable the BAU.
			unset - Disable the BAU.

	baycom_epp=	[HW,AX25]
			Format: <io>,<mode>

	baycom_par=	[HW,AX25] BayCom Parallel Port AX.25 Modem
			Format: <io>,<mode>
			See header of drivers/net/hamradio/baycom_par.c.

	baycom_ser_fdx=	[HW,AX25]
			BayCom Serial Port AX.25 Modem (Full Duplex Mode)
			Format: <io>,<irq>,<mode>[,<baud>]
			See header of drivers/net/hamradio/baycom_ser_fdx.c.

	baycom_ser_hdx=	[HW,AX25]
			BayCom Serial Port AX.25 Modem (Half Duplex Mode)
			Format: <io>,<irq>,<mode>
			See header of drivers/net/hamradio/baycom_ser_hdx.c.

	blkdevparts=	Manual partition parsing of block device(s) for
			embedded devices based on command line input.
			See Documentation/block/cmdline-partition.txt

	boot_cpus=	[SMP]
			Rather than attempting to online all possible CPUs at
			boot time, only online the specified set of CPUs.

	boot_delay=	Milliseconds to delay each printk during boot.
			Values larger than 10 seconds (10000) are changed to
			no delay (0).
			Format: integer

	bootmem_debug	[KNL] Enable bootmem allocator debug messages.

	bert_disable	[ACPI]
			Disable BERT OS support on buggy BIOSes.

	bttv.card=	[HW,V4L] bttv (bt848 + bt878 based grabber cards)
	bttv.radio=	Most important insmod options are available as
			kernel args too.
	bttv.pll=	See Documentation/video4linux/bttv/Insmod-options
	bttv.tuner=

	bulk_remove=off	[PPC]  This parameter disables the use of the pSeries
			firmware feature for flushing multiple hpte entries
			at a time.

	c101=		[NET] Moxa C101 synchronous serial card

	cachesize=	[BUGS=X86-32] Override level 2 CPU cache size detection.
			Sometimes CPU hardware bugs make them report the cache
			size incorrectly. The kernel will attempt work arounds
			to fix known problems, but for some CPUs it is not
			possible to determine what the correct size should be.
			This option provides an override for these situations.

	ca_keys=	[KEYS] This parameter identifies a specific key(s) on
			the system trusted keyring to be used for certificate
			trust validation.
			format: { id:<keyid> | builtin }

	cca=		[MIPS] Override the kernel pages' cache coherency
			algorithm.  Accepted values range from 0 to 7
			inclusive. See arch/mips/include/asm/pgtable-bits.h
			for platform specific values (SB1, Loongson3 and
			others).

	ccw_timeout_log [S390]
			See Documentation/s390/CommonIO for details.

	cgroup_disable= [KNL] Disable a particular controller
			Format: {name of the controller(s) to disable}
			The effects of cgroup_disable=foo are:
			- foo isn't auto-mounted if you mount all cgroups in
			  a single hierarchy
			- foo isn't visible as an individually mountable
			  subsystem
			{Currently only "memory" controller deal with this and
			cut the overhead, others just disable the usage. So
			only cgroup_disable=memory is actually worthy}

	cgroup_no_v1=	[KNL] Disable one, multiple, all cgroup controllers in v1
			Format: { controller[,controller...] | "all" }
			Like cgroup_disable, but only applies to cgroup v1;
			the blacklisted controllers remain available in cgroup2.

	cgroup.memory=	[KNL] Pass options to the cgroup memory controller.
			Format: <string>
			nosocket -- Disable socket memory accounting.
			nokmem -- Disable kernel memory accounting.

	checkreqprot	[SELINUX] Set initial checkreqprot flag value.
			Format: { "0" | "1" }
			See security/selinux/Kconfig help text.
			0 -- check protection applied by kernel (includes
				any implied execute protection).
			1 -- check protection requested by application.
			Default value is set via a kernel config option.
			Value can be changed at runtime via
				/selinux/checkreqprot.

	cio_ignore=	[S390]
			See Documentation/s390/CommonIO for details.
	clk_ignore_unused
			[CLK]
			Prevents the clock framework from automatically gating
			clocks that have not been explicitly enabled by a Linux
			device driver but are enabled in hardware at reset or
			by the bootloader/firmware. Note that this does not
			force such clocks to be always-on nor does it reserve
			those clocks in any way. This parameter is useful for
			debug and development, but should not be needed on a
			platform with proper driver support.  For more
			information, see Documentation/clk.txt.

	clock=		[BUGS=X86-32, HW] gettimeofday clocksource override.
			[Deprecated]
			Forces specified clocksource (if available) to be used
			when calculating gettimeofday(). If specified
			clocksource is not available, it defaults to PIT.
			Format: { pit | tsc | cyclone | pmtmr }

	clocksource=	Override the default clocksource
			Format: <string>
			Override the default clocksource and use the clocksource
			with the name specified.
			Some clocksource names to choose from, depending on
			the platform:
			[all] jiffies (this is the base, fallback clocksource)
			[ACPI] acpi_pm
			[ARM] imx_timer1,OSTS,netx_timer,mpu_timer2,
				pxa_timer,timer3,32k_counter,timer0_1
			[X86-32] pit,hpet,tsc;
				scx200_hrt on Geode; cyclone on IBM x440
			[MIPS] MIPS
			[PARISC] cr16
			[S390] tod
			[SH] SuperH
			[SPARC64] tick
			[X86-64] hpet,tsc

	clocksource.arm_arch_timer.evtstrm=
			[ARM,ARM64]
			Format: <bool>
			Enable/disable the eventstream feature of the ARM
			architected timer so that code using WFE-based polling
			loops can be debugged more effectively on production
			systems.

	clearcpuid=BITNUM [X86]
			Disable CPUID feature X for the kernel. See
			arch/x86/include/asm/cpufeatures.h for the valid bit
			numbers. Note the Linux specific bits are not necessarily
			stable over kernel options, but the vendor specific
			ones should be.
			Also note that user programs calling CPUID directly
			or using the feature without checking anything
			will still see it. This just prevents it from
			being used by the kernel or shown in /proc/cpuinfo.
			Also note the kernel might malfunction if you disable
			some critical bits.

	cma=nn[MG]@[start[MG][-end[MG]]]
			[ARM,X86,KNL]
			Sets the size of kernel global memory area for
			contiguous memory allocations and optionally the
			placement constraint by the physical address range of
			memory allocations. A value of 0 disables CMA
			altogether. For more information, see
			include/linux/dma-contiguous.h

	cmo_free_hint=	[PPC] Format: { yes | no }
			Specify whether pages are marked as being inactive
			when they are freed.  This is used in CMO environments
			to determine OS memory pressure for page stealing by
			a hypervisor.
			Default: yes

	coherent_pool=nn[KMG]	[ARM,KNL]
			Sets the size of memory pool for coherent, atomic dma
			allocations, by default set to 256K.

	code_bytes	[X86] How many bytes of object code to print
			in an oops report.
			Range: 0 - 8192
			Default: 64

	com20020=	[HW,NET] ARCnet - COM20020 chipset
			Format:
			<io>[,<irq>[,<nodeID>[,<backplane>[,<ckp>[,<timeout>]]]]]

	com90io=	[HW,NET] ARCnet - COM90xx chipset (IO-mapped buffers)
			Format: <io>[,<irq>]

	com90xx=	[HW,NET]
			ARCnet - COM90xx chipset (memory-mapped buffers)
			Format: <io>[,<irq>[,<memstart>]]

	condev=		[HW,S390] console device
	conmode=

	console=	[KNL] Output console device and options.

		tty<n>	Use the virtual console device <n>.

		ttyS<n>[,options]
		ttyUSB0[,options]
			Use the specified serial port.  The options are of
			the form "bbbbpnf", where "bbbb" is the baud rate,
			"p" is parity ("n", "o", or "e"), "n" is number of
			bits, and "f" is flow control ("r" for RTS or
			omit it).  Default is "9600n8".

			See Documentation/admin-guide/serial-console.rst for more
			information.  See
			Documentation/networking/netconsole.txt for an
			alternative.

		uart[8250],io,<addr>[,options]
		uart[8250],mmio,<addr>[,options]
		uart[8250],mmio16,<addr>[,options]
		uart[8250],mmio32,<addr>[,options]
		uart[8250],0x<addr>[,options]
			Start an early, polled-mode console on the 8250/16550
			UART at the specified I/O port or MMIO address,
			switching to the matching ttyS device later.
			MMIO inter-register address stride is either 8-bit
			(mmio), 16-bit (mmio16), or 32-bit (mmio32).
			If none of [io|mmio|mmio16|mmio32], <addr> is assumed
			to be equivalent to 'mmio'. 'options' are specified in
			the same format described for ttyS above; if unspecified,
			the h/w is not re-initialized.

		hvc<n>	Use the hypervisor console device <n>. This is for
			both Xen and PowerPC hypervisors.

                If the device connected to the port is not a TTY but a braille
                device, prepend "brl," before the device type, for instance
			console=brl,ttyS0
		For now, only VisioBraille is supported.

	consoleblank=	[KNL] The console blank (screen saver) timeout in
			seconds. Defaults to 10*60 = 10mins. A value of 0
			disables the blank timer.

	coredump_filter=
			[KNL] Change the default value for
			/proc/<pid>/coredump_filter.
			See also Documentation/filesystems/proc.txt.

	coresight_cpu_debug.enable
			[ARM,ARM64]
			Format: <bool>
			Enable/disable the CPU sampling based debugging.
			0: default value, disable debugging
			1: enable debugging at boot time

	cpuidle.off=1	[CPU_IDLE]
			disable the cpuidle sub-system

	cpufreq.off=1	[CPU_FREQ]
			disable the cpufreq sub-system

	cpu_init_udelay=N
			[X86] Delay for N microsec between assert and de-assert
			of APIC INIT to start processors.  This delay occurs
			on every CPU online, such as boot, and resume from suspend.
			Default: 10000

	cpcihp_generic=	[HW,PCI] Generic port I/O CompactPCI driver
			Format:
			<first_slot>,<last_slot>,<port>,<enum_bit>[,<debug>]

	crashkernel=size[KMG][@offset[KMG]]
			[KNL] Using kexec, Linux can switch to a 'crash kernel'
			upon panic. This parameter reserves the physical
			memory region [offset, offset + size] for that kernel
			image. If '@offset' is omitted, then a suitable offset
			is selected automatically. Check
			Documentation/kdump/kdump.txt for further details.

	crashkernel=range1:size1[,range2:size2,...][@offset]
			[KNL] Same as above, but depends on the memory
			in the running system. The syntax of range is
			start-[end] where start and end are both
			a memory unit (amount[KMG]). See also
			Documentation/kdump/kdump.txt for an example.

	crashkernel=size[KMG],high
			[KNL, x86_64] range could be above 4G. Allow kernel
			to allocate physical memory region from top, so could
			be above 4G if system have more than 4G ram installed.
			Otherwise memory region will be allocated below 4G, if
			available.
			It will be ignored if crashkernel=X is specified.
	crashkernel=size[KMG],low
			[KNL, x86_64] range under 4G. When crashkernel=X,high
			is passed, kernel could allocate physical memory region
			above 4G, that cause second kernel crash on system
			that require some amount of low memory, e.g. swiotlb
			requires at least 64M+32K low memory, also enough extra
			low memory is needed to make sure DMA buffers for 32-bit
			devices won't run out. Kernel would try to allocate at
			at least 256M below 4G automatically.
			This one let user to specify own low range under 4G
			for second kernel instead.
			0: to disable low allocation.
			It will be ignored when crashkernel=X,high is not used
			or memory reserved is below 4G.

	cryptomgr.notests
                        [KNL] Disable crypto self-tests

	cs89x0_dma=	[HW,NET]
			Format: <dma>

	cs89x0_media=	[HW,NET]
			Format: { rj45 | aui | bnc }

	dasd=		[HW,NET]
			See header of drivers/s390/block/dasd_devmap.c.

	db9.dev[2|3]=	[HW,JOY] Multisystem joystick support via parallel port
			(one device per port)
			Format: <port#>,<type>
			See also Documentation/input/joystick-parport.txt

	ddebug_query=   [KNL,DYNAMIC_DEBUG] Enable debug messages at early boot
			time. See
			Documentation/admin-guide/dynamic-debug-howto.rst for
			details.  Deprecated, see dyndbg.

	debug		[KNL] Enable kernel debugging (events log level).

	debug_locks_verbose=
			[KNL] verbose self-tests
			Format=<0|1>
			Print debugging info while doing the locking API
			self-tests.
			We default to 0 (no extra messages), setting it to
			1 will print _a lot_ more information - normally
			only useful to kernel developers.

	debug_objects	[KNL] Enable object debugging

	no_debug_objects
			[KNL] Disable object debugging

	debug_guardpage_minorder=
			[KNL] When CONFIG_DEBUG_PAGEALLOC is set, this
			parameter allows control of the order of pages that will
			be intentionally kept free (and hence protected) by the
			buddy allocator. Bigger value increase the probability
			of catching random memory corruption, but reduce the
			amount of memory for normal system use. The maximum
			possible value is MAX_ORDER/2.  Setting this parameter
			to 1 or 2 should be enough to identify most random
			memory corruption problems caused by bugs in kernel or
			driver code when a CPU writes to (or reads from) a
			random memory location. Note that there exists a class
			of memory corruptions problems caused by buggy H/W or
			F/W or by drivers badly programing DMA (basically when
			memory is written at bus level and the CPU MMU is
			bypassed) which are not detectable by
			CONFIG_DEBUG_PAGEALLOC, hence this option will not help
			tracking down these problems.

	debug_pagealloc=
			[KNL] When CONFIG_DEBUG_PAGEALLOC is set, this
			parameter enables the feature at boot time. In
			default, it is disabled. We can avoid allocating huge
			chunk of memory for debug pagealloc if we don't enable
			it at boot time and the system will work mostly same
			with the kernel built without CONFIG_DEBUG_PAGEALLOC.
			on: enable the feature

	debugpat	[X86] Enable PAT debugging

	decnet.addr=	[HW,NET]
			Format: <area>[,<node>]
			See also Documentation/networking/decnet.txt.

	default_hugepagesz=
			[same as hugepagesz=] The size of the default
			HugeTLB page size. This is the size represented by
			the legacy /proc/ hugepages APIs, used for SHM, and
			default size when mounting hugetlbfs filesystems.
			Defaults to the default architecture's huge page size
			if not specified.

	dhash_entries=	[KNL]
			Set number of hash buckets for dentry cache.

	disable_1tb_segments [PPC]
			Disables the use of 1TB hash page table segments. This
			causes the kernel to fall back to 256MB segments which
			can be useful when debugging issues that require an SLB
			miss to occur.

	disable=	[IPV6]
			See Documentation/networking/ipv6.txt.

	disable_radix	[PPC]
			Disable RADIX MMU mode on POWER9

	disable_cpu_apicid= [X86,APIC,SMP]
			Format: <int>
			The number of initial APIC ID for the
			corresponding CPU to be disabled at boot,
			mostly used for the kdump 2nd kernel to
			disable BSP to wake up multiple CPUs without
			causing system reset or hang due to sending
			INIT from AP to BSP.

	disable_ddw     [PPC/PSERIES]
			Disable Dynamic DMA Window support. Use this if
			to workaround buggy firmware.

	disable_ipv6=	[IPV6]
			See Documentation/networking/ipv6.txt.

	disable_mtrr_cleanup [X86]
			The kernel tries to adjust MTRR layout from continuous
			to discrete, to make X server driver able to add WB
			entry later. This parameter disables that.

	disable_mtrr_trim [X86, Intel and AMD only]
			By default the kernel will trim any uncacheable
			memory out of your available memory pool based on
			MTRR settings.  This parameter disables that behavior,
			possibly causing your machine to run very slowly.

	disable_timer_pin_1 [X86]
			Disable PIN 1 of APIC timer
			Can be useful to work around chipset bugs.

	dis_ucode_ldr	[X86] Disable the microcode loader.

	dm=		[DM] Allows early creation of a device-mapper device.
			See Documentation/device-mapper/boot.txt.

	dmasound=	[HW,OSS] Sound subsystem buff

	dma_debug=off	If the kernel is compiled with DMA_API_DEBUG support,
			this option disables the debugging code at boot.

	dma_debug_entries=<number>
			This option allows to tune the number of preallocated
			entries for DMA-API debugging code. One entry is
			required per DMA-API allocation. Use this if the
			DMA-API debugging code disables itself because the
			architectural default is too low.

	dma_debug_driver=<driver_name>
			With this option the DMA-API debugging driver
			filter feature can be enabled at boot time. Just
			pass the driver to filter for as the parameter.
			The filter can be disabled or changed to another
			driver later using sysfs.

	driver_async_probe=  [KNL]
			List of driver names to be probed asynchronously.
			Format: <driver_name1>,<driver_name2>...

	drm_kms_helper.edid_firmware=[<connector>:]<file>[,[<connector>:]<file>]
			Broken monitors, graphic adapters, KVMs and EDIDless
			panels may send no or incorrect EDID data sets.
			This parameter allows to specify an EDID data sets
			in the /lib/firmware directory that are used instead.
			Generic built-in EDID data sets are used, if one of
			edid/1024x768.bin, edid/1280x1024.bin,
			edid/1680x1050.bin, or edid/1920x1080.bin is given
			and no file with the same name exists. Details and
			instructions how to build your own EDID data are
			available in Documentation/EDID/HOWTO.txt. An EDID
			data set will only be used for a particular connector,
			if its name and a colon are prepended to the EDID
			name. Each connector may use a unique EDID data
			set by separating the files with a comma.  An EDID
			data set with no connector name will be used for
			any connectors not explicitly specified.

	dscc4.setup=	[NET]

	dt_cpu_ftrs=	[PPC]
			Format: {"off" | "known"}
			Control how the dt_cpu_ftrs device-tree binding is
			used for CPU feature discovery and setup (if it
			exists).
			off: Do not use it, fall back to legacy cpu table.
			known: Do not pass through unknown features to guests
			or userspace, only those that the kernel is aware of.

	dump_apple_properties	[X86]
			Dump name and content of EFI device properties on
			x86 Macs.  Useful for driver authors to determine
			what data is available or for reverse-engineering.

	dyndbg[="val"]		[KNL,DYNAMIC_DEBUG]
	module.dyndbg[="val"]
			Enable debug messages at boot time.  See
			Documentation/admin-guide/dynamic-debug-howto.rst
			for details.

	nompx		[X86] Disables Intel Memory Protection Extensions.
			See Documentation/x86/intel_mpx.txt for more
			information about the feature.

	nopku		[X86] Disable Memory Protection Keys CPU feature found
			in some Intel CPUs.

	module.async_probe [KNL]
			Enable asynchronous probe on this module.

	early_ioremap_debug [KNL]
			Enable debug messages in early_ioremap support. This
			is useful for tracking down temporary early mappings
			which are not unmapped.

	earlycon=	[KNL] Output early console device and options.

			When used with no options, the early console is
			determined by the stdout-path property in device
			tree's chosen node.

		cdns,<addr>[,options]
			Start an early, polled-mode console on a Cadence
			(xuartps) serial port at the specified address. Only
			supported option is baud rate. If baud rate is not
			specified, the serial port must already be setup and
			configured.

		uart[8250],io,<addr>[,options]
		uart[8250],mmio,<addr>[,options]
		uart[8250],mmio32,<addr>[,options]
		uart[8250],mmio32be,<addr>[,options]
		uart[8250],0x<addr>[,options]
			Start an early, polled-mode console on the 8250/16550
			UART at the specified I/O port or MMIO address.
			MMIO inter-register address stride is either 8-bit
			(mmio) or 32-bit (mmio32 or mmio32be).
			If none of [io|mmio|mmio32|mmio32be], <addr> is assumed
			to be equivalent to 'mmio'. 'options' are specified
			in the same format described for "console=ttyS<n>"; if
			unspecified, the h/w is not initialized.

		pl011,<addr>
		pl011,mmio32,<addr>
			Start an early, polled-mode console on a pl011 serial
			port at the specified address. The pl011 serial port
			must already be setup and configured. Options are not
			yet supported.  If 'mmio32' is specified, then only
			the driver will use only 32-bit accessors to read/write
			the device registers.

		meson,<addr>
			Start an early, polled-mode console on a meson serial
			port at the specified address. The serial port must
			already be setup and configured. Options are not yet
			supported.

		msm_serial,<addr>
			Start an early, polled-mode console on an msm serial
			port at the specified address. The serial port
			must already be setup and configured. Options are not
			yet supported.

		msm_serial_dm,<addr>
			Start an early, polled-mode console on an msm serial
			dm port at the specified address. The serial port
			must already be setup and configured. Options are not
			yet supported.

		owl,<addr>
			Start an early, polled-mode console on a serial port
			of an Actions Semi SoC, such as S500 or S900, at the
			specified address. The serial port must already be
			setup and configured. Options are not yet supported.

		smh	Use ARM semihosting calls for early console.

		s3c2410,<addr>
		s3c2412,<addr>
		s3c2440,<addr>
		s3c6400,<addr>
		s5pv210,<addr>
		exynos4210,<addr>
			Use early console provided by serial driver available
			on Samsung SoCs, requires selecting proper type and
			a correct base address of the selected UART port. The
			serial port must already be setup and configured.
			Options are not yet supported.

		lantiq,<addr>
			Start an early, polled-mode console on a lantiq serial
			(lqasc) port at the specified address. The serial port
			must already be setup and configured. Options are not
			yet supported.

		lpuart,<addr>
		lpuart32,<addr>
			Use early console provided by Freescale LP UART driver
			found on Freescale Vybrid and QorIQ LS1021A processors.
			A valid base address must be provided, and the serial
			port must already be setup and configured.

		ar3700_uart,<addr>
			Start an early, polled-mode console on the
			Armada 3700 serial port at the specified
			address. The serial port must already be setup
			and configured. Options are not yet supported.

	earlyprintk=	[X86,SH,BLACKFIN,ARM,M68k,S390]
			earlyprintk=vga
			earlyprintk=efi
			earlyprintk=sclp
			earlyprintk=xen
			earlyprintk=serial[,ttySn[,baudrate]]
			earlyprintk=serial[,0x...[,baudrate]]
			earlyprintk=ttySn[,baudrate]
			earlyprintk=dbgp[debugController#]
			earlyprintk=pciserial[,force],bus:device.function[,baudrate]
			earlyprintk=xdbc[xhciController#]

			earlyprintk is useful when the kernel crashes before
			the normal console is initialized. It is not enabled by
			default because it has some cosmetic problems.

			Append ",keep" to not disable it when the real console
			takes over.

			Only one of vga, efi, serial, or usb debug port can
			be used at a time.

			Currently only ttyS0 and ttyS1 may be specified by
			name.  Other I/O ports may be explicitly specified
			on some architectures (x86 and arm at least) by
			replacing ttySn with an I/O port address, like this:
				earlyprintk=serial,0x1008,115200
			You can find the port for a given device in
			/proc/tty/driver/serial:
				2: uart:ST16650V2 port:00001008 irq:18 ...

			Interaction with the standard serial driver is not
			very good.

			The VGA and EFI output is eventually overwritten by
			the real console.

			The xen output can only be used by Xen PV guests.

			The sclp output can only be used on s390.

			The optional "force" to "pciserial" enables use of a
			PCI device even when its classcode is not of the
			UART class.

	edac_report=	[HW,EDAC] Control how to report EDAC event
			Format: {"on" | "off" | "force"}
			on: enable EDAC to report H/W event. May be overridden
			by other higher priority error reporting module.
			off: disable H/W event reporting through EDAC.
			force: enforce the use of EDAC to report H/W event.
			default: on.

	ekgdboc=	[X86,KGDB] Allow early kernel console debugging
			ekgdboc=kbd

			This is designed to be used in conjunction with
			the boot argument: earlyprintk=vga

	edd=		[EDD]
			Format: {"off" | "on" | "skip[mbr]"}

	efi=		[EFI]
			Format: { "old_map", "nochunk", "noruntime", "debug" }
			old_map [X86-64]: switch to the old ioremap-based EFI
			runtime services mapping. 32-bit still uses this one by
			default.
			nochunk: disable reading files in "chunks" in the EFI
			boot stub, as chunking can cause problems with some
			firmware implementations.
			noruntime : disable EFI runtime services support
			debug: enable misc debug output

	efi_no_storage_paranoia [EFI; X86]
			Using this parameter you can use more than 50% of
			your efi variable storage. Use this parameter only if
			you are really sure that your UEFI does sane gc and
			fulfills the spec otherwise your board may brick.

	efi_fake_mem=	nn[KMG]@ss[KMG]:aa[,nn[KMG]@ss[KMG]:aa,..] [EFI; X86]
			Add arbitrary attribute to specific memory range by
			updating original EFI memory map.
			Region of memory which aa attribute is added to is
			from ss to ss+nn.
			If efi_fake_mem=2G@4G:0x10000,2G@0x10a0000000:0x10000
			is specified, EFI_MEMORY_MORE_RELIABLE(0x10000)
			attribute is added to range 0x100000000-0x180000000 and
			0x10a0000000-0x1120000000.

			Using this parameter you can do debugging of EFI memmap
			related feature. For example, you can do debugging of
			Address Range Mirroring feature even if your box
			doesn't support it.

	efivar_ssdt=	[EFI; X86] Name of an EFI variable that contains an SSDT
			that is to be dynamically loaded by Linux. If there are
			multiple variables with the same name but with different
			vendor GUIDs, all of them will be loaded. See
			Documentation/acpi/ssdt-overlays.txt for details.


	eisa_irq_edge=	[PARISC,HW]
			See header of drivers/parisc/eisa.c.

	elanfreq=	[X86-32]
			See comment before function elanfreq_setup() in
			arch/x86/kernel/cpu/cpufreq/elanfreq.c.

	elevator=	[IOSCHED]
			Format: {"cfq" | "deadline" | "noop"}
			See Documentation/block/cfq-iosched.txt and
			Documentation/block/deadline-iosched.txt for details.

	elfcorehdr=[size[KMG]@]offset[KMG] [IA64,PPC,SH,X86,S390]
			Specifies physical address of start of kernel core
			image elf header and optionally the size. Generally
			kexec loader will pass this option to capture kernel.
			See Documentation/kdump/kdump.txt for details.

	enable_mtrr_cleanup [X86]
			The kernel tries to adjust MTRR layout from continuous
			to discrete, to make X server driver able to add WB
			entry later. This parameter enables that.

	enable_timer_pin_1 [X86]
			Enable PIN 1 of APIC timer
			Can be useful to work around chipset bugs
			(in particular on some ATI chipsets).
			The kernel tries to set a reasonable default.

	enforcing	[SELINUX] Set initial enforcing status.
			Format: {"0" | "1"}
			See security/selinux/Kconfig help text.
			0 -- permissive (log only, no denials).
			1 -- enforcing (deny and log).
			Default value is 0.
			Value can be changed at runtime via /selinux/enforce.

	erst_disable	[ACPI]
			Disable Error Record Serialization Table (ERST)
			support.

	ether=		[HW,NET] Ethernet cards parameters
			This option is obsoleted by the "netdev=" option, which
			has equivalent usage. See its documentation for details.

	evm=		[EVM]
			Format: { "fix" }
			Permit 'security.evm' to be updated regardless of
			current integrity status.

	failslab=
	fail_page_alloc=
	fail_make_request=[KNL]
			General fault injection mechanism.
			Format: <interval>,<probability>,<space>,<times>
			See also Documentation/fault-injection/.

	floppy=		[HW]
			See Documentation/blockdev/floppy.txt.

	force_pal_cache_flush
			[IA-64] Avoid check_sal_cache_flush which may hang on
			buggy SAL_CACHE_FLUSH implementations. Using this
			parameter will force ia64_sal_cache_flush to call
			ia64_pal_cache_flush instead of SAL_CACHE_FLUSH.

	forcepae [X86-32]
			Forcefully enable Physical Address Extension (PAE).
			Many Pentium M systems disable PAE but may have a
			functionally usable PAE implementation.
			Warning: use of this parameter will taint the kernel
			and may cause unknown problems.

	ftrace=[tracer]
			[FTRACE] will set and start the specified tracer
			as early as possible in order to facilitate early
			boot debugging.

	ftrace_dump_on_oops[=orig_cpu]
			[FTRACE] will dump the trace buffers on oops.
			If no parameter is passed, ftrace will dump
			buffers of all CPUs, but if you pass orig_cpu, it will
			dump only the buffer of the CPU that triggered the
			oops.

	ftrace_filter=[function-list]
			[FTRACE] Limit the functions traced by the function
			tracer at boot up. function-list is a comma separated
			list of functions. This list can be changed at run
			time by the set_ftrace_filter file in the debugfs
			tracing directory.

	ftrace_notrace=[function-list]
			[FTRACE] Do not trace the functions specified in
			function-list. This list can be changed at run time
			by the set_ftrace_notrace file in the debugfs
			tracing directory.

	ftrace_graph_filter=[function-list]
			[FTRACE] Limit the top level callers functions traced
			by the function graph tracer at boot up.
			function-list is a comma separated list of functions
			that can be changed at run time by the
			set_graph_function file in the debugfs tracing directory.

	ftrace_graph_notrace=[function-list]
			[FTRACE] Do not trace from the functions specified in
			function-list.  This list is a comma separated list of
			functions that can be changed at run time by the
			set_graph_notrace file in the debugfs tracing directory.

	ftrace_graph_max_depth=<uint>
			[FTRACE] Used with the function graph tracer. This is
			the max depth it will trace into a function. This value
			can be changed at run time by the max_graph_depth file
			in the tracefs tracing directory. default: 0 (no limit)

	gamecon.map[2|3]=
			[HW,JOY] Multisystem joystick and NES/SNES/PSX pad
			support via parallel port (up to 5 devices per port)
			Format: <port#>,<pad1>,<pad2>,<pad3>,<pad4>,<pad5>
			See also Documentation/input/joystick-parport.txt

	gamma=		[HW,DRM]

	gart_fix_e820=  [X86_64] disable the fix e820 for K8 GART
			Format: off | on
			default: on

	gcov_persist=	[GCOV] When non-zero (default), profiling data for
			kernel modules is saved and remains accessible via
			debugfs, even when the module is unloaded/reloaded.
			When zero, profiling data is discarded and associated
			debugfs files are removed at module unload time.

	goldfish	[X86] Enable the goldfish android emulator platform.
			Don't use this when you are not running on the
			android emulator

	gpt		[EFI] Forces disk with valid GPT signature but
			invalid Protective MBR to be treated as GPT. If the
			primary GPT is corrupted, it enables the backup/alternate
			GPT to be used instead.

	grcan.enable0=	[HW] Configuration of physical interface 0. Determines
			the "Enable 0" bit of the configuration register.
			Format: 0 | 1
			Default: 0
	grcan.enable1=	[HW] Configuration of physical interface 1. Determines
			the "Enable 0" bit of the configuration register.
			Format: 0 | 1
			Default: 0
	grcan.select=	[HW] Select which physical interface to use.
			Format: 0 | 1
			Default: 0
	grcan.txsize=	[HW] Sets the size of the tx buffer.
			Format: <unsigned int> such that (txsize & ~0x1fffc0) == 0.
			Default: 1024
	grcan.rxsize=	[HW] Sets the size of the rx buffer.
			Format: <unsigned int> such that (rxsize & ~0x1fffc0) == 0.
			Default: 1024

	gpio-mockup.gpio_mockup_ranges
			[HW] Sets the ranges of gpiochip of for this device.
			Format: <start1>,<end1>,<start2>,<end2>...

	hardlockup_all_cpu_backtrace=
			[KNL] Should the hard-lockup detector generate
			backtraces on all cpus.
			Format: <integer>

	hashdist=	[KNL,NUMA] Large hashes allocated during boot
			are distributed across NUMA nodes.  Defaults on
			for 64-bit NUMA, off otherwise.
			Format: 0 | 1 (for off | on)

	hcl=		[IA-64] SGI's Hardware Graph compatibility layer

	hd=		[EIDE] (E)IDE hard drive subsystem geometry
			Format: <cyl>,<head>,<sect>

	hest_disable	[ACPI]
			Disable Hardware Error Source Table (HEST) support;
			corresponding firmware-first mode error processing
			logic will be disabled.

	highmem=nn[KMG]	[KNL,BOOT] forces the highmem zone to have an exact
			size of <nn>. This works even on boxes that have no
			highmem otherwise. This also works to reduce highmem
			size on bigger boxes.

	highres=	[KNL] Enable/disable high resolution timer mode.
			Valid parameters: "on", "off"
			Default: "on"

	hisax=		[HW,ISDN]
			See Documentation/isdn/README.HiSax.

	hlt		[BUGS=ARM,SH]

	hpet=		[X86-32,HPET] option to control HPET usage
			Format: { enable (default) | disable | force |
				verbose }
			disable: disable HPET and use PIT instead
			force: allow force enabled of undocumented chips (ICH4,
				VIA, nVidia)
			verbose: show contents of HPET registers during setup

	hpet_mmap=	[X86, HPET_MMAP] Allow userspace to mmap HPET
			registers.  Default set by CONFIG_HPET_MMAP_DEFAULT.

	hugepages=	[HW,X86-32,IA-64] HugeTLB pages to allocate at boot.
	hugepagesz=	[HW,IA-64,PPC,X86-64] The size of the HugeTLB pages.
			On x86-64 and powerpc, this option can be specified
			multiple times interleaved with hugepages= to reserve
			huge pages of different sizes. Valid pages sizes on
			x86-64 are 2M (when the CPU supports "pse") and 1G
			(when the CPU supports the "pdpe1gb" cpuinfo flag).

	hvc_iucv=	[S390] Number of z/VM IUCV hypervisor console (HVC)
			       terminal devices. Valid values: 0..8
	hvc_iucv_allow=	[S390] Comma-separated list of z/VM user IDs.
			       If specified, z/VM IUCV HVC accepts connections
			       from listed z/VM user IDs only.

	hwthread_map=	[METAG] Comma-separated list of Linux cpu id to
			        hardware thread id mappings.
				Format: <cpu>:<hwthread>

	keep_bootcon	[KNL]
			Do not unregister boot console at start. This is only
			useful for debugging when something happens in the window
			between unregistering the boot console and initializing
			the real console.

	i2c_bus=	[HW] Override the default board specific I2C bus speed
			     or register an additional I2C bus that is not
			     registered from board initialization code.
			     Format:
			     <bus_id>,<clkrate>

	i8042.debug	[HW] Toggle i8042 debug mode
	i8042.unmask_kbd_data
			[HW] Enable printing of interrupt data from the KBD port
			     (disabled by default, and as a pre-condition
			     requires that i8042.debug=1 be enabled)
	i8042.direct	[HW] Put keyboard port into non-translated mode
	i8042.dumbkbd	[HW] Pretend that controller can only read data from
			     keyboard and cannot control its state
			     (Don't attempt to blink the leds)
	i8042.noaux	[HW] Don't check for auxiliary (== mouse) port
	i8042.nokbd	[HW] Don't check/create keyboard port
	i8042.noloop	[HW] Disable the AUX Loopback command while probing
			     for the AUX port
	i8042.nomux	[HW] Don't check presence of an active multiplexing
			     controller
	i8042.nopnp	[HW] Don't use ACPIPnP / PnPBIOS to discover KBD/AUX
			     controllers
	i8042.notimeout	[HW] Ignore timeout condition signalled by controller
	i8042.reset	[HW] Reset the controller during init, cleanup and
			     suspend-to-ram transitions, only during s2r
			     transitions, or never reset
			Format: { 1 | Y | y | 0 | N | n }
			1, Y, y: always reset controller
			0, N, n: don't ever reset controller
			Default: only on s2r transitions on x86; most other
			architectures force reset to be always executed
	i8042.unlock	[HW] Unlock (ignore) the keylock
	i8042.kbdreset  [HW] Reset device connected to KBD port

	i810=		[HW,DRM]

	i8k.ignore_dmi	[HW] Continue probing hardware even if DMI data
			indicates that the driver is running on unsupported
			hardware.
	i8k.force	[HW] Activate i8k driver even if SMM BIOS signature
			does not match list of supported models.
	i8k.power_status
			[HW] Report power status in /proc/i8k
			(disabled by default)
	i8k.restricted	[HW] Allow controlling fans only if SYS_ADMIN
			capability is set.

	i915.invert_brightness=
			[DRM] Invert the sense of the variable that is used to
			set the brightness of the panel backlight. Normally a
			brightness value of 0 indicates backlight switched off,
			and the maximum of the brightness value sets the backlight
			to maximum brightness. If this parameter is set to 0
			(default) and the machine requires it, or this parameter
			is set to 1, a brightness value of 0 sets the backlight
			to maximum brightness, and the maximum of the brightness
			value switches the backlight off.
			-1 -- never invert brightness
			 0 -- machine default
			 1 -- force brightness inversion

	icn=		[HW,ISDN]
			Format: <io>[,<membase>[,<icn_id>[,<icn_id2>]]]

	ide-core.nodma=	[HW] (E)IDE subsystem
			Format: =0.0 to prevent dma on hda, =0.1 hdb =1.0 hdc
			.vlb_clock .pci_clock .noflush .nohpa .noprobe .nowerr
			.cdrom .chs .ignore_cable are additional options
			See Documentation/ide/ide.txt.

	ide-generic.probe-mask= [HW] (E)IDE subsystem
			Format: <int>
			Probe mask for legacy ISA IDE ports.  Depending on
			platform up to 6 ports are supported, enabled by
			setting corresponding bits in the mask to 1.  The
			default value is 0x0, which has a special meaning.
			On systems that have PCI, it triggers scanning the
			PCI bus for the first and the second port, which
			are then probed.  On systems without PCI the value
			of 0x0 enables probing the two first ports as if it
			was 0x3.

	ide-pci-generic.all-generic-ide [HW] (E)IDE subsystem
			Claim all unknown PCI IDE storage controllers.

	idle=		[X86]
			Format: idle=poll, idle=halt, idle=nomwait
			Poll forces a polling idle loop that can slightly
			improve the performance of waking up a idle CPU, but
			will use a lot of power and make the system run hot.
			Not recommended.
			idle=halt: Halt is forced to be used for CPU idle.
			In such case C2/C3 won't be used again.
			idle=nomwait: Disable mwait for CPU C-states

	ieee754=	[MIPS] Select IEEE Std 754 conformance mode
			Format: { strict | legacy | 2008 | relaxed }
			Default: strict

			Choose which programs will be accepted for execution
			based on the IEEE 754 NaN encoding(s) supported by
			the FPU and the NaN encoding requested with the value
			of an ELF file header flag individually set by each
			binary.  Hardware implementations are permitted to
			support either or both of the legacy and the 2008 NaN
			encoding mode.

			Available settings are as follows:
			strict	accept binaries that request a NaN encoding
				supported by the FPU
			legacy	only accept legacy-NaN binaries, if supported
				by the FPU
			2008	only accept 2008-NaN binaries, if supported
				by the FPU
			relaxed	accept any binaries regardless of whether
				supported by the FPU

			The FPU emulator is always able to support both NaN
			encodings, so if no FPU hardware is present or it has
			been disabled with 'nofpu', then the settings of
			'legacy' and '2008' strap the emulator accordingly,
			'relaxed' straps the emulator for both legacy-NaN and
			2008-NaN, whereas 'strict' enables legacy-NaN only on
			legacy processors and both NaN encodings on MIPS32 or
			MIPS64 CPUs.

			The setting for ABS.fmt/NEG.fmt instruction execution
			mode generally follows that for the NaN encoding,
			except where unsupported by hardware.

	ignore_loglevel	[KNL]
			Ignore loglevel setting - this will print /all/
			kernel messages to the console. Useful for debugging.
			We also add it as printk module parameter, so users
			could change it dynamically, usually by
			/sys/module/printk/parameters/ignore_loglevel.

	ignore_rlimit_data
			Ignore RLIMIT_DATA setting for data mappings,
			print warning at first misuse.  Can be changed via
			/sys/module/kernel/parameters/ignore_rlimit_data.

	ihash_entries=	[KNL]
			Set number of hash buckets for inode cache.

	ima_appraise=	[IMA] appraise integrity measurements
			Format: { "off" | "enforce" | "fix" | "log" }
			default: "enforce"

	ima_appraise_tcb [IMA]
			The builtin appraise policy appraises all files
			owned by uid=0.

	ima_canonical_fmt [IMA]
			Use the canonical format for the binary runtime
			measurements, instead of host native format.

	ima_hash=	[IMA]
			Format: { md5 | sha1 | rmd160 | sha256 | sha384
				   | sha512 | ... }
			default: "sha1"

			The list of supported hash algorithms is defined
			in crypto/hash_info.h.

	ima_policy=	[IMA]
			The builtin policies to load during IMA setup.
			Format: "tcb | appraise_tcb | secure_boot"

			The "tcb" policy measures all programs exec'd, files
			mmap'd for exec, and all files opened with the read
			mode bit set by either the effective uid (euid=0) or
			uid=0.

			The "appraise_tcb" policy appraises the integrity of
			all files owned by root. (This is the equivalent
			of ima_appraise_tcb.)

			The "secure_boot" policy appraises the integrity
			of files (eg. kexec kernel image, kernel modules,
			firmware, policy, etc) based on file signatures.

	ima_tcb		[IMA] Deprecated.  Use ima_policy= instead.
			Load a policy which meets the needs of the Trusted
			Computing Base.  This means IMA will measure all
			programs exec'd, files mmap'd for exec, and all files
			opened for read by uid=0.

	ima_template=   [IMA]
			Select one of defined IMA measurements template formats.
			Formats: { "ima" | "ima-ng" | "ima-sig" }
			Default: "ima-ng"

	ima_template_fmt=
	                [IMA] Define a custom template format.
			Format: { "field1|...|fieldN" }

	ima.ahash_minsize= [IMA] Minimum file size for asynchronous hash usage
			Format: <min_file_size>
			Set the minimal file size for using asynchronous hash.
			If left unspecified, ahash usage is disabled.

			ahash performance varies for different data sizes on
			different crypto accelerators. This option can be used
			to achieve the best performance for a particular HW.

	ima.ahash_bufsize= [IMA] Asynchronous hash buffer size
			Format: <bufsize>
			Set hashing buffer size. Default: 4k.

			ahash performance varies for different chunk sizes on
			different crypto accelerators. This option can be used
			to achieve best performance for particular HW.

	init=		[KNL]
			Format: <full_path>
			Run specified binary instead of /sbin/init as init
			process.

	initcall_debug	[KNL] Trace initcalls as they are executed.  Useful
			for working out where the kernel is dying during
			startup.

	initcall_blacklist=  [KNL] Do not execute a comma-separated list of
			initcall functions.  Useful for debugging built-in
			modules and initcalls.

	initrd=		[BOOT] Specify the location of the initial ramdisk

	init_on_alloc=	[MM] Fill newly allocated pages and heap objects with
			zeroes.
			Format: 0 | 1
			Default set by CONFIG_INIT_ON_ALLOC_DEFAULT_ON.

	init_on_free=	[MM] Fill freed pages and heap objects with zeroes.
			Format: 0 | 1
			Default set by CONFIG_INIT_ON_FREE_DEFAULT_ON.

	init_pkru=	[x86] Specify the default memory protection keys rights
			register contents for all processes.  0x55555554 by
			default (disallow access to all but pkey 0).  Can
			override in debugfs after boot.

	inport.irq=	[HW] Inport (ATI XL and Microsoft) busmouse driver
			Format: <irq>

	int_pln_enable  [x86] Enable power limit notification interrupt

	integrity_audit=[IMA]
			Format: { "0" | "1" }
			0 -- basic integrity auditing messages. (Default)
			1 -- additional integrity auditing messages.

	intel_iommu=	[DMAR] Intel IOMMU driver (DMAR) option
		on
			Enable intel iommu driver.
		off
			Disable intel iommu driver.
		igfx_off [Default Off]
			By default, gfx is mapped as normal device. If a gfx
			device has a dedicated DMAR unit, the DMAR unit is
			bypassed by not enabling DMAR with this option. In
			this case, gfx device will use physical address for
			DMA.
		forcedac [x86_64]
			With this option iommu will not optimize to look
			for io virtual address below 32-bit forcing dual
			address cycle on pci bus for cards supporting greater
			than 32-bit addressing. The default is to look
			for translation below 32-bit and if not available
			then look in the higher range.
		strict [Default Off]
			With this option on every unmap_single operation will
			result in a hardware IOTLB flush operation as opposed
			to batching them for performance.
		sp_off [Default Off]
			By default, super page will be supported if Intel IOMMU
			has the capability. With this option, super page will
			not be supported.
		ecs_off [Default Off]
			By default, extended context tables will be supported if
			the hardware advertises that it has support both for the
			extended tables themselves, and also PASID support. With
			this option set, extended tables will not be used even
			on hardware which claims to support them.
		tboot_noforce [Default Off]
			Do not force the Intel IOMMU enabled under tboot.
			By default, tboot will force Intel IOMMU on, which
			could harm performance of some high-throughput
			devices like 40GBit network cards, even if identity
			mapping is enabled.
			Note that using this option lowers the security
			provided by tboot because it makes the system
			vulnerable to DMA attacks.

	intel_idle.max_cstate=	[KNL,HW,ACPI,X86]
			0	disables intel_idle and fall back on acpi_idle.
			1 to 9	specify maximum depth of C-state.

	intel_pstate=  [X86]
		       disable
		         Do not enable intel_pstate as the default
		         scaling driver for the supported processors
		       passive
			 Use intel_pstate as a scaling driver, but configure it
			 to work with generic cpufreq governors (instead of
			 enabling its internal governor).  This mode cannot be
			 used along with the hardware-managed P-states (HWP)
			 feature.
		       force
			 Enable intel_pstate on systems that prohibit it by default
			 in favor of acpi-cpufreq. Forcing the intel_pstate driver
			 instead of acpi-cpufreq may disable platform features, such
			 as thermal controls and power capping, that rely on ACPI
			 P-States information being indicated to OSPM and therefore
			 should be used with caution. This option does not work with
			 processors that aren't supported by the intel_pstate driver
			 or on platforms that use pcc-cpufreq instead of acpi-cpufreq.
		       no_hwp
		         Do not enable hardware P state control (HWP)
			 if available.
		hwp_only
			Only load intel_pstate on systems which support
			hardware P state control (HWP) if available.
		support_acpi_ppc
			Enforce ACPI _PPC performance limits. If the Fixed ACPI
			Description Table, specifies preferred power management
			profile as "Enterprise Server" or "Performance Server",
			then this feature is turned on by default.
		per_cpu_perf_limits
			Allow per-logical-CPU P-State performance control limits using
			cpufreq sysfs interface

	intremap=	[X86-64, Intel-IOMMU]
			on	enable Interrupt Remapping (default)
			off	disable Interrupt Remapping
			nosid	disable Source ID checking
			no_x2apic_optout
				BIOS x2APIC opt-out request will be ignored
			nopost	disable Interrupt Posting

	iomem=		Disable strict checking of access to MMIO memory
		strict	regions from userspace.
		relaxed

	iommu=		[x86]
		off
		force
		noforce
		biomerge
		panic
		nopanic
		merge
		nomerge
		forcesac
		soft
		pt		[x86, IA-64]
		nobypass	[PPC/POWERNV]
			Disable IOMMU bypass, using IOMMU for PCI devices.

	iommu.passthrough=
			[ARM64] Configure DMA to bypass the IOMMU by default.
			Format: { "0" | "1" }
			0 - Use IOMMU translation for DMA.
			1 - Bypass the IOMMU for DMA.
			unset - Use IOMMU translation for DMA.

	io7=		[HW] IO7 for Marvel based alpha systems
			See comment before marvel_specify_io7 in
			arch/alpha/kernel/core_marvel.c.

	io_delay=	[X86] I/O delay method
		0x80
			Standard port 0x80 based delay
		0xed
			Alternate port 0xed based delay (needed on some systems)
		udelay
			Simple two microseconds delay
		none
			No delay

	ip=		[IP_PNP]
			See Documentation/filesystems/nfs/nfsroot.txt.

	irqaffinity=	[SMP] Set the default irq affinity mask
			The argument is a cpu list, as described above.

	irqfixup	[HW]
			When an interrupt is not handled search all handlers
			for it. Intended to get systems with badly broken
			firmware running.

	irqpoll		[HW]
			When an interrupt is not handled search all handlers
			for it. Also check all handlers each timer
			interrupt. Intended to get systems with badly broken
			firmware running.

	isapnp=		[ISAPNP]
			Format: <RDP>,<reset>,<pci_scan>,<verbosity>

	isolcpus=	[KNL,SMP] Isolate CPUs from the general scheduler.
			The argument is a cpu list, as described above.

			This option can be used to specify one or more CPUs
			to isolate from the general SMP balancing and scheduling
			algorithms. You can move a process onto or off an
			"isolated" CPU via the CPU affinity syscalls or cpuset.
			<cpu number> begins at 0 and the maximum value is
			"number of CPUs in system - 1".

			This option is the preferred way to isolate CPUs. The
			alternative -- manually setting the CPU mask of all
			tasks in the system -- can cause problems and
			suboptimal load balancer performance.

	iucv=		[HW,NET]

	ivrs_ioapic	[HW,X86_64]
			Provide an override to the IOAPIC-ID<->DEVICE-ID
			mapping provided in the IVRS ACPI table. For
			example, to map IOAPIC-ID decimal 10 to
			PCI device 00:14.0 write the parameter as:
				ivrs_ioapic[10]=00:14.0

	ivrs_hpet	[HW,X86_64]
			Provide an override to the HPET-ID<->DEVICE-ID
			mapping provided in the IVRS ACPI table. For
			example, to map HPET-ID decimal 0 to
			PCI device 00:14.0 write the parameter as:
				ivrs_hpet[0]=00:14.0

	ivrs_acpihid	[HW,X86_64]
			Provide an override to the ACPI-HID:UID<->DEVICE-ID
			mapping provided in the IVRS ACPI table. For
			example, to map UART-HID:UID AMD0020:0 to
			PCI device 00:14.5 write the parameter as:
				ivrs_acpihid[00:14.5]=AMD0020:0

	js=		[HW,JOY] Analog joystick
			See Documentation/input/joystick.txt.

	nokaslr		[KNL]
			When CONFIG_RANDOMIZE_BASE is set, this disables
			kernel and module base offset ASLR (Address Space
			Layout Randomization).

	kasan_multi_shot
			[KNL] Enforce KASAN (Kernel Address Sanitizer) to print
			report on every invalid memory access. Without this
			parameter KASAN will print report only for the first
			invalid access.

	keepinitrd	[HW,ARM]

	kernelcore=	[KNL,X86,IA-64,PPC]
			Format: nn[KMGTPE] | "mirror"
			This parameter
			specifies the amount of memory usable by the kernel
			for non-movable allocations.  The requested amount is
			spread evenly throughout all nodes in the system. The
			remaining memory in each node is used for Movable
			pages. In the event, a node is too small to have both
			kernelcore and Movable pages, kernelcore pages will
			take priority and other nodes will have a larger number
			of Movable pages.  The Movable zone is used for the
			allocation of pages that may be reclaimed or moved
			by the page migration subsystem.  This means that
			HugeTLB pages may not be allocated from this zone.
			Note that allocations like PTEs-from-HighMem still
			use the HighMem zone if it exists, and the Normal
			zone if it does not.

			Instead of specifying the amount of memory (nn[KMGTPE]),
			you can specify "mirror" option. In case "mirror"
			option is specified, mirrored (reliable) memory is used
			for non-movable allocations and remaining memory is used
			for Movable pages. nn[KMGTPE] and "mirror" are exclusive,
			so you can NOT specify nn[KMGTPE] and "mirror" at the same
			time.

	kgdbdbgp=	[KGDB,HW] kgdb over EHCI usb debug port.
			Format: <Controller#>[,poll interval]
			The controller # is the number of the ehci usb debug
			port as it is probed via PCI.  The poll interval is
			optional and is the number seconds in between
			each poll cycle to the debug port in case you need
			the functionality for interrupting the kernel with
			gdb or control-c on the dbgp connection.  When
			not using this parameter you use sysrq-g to break into
			the kernel debugger.

	kgdboc=		[KGDB,HW] kgdb over consoles.
			Requires a tty driver that supports console polling,
			or a supported polling keyboard driver (non-usb).
			 Serial only format: <serial_device>[,baud]
			 keyboard only format: kbd
			 keyboard and serial format: kbd,<serial_device>[,baud]
			Optional Kernel mode setting:
			 kms, kbd format: kms,kbd
			 kms, kbd and serial format: kms,kbd,<ser_dev>[,baud]

	kgdbwait	[KGDB] Stop kernel execution and enter the
			kernel debugger at the earliest opportunity.

	kmac=		[MIPS] korina ethernet MAC address.
			Configure the RouterBoard 532 series on-chip
			Ethernet adapter MAC address.

	kmemleak=	[KNL] Boot-time kmemleak enable/disable
			Valid arguments: on, off
			Default: on
			Built with CONFIG_DEBUG_KMEMLEAK_DEFAULT_OFF=y,
			the default is off.

	kvm.ignore_msrs=[KVM] Ignore guest accesses to unhandled MSRs.
			Default is 0 (don't ignore, but inject #GP)

	kvm.mmu_audit=	[KVM] This is a R/W parameter which allows audit
			KVM MMU at runtime.
			Default is 0 (off)

	kvm.nx_huge_pages=
			[KVM] Controls the software workaround for the
			X86_BUG_ITLB_MULTIHIT bug.
			force	: Always deploy workaround.
			off	: Never deploy workaround.
			auto    : Deploy workaround based on the presence of
				  X86_BUG_ITLB_MULTIHIT.

			Default is 'auto'.

			If the software workaround is enabled for the host,
			guests do need not to enable it for nested guests.

	kvm.nx_huge_pages_recovery_ratio=
			[KVM] Controls how many 4KiB pages are periodically zapped
			back to huge pages.  0 disables the recovery, otherwise if
			the value is N KVM will zap 1/Nth of the 4KiB pages every
			minute.  The default is 60.

	kvm-amd.nested=	[KVM,AMD] Allow nested virtualization in KVM/SVM.
			Default is 1 (enabled)

	kvm-amd.npt=	[KVM,AMD] Disable nested paging (virtualized MMU)
			for all guests.
			Default is 1 (enabled) if in 64-bit or 32-bit PAE mode.

	kvm-arm.vgic_v3_group0_trap=
			[KVM,ARM] Trap guest accesses to GICv3 group-0
			system registers

	kvm-arm.vgic_v3_group1_trap=
			[KVM,ARM] Trap guest accesses to GICv3 group-1
			system registers

	kvm-arm.vgic_v3_common_trap=
			[KVM,ARM] Trap guest accesses to GICv3 common
			system registers

	kvm-intel.ept=	[KVM,Intel] Disable extended page tables
			(virtualized MMU) support on capable Intel chips.
			Default is 1 (enabled)

	kvm-intel.emulate_invalid_guest_state=
			[KVM,Intel] Enable emulation of invalid guest states
			Default is 0 (disabled)

	kvm-intel.flexpriority=
			[KVM,Intel] Disable FlexPriority feature (TPR shadow).
			Default is 1 (enabled)

	kvm-intel.nested=
			[KVM,Intel] Enable VMX nesting (nVMX).
			Default is 0 (disabled)

	kvm-intel.unrestricted_guest=
			[KVM,Intel] Disable unrestricted guest feature
			(virtualized real and unpaged mode) on capable
			Intel chips. Default is 1 (enabled)

	kvm-intel.vmentry_l1d_flush=[KVM,Intel] Mitigation for L1 Terminal Fault
			CVE-2018-3620.

			Valid arguments: never, cond, always

			always: L1D cache flush on every VMENTER.
			cond:	Flush L1D on VMENTER only when the code between
				VMEXIT and VMENTER can leak host memory.
			never:	Disables the mitigation

			Default is cond (do L1 cache flush in specific instances)

	kvm-intel.vpid=	[KVM,Intel] Disable Virtual Processor Identification
			feature (tagged TLBs) on capable Intel chips.
			Default is 1 (enabled)

	l1tf=           [X86] Control mitigation of the L1TF vulnerability on
			      affected CPUs

			The kernel PTE inversion protection is unconditionally
			enabled and cannot be disabled.

			full
				Provides all available mitigations for the
				L1TF vulnerability. Disables SMT and
				enables all mitigations in the
				hypervisors, i.e. unconditional L1D flush.

				SMT control and L1D flush control via the
				sysfs interface is still possible after
				boot.  Hypervisors will issue a warning
				when the first VM is started in a
				potentially insecure configuration,
				i.e. SMT enabled or L1D flush disabled.

			full,force
				Same as 'full', but disables SMT and L1D
				flush runtime control. Implies the
				'nosmt=force' command line option.
				(i.e. sysfs control of SMT is disabled.)

			flush
				Leaves SMT enabled and enables the default
				hypervisor mitigation, i.e. conditional
				L1D flush.

				SMT control and L1D flush control via the
				sysfs interface is still possible after
				boot.  Hypervisors will issue a warning
				when the first VM is started in a
				potentially insecure configuration,
				i.e. SMT enabled or L1D flush disabled.

			flush,nosmt

				Disables SMT and enables the default
				hypervisor mitigation.

				SMT control and L1D flush control via the
				sysfs interface is still possible after
				boot.  Hypervisors will issue a warning
				when the first VM is started in a
				potentially insecure configuration,
				i.e. SMT enabled or L1D flush disabled.

			flush,nowarn
				Same as 'flush', but hypervisors will not
				warn when a VM is started in a potentially
				insecure configuration.

			off
				Disables hypervisor mitigations and doesn't
				emit any warnings.
				It also drops the swap size and available
				RAM limit restriction on both hypervisor and
				bare metal.

			Default is 'flush'.

			For details see: Documentation/admin-guide/hw-vuln/l1tf.rst

	l2cr=		[PPC]

	l3cr=		[PPC]

	lapic		[X86-32,APIC] Enable the local APIC even if BIOS
			disabled it.

	lapic=		[x86,APIC] "notscdeadline" Do not use TSC deadline
			value for LAPIC timer one-shot implementation. Default
			back to the programmable timer unit in the LAPIC.

	lapic_timer_c2_ok	[X86,APIC] trust the local apic timer
			in C2 power state.

	libata.dma=	[LIBATA] DMA control
			libata.dma=0	  Disable all PATA and SATA DMA
			libata.dma=1	  PATA and SATA Disk DMA only
			libata.dma=2	  ATAPI (CDROM) DMA only
			libata.dma=4	  Compact Flash DMA only
			Combinations also work, so libata.dma=3 enables DMA
			for disks and CDROMs, but not CFs.

	libata.ignore_hpa=	[LIBATA] Ignore HPA limit
			libata.ignore_hpa=0	  keep BIOS limits (default)
			libata.ignore_hpa=1	  ignore limits, using full disk

	libata.noacpi	[LIBATA] Disables use of ACPI in libata suspend/resume
			when set.
			Format: <int>

	libata.force=	[LIBATA] Force configurations.  The format is comma
			separated list of "[ID:]VAL" where ID is
			PORT[.DEVICE].  PORT and DEVICE are decimal numbers
			matching port, link or device.  Basically, it matches
			the ATA ID string printed on console by libata.  If
			the whole ID part is omitted, the last PORT and DEVICE
			values are used.  If ID hasn't been specified yet, the
			configuration applies to all ports, links and devices.

			If only DEVICE is omitted, the parameter applies to
			the port and all links and devices behind it.  DEVICE
			number of 0 either selects the first device or the
			first fan-out link behind PMP device.  It does not
			select the host link.  DEVICE number of 15 selects the
			host link and device attached to it.

			The VAL specifies the configuration to force.  As long
			as there's no ambiguity shortcut notation is allowed.
			For example, both 1.5 and 1.5G would work for 1.5Gbps.
			The following configurations can be forced.

			* Cable type: 40c, 80c, short40c, unk, ign or sata.
			  Any ID with matching PORT is used.

			* SATA link speed limit: 1.5Gbps or 3.0Gbps.

			* Transfer mode: pio[0-7], mwdma[0-4] and udma[0-7].
			  udma[/][16,25,33,44,66,100,133] notation is also
			  allowed.

			* [no]ncq: Turn on or off NCQ.

			* [no]ncqtrim: Turn off queued DSM TRIM.

			* nohrst, nosrst, norst: suppress hard, soft
                          and both resets.

			* rstonce: only attempt one reset during
			  hot-unplug link recovery

			* dump_id: dump IDENTIFY data.

			* atapi_dmadir: Enable ATAPI DMADIR bridge support

			* disable: Disable this device.

			If there are multiple matching configurations changing
			the same attribute, the last one is used.

	memblock=debug	[KNL] Enable memblock debug messages.

	load_ramdisk=	[RAM] List of ramdisks to load from floppy
			See Documentation/blockdev/ramdisk.txt.

	lockd.nlm_grace_period=P  [NFS] Assign grace period.
			Format: <integer>

	lockd.nlm_tcpport=N	[NFS] Assign TCP port.
			Format: <integer>

	lockd.nlm_timeout=T	[NFS] Assign timeout value.
			Format: <integer>

	lockd.nlm_udpport=M	[NFS] Assign UDP port.
			Format: <integer>

	locktorture.nreaders_stress= [KNL]
			Set the number of locking read-acquisition kthreads.
			Defaults to being automatically set based on the
			number of online CPUs.

	locktorture.nwriters_stress= [KNL]
			Set the number of locking write-acquisition kthreads.

	locktorture.onoff_holdoff= [KNL]
			Set time (s) after boot for CPU-hotplug testing.

	locktorture.onoff_interval= [KNL]
			Set time (s) between CPU-hotplug operations, or
			zero to disable CPU-hotplug testing.

	locktorture.shuffle_interval= [KNL]
			Set task-shuffle interval (jiffies).  Shuffling
			tasks allows some CPUs to go into dyntick-idle
			mode during the locktorture test.

	locktorture.shutdown_secs= [KNL]
			Set time (s) after boot system shutdown.  This
			is useful for hands-off automated testing.

	locktorture.stat_interval= [KNL]
			Time (s) between statistics printk()s.

	locktorture.stutter= [KNL]
			Time (s) to stutter testing, for example,
			specifying five seconds causes the test to run for
			five seconds, wait for five seconds, and so on.
			This tests the locking primitive's ability to
			transition abruptly to and from idle.

	locktorture.torture_runnable= [BOOT]
			Start locktorture running at boot time.

	locktorture.torture_type= [KNL]
			Specify the locking implementation to test.

	locktorture.verbose= [KNL]
			Enable additional printk() statements.

	logibm.irq=	[HW,MOUSE] Logitech Bus Mouse Driver
			Format: <irq>

	loglevel=	All Kernel Messages with a loglevel smaller than the
			console loglevel will be printed to the console. It can
			also be changed with klogd or other programs. The
			loglevels are defined as follows:

			0 (KERN_EMERG)		system is unusable
			1 (KERN_ALERT)		action must be taken immediately
			2 (KERN_CRIT)		critical conditions
			3 (KERN_ERR)		error conditions
			4 (KERN_WARNING)	warning conditions
			5 (KERN_NOTICE)		normal but significant condition
			6 (KERN_INFO)		informational
			7 (KERN_DEBUG)		debug-level messages

	log_buf_len=n[KMG]	Sets the size of the printk ring buffer,
			in bytes.  n must be a power of two and greater
			than the minimal size. The minimal size is defined
			by LOG_BUF_SHIFT kernel config parameter. There is
			also CONFIG_LOG_CPU_MAX_BUF_SHIFT config parameter
			that allows to increase the default size depending on
			the number of CPUs. See init/Kconfig for more details.

	logo.nologo	[FB] Disables display of the built-in Linux logo.
			This may be used to provide more screen space for
			kernel log messages and is useful when debugging
			kernel boot problems.

	lp=0		[LP]	Specify parallel ports to use, e.g,
	lp=port[,port...]	lp=none,parport0 (lp0 not configured, lp1 uses
	lp=reset		first parallel port). 'lp=0' disables the
	lp=auto			printer driver. 'lp=reset' (which can be
				specified in addition to the ports) causes
				attached printers to be reset. Using
				lp=port1,port2,... specifies the parallel ports
				to associate lp devices with, starting with
				lp0. A port specification may be 'none' to skip
				that lp device, or a parport name such as
				'parport0'. Specifying 'lp=auto' instead of a
				port specification list means that device IDs
				from each port should be examined, to see if
				an IEEE 1284-compliant printer is attached; if
				so, the driver will manage that printer.
				See also header of drivers/char/lp.c.

	lpj=n		[KNL]
			Sets loops_per_jiffy to given constant, thus avoiding
			time-consuming boot-time autodetection (up to 250 ms per
			CPU). 0 enables autodetection (default). To determine
			the correct value for your kernel, boot with normal
			autodetection and see what value is printed. Note that
			on SMP systems the preset will be applied to all CPUs,
			which is likely to cause problems if your CPUs need
			significantly divergent settings. An incorrect value
			will cause delays in the kernel to be wrong, leading to
			unpredictable I/O errors and other breakage. Although
			unlikely, in the extreme case this might damage your
			hardware.

	ltpc=		[NET]
			Format: <io>,<irq>,<dma>

	machvec=	[IA-64] Force the use of a particular machine-vector
			(machvec) in a generic kernel.
			Example: machvec=hpzx1_swiotlb

	machtype=	[Loongson] Share the same kernel image file between different
			 yeeloong laptop.
			Example: machtype=lemote-yeeloong-2f-7inch

	max_addr=nn[KMG]	[KNL,BOOT,ia64] All physical memory greater
			than or equal to this physical address is ignored.

	maxcpus=	[SMP] Maximum number of processors that	an SMP kernel
			will bring up during bootup.  maxcpus=n : n >= 0 limits
			the kernel to bring up 'n' processors. Surely after
			bootup you can bring up the other plugged cpu by executing
			"echo 1 > /sys/devices/system/cpu/cpuX/online". So maxcpus
			only takes effect during system bootup.
			While n=0 is a special case, it is equivalent to "nosmp",
			which also disables the IO APIC.

	max_loop=	[LOOP] The number of loop block devices that get
	(loop.max_loop)	unconditionally pre-created at init time. The default
			number is configured by BLK_DEV_LOOP_MIN_COUNT. Instead
			of statically allocating a predefined number, loop
			devices can be requested on-demand with the
			/dev/loop-control interface.

	mce		[X86-32] Machine Check Exception

	mce=option	[X86-64] See Documentation/x86/x86_64/boot-options.txt

	md=		[HW] RAID subsystems devices and level
			See Documentation/admin-guide/md.rst.

	mdacon=		[MDA]
			Format: <first>,<last>
			Specifies range of consoles to be captured by the MDA.

	mds=		[X86,INTEL]
			Control mitigation for the Micro-architectural Data
			Sampling (MDS) vulnerability.

			Certain CPUs are vulnerable to an exploit against CPU
			internal buffers which can forward information to a
			disclosure gadget under certain conditions.

			In vulnerable processors, the speculatively
			forwarded data can be used in a cache side channel
			attack, to access data to which the attacker does
			not have direct access.

			This parameter controls the MDS mitigation. The
			options are:

			full       - Enable MDS mitigation on vulnerable CPUs
			full,nosmt - Enable MDS mitigation and disable
				     SMT on vulnerable CPUs
			off        - Unconditionally disable MDS mitigation

<<<<<<< HEAD
			On TAA-affected machines, mds=off can be prevented by
			an active TAA mitigation as both vulnerabilities are
			mitigated with the same mechanism so in order to disable
			this mitigation, you need to specify tsx_async_abort=off
			too.

=======
>>>>>>> 15457316
			Not specifying this option is equivalent to
			mds=full.

			For details see: Documentation/admin-guide/hw-vuln/mds.rst

	mem=nn[KMG]	[KNL,BOOT] Force usage of a specific amount of memory
			Amount of memory to be used when the kernel is not able
			to see the whole system memory or for test.
			[X86] Work as limiting max address. Use together
			with memmap= to avoid physical address space collisions.
			Without memmap= PCI devices could be placed at addresses
			belonging to unused RAM.

	mem=nopentium	[BUGS=X86-32] Disable usage of 4MB pages for kernel
			memory.

	memchunk=nn[KMG]
			[KNL,SH] Allow user to override the default size for
			per-device physically contiguous DMA buffers.

        memhp_default_state=online/offline
			[KNL] Set the initial state for the memory hotplug
			onlining policy. If not specified, the default value is
			set according to the
			CONFIG_MEMORY_HOTPLUG_DEFAULT_ONLINE kernel config
			option.
			See Documentation/memory-hotplug.txt.

	memmap=exactmap	[KNL,X86] Enable setting of an exact
			E820 memory map, as specified by the user.
			Such memmap=exactmap lines can be constructed based on
			BIOS output or other requirements. See the memmap=nn@ss
			option description.

	memmap=nn[KMG]@ss[KMG]
			[KNL] Force usage of a specific region of memory.
			Region of memory to be used is from ss to ss+nn.
			If @ss[KMG] is omitted, it is equivalent to mem=nn[KMG],
			which limits max address to nn[KMG].
			Multiple different regions can be specified,
			comma delimited.
			Example:
				memmap=100M@2G,100M#3G,1G!1024G

	memmap=nn[KMG]#ss[KMG]
			[KNL,ACPI] Mark specific memory as ACPI data.
			Region of memory to be marked is from ss to ss+nn.

	memmap=nn[KMG]$ss[KMG]
			[KNL,ACPI] Mark specific memory as reserved.
			Region of memory to be reserved is from ss to ss+nn.
			Example: Exclude memory from 0x18690000-0x1869ffff
			         memmap=64K$0x18690000
			         or
			         memmap=0x10000$0x18690000
			Some bootloaders may need an escape character before '$',
			like Grub2, otherwise '$' and the following number
			will be eaten.

	memmap=nn[KMG]!ss[KMG]
			[KNL,X86] Mark specific memory as protected.
			Region of memory to be used, from ss to ss+nn.
			The memory region may be marked as e820 type 12 (0xc)
			and is NVDIMM or ADR memory.

	memory_corruption_check=0/1 [X86]
			Some BIOSes seem to corrupt the first 64k of
			memory when doing things like suspend/resume.
			Setting this option will scan the memory
			looking for corruption.  Enabling this will
			both detect corruption and prevent the kernel
			from using the memory being corrupted.
			However, its intended as a diagnostic tool; if
			repeatable BIOS-originated corruption always
			affects the same memory, you can use memmap=
			to prevent the kernel from using that memory.

	memory_corruption_check_size=size [X86]
			By default it checks for corruption in the low
			64k, making this memory unavailable for normal
			use.  Use this parameter to scan for
			corruption in more or less memory.

	memory_corruption_check_period=seconds [X86]
			By default it checks for corruption every 60
			seconds.  Use this parameter to check at some
			other rate.  0 disables periodic checking.

	memtest=	[KNL,X86,ARM] Enable memtest
			Format: <integer>
			default : 0 <disable>
			Specifies the number of memtest passes to be
			performed. Each pass selects another test
			pattern from a given set of patterns. Memtest
			fills the memory with this pattern, validates
			memory contents and reserves bad memory
			regions that are detected.

	mem_encrypt=	[X86-64] AMD Secure Memory Encryption (SME) control
			Valid arguments: on, off
			Default (depends on kernel configuration option):
			  on  (CONFIG_AMD_MEM_ENCRYPT_ACTIVE_BY_DEFAULT=y)
			  off (CONFIG_AMD_MEM_ENCRYPT_ACTIVE_BY_DEFAULT=n)
			mem_encrypt=on:		Activate SME
			mem_encrypt=off:	Do not activate SME

			Refer to Documentation/x86/amd-memory-encryption.txt
			for details on when memory encryption can be activated.

	mem_sleep_default=	[SUSPEND] Default system suspend mode:
			s2idle  - Suspend-To-Idle
			shallow - Power-On Suspend or equivalent (if supported)
			deep    - Suspend-To-RAM or equivalent (if supported)
			See Documentation/power/states.txt.

	meye.*=		[HW] Set MotionEye Camera parameters
			See Documentation/video4linux/meye.txt.

	mfgpt_irq=	[IA-32] Specify the IRQ to use for the
			Multi-Function General Purpose Timers on AMD Geode
			platforms.

	mfgptfix	[X86-32] Fix MFGPT timers on AMD Geode platforms when
			the BIOS has incorrectly applied a workaround. TinyBIOS
			version 0.98 is known to be affected, 0.99 fixes the
			problem by letting the user disable the workaround.

	mga=		[HW,DRM]

	min_addr=nn[KMG]	[KNL,BOOT,ia64] All physical memory below this
			physical address is ignored.

	mini2440=	[ARM,HW,KNL]
			Format:[0..2][b][c][t]
			Default: "0tb"
			MINI2440 configuration specification:
			0 - The attached screen is the 3.5" TFT
			1 - The attached screen is the 7" TFT
			2 - The VGA Shield is attached (1024x768)
			Leaving out the screen size parameter will not load
			the TFT driver, and the framebuffer will be left
			unconfigured.
			b - Enable backlight. The TFT backlight pin will be
			linked to the kernel VESA blanking code and a GPIO
			LED. This parameter is not necessary when using the
			VGA shield.
			c - Enable the s3c camera interface.
			t - Reserved for enabling touchscreen support. The
			touchscreen support is not enabled in the mainstream
			kernel as of 2.6.30, a preliminary port can be found
			in the "bleeding edge" mini2440 support kernel at
			http://repo.or.cz/w/linux-2.6/mini2440.git

	mitigations=
			[X86,PPC,S390,ARM64] Control optional mitigations for
			CPU vulnerabilities.  This is a set of curated,
			arch-independent options, each of which is an
			aggregation of existing arch-specific options.

			off
				Disable all optional CPU mitigations.  This
				improves system performance, but it may also
				expose users to several CPU vulnerabilities.
				Equivalent to: nopti [X86,PPC]
					       kpti=0 [ARM64]
					       nospectre_v1 [PPC]
					       nobp=0 [S390]
					       nospectre_v1 [X86]
					       nospectre_v2 [X86,PPC,S390,ARM64]
					       spectre_v2_user=off [X86]
					       spec_store_bypass_disable=off [X86,PPC]
					       ssbd=force-off [ARM64]
					       l1tf=off [X86]
					       mds=off [X86]
<<<<<<< HEAD
					       tsx_async_abort=off [X86]
					       kvm.nx_huge_pages=off [X86]

				Exceptions:
					       This does not have any effect on
					       kvm.nx_huge_pages when
					       kvm.nx_huge_pages=force.
=======
>>>>>>> 15457316

			auto (default)
				Mitigate all CPU vulnerabilities, but leave SMT
				enabled, even if it's vulnerable.  This is for
				users who don't want to be surprised by SMT
				getting disabled across kernel upgrades, or who
				have other ways of avoiding SMT-based attacks.
				Equivalent to: (default behavior)

			auto,nosmt
				Mitigate all CPU vulnerabilities, disabling SMT
				if needed.  This is for users who always want to
				be fully mitigated, even if it means losing SMT.
				Equivalent to: l1tf=flush,nosmt [X86]
					       mds=full,nosmt [X86]
<<<<<<< HEAD
					       tsx_async_abort=full,nosmt [X86]
=======
>>>>>>> 15457316

	mminit_loglevel=
			[KNL] When CONFIG_DEBUG_MEMORY_INIT is set, this
			parameter allows control of the logging verbosity for
			the additional memory initialisation checks. A value
			of 0 disables mminit logging and a level of 4 will
			log everything. Information is printed at KERN_DEBUG
			so loglevel=8 may also need to be specified.

	module.sig_enforce
			[KNL] When CONFIG_MODULE_SIG is set, this means that
			modules without (valid) signatures will fail to load.
			Note that if CONFIG_MODULE_SIG_FORCE is set, that
			is always true, so this option does nothing.

	module_blacklist=  [KNL] Do not load a comma-separated list of
			modules.  Useful for debugging problem modules.

	mousedev.tap_time=
			[MOUSE] Maximum time between finger touching and
			leaving touchpad surface for touch to be considered
			a tap and be reported as a left button click (for
			touchpads working in absolute mode only).
			Format: <msecs>
	mousedev.xres=	[MOUSE] Horizontal screen resolution, used for devices
			reporting absolute coordinates, such as tablets
	mousedev.yres=	[MOUSE] Vertical screen resolution, used for devices
			reporting absolute coordinates, such as tablets

	movablecore=nn[KMG]	[KNL,X86,IA-64,PPC] This parameter
			is similar to kernelcore except it specifies the
			amount of memory used for migratable allocations.
			If both kernelcore and movablecore is specified,
			then kernelcore will be at *least* the specified
			value but may be more. If movablecore on its own
			is specified, the administrator must be careful
			that the amount of memory usable for all allocations
			is not too small.

	movable_node	[KNL] Boot-time switch to make hotplugable memory
			NUMA nodes to be movable. This means that the memory
			of such nodes will be usable only for movable
			allocations which rules out almost all kernel
			allocations. Use with caution!

	MTD_Partition=	[MTD]
			Format: <name>,<region-number>,<size>,<offset>

	MTD_Region=	[MTD] Format:
			<name>,<region-number>[,<base>,<size>,<buswidth>,<altbuswidth>]

	mtdparts=	[MTD]
			See drivers/mtd/cmdlinepart.c.

	multitce=off	[PPC]  This parameter disables the use of the pSeries
			firmware feature for updating multiple TCE entries
			at a time.

	onenand.bdry=	[HW,MTD] Flex-OneNAND Boundary Configuration

			Format: [die0_boundary][,die0_lock][,die1_boundary][,die1_lock]

			boundary - index of last SLC block on Flex-OneNAND.
				   The remaining blocks are configured as MLC blocks.
			lock	 - Configure if Flex-OneNAND boundary should be locked.
				   Once locked, the boundary cannot be changed.
				   1 indicates lock status, 0 indicates unlock status.

	mtdset=		[ARM]
			ARM/S3C2412 JIVE boot control

			See arch/arm/mach-s3c2412/mach-jive.c

	mtouchusb.raw_coordinates=
			[HW] Make the MicroTouch USB driver use raw coordinates
			('y', default) or cooked coordinates ('n')

	mtrr_chunk_size=nn[KMG] [X86]
			used for mtrr cleanup. It is largest continuous chunk
			that could hold holes aka. UC entries.

	mtrr_gran_size=nn[KMG] [X86]
			Used for mtrr cleanup. It is granularity of mtrr block.
			Default is 1.
			Large value could prevent small alignment from
			using up MTRRs.

	mtrr_spare_reg_nr=n [X86]
			Format: <integer>
			Range: 0,7 : spare reg number
			Default : 1
			Used for mtrr cleanup. It is spare mtrr entries number.
			Set to 2 or more if your graphical card needs more.

	n2=		[NET] SDL Inc. RISCom/N2 synchronous serial card

	netdev=		[NET] Network devices parameters
			Format: <irq>,<io>,<mem_start>,<mem_end>,<name>
			Note that mem_start is often overloaded to mean
			something different and driver-specific.
			This usage is only documented in each driver source
			file if at all.

	nf_conntrack.acct=
			[NETFILTER] Enable connection tracking flow accounting
			0 to disable accounting
			1 to enable accounting
			Default value is 0.

	nfsaddrs=	[NFS] Deprecated.  Use ip= instead.
			See Documentation/filesystems/nfs/nfsroot.txt.

	nfsroot=	[NFS] nfs root filesystem for disk-less boxes.
			See Documentation/filesystems/nfs/nfsroot.txt.

	nfsrootdebug	[NFS] enable nfsroot debugging messages.
			See Documentation/filesystems/nfs/nfsroot.txt.

	nfs.callback_nr_threads=
			[NFSv4] set the total number of threads that the
			NFS client will assign to service NFSv4 callback
			requests.

	nfs.callback_tcpport=
			[NFS] set the TCP port on which the NFSv4 callback
			channel should listen.

	nfs.cache_getent=
			[NFS] sets the pathname to the program which is used
			to update the NFS client cache entries.

	nfs.cache_getent_timeout=
			[NFS] sets the timeout after which an attempt to
			update a cache entry is deemed to have failed.

	nfs.idmap_cache_timeout=
			[NFS] set the maximum lifetime for idmapper cache
			entries.

	nfs.enable_ino64=
			[NFS] enable 64-bit inode numbers.
			If zero, the NFS client will fake up a 32-bit inode
			number for the readdir() and stat() syscalls instead
			of returning the full 64-bit number.
			The default is to return 64-bit inode numbers.

	nfs.max_session_cb_slots=
			[NFSv4.1] Sets the maximum number of session
			slots the client will assign to the callback
			channel. This determines the maximum number of
			callbacks the client will process in parallel for
			a particular server.

	nfs.max_session_slots=
			[NFSv4.1] Sets the maximum number of session slots
			the client will attempt to negotiate with the server.
			This limits the number of simultaneous RPC requests
			that the client can send to the NFSv4.1 server.
			Note that there is little point in setting this
			value higher than the max_tcp_slot_table_limit.

	nfs.nfs4_disable_idmapping=
			[NFSv4] When set to the default of '1', this option
			ensures that both the RPC level authentication
			scheme and the NFS level operations agree to use
			numeric uids/gids if the mount is using the
			'sec=sys' security flavour. In effect it is
			disabling idmapping, which can make migration from
			legacy NFSv2/v3 systems to NFSv4 easier.
			Servers that do not support this mode of operation
			will be autodetected by the client, and it will fall
			back to using the idmapper.
			To turn off this behaviour, set the value to '0'.
	nfs.nfs4_unique_id=
			[NFS4] Specify an additional fixed unique ident-
			ification string that NFSv4 clients can insert into
			their nfs_client_id4 string.  This is typically a
			UUID that is generated at system install time.

	nfs.send_implementation_id =
			[NFSv4.1] Send client implementation identification
			information in exchange_id requests.
			If zero, no implementation identification information
			will be sent.
			The default is to send the implementation identification
			information.

	nfs.recover_lost_locks =
			[NFSv4] Attempt to recover locks that were lost due
			to a lease timeout on the server. Please note that
			doing this risks data corruption, since there are
			no guarantees that the file will remain unchanged
			after the locks are lost.
			If you want to enable the kernel legacy behaviour of
			attempting to recover these locks, then set this
			parameter to '1'.
			The default parameter value of '0' causes the kernel
			not to attempt recovery of lost locks.

	nfs4.layoutstats_timer =
			[NFSv4.2] Change the rate at which the kernel sends
			layoutstats to the pNFS metadata server.

			Setting this to value to 0 causes the kernel to use
			whatever value is the default set by the layout
			driver. A non-zero value sets the minimum interval
			in seconds between layoutstats transmissions.

	nfsd.nfs4_disable_idmapping=
			[NFSv4] When set to the default of '1', the NFSv4
			server will return only numeric uids and gids to
			clients using auth_sys, and will accept numeric uids
			and gids from such clients.  This is intended to ease
			migration from NFSv2/v3.

	nmi_debug=	[KNL,SH] Specify one or more actions to take
			when a NMI is triggered.
			Format: [state][,regs][,debounce][,die]

	nmi_watchdog=	[KNL,BUGS=X86] Debugging features for SMP kernels
			Format: [panic,][nopanic,][num]
			Valid num: 0 or 1
			0 - turn hardlockup detector in nmi_watchdog off
			1 - turn hardlockup detector in nmi_watchdog on
			When panic is specified, panic when an NMI watchdog
			timeout occurs (or 'nopanic' to override the opposite
			default). To disable both hard and soft lockup detectors,
			please see 'nowatchdog'.
			This is useful when you use a panic=... timeout and
			need the box quickly up again.

	netpoll.carrier_timeout=
			[NET] Specifies amount of time (in seconds) that
			netpoll should wait for a carrier. By default netpoll
			waits 4 seconds.

	no387		[BUGS=X86-32] Tells the kernel to use the 387 maths
			emulation library even if a 387 maths coprocessor
			is present.

	no_console_suspend
			[HW] Never suspend the console
			Disable suspending of consoles during suspend and
			hibernate operations.  Once disabled, debugging
			messages can reach various consoles while the rest
			of the system is being put to sleep (ie, while
			debugging driver suspend/resume hooks).  This may
			not work reliably with all consoles, but is known
			to work with serial and VGA consoles.
			To facilitate more flexible debugging, we also add
			console_suspend, a printk module parameter to control
			it. Users could use console_suspend (usually
			/sys/module/printk/parameters/console_suspend) to
			turn on/off it dynamically.

	noaliencache	[MM, NUMA, SLAB] Disables the allocation of alien
			caches in the slab allocator.  Saves per-node memory,
			but will impact performance.

	noalign		[KNL,ARM]

	noaltinstr	[S390] Disables alternative instructions patching
			(CPU alternatives feature).

	noapic		[SMP,APIC] Tells the kernel to not make use of any
			IOAPICs that may be present in the system.

	noautogroup	Disable scheduler automatic task group creation.

	nobats		[PPC] Do not use BATs for mapping kernel lowmem
			on "Classic" PPC cores.

	nocache		[ARM]

	noclflush	[BUGS=X86] Don't use the CLFLUSH instruction

	nodelayacct	[KNL] Disable per-task delay accounting

	nodsp		[SH] Disable hardware DSP at boot time.

	noefi		Disable EFI runtime services support.

	noexec		[IA-64]

	noexec		[X86]
			On X86-32 available only on PAE configured kernels.
			noexec=on: enable non-executable mappings (default)
			noexec=off: disable non-executable mappings

	nosmap		[X86]
			Disable SMAP (Supervisor Mode Access Prevention)
			even if it is supported by processor.

	nosmep		[X86]
			Disable SMEP (Supervisor Mode Execution Prevention)
			even if it is supported by processor.

	noexec32	[X86-64]
			This affects only 32-bit executables.
			noexec32=on: enable non-executable mappings (default)
				read doesn't imply executable mappings
			noexec32=off: disable non-executable mappings
				read implies executable mappings

	nofpu		[MIPS,SH] Disable hardware FPU at boot time.

	nofxsr		[BUGS=X86-32] Disables x86 floating point extended
			register save and restore. The kernel will only save
			legacy floating-point registers on task switch.

	nohugeiomap	[KNL,x86] Disable kernel huge I/O mappings.

	nosmt		[KNL,S390] Disable symmetric multithreading (SMT).
			Equivalent to smt=1.

			[KNL,x86] Disable symmetric multithreading (SMT).
			nosmt=force: Force disable SMT, cannot be undone
				     via the sysfs control file.

	nospectre_v1	[X66, PPC] Disable mitigations for Spectre Variant 1
			(bounds check bypass). With this option data leaks
			are possible in the system.

	nospectre_v2	[X86,PPC_FSL_BOOK3E,ARM64] Disable all mitigations for
			the Spectre variant 2 (indirect branch prediction)
			vulnerability. System may allow data leaks with this
			option.

	nospec_store_bypass_disable
			[HW] Disable all mitigations for the Speculative Store Bypass vulnerability

	noxsave		[BUGS=X86] Disables x86 extended register state save
			and restore using xsave. The kernel will fallback to
			enabling legacy floating-point and sse state.

	noxsaveopt	[X86] Disables xsaveopt used in saving x86 extended
			register states. The kernel will fall back to use
			xsave to save the states. By using this parameter,
			performance of saving the states is degraded because
			xsave doesn't support modified optimization while
			xsaveopt supports it on xsaveopt enabled systems.

	noxsaves	[X86] Disables xsaves and xrstors used in saving and
			restoring x86 extended register state in compacted
			form of xsave area. The kernel will fall back to use
			xsaveopt and xrstor to save and restore the states
			in standard form of xsave area. By using this
			parameter, xsave area per process might occupy more
			memory on xsaves enabled systems.

	nohlt		[BUGS=ARM,SH] Tells the kernel that the sleep(SH) or
			wfi(ARM) instruction doesn't work correctly and not to
			use it. This is also useful when using JTAG debugger.

	no_file_caps	Tells the kernel not to honor file capabilities.  The
			only way then for a file to be executed with privilege
			is to be setuid root or executed by root.

	nohalt		[IA-64] Tells the kernel not to use the power saving
			function PAL_HALT_LIGHT when idle. This increases
			power-consumption. On the positive side, it reduces
			interrupt wake-up latency, which may improve performance
			in certain environments such as networked servers or
			real-time systems.

	nohibernate	[HIBERNATION] Disable hibernation and resume.

	nohz=		[KNL] Boottime enable/disable dynamic ticks
			Valid arguments: on, off
			Default: on

	nohz_full=	[KNL,BOOT]
			The argument is a cpu list, as described above.
			In kernels built with CONFIG_NO_HZ_FULL=y, set
			the specified list of CPUs whose tick will be stopped
			whenever possible. The boot CPU will be forced outside
			the range to maintain the timekeeping.  Any CPUs
			in this list will have their RCU callbacks offloaded,
			just as if they had also been called out in the
			rcu_nocbs= boot parameter.

	noiotrap	[SH] Disables trapped I/O port accesses.

	noirqdebug	[X86-32] Disables the code which attempts to detect and
			disable unhandled interrupt sources.

	no_timer_check	[X86,APIC] Disables the code which tests for
			broken timer IRQ sources.

	noisapnp	[ISAPNP] Disables ISA PnP code.

	noinitrd	[RAM] Tells the kernel not to load any configured
			initial RAM disk.

	nointremap	[X86-64, Intel-IOMMU] Do not enable interrupt
			remapping.
			[Deprecated - use intremap=off]

	nointroute	[IA-64]

	noinvpcid	[X86] Disable the INVPCID cpu feature.

	nojitter	[IA-64] Disables jitter checking for ITC timers.

	no-kvmclock	[X86,KVM] Disable paravirtualized KVM clock driver

	no-kvmapf	[X86,KVM] Disable paravirtualized asynchronous page
			fault handling.

	no-vmw-sched-clock
			[X86,PV_OPS] Disable paravirtualized VMware scheduler
			clock and use the default one.

	no-steal-acc    [X86,KVM] Disable paravirtualized steal time accounting.
			steal time is computed, but won't influence scheduler
			behaviour

	nolapic		[X86-32,APIC] Do not enable or use the local APIC.

	nolapic_timer	[X86-32,APIC] Do not use the local APIC timer.

	noltlbs		[PPC] Do not use large page/tlb entries for kernel
			lowmem mapping on PPC40x and PPC8xx

	nomca		[IA-64] Disable machine check abort handling

	nomce		[X86-32] Disable Machine Check Exception

	nomfgpt		[X86-32] Disable Multi-Function General Purpose
			Timer usage (for AMD Geode machines).

	nonmi_ipi	[X86] Disable using NMI IPIs during panic/reboot to
			shutdown the other cpus.  Instead use the REBOOT_VECTOR
			irq.

	nomodule	Disable module load

	nopat		[X86] Disable PAT (page attribute table extension of
			pagetables) support.

	nopcid		[X86-64] Disable the PCID cpu feature.

	norandmaps	Don't use address space randomization.  Equivalent to
			echo 0 > /proc/sys/kernel/randomize_va_space

	noreplace-smp	[X86-32,SMP] Don't replace SMP instructions
			with UP alternatives

	nordrand	[X86] Disable kernel use of the RDRAND and
			RDSEED instructions even if they are supported
			by the processor.  RDRAND and RDSEED are still
			available to user space applications.

	noresume	[SWSUSP] Disables resume and restores original swap
			space.

	no-scroll	[VGA] Disables scrollback.
			This is required for the Braillex ib80-piezo Braille
			reader made by F.H. Papenmeier (Germany).

	nosbagart	[IA-64]

	nosep		[BUGS=X86-32] Disables x86 SYSENTER/SYSEXIT support.

	nosmp		[SMP] Tells an SMP kernel to act as a UP kernel,
			and disable the IO APIC.  legacy for "maxcpus=0".

	nosoftlockup	[KNL] Disable the soft-lockup detector.

	nosync		[HW,M68K] Disables sync negotiation for all devices.

	notsc		[BUGS=X86-32] Disable Time Stamp Counter

	nowatchdog	[KNL] Disable both lockup detectors, i.e.
                        soft-lockup and NMI watchdog (hard-lockup).

	nowb		[ARM]

	nox2apic	[X86-64,APIC] Do not enable x2APIC mode.

	cpu0_hotplug	[X86] Turn on CPU0 hotplug feature when
			CONFIG_BOOTPARAM_HOTPLUG_CPU0 is off.
			Some features depend on CPU0. Known dependencies are:
			1. Resume from suspend/hibernate depends on CPU0.
			Suspend/hibernate will fail if CPU0 is offline and you
			need to online CPU0 before suspend/hibernate.
			2. PIC interrupts also depend on CPU0. CPU0 can't be
			removed if a PIC interrupt is detected.
			It's said poweroff/reboot may depend on CPU0 on some
			machines although I haven't seen such issues so far
			after CPU0 is offline on a few tested machines.
			If the dependencies are under your control, you can
			turn on cpu0_hotplug.

	nps_mtm_hs_ctr= [KNL,ARC]
			This parameter sets the maximum duration, in
			cycles, each HW thread of the CTOP can run
			without interruptions, before HW switches it.
			The actual maximum duration is 16 times this
			parameter's value.
			Format: integer between 1 and 255
			Default: 255

	nptcg=		[IA-64] Override max number of concurrent global TLB
			purges which is reported from either PAL_VM_SUMMARY or
			SAL PALO.

	nr_cpus=	[SMP] Maximum number of processors that	an SMP kernel
			could support.  nr_cpus=n : n >= 1 limits the kernel to
			support 'n' processors. It could be larger than the
			number of already plugged CPU during bootup, later in
			runtime you can physically add extra cpu until it reaches
			n. So during boot up some boot time memory for per-cpu
			variables need be pre-allocated for later physical cpu
			hot plugging.

	nr_uarts=	[SERIAL] maximum number of UARTs to be registered.

	numa_balancing=	[KNL,X86] Enable or disable automatic NUMA balancing.
			Allowed values are enable and disable

	numa_zonelist_order= [KNL, BOOT] Select zonelist order for NUMA.
			'node', 'default' can be specified
			This can be set from sysctl after boot.
			See Documentation/sysctl/vm.txt for details.

	ohci1394_dma=early	[HW] enable debugging via the ohci1394 driver.
			See Documentation/debugging-via-ohci1394.txt for more
			info.

	olpc_ec_timeout= [OLPC] ms delay when issuing EC commands
			Rather than timing out after 20 ms if an EC
			command is not properly ACKed, override the length
			of the timeout.  We have interrupts disabled while
			waiting for the ACK, so if this is set too high
			interrupts *may* be lost!

	omap_mux=	[OMAP] Override bootloader pin multiplexing.
			Format: <mux_mode0.mode_name=value>...
			For example, to override I2C bus2:
			omap_mux=i2c2_scl.i2c2_scl=0x100,i2c2_sda.i2c2_sda=0x100

	oprofile.timer=	[HW]
			Use timer interrupt instead of performance counters

	oprofile.cpu_type=	Force an oprofile cpu type
			This might be useful if you have an older oprofile
			userland or if you want common events.
			Format: { arch_perfmon }
			arch_perfmon: [X86] Force use of architectural
				perfmon on Intel CPUs instead of the
				CPU specific event set.
			timer: [X86] Force use of architectural NMI
				timer mode (see also oprofile.timer
				for generic hr timer mode)

	oops=panic	Always panic on oopses. Default is to just kill the
			process, but there is a small probability of
			deadlocking the machine.
			This will also cause panics on machine check exceptions.
			Useful together with panic=30 to trigger a reboot.

	OSS		[HW,OSS]
			See Documentation/sound/oss/oss-parameters.txt

	page_owner=	[KNL] Boot-time page_owner enabling option.
			Storage of the information about who allocated
			each page is disabled in default. With this switch,
			we can turn it on.
			on: enable the feature

	page_poison=	[KNL] Boot-time parameter changing the state of
			poisoning on the buddy allocator.
			off: turn off poisoning
			on: turn on poisoning

	panic=		[KNL] Kernel behaviour on panic: delay <timeout>
			timeout > 0: seconds before rebooting
			timeout = 0: wait forever
			timeout < 0: reboot immediately
			Format: <timeout>

	panic_on_warn	panic() instead of WARN().  Useful to cause kdump
			on a WARN().

	crash_kexec_post_notifiers
			Run kdump after running panic-notifiers and dumping
			kmsg. This only for the users who doubt kdump always
			succeeds in any situation.
			Note that this also increases risks of kdump failure,
			because some panic notifiers can make the crashed
			kernel more unstable.

	parkbd.port=	[HW] Parallel port number the keyboard adapter is
			connected to, default is 0.
			Format: <parport#>
	parkbd.mode=	[HW] Parallel port keyboard adapter mode of operation,
			0 for XT, 1 for AT (default is AT).
			Format: <mode>

	parport=	[HW,PPT] Specify parallel ports. 0 disables.
			Format: { 0 | auto | 0xBBB[,IRQ[,DMA]] }
			Use 'auto' to force the driver to use any
			IRQ/DMA settings detected (the default is to
			ignore detected IRQ/DMA settings because of
			possible conflicts). You can specify the base
			address, IRQ, and DMA settings; IRQ and DMA
			should be numbers, or 'auto' (for using detected
			settings on that particular port), or 'nofifo'
			(to avoid using a FIFO even if it is detected).
			Parallel ports are assigned in the order they
			are specified on the command line, starting
			with parport0.

	parport_init_mode=	[HW,PPT]
			Configure VIA parallel port to operate in
			a specific mode. This is necessary on Pegasos
			computer where firmware has no options for setting
			up parallel port mode and sets it to spp.
			Currently this function knows 686a and 8231 chips.
			Format: [spp|ps2|epp|ecp|ecpepp]

	pause_on_oops=
			Halt all CPUs after the first oops has been printed for
			the specified number of seconds.  This is to be used if
			your oopses keep scrolling off the screen.

	pcbit=		[HW,ISDN]

	pcd.		[PARIDE]
			See header of drivers/block/paride/pcd.c.
			See also Documentation/blockdev/paride.txt.

	pci=option[,option...]	[PCI] various PCI subsystem options:
		earlydump	[X86] dump PCI config space before the kernel
			        changes anything
		off		[X86] don't probe for the PCI bus
		bios		[X86-32] force use of PCI BIOS, don't access
				the hardware directly. Use this if your machine
				has a non-standard PCI host bridge.
		nobios		[X86-32] disallow use of PCI BIOS, only direct
				hardware access methods are allowed. Use this
				if you experience crashes upon bootup and you
				suspect they are caused by the BIOS.
		conf1		[X86] Force use of PCI Configuration Access
				Mechanism 1 (config address in IO port 0xCF8,
				data in IO port 0xCFC, both 32-bit).
		conf2		[X86] Force use of PCI Configuration Access
				Mechanism 2 (IO port 0xCF8 is an 8-bit port for
				the function, IO port 0xCFA, also 8-bit, sets
				bus number. The config space is then accessed
				through ports 0xC000-0xCFFF).
				See http://wiki.osdev.org/PCI for more info
				on the configuration access mechanisms.
		noaer		[PCIE] If the PCIEAER kernel config parameter is
				enabled, this kernel boot option can be used to
				disable the use of PCIE advanced error reporting.
		nodomains	[PCI] Disable support for multiple PCI
				root domains (aka PCI segments, in ACPI-speak).
		nommconf	[X86] Disable use of MMCONFIG for PCI
				Configuration
		check_enable_amd_mmconf [X86] check for and enable
				properly configured MMIO access to PCI
				config space on AMD family 10h CPU
		nomsi		[MSI] If the PCI_MSI kernel config parameter is
				enabled, this kernel boot option can be used to
				disable the use of MSI interrupts system-wide.
		noioapicquirk	[APIC] Disable all boot interrupt quirks.
				Safety option to keep boot IRQs enabled. This
				should never be necessary.
		ioapicreroute	[APIC] Enable rerouting of boot IRQs to the
				primary IO-APIC for bridges that cannot disable
				boot IRQs. This fixes a source of spurious IRQs
				when the system masks IRQs.
		noioapicreroute	[APIC] Disable workaround that uses the
				boot IRQ equivalent of an IRQ that connects to
				a chipset where boot IRQs cannot be disabled.
				The opposite of ioapicreroute.
		biosirq		[X86-32] Use PCI BIOS calls to get the interrupt
				routing table. These calls are known to be buggy
				on several machines and they hang the machine
				when used, but on other computers it's the only
				way to get the interrupt routing table. Try
				this option if the kernel is unable to allocate
				IRQs or discover secondary PCI buses on your
				motherboard.
		rom		[X86] Assign address space to expansion ROMs.
				Use with caution as certain devices share
				address decoders between ROMs and other
				resources.
		norom		[X86] Do not assign address space to
				expansion ROMs that do not already have
				BIOS assigned address ranges.
		nobar		[X86] Do not assign address space to the
				BARs that weren't assigned by the BIOS.
		irqmask=0xMMMM	[X86] Set a bit mask of IRQs allowed to be
				assigned automatically to PCI devices. You can
				make the kernel exclude IRQs of your ISA cards
				this way.
		pirqaddr=0xAAAAA	[X86] Specify the physical address
				of the PIRQ table (normally generated
				by the BIOS) if it is outside the
				F0000h-100000h range.
		lastbus=N	[X86] Scan all buses thru bus #N. Can be
				useful if the kernel is unable to find your
				secondary buses and you want to tell it
				explicitly which ones they are.
		assign-busses	[X86] Always assign all PCI bus
				numbers ourselves, overriding
				whatever the firmware may have done.
		usepirqmask	[X86] Honor the possible IRQ mask stored
				in the BIOS $PIR table. This is needed on
				some systems with broken BIOSes, notably
				some HP Pavilion N5400 and Omnibook XE3
				notebooks. This will have no effect if ACPI
				IRQ routing is enabled.
		noacpi		[X86] Do not use ACPI for IRQ routing
				or for PCI scanning.
		use_crs		[X86] Use PCI host bridge window information
				from ACPI.  On BIOSes from 2008 or later, this
				is enabled by default.  If you need to use this,
				please report a bug.
		nocrs		[X86] Ignore PCI host bridge windows from ACPI.
			        If you need to use this, please report a bug.
		routeirq	Do IRQ routing for all PCI devices.
				This is normally done in pci_enable_device(),
				so this option is a temporary workaround
				for broken drivers that don't call it.
		skip_isa_align	[X86] do not align io start addr, so can
				handle more pci cards
		noearly		[X86] Don't do any early type 1 scanning.
				This might help on some broken boards which
				machine check when some devices' config space
				is read. But various workarounds are disabled
				and some IOMMU drivers will not work.
		bfsort		Sort PCI devices into breadth-first order.
				This sorting is done to get a device
				order compatible with older (<= 2.4) kernels.
		nobfsort	Don't sort PCI devices into breadth-first order.
		pcie_bus_tune_off	Disable PCIe MPS (Max Payload Size)
				tuning and use the BIOS-configured MPS defaults.
		pcie_bus_safe	Set every device's MPS to the largest value
				supported by all devices below the root complex.
		pcie_bus_perf	Set device MPS to the largest allowable MPS
				based on its parent bus. Also set MRRS (Max
				Read Request Size) to the largest supported
				value (no larger than the MPS that the device
				or bus can support) for best performance.
		pcie_bus_peer2peer	Set every device's MPS to 128B, which
				every device is guaranteed to support. This
				configuration allows peer-to-peer DMA between
				any pair of devices, possibly at the cost of
				reduced performance.  This also guarantees
				that hot-added devices will work.
		cbiosize=nn[KMG]	The fixed amount of bus space which is
				reserved for the CardBus bridge's IO window.
				The default value is 256 bytes.
		cbmemsize=nn[KMG]	The fixed amount of bus space which is
				reserved for the CardBus bridge's memory
				window. The default value is 64 megabytes.
		resource_alignment=
				Format:
				[<order of align>@][<domain>:]<bus>:<slot>.<func>[; ...]
				[<order of align>@]pci:<vendor>:<device>\
						[:<subvendor>:<subdevice>][; ...]
				Specifies alignment and device to reassign
				aligned memory resources.
				If <order of align> is not specified,
				PAGE_SIZE is used as alignment.
				PCI-PCI bridge can be specified, if resource
				windows need to be expanded.
				To specify the alignment for several
				instances of a device, the PCI vendor,
				device, subvendor, and subdevice may be
				specified, e.g., 4096@pci:8086:9c22:103c:198f
		ecrc=		Enable/disable PCIe ECRC (transaction layer
				end-to-end CRC checking).
				bios: Use BIOS/firmware settings. This is the
				the default.
				off: Turn ECRC off
				on: Turn ECRC on.
		hpiosize=nn[KMG]	The fixed amount of bus space which is
				reserved for hotplug bridge's IO window.
				Default size is 256 bytes.
		hpmemsize=nn[KMG]	The fixed amount of bus space which is
				reserved for hotplug bridge's memory window.
				Default size is 2 megabytes.
		hpbussize=nn	The minimum amount of additional bus numbers
				reserved for buses below a hotplug bridge.
				Default is 1.
		realloc=	Enable/disable reallocating PCI bridge resources
				if allocations done by BIOS are too small to
				accommodate resources required by all child
				devices.
				off: Turn realloc off
				on: Turn realloc on
		realloc		same as realloc=on
		noari		do not use PCIe ARI.
		pcie_scan_all	Scan all possible PCIe devices.  Otherwise we
				only look for one device below a PCIe downstream
				port.

	pcie_aspm=	[PCIE] Forcibly enable or disable PCIe Active State Power
			Management.
		off	Disable ASPM.
		force	Enable ASPM even on devices that claim not to support it.
			WARNING: Forcing ASPM on may cause system lockups.

	pcie_hp=	[PCIE] PCI Express Hotplug driver options:
		nomsi	Do not use MSI for PCI Express Native Hotplug (this
			makes all PCIe ports use INTx for hotplug services).

	pcie_ports=	[PCIE] PCIe ports handling:
		auto	Ask the BIOS whether or not to use native PCIe services
			associated with PCIe ports (PME, hot-plug, AER).  Use
			them only if that is allowed by the BIOS.
		native	Use native PCIe services associated with PCIe ports
			unconditionally.
		compat	Treat PCIe ports as PCI-to-PCI bridges, disable the PCIe
			ports driver.

	pcie_port_pm=	[PCIE] PCIe port power management handling:
		off	Disable power management of all PCIe ports
		force	Forcibly enable power management of all PCIe ports

	pcie_pme=	[PCIE,PM] Native PCIe PME signaling options:
		nomsi	Do not use MSI for native PCIe PME signaling (this makes
			all PCIe root ports use INTx for all services).

	pcmv=		[HW,PCMCIA] BadgePAD 4

	pd_ignore_unused
			[PM]
			Keep all power-domains already enabled by bootloader on,
			even if no driver has claimed them. This is useful
			for debug and development, but should not be
			needed on a platform with proper driver support.

	pd.		[PARIDE]
			See Documentation/blockdev/paride.txt.

	pdcchassis=	[PARISC,HW] Disable/Enable PDC Chassis Status codes at
			boot time.
			Format: { 0 | 1 }
			See arch/parisc/kernel/pdc_chassis.c

	percpu_alloc=	Select which percpu first chunk allocator to use.
			Currently supported values are "embed" and "page".
			Archs may support subset or none of the	selections.
			See comments in mm/percpu.c for details on each
			allocator.  This parameter is primarily	for debugging
			and performance comparison.

	pf.		[PARIDE]
			See Documentation/blockdev/paride.txt.

	pg.		[PARIDE]
			See Documentation/blockdev/paride.txt.

	pirq=		[SMP,APIC] Manual mp-table setup
			See Documentation/x86/i386/IO-APIC.txt.

	plip=		[PPT,NET] Parallel port network link
			Format: { parport<nr> | timid | 0 }
			See also Documentation/parport.txt.

	pmtmr=		[X86] Manual setup of pmtmr I/O Port.
			Override pmtimer IOPort with a hex value.
			e.g. pmtmr=0x508

	pnp.debug=1	[PNP]
			Enable PNP debug messages (depends on the
			CONFIG_PNP_DEBUG_MESSAGES option).  Change at run-time
			via /sys/module/pnp/parameters/debug.  We always show
			current resource usage; turning this on also shows
			possible settings and some assignment information.

	pnpacpi=	[ACPI]
			{ off }

	pnpbios=	[ISAPNP]
			{ on | off | curr | res | no-curr | no-res }

	pnp_reserve_irq=
			[ISAPNP] Exclude IRQs for the autoconfiguration

	pnp_reserve_dma=
			[ISAPNP] Exclude DMAs for the autoconfiguration

	pnp_reserve_io=	[ISAPNP] Exclude I/O ports for the autoconfiguration
			Ranges are in pairs (I/O port base and size).

	pnp_reserve_mem=
			[ISAPNP] Exclude memory regions for the
			autoconfiguration.
			Ranges are in pairs (memory base and size).

	ports=		[IP_VS_FTP] IPVS ftp helper module
			Default is 21.
			Up to 8 (IP_VS_APP_MAX_PORTS) ports
			may be specified.
			Format: <port>,<port>....

	powersave=off	[PPC] This option disables power saving features.
			It specifically disables cpuidle and sets the
			platform machine description specific power_save
			function to NULL. On Idle the CPU just reduces
			execution priority.

	ppc_strict_facility_enable
			[PPC] This option catches any kernel floating point,
			Altivec, VSX and SPE outside of regions specifically
			allowed (eg kernel_enable_fpu()/kernel_disable_fpu()).
			There is some performance impact when enabling this.

	print-fatal-signals=
			[KNL] debug: print fatal signals

			If enabled, warn about various signal handling
			related application anomalies: too many signals,
			too many POSIX.1 timers, fatal signals causing a
			coredump - etc.

			If you hit the warning due to signal overflow,
			you might want to try "ulimit -i unlimited".

			default: off.

	printk.always_kmsg_dump=
			Trigger kmsg_dump for cases other than kernel oops or
			panics
			Format: <bool>  (1/Y/y=enable, 0/N/n=disable)
			default: disabled

	printk.devkmsg={on,off,ratelimit}
			Control writing to /dev/kmsg.
			on - unlimited logging to /dev/kmsg from userspace
			off - logging to /dev/kmsg disabled
			ratelimit - ratelimit the logging
			Default: ratelimit

	printk.time=	Show timing data prefixed to each printk message line
			Format: <bool>  (1/Y/y=enable, 0/N/n=disable)

	processor.max_cstate=	[HW,ACPI]
			Limit processor to maximum C-state
			max_cstate=9 overrides any DMI blacklist limit.

	processor.nocst	[HW,ACPI]
			Ignore the _CST method to determine C-states,
			instead using the legacy FADT method

	profile=	[KNL] Enable kernel profiling via /proc/profile
			Format: [schedule,]<number>
			Param: "schedule" - profile schedule points.
			Param: <number> - step/bucket size as a power of 2 for
				statistical time based profiling.
			Param: "sleep" - profile D-state sleeping (millisecs).
				Requires CONFIG_SCHEDSTATS
			Param: "kvm" - profile VM exits.

	prompt_ramdisk=	[RAM] List of RAM disks to prompt for floppy disk
			before loading.
			See Documentation/blockdev/ramdisk.txt.

	psi=		[KNL] Enable or disable pressure stall information
			tracking.
			Format: <bool>

	psmouse.proto=	[HW,MOUSE] Highest PS2 mouse protocol extension to
			probe for; one of (bare|imps|exps|lifebook|any).
	psmouse.rate=	[HW,MOUSE] Set desired mouse report rate, in reports
			per second.
	psmouse.resetafter=	[HW,MOUSE]
			Try to reset the device after so many bad packets
			(0 = never).
	psmouse.resolution=
			[HW,MOUSE] Set desired mouse resolution, in dpi.
	psmouse.smartscroll=
			[HW,MOUSE] Controls Logitech smartscroll autorepeat.
			0 = disabled, 1 = enabled (default).

	pstore.backend=	Specify the name of the pstore backend to use

	pt.		[PARIDE]
			See Documentation/blockdev/paride.txt.

	pti=		[X86_64] Control Page Table Isolation of user and
			kernel address spaces.  Disabling this feature
			removes hardening, but improves performance of
			system calls and interrupts.

			on   - unconditionally enable
			off  - unconditionally disable
			auto - kernel detects whether your CPU model is
			       vulnerable to issues that PTI mitigates

			Not specifying this option is equivalent to pti=auto.

	nopti		[X86_64]
			Equivalent to pti=off

	pty.legacy_count=
			[KNL] Number of legacy pty's. Overwrites compiled-in
			default number.

	quiet		[KNL] Disable most log messages

	r128=		[HW,DRM]

	raid=		[HW,RAID]
			See Documentation/admin-guide/md.rst.

	ramdisk_size=	[RAM] Sizes of RAM disks in kilobytes
			See Documentation/blockdev/ramdisk.txt.

	ras=option[,option,...]	[KNL] RAS-specific options

		cec_disable	[X86]
				Disable the Correctable Errors Collector,
				see CONFIG_RAS_CEC help text.

	rcu_nocbs=	[KNL]
			The argument is a cpu list, as described above.

			In kernels built with CONFIG_RCU_NOCB_CPU=y, set
			the specified list of CPUs to be no-callback CPUs.
			Invocation of these CPUs' RCU callbacks will
			be offloaded to "rcuox/N" kthreads created for
			that purpose, where "x" is "b" for RCU-bh, "p"
			for RCU-preempt, and "s" for RCU-sched, and "N"
			is the CPU number.  This reduces OS jitter on the
			offloaded CPUs, which can be useful for HPC and
			real-time workloads.  It can also improve energy
			efficiency for asymmetric multiprocessors.

	rcu_nocb_poll	[KNL]
			Rather than requiring that offloaded CPUs
			(specified by rcu_nocbs= above) explicitly
			awaken the corresponding "rcuoN" kthreads,
			make these kthreads poll for callbacks.
			This improves the real-time response for the
			offloaded CPUs by relieving them of the need to
			wake up the corresponding kthread, but degrades
			energy efficiency by requiring that the kthreads
			periodically wake up to do the polling.

	rcutree.blimit=	[KNL]
			Set maximum number of finished RCU callbacks to
			process in one batch.

	rcutree.dump_tree=	[KNL]
			Dump the structure of the rcu_node combining tree
			out at early boot.  This is used for diagnostic
			purposes, to verify correct tree setup.

	rcutree.gp_cleanup_delay=	[KNL]
			Set the number of jiffies to delay each step of
			RCU grace-period cleanup.

	rcutree.gp_init_delay=	[KNL]
			Set the number of jiffies to delay each step of
			RCU grace-period initialization.

	rcutree.gp_preinit_delay=	[KNL]
			Set the number of jiffies to delay each step of
			RCU grace-period pre-initialization, that is,
			the propagation of recent CPU-hotplug changes up
			the rcu_node combining tree.

	rcutree.rcu_fanout_exact= [KNL]
			Disable autobalancing of the rcu_node combining
			tree.  This is used by rcutorture, and might
			possibly be useful for architectures having high
			cache-to-cache transfer latencies.

	rcutree.rcu_fanout_leaf= [KNL]
			Change the number of CPUs assigned to each
			leaf rcu_node structure.  Useful for very
			large systems, which will choose the value 64,
			and for NUMA systems with large remote-access
			latencies, which will choose a value aligned
			with the appropriate hardware boundaries.

	rcutree.jiffies_till_sched_qs= [KNL]
			Set required age in jiffies for a
			given grace period before RCU starts
			soliciting quiescent-state help from
			rcu_note_context_switch().

	rcutree.jiffies_till_first_fqs= [KNL]
			Set delay from grace-period initialization to
			first attempt to force quiescent states.
			Units are jiffies, minimum value is zero,
			and maximum value is HZ.

	rcutree.jiffies_till_next_fqs= [KNL]
			Set delay between subsequent attempts to force
			quiescent states.  Units are jiffies, minimum
			value is one, and maximum value is HZ.

	rcutree.kthread_prio= 	 [KNL,BOOT]
			Set the SCHED_FIFO priority of the RCU per-CPU
			kthreads (rcuc/N). This value is also used for
			the priority of the RCU boost threads (rcub/N)
			and for the RCU grace-period kthreads (rcu_bh,
			rcu_preempt, and rcu_sched). If RCU_BOOST is
			set, valid values are 1-99 and the default is 1
			(the least-favored priority).  Otherwise, when
			RCU_BOOST is not set, valid values are 0-99 and
			the default is zero (non-realtime operation).

	rcutree.rcu_nocb_leader_stride= [KNL]
			Set the number of NOCB kthread groups, which
			defaults to the square root of the number of
			CPUs.  Larger numbers reduces the wakeup overhead
			on the per-CPU grace-period kthreads, but increases
			that same overhead on each group's leader.

	rcutree.qhimark= [KNL]
			Set threshold of queued RCU callbacks beyond which
			batch limiting is disabled.

	rcutree.qlowmark= [KNL]
			Set threshold of queued RCU callbacks below which
			batch limiting is re-enabled.

	rcutree.rcu_idle_gp_delay= [KNL]
			Set wakeup interval for idle CPUs that have
			RCU callbacks (RCU_FAST_NO_HZ=y).

	rcutree.rcu_idle_lazy_gp_delay= [KNL]
			Set wakeup interval for idle CPUs that have
			only "lazy" RCU callbacks (RCU_FAST_NO_HZ=y).
			Lazy RCU callbacks are those which RCU can
			prove do nothing more than free memory.

	rcutree.rcu_kick_kthreads= [KNL]
			Cause the grace-period kthread to get an extra
			wake_up() if it sleeps three times longer than
			it should at force-quiescent-state time.
			This wake_up() will be accompanied by a
			WARN_ONCE() splat and an ftrace_dump().

	rcuperf.gp_async= [KNL]
			Measure performance of asynchronous
			grace-period primitives such as call_rcu().

	rcuperf.gp_async_max= [KNL]
			Specify the maximum number of outstanding
			callbacks per writer thread.  When a writer
			thread exceeds this limit, it invokes the
			corresponding flavor of rcu_barrier() to allow
			previously posted callbacks to drain.

	rcuperf.gp_exp= [KNL]
			Measure performance of expedited synchronous
			grace-period primitives.

	rcuperf.holdoff= [KNL]
			Set test-start holdoff period.  The purpose of
			this parameter is to delay the start of the
			test until boot completes in order to avoid
			interference.

	rcuperf.nreaders= [KNL]
			Set number of RCU readers.  The value -1 selects
			N, where N is the number of CPUs.  A value
			"n" less than -1 selects N-n+1, where N is again
			the number of CPUs.  For example, -2 selects N
			(the number of CPUs), -3 selects N+1, and so on.
			A value of "n" less than or equal to -N selects
			a single reader.

	rcuperf.nwriters= [KNL]
			Set number of RCU writers.  The values operate
			the same as for rcuperf.nreaders.
			N, where N is the number of CPUs

	rcuperf.perf_runnable= [BOOT]
			Start rcuperf running at boot time.

	rcuperf.perf_type= [KNL]
			Specify the RCU implementation to test.

	rcuperf.shutdown= [KNL]
			Shut the system down after performance tests
			complete.  This is useful for hands-off automated
			testing.

	rcuperf.verbose= [KNL]
			Enable additional printk() statements.

	rcuperf.writer_holdoff= [KNL]
			Write-side holdoff between grace periods,
			in microseconds.  The default of zero says
			no holdoff.

	rcutorture.cbflood_inter_holdoff= [KNL]
			Set holdoff time (jiffies) between successive
			callback-flood tests.

	rcutorture.cbflood_intra_holdoff= [KNL]
			Set holdoff time (jiffies) between successive
			bursts of callbacks within a given callback-flood
			test.

	rcutorture.cbflood_n_burst= [KNL]
			Set the number of bursts making up a given
			callback-flood test.  Set this to zero to
			disable callback-flood testing.

	rcutorture.cbflood_n_per_burst= [KNL]
			Set the number of callbacks to be registered
			in a given burst of a callback-flood test.

	rcutorture.fqs_duration= [KNL]
			Set duration of force_quiescent_state bursts
			in microseconds.

	rcutorture.fqs_holdoff= [KNL]
			Set holdoff time within force_quiescent_state bursts
			in microseconds.

	rcutorture.fqs_stutter= [KNL]
			Set wait time between force_quiescent_state bursts
			in seconds.

	rcutorture.gp_cond= [KNL]
			Use conditional/asynchronous update-side
			primitives, if available.

	rcutorture.gp_exp= [KNL]
			Use expedited update-side primitives, if available.

	rcutorture.gp_normal= [KNL]
			Use normal (non-expedited) asynchronous
			update-side primitives, if available.

	rcutorture.gp_sync= [KNL]
			Use normal (non-expedited) synchronous
			update-side primitives, if available.  If all
			of rcutorture.gp_cond=, rcutorture.gp_exp=,
			rcutorture.gp_normal=, and rcutorture.gp_sync=
			are zero, rcutorture acts as if is interpreted
			they are all non-zero.

	rcutorture.n_barrier_cbs= [KNL]
			Set callbacks/threads for rcu_barrier() testing.

	rcutorture.nfakewriters= [KNL]
			Set number of concurrent RCU writers.  These just
			stress RCU, they don't participate in the actual
			test, hence the "fake".

	rcutorture.nreaders= [KNL]
			Set number of RCU readers.  The value -1 selects
			N-1, where N is the number of CPUs.  A value
			"n" less than -1 selects N-n-2, where N is again
			the number of CPUs.  For example, -2 selects N
			(the number of CPUs), -3 selects N+1, and so on.

	rcutorture.object_debug= [KNL]
			Enable debug-object double-call_rcu() testing.

	rcutorture.onoff_holdoff= [KNL]
			Set time (s) after boot for CPU-hotplug testing.

	rcutorture.onoff_interval= [KNL]
			Set time (s) between CPU-hotplug operations, or
			zero to disable CPU-hotplug testing.

	rcutorture.shuffle_interval= [KNL]
			Set task-shuffle interval (s).  Shuffling tasks
			allows some CPUs to go into dyntick-idle mode
			during the rcutorture test.

	rcutorture.shutdown_secs= [KNL]
			Set time (s) after boot system shutdown.  This
			is useful for hands-off automated testing.

	rcutorture.stall_cpu= [KNL]
			Duration of CPU stall (s) to test RCU CPU stall
			warnings, zero to disable.

	rcutorture.stall_cpu_holdoff= [KNL]
			Time to wait (s) after boot before inducing stall.

	rcutorture.stat_interval= [KNL]
			Time (s) between statistics printk()s.

	rcutorture.stutter= [KNL]
			Time (s) to stutter testing, for example, specifying
			five seconds causes the test to run for five seconds,
			wait for five seconds, and so on.  This tests RCU's
			ability to transition abruptly to and from idle.

	rcutorture.test_boost= [KNL]
			Test RCU priority boosting?  0=no, 1=maybe, 2=yes.
			"Maybe" means test if the RCU implementation
			under test support RCU priority boosting.

	rcutorture.test_boost_duration= [KNL]
			Duration (s) of each individual boost test.

	rcutorture.test_boost_interval= [KNL]
			Interval (s) between each boost test.

	rcutorture.test_no_idle_hz= [KNL]
			Test RCU's dyntick-idle handling.  See also the
			rcutorture.shuffle_interval parameter.

	rcutorture.torture_runnable= [BOOT]
			Start rcutorture running at boot time.

	rcutorture.torture_type= [KNL]
			Specify the RCU implementation to test.

	rcutorture.verbose= [KNL]
			Enable additional printk() statements.

	rcupdate.rcu_cpu_stall_suppress= [KNL]
			Suppress RCU CPU stall warning messages.

	rcupdate.rcu_cpu_stall_timeout= [KNL]
			Set timeout for RCU CPU stall warning messages.

	rcupdate.rcu_expedited= [KNL]
			Use expedited grace-period primitives, for
			example, synchronize_rcu_expedited() instead
			of synchronize_rcu().  This reduces latency,
			but can increase CPU utilization, degrade
			real-time latency, and degrade energy efficiency.
			No effect on CONFIG_TINY_RCU kernels.

	rcupdate.rcu_normal= [KNL]
			Use only normal grace-period primitives,
			for example, synchronize_rcu() instead of
			synchronize_rcu_expedited().  This improves
			real-time latency, CPU utilization, and
			energy efficiency, but can expose users to
			increased grace-period latency.  This parameter
			overrides rcupdate.rcu_expedited.  No effect on
			CONFIG_TINY_RCU kernels.

	rcupdate.rcu_normal_after_boot= [KNL]
			Once boot has completed (that is, after
			rcu_end_inkernel_boot() has been invoked), use
			only normal grace-period primitives.  No effect
			on CONFIG_TINY_RCU kernels.

	rcupdate.rcu_task_stall_timeout= [KNL]
			Set timeout in jiffies for RCU task stall warning
			messages.  Disable with a value less than or equal
			to zero.

	rcupdate.rcu_self_test= [KNL]
			Run the RCU early boot self tests

	rcupdate.rcu_self_test_bh= [KNL]
			Run the RCU bh early boot self tests

	rcupdate.rcu_self_test_sched= [KNL]
			Run the RCU sched early boot self tests

	rdinit=		[KNL]
			Format: <full_path>
			Run specified binary instead of /init from the ramdisk,
			used for early userspace startup. See initrd.

	rdrand=		[X86]
			force - Override the decision by the kernel to hide the
				advertisement of RDRAND support (this affects
				certain AMD processors because of buggy BIOS
				support, specifically around the suspend/resume
				path).

	rdt=		[HW,X86,RDT]
			Turn on/off individual RDT features. List is:
			cmt, mbmtotal, mbmlocal, l3cat, l3cdp, l2cat, mba.
			E.g. to turn on cmt and turn off mba use:
				rdt=cmt,!mba

	reboot=		[KNL]
			Format (x86 or x86_64):
				[w[arm] | c[old] | h[ard] | s[oft] | g[pio]] \
				[[,]s[mp]#### \
				[[,]b[ios] | a[cpi] | k[bd] | t[riple] | e[fi] | p[ci]] \
				[[,]f[orce]
			Where reboot_mode is one of warm (soft) or cold (hard) or gpio,
			      reboot_type is one of bios, acpi, kbd, triple, efi, or pci,
			      reboot_force is either force or not specified,
			      reboot_cpu is s[mp]#### with #### being the processor
					to be used for rebooting.

	relax_domain_level=
			[KNL, SMP] Set scheduler's default relax_domain_level.
			See Documentation/cgroup-v1/cpusets.txt.

	reserve=	[KNL,BUGS] Force the kernel to ignore some iomem area

	reservetop=	[X86-32]
			Format: nn[KMG]
			Reserves a hole at the top of the kernel virtual
			address space.

	reservelow=	[X86]
			Format: nn[K]
			Set the amount of memory to reserve for BIOS at
			the bottom of the address space.

	reset_devices	[KNL] Force drivers to reset the underlying device
			during initialization.

	resume=		[SWSUSP]
			Specify the partition device for software suspend
			Format:
			{/dev/<dev> | PARTUUID=<uuid> | <int>:<int> | <hex>}

	resume_offset=	[SWSUSP]
			Specify the offset from the beginning of the partition
			given by "resume=" at which the swap header is located,
			in <PAGE_SIZE> units (needed only for swap files).
			See  Documentation/power/swsusp-and-swap-files.txt

	resumedelay=	[HIBERNATION] Delay (in seconds) to pause before attempting to
			read the resume files

	resumewait	[HIBERNATION] Wait (indefinitely) for resume device to show up.
			Useful for devices that are detected asynchronously
			(e.g. USB and MMC devices).

	hibernate=	[HIBERNATION]
		noresume	Don't check if there's a hibernation image
				present during boot.
		nocompress	Don't compress/decompress hibernation images.
		no		Disable hibernation and resume.
		protect_image	Turn on image protection during restoration
				(that will set all pages holding image data
				during restoration read-only).

	noswap_randomize
			Kernel uses random disk offsets to help with wear-levelling
			of SSD devices, while saving the hibernation snapshot image to
			disk. Use this parameter to disable this feature for SSD
			devices in scenarios when, such randomization is addressed at
			the firmware level and hibenration image is not re-generated
			frequently.
			(Useful for improving hibernation resume time as snapshot pages
			are available in disk serially and can be read in bigger chunks
			without seeking)

	retain_initrd	[RAM] Keep initrd memory after extraction

	rfkill.default_state=
		0	"airplane mode".  All wifi, bluetooth, wimax, gps, fm,
			etc. communication is blocked by default.
		1	Unblocked.

	rfkill.master_switch_mode=
		0	The "airplane mode" button does nothing.
		1	The "airplane mode" button toggles between everything
			blocked and the previous configuration.
		2	The "airplane mode" button toggles between everything
			blocked and everything unblocked.

	rhash_entries=	[KNL,NET]
			Set number of hash buckets for route cache

	ring3mwait=disable
			[KNL] Disable ring 3 MONITOR/MWAIT feature on supported
			CPUs.

	ro		[KNL] Mount root device read-only on boot

	rodata=		[KNL]
		on	Mark read-only kernel memory as read-only (default).
		off	Leave read-only kernel memory writable for debugging.

	rockchip.usb_uart
			Enable the uart passthrough on the designated usb port
			on Rockchip SoCs. When active, the signals of the
			debug-uart get routed to the D+ and D- pins of the usb
			port and the regular usb controller gets disabled.

	root=		[KNL] Root filesystem
			See name_to_dev_t comment in init/do_mounts.c.

	rootdelay=	[KNL] Delay (in seconds) to pause before attempting to
			mount the root filesystem

	rootflags=	[KNL] Set root filesystem mount option string

	rootfstype=	[KNL] Set root filesystem type

	rootwait	[KNL] Wait (indefinitely) for root device to show up.
			Useful for devices that are detected asynchronously
			(e.g. USB and MMC devices).

	rproc_mem=nn[KMG][@address]
			[KNL,ARM,CMA] Remoteproc physical memory block.
			Memory area to be used by remote processor image,
			managed by CMA.

	rw		[KNL] Mount root device read-write on boot

	S		[KNL] Run init in single mode

	s390_iommu=	[HW,S390]
			Set s390 IOTLB flushing mode
		strict
			With strict flushing every unmap operation will result in
			an IOTLB flush. Default is lazy flushing before reuse,
			which is faster.

	sa1100ir	[NET]
			See drivers/net/irda/sa1100_ir.c.

	sbni=		[NET] Granch SBNI12 leased line adapter

	sched_debug	[KNL] Enables verbose scheduler debug messages.

	schedstats=	[KNL,X86] Enable or disable scheduled statistics.
			Allowed values are enable and disable. This feature
			incurs a small amount of overhead in the scheduler
			but is useful for debugging and performance tuning.

	skew_tick=	[KNL] Offset the periodic timer tick per cpu to mitigate
			xtime_lock contention on larger systems, and/or RCU lock
			contention on all systems with CONFIG_MAXSMP set.
			Format: { "0" | "1" }
			0 -- disable. (may be 1 via CONFIG_CMDLINE="skew_tick=1"
			1 -- enable.
			Note: increases power consumption, thus should only be
			enabled if running jitter sensitive (HPC/RT) workloads.

	security=	[SECURITY] Choose a security module to enable at boot.
			If this boot parameter is not specified, only the first
			security module asking for security registration will be
			loaded. An invalid security module name will be treated
			as if no module has been chosen.

	selinux=	[SELINUX] Disable or enable SELinux at boot time.
			Format: { "0" | "1" }
			See security/selinux/Kconfig help text.
			0 -- disable.
			1 -- enable.
			Default value is set via kernel config option.
			If enabled at boot time, /selinux/disable can be used
			later to disable prior to initial policy load.

	apparmor=	[APPARMOR] Disable or enable AppArmor at boot time
			Format: { "0" | "1" }
			See security/apparmor/Kconfig help text
			0 -- disable.
			1 -- enable.
			Default value is set via kernel config option.

	serialnumber	[BUGS=X86-32]

	shapers=	[NET]
			Maximal number of shapers.

	simeth=		[IA-64]
	simscsi=

	slram=		[HW,MTD]

	slab_nomerge	[MM]
			Disable merging of slabs with similar size. May be
			necessary if there is some reason to distinguish
			allocs to different slabs, especially in hardened
			environments where the risk of heap overflows and
			layout control by attackers can usually be
			frustrated by disabling merging. This will reduce
			most of the exposure of a heap attack to a single
			cache (risks via metadata attacks are mostly
			unchanged). Debug options disable merging on their
			own.
			For more information see Documentation/vm/slub.txt.

	slab_max_order=	[MM, SLAB]
			Determines the maximum allowed order for slabs.
			A high setting may cause OOMs due to memory
			fragmentation.  Defaults to 1 for systems with
			more than 32MB of RAM, 0 otherwise.

	slub_debug[=options[,slabs]]	[MM, SLUB]
			Enabling slub_debug allows one to determine the
			culprit if slab objects become corrupted. Enabling
			slub_debug can create guard zones around objects and
			may poison objects when not in use. Also tracks the
			last alloc / free. For more information see
			Documentation/vm/slub.txt.

	slub_memcg_sysfs=	[MM, SLUB]
			Determines whether to enable sysfs directories for
			memory cgroup sub-caches. 1 to enable, 0 to disable.
			The default is determined by CONFIG_SLUB_MEMCG_SYSFS_ON.
			Enabling this can lead to a very high number of	debug
			directories and files being created under
			/sys/kernel/slub.

	slub_max_order= [MM, SLUB]
			Determines the maximum allowed order for slabs.
			A high setting may cause OOMs due to memory
			fragmentation. For more information see
			Documentation/vm/slub.txt.

	slub_min_objects=	[MM, SLUB]
			The minimum number of objects per slab. SLUB will
			increase the slab order up to slub_max_order to
			generate a sufficiently large slab able to contain
			the number of objects indicated. The higher the number
			of objects the smaller the overhead of tracking slabs
			and the less frequently locks need to be acquired.
			For more information see Documentation/vm/slub.txt.

	slub_min_order=	[MM, SLUB]
			Determines the minimum page order for slabs. Must be
			lower than slub_max_order.
			For more information see Documentation/vm/slub.txt.

	slub_nomerge	[MM, SLUB]
			Same with slab_nomerge. This is supported for legacy.
			See slab_nomerge for more information.

	smart2=		[HW]
			Format: <io1>[,<io2>[,...,<io8>]]

	smsc-ircc2.nopnp	[HW] Don't use PNP to discover SMC devices
	smsc-ircc2.ircc_cfg=	[HW] Device configuration I/O port
	smsc-ircc2.ircc_sir=	[HW] SIR base I/O port
	smsc-ircc2.ircc_fir=	[HW] FIR base I/O port
	smsc-ircc2.ircc_irq=	[HW] IRQ line
	smsc-ircc2.ircc_dma=	[HW] DMA channel
	smsc-ircc2.ircc_transceiver= [HW] Transceiver type:
				0: Toshiba Satellite 1800 (GP data pin select)
				1: Fast pin select (default)
				2: ATC IRMode

	smt		[KNL,S390] Set the maximum number of threads (logical
			CPUs) to use per physical CPU on systems capable of
			symmetric multithreading (SMT). Will be capped to the
			actual hardware limit.
			Format: <integer>
			Default: -1 (no limit)

	softlockup_panic=
			[KNL] Should the soft-lockup detector generate panics.
			Format: <integer>

	softlockup_all_cpu_backtrace=
			[KNL] Should the soft-lockup detector generate
			backtraces on all cpus.
			Format: <integer>

	sonypi.*=	[HW] Sony Programmable I/O Control Device driver
			See Documentation/laptops/sonypi.txt

	spectre_v2=	[X86] Control mitigation of Spectre variant 2
			(indirect branch speculation) vulnerability.
			The default operation protects the kernel from
			user space attacks.

			on   - unconditionally enable, implies
			       spectre_v2_user=on
			off  - unconditionally disable, implies
			       spectre_v2_user=off
			auto - kernel detects whether your CPU model is
			       vulnerable

			Selecting 'on' will, and 'auto' may, choose a
			mitigation method at run time according to the
			CPU, the available microcode, the setting of the
			CONFIG_RETPOLINE configuration option, and the
			compiler with which the kernel was built.

			Selecting 'on' will also enable the mitigation
			against user space to user space task attacks.

			Selecting 'off' will disable both the kernel and
			the user space protections.

			Specific mitigations can also be selected manually:

			retpoline	  - replace indirect branches
			retpoline,generic - google's original retpoline
			retpoline,amd     - AMD-specific minimal thunk

			Not specifying this option is equivalent to
			spectre_v2=auto.

	spectre_v2_user=
			[X86] Control mitigation of Spectre variant 2
		        (indirect branch speculation) vulnerability between
		        user space tasks

			on	- Unconditionally enable mitigations. Is
				  enforced by spectre_v2=on

			off     - Unconditionally disable mitigations. Is
				  enforced by spectre_v2=off

			prctl   - Indirect branch speculation is enabled,
				  but mitigation can be enabled via prctl
				  per thread.  The mitigation control state
				  is inherited on fork.

			prctl,ibpb
				- Like "prctl" above, but only STIBP is
				  controlled per thread. IBPB is issued
				  always when switching between different user
				  space processes.

			seccomp
				- Same as "prctl" above, but all seccomp
				  threads will enable the mitigation unless
				  they explicitly opt out.

			seccomp,ibpb
				- Like "seccomp" above, but only STIBP is
				  controlled per thread. IBPB is issued
				  always when switching between different
				  user space processes.

			auto    - Kernel selects the mitigation depending on
				  the available CPU features and vulnerability.

			Default mitigation:
			If CONFIG_SECCOMP=y then "seccomp", otherwise "prctl"

			Not specifying this option is equivalent to
			spectre_v2_user=auto.

	spec_store_bypass_disable=
			[HW] Control Speculative Store Bypass (SSB) Disable mitigation
			(Speculative Store Bypass vulnerability)

			Certain CPUs are vulnerable to an exploit against a
			a common industry wide performance optimization known
			as "Speculative Store Bypass" in which recent stores
			to the same memory location may not be observed by
			later loads during speculative execution. The idea
			is that such stores are unlikely and that they can
			be detected prior to instruction retirement at the
			end of a particular speculation execution window.

			In vulnerable processors, the speculatively forwarded
			store can be used in a cache side channel attack, for
			example to read memory to which the attacker does not
			directly have access (e.g. inside sandboxed code).

			This parameter controls whether the Speculative Store
			Bypass optimization is used.

			on      - Unconditionally disable Speculative Store Bypass
			off     - Unconditionally enable Speculative Store Bypass
			auto    - Kernel detects whether the CPU model contains an
				  implementation of Speculative Store Bypass and
				  picks the most appropriate mitigation. If the
				  CPU is not vulnerable, "off" is selected. If the
				  CPU is vulnerable the default mitigation is
				  architecture and Kconfig dependent. See below.
			prctl   - Control Speculative Store Bypass per thread
				  via prctl. Speculative Store Bypass is enabled
				  for a process by default. The state of the control
				  is inherited on fork.
			seccomp - Same as "prctl" above, but all seccomp threads
				  will disable SSB unless they explicitly opt out.

			Not specifying this option is equivalent to
			spec_store_bypass_disable=auto.

			Default mitigations:
			X86:	If CONFIG_SECCOMP=y "seccomp", otherwise "prctl"

	spia_io_base=	[HW,MTD]
	spia_fio_base=
	spia_pedr=
	spia_peddr=

	srcutree.counter_wrap_check [KNL]
			Specifies how frequently to check for
			grace-period sequence counter wrap for the
			srcu_data structure's ->srcu_gp_seq_needed field.
			The greater the number of bits set in this kernel
			parameter, the less frequently counter wrap will
			be checked for.  Note that the bottom two bits
			are ignored.

	srcutree.exp_holdoff [KNL]
			Specifies how many nanoseconds must elapse
			since the end of the last SRCU grace period for
			a given srcu_struct until the next normal SRCU
			grace period will be considered for automatic
			expediting.  Set to zero to disable automatic
			expediting.

	ssbd=		[ARM64,HW]
			Speculative Store Bypass Disable control

			On CPUs that are vulnerable to the Speculative
			Store Bypass vulnerability and offer a
			firmware based mitigation, this parameter
			indicates how the mitigation should be used:

			force-on:  Unconditionally enable mitigation for
				   for both kernel and userspace
			force-off: Unconditionally disable mitigation for
				   for both kernel and userspace
			kernel:    Always enable mitigation in the
				   kernel, and offer a prctl interface
				   to allow userspace to register its
				   interest in being mitigated too.

	stack_guard_gap=	[MM]
			override the default stack gap protection. The value
			is in page units and it defines how many pages prior
			to (for stacks growing down) resp. after (for stacks
			growing up) the main stack are reserved for no other
			mapping. Default value is 256 pages.

	stacktrace	[FTRACE]
			Enabled the stack tracer on boot up.

	stacktrace_filter=[function-list]
			[FTRACE] Limit the functions that the stack tracer
			will trace at boot up. function-list is a comma separated
			list of functions. This list can be changed at run
			time by the stack_trace_filter file in the debugfs
			tracing directory. Note, this enables stack tracing
			and the stacktrace above is not needed.

	sti=		[PARISC,HW]
			Format: <num>
			Set the STI (builtin display/keyboard on the HP-PARISC
			machines) console (graphic card) which should be used
			as the initial boot-console.
			See also comment in drivers/video/console/sticore.c.

	sti_font=	[HW]
			See comment in drivers/video/console/sticore.c.

	stifb=		[HW]
			Format: bpp:<bpp1>[:<bpp2>[:<bpp3>...]]

	sunrpc.min_resvport=
	sunrpc.max_resvport=
			[NFS,SUNRPC]
			SunRPC servers often require that client requests
			originate from a privileged port (i.e. a port in the
			range 0 < portnr < 1024).
			An administrator who wishes to reserve some of these
			ports for other uses may adjust the range that the
			kernel's sunrpc client considers to be privileged
			using these two parameters to set the minimum and
			maximum port values.

	sunrpc.svc_rpc_per_connection_limit=
			[NFS,SUNRPC]
			Limit the number of requests that the server will
			process in parallel from a single connection.
			The default value is 0 (no limit).

	sunrpc.pool_mode=
			[NFS]
			Control how the NFS server code allocates CPUs to
			service thread pools.  Depending on how many NICs
			you have and where their interrupts are bound, this
			option will affect which CPUs will do NFS serving.
			Note: this parameter cannot be changed while the
			NFS server is running.

			auto	    the server chooses an appropriate mode
				    automatically using heuristics
			global	    a single global pool contains all CPUs
			percpu	    one pool for each CPU
			pernode	    one pool for each NUMA node (equivalent
				    to global on non-NUMA machines)

	sunrpc.tcp_slot_table_entries=
	sunrpc.udp_slot_table_entries=
			[NFS,SUNRPC]
			Sets the upper limit on the number of simultaneous
			RPC calls that can be sent from the client to a
			server. Increasing these values may allow you to
			improve throughput, but will also increase the
			amount of memory reserved for use by the client.

	suspend.pm_test_delay=
			[SUSPEND]
			Sets the number of seconds to remain in a suspend test
			mode before resuming the system (see
			/sys/power/pm_test). Only available when CONFIG_PM_DEBUG
			is set. Default value is 5.

	swapaccount=[0|1]
			[KNL] Enable accounting of swap in memory resource
			controller if no parameter or 1 is given or disable
			it if 0 is given (See Documentation/cgroup-v1/memory.txt)

	swiotlb=	[ARM,IA-64,PPC,MIPS,X86]
			Format: { <int> | force | noforce }
			<int> -- Number of I/O TLB slabs
			force -- force using of bounce buffers even if they
			         wouldn't be automatically used by the kernel
			noforce -- Never use bounce buffers (for debugging)

	switches=	[HW,M68k]

	sysfs.deprecated=0|1 [KNL]
			Enable/disable old style sysfs layout for old udev
			on older distributions. When this option is enabled
			very new udev will not work anymore. When this option
			is disabled (or CONFIG_SYSFS_DEPRECATED not compiled)
			in older udev will not work anymore.
			Default depends on CONFIG_SYSFS_DEPRECATED_V2 set in
			the kernel configuration.

	sysrq_always_enabled
			[KNL]
			Ignore sysrq setting - this boot parameter will
			neutralize any effect of /proc/sys/kernel/sysrq.
			Useful for debugging.

	tcpmhash_entries= [KNL,NET]
			Set the number of tcp_metrics_hash slots.
			Default value is 8192 or 16384 depending on total
			ram pages. This is used to specify the TCP metrics
			cache size. See Documentation/networking/ip-sysctl.txt
			"tcp_no_metrics_save" section for more details.

	tdfx=		[HW,DRM]

	test_suspend=	[SUSPEND][,N]
			Specify "mem" (for Suspend-to-RAM) or "standby" (for
			standby suspend) or "freeze" (for suspend type freeze)
			as the system sleep state during system startup with
			the optional capability to repeat N number of times.
			The system is woken from this state using a
			wakeup-capable RTC alarm.

	thash_entries=	[KNL,NET]
			Set number of hash buckets for TCP connection

	thermal.act=	[HW,ACPI]
			-1: disable all active trip points in all thermal zones
			<degrees C>: override all lowest active trip points

	thermal.crt=	[HW,ACPI]
			-1: disable all critical trip points in all thermal zones
			<degrees C>: override all critical trip points

	thermal.nocrt=	[HW,ACPI]
			Set to disable actions on ACPI thermal zone
			critical and hot trip points.

	thermal.off=	[HW,ACPI]
			1: disable ACPI thermal control

	thermal.psv=	[HW,ACPI]
			-1: disable all passive trip points
			<degrees C>: override all passive trip points to this
			value

	thermal.tzp=	[HW,ACPI]
			Specify global default ACPI thermal zone polling rate
			<deci-seconds>: poll all this frequency
			0: no polling (default)

	threadirqs	[KNL]
			Force threading of all interrupt handlers except those
			marked explicitly IRQF_NO_THREAD.

	tmem		[KNL,XEN]
			Enable the Transcendent memory driver if built-in.

	tmem.cleancache=0|1 [KNL, XEN]
			Default is on (1). Disable the usage of the cleancache
			API to send anonymous pages to the hypervisor.

	tmem.frontswap=0|1 [KNL, XEN]
			Default is on (1). Disable the usage of the frontswap
			API to send swap pages to the hypervisor. If disabled
			the selfballooning and selfshrinking are force disabled.

	tmem.selfballooning=0|1 [KNL, XEN]
			Default is on (1). Disable the driving of swap pages
			to the hypervisor.

	tmem.selfshrinking=0|1 [KNL, XEN]
			Default is on (1). Partial swapoff that immediately
			transfers pages from Xen hypervisor back to the
			kernel based on different criteria.

	topology=	[S390]
			Format: {off | on}
			Specify if the kernel should make use of the cpu
			topology information if the hardware supports this.
			The scheduler will make use of this information and
			e.g. base its process migration decisions on it.
			Default is on.

	topology_updates= [KNL, PPC, NUMA]
			Format: {off}
			Specify if the kernel should ignore (off)
			topology updates sent by the hypervisor to this
			LPAR.

	tp720=		[HW,PS2]

	tpm_suspend_pcr=[HW,TPM]
			Format: integer pcr id
			Specify that at suspend time, the tpm driver
			should extend the specified pcr with zeros,
			as a workaround for some chips which fail to
			flush the last written pcr on TPM_SaveState.
			This will guarantee that all the other pcrs
			are saved.

	trace_buf_size=nn[KMG]
			[FTRACE] will set tracing buffer size on each cpu.

	trace_event=[event-list]
			[FTRACE] Set and start specified trace events in order
			to facilitate early boot debugging. The event-list is a
			comma separated list of trace events to enable. See
			also Documentation/trace/events.txt

	trace_options=[option-list]
			[FTRACE] Enable or disable tracer options at boot.
			The option-list is a comma delimited list of options
			that can be enabled or disabled just as if you were
			to echo the option name into

			    /sys/kernel/debug/tracing/trace_options

			For example, to enable stacktrace option (to dump the
			stack trace of each event), add to the command line:

			      trace_options=stacktrace

			See also Documentation/trace/ftrace.txt "trace options"
			section.

	tp_printk[FTRACE]
			Have the tracepoints sent to printk as well as the
			tracing ring buffer. This is useful for early boot up
			where the system hangs or reboots and does not give the
			option for reading the tracing buffer or performing a
			ftrace_dump_on_oops.

			To turn off having tracepoints sent to printk,
			 echo 0 > /proc/sys/kernel/tracepoint_printk
			Note, echoing 1 into this file without the
			tracepoint_printk kernel cmdline option has no effect.

			** CAUTION **

			Having tracepoints sent to printk() and activating high
			frequency tracepoints such as irq or sched, can cause
			the system to live lock.

	traceoff_on_warning
			[FTRACE] enable this option to disable tracing when a
			warning is hit. This turns off "tracing_on". Tracing can
			be enabled again by echoing '1' into the "tracing_on"
			file located in /sys/kernel/debug/tracing/

			This option is useful, as it disables the trace before
			the WARNING dump is called, which prevents the trace to
			be filled with content caused by the warning output.

			This option can also be set at run time via the sysctl
			option:  kernel/traceoff_on_warning

	transparent_hugepage=
			[KNL]
			Format: [always|madvise|never]
			Can be used to control the default behavior of the system
			with respect to transparent hugepages.
			See Documentation/vm/transhuge.txt for more details.

	tsc=		Disable clocksource stability checks for TSC.
			Format: <string>
			[x86] reliable: mark tsc clocksource as reliable, this
			disables clocksource verification at runtime, as well
			as the stability checks done at bootup.	Used to enable
			high-resolution timer mode on older hardware, and in
			virtualized environment.
			[x86] noirqtime: Do not use TSC to do irq accounting.
			Used to run time disable IRQ_TIME_ACCOUNTING on any
			platforms where RDTSC is slow and this accounting
			can add overhead.

	tsx=		[X86] Control Transactional Synchronization
			Extensions (TSX) feature in Intel processors that
			support TSX control.

			This parameter controls the TSX feature. The options are:

			on	- Enable TSX on the system. Although there are
				mitigations for all known security vulnerabilities,
				TSX has been known to be an accelerator for
				several previous speculation-related CVEs, and
				so there may be unknown	security risks associated
				with leaving it enabled.

			off	- Disable TSX on the system. (Note that this
				option takes effect only on newer CPUs which are
				not vulnerable to MDS, i.e., have
				MSR_IA32_ARCH_CAPABILITIES.MDS_NO=1 and which get
				the new IA32_TSX_CTRL MSR through a microcode
				update. This new MSR allows for the reliable
				deactivation of the TSX functionality.)

			auto	- Disable TSX if X86_BUG_TAA is present,
				  otherwise enable TSX on the system.

			Not specifying this option is equivalent to tsx=off.

			See Documentation/admin-guide/hw-vuln/tsx_async_abort.rst
			for more details.

	tsx_async_abort= [X86,INTEL] Control mitigation for the TSX Async
			Abort (TAA) vulnerability.

			Similar to Micro-architectural Data Sampling (MDS)
			certain CPUs that support Transactional
			Synchronization Extensions (TSX) are vulnerable to an
			exploit against CPU internal buffers which can forward
			information to a disclosure gadget under certain
			conditions.

			In vulnerable processors, the speculatively forwarded
			data can be used in a cache side channel attack, to
			access data to which the attacker does not have direct
			access.

			This parameter controls the TAA mitigation.  The
			options are:

			full       - Enable TAA mitigation on vulnerable CPUs
				     if TSX is enabled.

			full,nosmt - Enable TAA mitigation and disable SMT on
				     vulnerable CPUs. If TSX is disabled, SMT
				     is not disabled because CPU is not
				     vulnerable to cross-thread TAA attacks.
			off        - Unconditionally disable TAA mitigation

			On MDS-affected machines, tsx_async_abort=off can be
			prevented by an active MDS mitigation as both vulnerabilities
			are mitigated with the same mechanism so in order to disable
			this mitigation, you need to specify mds=off too.

			Not specifying this option is equivalent to
			tsx_async_abort=full.  On CPUs which are MDS affected
			and deploy MDS mitigation, TAA mitigation is not
			required and doesn't provide any additional
			mitigation.

			For details see:
			Documentation/admin-guide/hw-vuln/tsx_async_abort.rst

	turbografx.map[2|3]=	[HW,JOY]
			TurboGraFX parallel port interface
			Format:
			<port#>,<js1>,<js2>,<js3>,<js4>,<js5>,<js6>,<js7>
			See also Documentation/input/joystick-parport.txt

	udbg-immortal	[PPC] When debugging early kernel crashes that
			happen after console_init() and before a proper
			console driver takes over, this boot options might
			help "seeing" what's going on.

	uhash_entries=	[KNL,NET]
			Set number of hash buckets for UDP/UDP-Lite connections

	uhci-hcd.ignore_oc=
			[USB] Ignore overcurrent events (default N).
			Some badly-designed motherboards generate lots of
			bogus events, for ports that aren't wired to
			anything.  Set this parameter to avoid log spamming.
			Note that genuine overcurrent events won't be
			reported either.

	unknown_nmi_panic
			[X86] Cause panic on unknown NMI.

	usbcore.authorized_default=
			[USB] Default USB device authorization:
			(default -1 = authorized except for wireless USB,
			0 = not authorized, 1 = authorized)

	usbcore.autosuspend=
			[USB] The autosuspend time delay (in seconds) used
			for newly-detected USB devices (default 2).  This
			is the time required before an idle device will be
			autosuspended.  Devices for which the delay is set
			to a negative value won't be autosuspended at all.

	usbcore.usbfs_snoop=
			[USB] Set to log all usbfs traffic (default 0 = off).

	usbcore.usbfs_snoop_max=
			[USB] Maximum number of bytes to snoop in each URB
			(default = 65536).

	usbcore.blinkenlights=
			[USB] Set to cycle leds on hubs (default 0 = off).

	usbcore.old_scheme_first=
			[USB] Start with the old device initialization
			scheme (default 0 = off).

	usbcore.usbfs_memory_mb=
			[USB] Memory limit (in MB) for buffers allocated by
			usbfs (default = 16, 0 = max = 2047).

	usbcore.use_both_schemes=
			[USB] Try the other device initialization scheme
			if the first one fails (default 1 = enabled).

	usbcore.initial_descriptor_timeout=
			[USB] Specifies timeout for the initial 64-byte
                        USB_REQ_GET_DESCRIPTOR request in milliseconds
			(default 5000 = 5.0 seconds).

	usbcore.nousb	[USB] Disable the USB subsystem

	usbhid.mousepoll=
			[USBHID] The interval which mice are to be polled at.

	usbhid.jspoll=
			[USBHID] The interval which joysticks are to be polled at.

	usb-storage.delay_use=
			[UMS] The delay in seconds before a new device is
			scanned for Logical Units (default 1).

	usb-storage.quirks=
			[UMS] A list of quirks entries to supplement or
			override the built-in unusual_devs list.  List
			entries are separated by commas.  Each entry has
			the form VID:PID:Flags where VID and PID are Vendor
			and Product ID values (4-digit hex numbers) and
			Flags is a set of characters, each corresponding
			to a common usb-storage quirk flag as follows:
				a = SANE_SENSE (collect more than 18 bytes
					of sense data, not on uas);
				b = BAD_SENSE (don't collect more than 18
					bytes of sense data, not on uas);
				c = FIX_CAPACITY (decrease the reported
					device capacity by one sector);
				d = NO_READ_DISC_INFO (don't use
					READ_DISC_INFO command, not on uas);
				e = NO_READ_CAPACITY_16 (don't use
					READ_CAPACITY_16 command);
				f = NO_REPORT_OPCODES (don't use report opcodes
					command, uas only);
				g = MAX_SECTORS_240 (don't transfer more than
					240 sectors at a time, uas only);
				h = CAPACITY_HEURISTICS (decrease the
					reported device capacity by one
					sector if the number is odd);
				i = IGNORE_DEVICE (don't bind to this
					device);
				j = NO_REPORT_LUNS (don't use report luns
					command, uas only);
				l = NOT_LOCKABLE (don't try to lock and
					unlock ejectable media, not on uas);
				m = MAX_SECTORS_64 (don't transfer more
					than 64 sectors = 32 KB at a time,
					not on uas);
				n = INITIAL_READ10 (force a retry of the
					initial READ(10) command, not on uas);
				o = CAPACITY_OK (accept the capacity
					reported by the device, not on uas);
				p = WRITE_CACHE (the device cache is ON
					by default, not on uas);
				r = IGNORE_RESIDUE (the device reports
					bogus residue values, not on uas);
				s = SINGLE_LUN (the device has only one
					Logical Unit);
				t = NO_ATA_1X (don't allow ATA(12) and ATA(16)
					commands, uas only);
				u = IGNORE_UAS (don't bind to the uas driver);
				w = NO_WP_DETECT (don't test whether the
					medium is write-protected).
				y = ALWAYS_SYNC (issue a SYNCHRONIZE_CACHE
					even if the device claims no cache,
					not on uas)
			Example: quirks=0419:aaf5:rl,0421:0433:rc

	user_debug=	[KNL,ARM]
			Format: <int>
			See arch/arm/Kconfig.debug help text.
				 1 - undefined instruction events
				 2 - system calls
				 4 - invalid data aborts
				 8 - SIGSEGV faults
				16 - SIGBUS faults
			Example: user_debug=31

	userpte=
			[X86] Flags controlling user PTE allocations.

				nohigh = do not allocate PTE pages in
					HIGHMEM regardless of setting
					of CONFIG_HIGHPTE.

	vdso=		[X86,SH]
			On X86_32, this is an alias for vdso32=.  Otherwise:

			vdso=1: enable VDSO (the default)
			vdso=0: disable VDSO mapping

	vdso32=		[X86] Control the 32-bit vDSO
			vdso32=1: enable 32-bit VDSO
			vdso32=0 or vdso32=2: disable 32-bit VDSO

			See the help text for CONFIG_COMPAT_VDSO for more
			details.  If CONFIG_COMPAT_VDSO is set, the default is
			vdso32=0; otherwise, the default is vdso32=1.

			For compatibility with older kernels, vdso32=2 is an
			alias for vdso32=0.

			Try vdso32=0 if you encounter an error that says:
			dl_main: Assertion `(void *) ph->p_vaddr == _rtld_local._dl_sysinfo_dso' failed!

	vector=		[IA-64,SMP]
			vector=percpu: enable percpu vector domain

	video=		[FB] Frame buffer configuration
			See Documentation/fb/modedb.txt.

	video.brightness_switch_enabled= [0,1]
			If set to 1, on receiving an ACPI notify event
			generated by hotkey, video driver will adjust brightness
			level and then send out the event to user space through
			the allocated input device; If set to 0, video driver
			will only send out the event without touching backlight
			brightness level.
			default: 1

	virtio_mmio.device=
			[VMMIO] Memory mapped virtio (platform) device.

				<size>@<baseaddr>:<irq>[:<id>]
			where:
				<size>     := size (can use standard suffixes
						like K, M and G)
				<baseaddr> := physical base address
				<irq>      := interrupt number (as passed to
						request_irq())
				<id>       := (optional) platform device id
			example:
				virtio_mmio.device=1K@0x100b0000:48:7

			Can be used multiple times for multiple devices.

	vga=		[BOOT,X86-32] Select a particular video mode
			See Documentation/x86/boot.txt and
			Documentation/svga.txt.
			Use vga=ask for menu.
			This is actually a boot loader parameter; the value is
			passed to the kernel using a special protocol.

	vmalloc=nn[KMG]	[KNL,BOOT] Forces the vmalloc area to have an exact
			size of <nn>. This can be used to increase the
			minimum size (128MB on x86). It can also be used to
			decrease the size and leave more room for directly
			mapped kernel RAM.

	vmcp_cma=nn[MG]	[KNL,S390]
			Sets the memory size reserved for contiguous memory
			allocations for the vmcp device driver.

	vmhalt=		[KNL,S390] Perform z/VM CP command after system halt.
			Format: <command>

	vmpanic=	[KNL,S390] Perform z/VM CP command after kernel panic.
			Format: <command>

	vmpoff=		[KNL,S390] Perform z/VM CP command after power off.
			Format: <command>

	vsyscall=	[X86-64]
			Controls the behavior of vsyscalls (i.e. calls to
			fixed addresses of 0xffffffffff600x00 from legacy
			code).  Most statically-linked binaries and older
			versions of glibc use these calls.  Because these
			functions are at fixed addresses, they make nice
			targets for exploits that can control RIP.

			emulate     [default] Vsyscalls turn into traps and are
			            emulated reasonably safely.

			native      Vsyscalls are native syscall instructions.
			            This is a little bit faster than trapping
			            and makes a few dynamic recompilers work
			            better than they would in emulation mode.
			            It also makes exploits much easier to write.

			none        Vsyscalls don't work at all.  This makes
			            them quite hard to use for exploits but
			            might break your system.

	vt.color=	[VT] Default text color.
			Format: 0xYX, X = foreground, Y = background.
			Default: 0x07 = light gray on black.

	vt.cur_default=	[VT] Default cursor shape.
			Format: 0xCCBBAA, where AA, BB, and CC are the same as
			the parameters of the <Esc>[?A;B;Cc escape sequence;
			see VGA-softcursor.txt. Default: 2 = underline.

	vt.default_blu=	[VT]
			Format: <blue0>,<blue1>,<blue2>,...,<blue15>
			Change the default blue palette of the console.
			This is a 16-member array composed of values
			ranging from 0-255.

	vt.default_grn=	[VT]
			Format: <green0>,<green1>,<green2>,...,<green15>
			Change the default green palette of the console.
			This is a 16-member array composed of values
			ranging from 0-255.

	vt.default_red=	[VT]
			Format: <red0>,<red1>,<red2>,...,<red15>
			Change the default red palette of the console.
			This is a 16-member array composed of values
			ranging from 0-255.

	vt.default_utf8=
			[VT]
			Format=<0|1>
			Set system-wide default UTF-8 mode for all tty's.
			Default is 1, i.e. UTF-8 mode is enabled for all
			newly opened terminals.

	vt.global_cursor_default=
			[VT]
			Format=<-1|0|1>
			Set system-wide default for whether a cursor
			is shown on new VTs. Default is -1,
			i.e. cursors will be created by default unless
			overridden by individual drivers. 0 will hide
			cursors, 1 will display them.

	vt.italic=	[VT] Default color for italic text; 0-15.
			Default: 2 = green.

	vt.underline=	[VT] Default color for underlined text; 0-15.
			Default: 3 = cyan.

	watchdog timers	[HW,WDT] For information on watchdog timers,
			see Documentation/watchdog/watchdog-parameters.txt
			or other driver-specific files in the
			Documentation/watchdog/ directory.

	workqueue.watchdog_thresh=
			If CONFIG_WQ_WATCHDOG is configured, workqueue can
			warn stall conditions and dump internal state to
			help debugging.  0 disables workqueue stall
			detection; otherwise, it's the stall threshold
			duration in seconds.  The default value is 30 and
			it can be updated at runtime by writing to the
			corresponding sysfs file.

	workqueue.disable_numa
			By default, all work items queued to unbound
			workqueues are affine to the NUMA nodes they're
			issued on, which results in better behavior in
			general.  If NUMA affinity needs to be disabled for
			whatever reason, this option can be used.  Note
			that this also can be controlled per-workqueue for
			workqueues visible under /sys/bus/workqueue/.

	workqueue.power_efficient
			Per-cpu workqueues are generally preferred because
			they show better performance thanks to cache
			locality; unfortunately, per-cpu workqueues tend to
			be more power hungry than unbound workqueues.

			Enabling this makes the per-cpu workqueues which
			were observed to contribute significantly to power
			consumption unbound, leading to measurably lower
			power usage at the cost of small performance
			overhead.

			The default value of this parameter is determined by
			the config option CONFIG_WQ_POWER_EFFICIENT_DEFAULT.

	workqueue.debug_force_rr_cpu
			Workqueue used to implicitly guarantee that work
			items queued without explicit CPU specified are put
			on the local CPU.  This guarantee is no longer true
			and while local CPU is still preferred work items
			may be put on foreign CPUs.  This debug option
			forces round-robin CPU selection to flush out
			usages which depend on the now broken guarantee.
			When enabled, memory and cache locality will be
			impacted.

	x2apic_phys	[X86-64,APIC] Use x2apic physical mode instead of
			default x2apic cluster mode on platforms
			supporting x2apic.

	x86_intel_mid_timer= [X86-32,APBT]
			Choose timer option for x86 Intel MID platform.
			Two valid options are apbt timer only and lapic timer
			plus one apbt timer for broadcast timer.
			x86_intel_mid_timer=apbt_only | lapic_and_apbt

	xen_512gb_limit		[KNL,X86-64,XEN]
			Restricts the kernel running paravirtualized under Xen
			to use only up to 512 GB of RAM. The reason to do so is
			crash analysis tools and Xen tools for doing domain
			save/restore/migration must be enabled to handle larger
			domains.

	xen_emul_unplug=		[HW,X86,XEN]
			Unplug Xen emulated devices
			Format: [unplug0,][unplug1]
			ide-disks -- unplug primary master IDE devices
			aux-ide-disks -- unplug non-primary-master IDE devices
			nics -- unplug network devices
			all -- unplug all emulated devices (NICs and IDE disks)
			unnecessary -- unplugging emulated devices is
				unnecessary even if the host did not respond to
				the unplug protocol
			never -- do not unplug even if version check succeeds

	xen_legacy_crash	[X86,XEN]
			Crash from Xen panic notifier, without executing late
			panic() code such as dumping handler.

	xen_nopvspin	[X86,XEN]
			Disables the ticketlock slowpath using Xen PV
			optimizations.

	xen_nopv	[X86]
			Disables the PV optimizations forcing the HVM guest to
			run as generic HVM guest with no PV drivers.

	xirc2ps_cs=	[NET,PCMCIA]
			Format:
			<irq>,<irq_mask>,<io>,<full_duplex>,<do_sound>,<lockup_hack>[,<irq2>[,<irq3>[,<irq4>]]]<|MERGE_RESOLUTION|>--- conflicted
+++ resolved
@@ -2276,15 +2276,12 @@
 				     SMT on vulnerable CPUs
 			off        - Unconditionally disable MDS mitigation
 
-<<<<<<< HEAD
 			On TAA-affected machines, mds=off can be prevented by
 			an active TAA mitigation as both vulnerabilities are
 			mitigated with the same mechanism so in order to disable
 			this mitigation, you need to specify tsx_async_abort=off
 			too.
 
-=======
->>>>>>> 15457316
 			Not specifying this option is equivalent to
 			mds=full.
 
@@ -2459,7 +2456,6 @@
 					       ssbd=force-off [ARM64]
 					       l1tf=off [X86]
 					       mds=off [X86]
-<<<<<<< HEAD
 					       tsx_async_abort=off [X86]
 					       kvm.nx_huge_pages=off [X86]
 
@@ -2467,8 +2463,6 @@
 					       This does not have any effect on
 					       kvm.nx_huge_pages when
 					       kvm.nx_huge_pages=force.
-=======
->>>>>>> 15457316
 
 			auto (default)
 				Mitigate all CPU vulnerabilities, but leave SMT
@@ -2484,10 +2478,7 @@
 				be fully mitigated, even if it means losing SMT.
 				Equivalent to: l1tf=flush,nosmt [X86]
 					       mds=full,nosmt [X86]
-<<<<<<< HEAD
 					       tsx_async_abort=full,nosmt [X86]
-=======
->>>>>>> 15457316
 
 	mminit_loglevel=
 			[KNL] When CONFIG_DEBUG_MEMORY_INIT is set, this
