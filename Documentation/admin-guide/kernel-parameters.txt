	acpi=		[HW,ACPI,X86,ARM64]
			Advanced Configuration and Power Interface
			Format: { force | on | off | strict | noirq | rsdt |
				  copy_dsdt }
			force -- enable ACPI if default was off
			on -- enable ACPI but allow fallback to DT [arm64]
			off -- disable ACPI if default was on
			noirq -- do not use ACPI for IRQ routing
			strict -- Be less tolerant of platforms that are not
				strictly ACPI specification compliant.
			rsdt -- prefer RSDT over (default) XSDT
			copy_dsdt -- copy DSDT to memory
			For ARM64, ONLY "acpi=off", "acpi=on" or "acpi=force"
			are available

			See also Documentation/power/runtime_pm.txt, pci=noacpi

	acpi_apic_instance=	[ACPI, IOAPIC]
			Format: <int>
			2: use 2nd APIC table, if available
			1,0: use 1st APIC table
			default: 0

	acpi_backlight=	[HW,ACPI]
			acpi_backlight=vendor
			acpi_backlight=video
			If set to vendor, prefer vendor specific driver
			(e.g. thinkpad_acpi, sony_acpi, etc.) instead
			of the ACPI video.ko driver.

	acpi_force_32bit_fadt_addr
			force FADT to use 32 bit addresses rather than the
			64 bit X_* addresses. Some firmware have broken 64
			bit addresses for force ACPI ignore these and use
			the older legacy 32 bit addresses.

	acpica_no_return_repair [HW, ACPI]
			Disable AML predefined validation mechanism
			This mechanism can repair the evaluation result to make
			the return objects more ACPI specification compliant.
			This option is useful for developers to identify the
			root cause of an AML interpreter issue when the issue
			has something to do with the repair mechanism.

	acpi.debug_layer=	[HW,ACPI,ACPI_DEBUG]
	acpi.debug_level=	[HW,ACPI,ACPI_DEBUG]
			Format: <int>
			CONFIG_ACPI_DEBUG must be enabled to produce any ACPI
			debug output.  Bits in debug_layer correspond to a
			_COMPONENT in an ACPI source file, e.g.,
			    #define _COMPONENT ACPI_PCI_COMPONENT
			Bits in debug_level correspond to a level in
			ACPI_DEBUG_PRINT statements, e.g.,
			    ACPI_DEBUG_PRINT((ACPI_DB_INFO, ...
			The debug_level mask defaults to "info".  See
			Documentation/acpi/debug.txt for more information about
			debug layers and levels.

			Enable processor driver info messages:
			    acpi.debug_layer=0x20000000
			Enable PCI/PCI interrupt routing info messages:
			    acpi.debug_layer=0x400000
			Enable AML "Debug" output, i.e., stores to the Debug
			object while interpreting AML:
			    acpi.debug_layer=0xffffffff acpi.debug_level=0x2
			Enable all messages related to ACPI hardware:
			    acpi.debug_layer=0x2 acpi.debug_level=0xffffffff

			Some values produce so much output that the system is
			unusable.  The "log_buf_len" parameter may be useful
			if you need to capture more output.

	acpi_enforce_resources=	[ACPI]
			{ strict | lax | no }
			Check for resource conflicts between native drivers
			and ACPI OperationRegions (SystemIO and SystemMemory
			only). IO ports and memory declared in ACPI might be
			used by the ACPI subsystem in arbitrary AML code and
			can interfere with legacy drivers.
			strict (default): access to resources claimed by ACPI
			is denied; legacy drivers trying to access reserved
			resources will fail to bind to device using them.
			lax: access to resources claimed by ACPI is allowed;
			legacy drivers trying to access reserved resources
			will bind successfully but a warning message is logged.
			no: ACPI OperationRegions are not marked as reserved,
			no further checks are performed.

	acpi_force_table_verification	[HW,ACPI]
			Enable table checksum verification during early stage.
			By default, this is disabled due to x86 early mapping
			size limitation.

	acpi_irq_balance [HW,ACPI]
			ACPI will balance active IRQs
			default in APIC mode

	acpi_irq_nobalance [HW,ACPI]
			ACPI will not move active IRQs (default)
			default in PIC mode

	acpi_irq_isa=	[HW,ACPI] If irq_balance, mark listed IRQs used by ISA
			Format: <irq>,<irq>...

	acpi_irq_pci=	[HW,ACPI] If irq_balance, clear listed IRQs for
			use by PCI
			Format: <irq>,<irq>...

	acpi_mask_gpe=  [HW,ACPI]
			Due to the existence of _Lxx/_Exx, some GPEs triggered
			by unsupported hardware/firmware features can result in
                        GPE floodings that cannot be automatically disabled by
                        the GPE dispatcher.
			This facility can be used to prevent such uncontrolled
			GPE floodings.
			Format: <int>
			Support masking of GPEs numbered from 0x00 to 0x7f.

	acpi_no_auto_serialize	[HW,ACPI]
			Disable auto-serialization of AML methods
			AML control methods that contain the opcodes to create
			named objects will be marked as "Serialized" by the
			auto-serialization feature.
			This feature is enabled by default.
			This option allows to turn off the feature.

	acpi_no_memhotplug [ACPI] Disable memory hotplug.  Useful for kdump
			   kernels.

	acpi_no_static_ssdt	[HW,ACPI]
			Disable installation of static SSDTs at early boot time
			By default, SSDTs contained in the RSDT/XSDT will be
			installed automatically and they will appear under
			/sys/firmware/acpi/tables.
			This option turns off this feature.
			Note that specifying this option does not affect
			dynamic table installation which will install SSDT
			tables to /sys/firmware/acpi/tables/dynamic.

	acpi_rsdp=	[ACPI,EFI,KEXEC]
			Pass the RSDP address to the kernel, mostly used
			on machines running EFI runtime service to boot the
			second kernel for kdump.

	acpi_os_name=	[HW,ACPI] Tell ACPI BIOS the name of the OS
			Format: To spoof as Windows 98: ="Microsoft Windows"

	acpi_rev_override [ACPI] Override the _REV object to return 5 (instead
			of 2 which is mandated by ACPI 6) as the supported ACPI
			specification revision (when using this switch, it may
			be necessary to carry out a cold reboot _twice_ in a
			row to make it take effect on the platform firmware).

	acpi_osi=	[HW,ACPI] Modify list of supported OS interface strings
			acpi_osi="string1"	# add string1
			acpi_osi="!string2"	# remove string2
			acpi_osi=!*		# remove all strings
			acpi_osi=!		# disable all built-in OS vendor
						  strings
			acpi_osi=!!		# enable all built-in OS vendor
						  strings
			acpi_osi=		# disable all strings

			'acpi_osi=!' can be used in combination with single or
			multiple 'acpi_osi="string1"' to support specific OS
			vendor string(s).  Note that such command can only
			affect the default state of the OS vendor strings, thus
			it cannot affect the default state of the feature group
			strings and the current state of the OS vendor strings,
			specifying it multiple times through kernel command line
			is meaningless.  This command is useful when one do not
			care about the state of the feature group strings which
			should be controlled by the OSPM.
			Examples:
			  1. 'acpi_osi=! acpi_osi="Windows 2000"' is equivalent
			     to 'acpi_osi="Windows 2000" acpi_osi=!', they all
			     can make '_OSI("Windows 2000")' TRUE.

			'acpi_osi=' cannot be used in combination with other
			'acpi_osi=' command lines, the _OSI method will not
			exist in the ACPI namespace.  NOTE that such command can
			only affect the _OSI support state, thus specifying it
			multiple times through kernel command line is also
			meaningless.
			Examples:
			  1. 'acpi_osi=' can make 'CondRefOf(_OSI, Local1)'
			     FALSE.

			'acpi_osi=!*' can be used in combination with single or
			multiple 'acpi_osi="string1"' to support specific
			string(s).  Note that such command can affect the
			current state of both the OS vendor strings and the
			feature group strings, thus specifying it multiple times
			through kernel command line is meaningful.  But it may
			still not able to affect the final state of a string if
			there are quirks related to this string.  This command
			is useful when one want to control the state of the
			feature group strings to debug BIOS issues related to
			the OSPM features.
			Examples:
			  1. 'acpi_osi="Module Device" acpi_osi=!*' can make
			     '_OSI("Module Device")' FALSE.
			  2. 'acpi_osi=!* acpi_osi="Module Device"' can make
			     '_OSI("Module Device")' TRUE.
			  3. 'acpi_osi=! acpi_osi=!* acpi_osi="Windows 2000"' is
			     equivalent to
			     'acpi_osi=!* acpi_osi=! acpi_osi="Windows 2000"'
			     and
			     'acpi_osi=!* acpi_osi="Windows 2000" acpi_osi=!',
			     they all will make '_OSI("Windows 2000")' TRUE.

	acpi_pm_good	[X86]
			Override the pmtimer bug detection: force the kernel
			to assume that this machine's pmtimer latches its value
			and always returns good values.

	acpi_sci=	[HW,ACPI] ACPI System Control Interrupt trigger mode
			Format: { level | edge | high | low }

	acpi_skip_timer_override [HW,ACPI]
			Recognize and ignore IRQ0/pin2 Interrupt Override.
			For broken nForce2 BIOS resulting in XT-PIC timer.

	acpi_sleep=	[HW,ACPI] Sleep options
			Format: { s3_bios, s3_mode, s3_beep, s4_nohwsig,
				  old_ordering, nonvs, sci_force_enable }
			See Documentation/power/video.txt for information on
			s3_bios and s3_mode.
			s3_beep is for debugging; it makes the PC's speaker beep
			as soon as the kernel's real-mode entry point is called.
			s4_nohwsig prevents ACPI hardware signature from being
			used during resume from hibernation.
			old_ordering causes the ACPI 1.0 ordering of the _PTS
			control method, with respect to putting devices into
			low power states, to be enforced (the ACPI 2.0 ordering
			of _PTS is used by default).
			nonvs prevents the kernel from saving/restoring the
			ACPI NVS memory during suspend/hibernation and resume.
			sci_force_enable causes the kernel to set SCI_EN directly
			on resume from S1/S3 (which is against the ACPI spec,
			but some broken systems don't work without it).

	acpi_use_timer_override [HW,ACPI]
			Use timer override. For some broken Nvidia NF5 boards
			that require a timer override, but don't have HPET

	add_efi_memmap	[EFI; X86] Include EFI memory map in
			kernel's map of available physical RAM.

	agp=		[AGP]
			{ off | try_unsupported }
			off: disable AGP support
			try_unsupported: try to drive unsupported chipsets
				(may crash computer or cause data corruption)

	ALSA		[HW,ALSA]
			See Documentation/sound/alsa/alsa-parameters.txt

	alignment=	[KNL,ARM]
			Allow the default userspace alignment fault handler
			behaviour to be specified.  Bit 0 enables warnings,
			bit 1 enables fixups, and bit 2 sends a segfault.

	align_va_addr=	[X86-64]
			Align virtual addresses by clearing slice [14:12] when
			allocating a VMA at process creation time. This option
			gives you up to 3% performance improvement on AMD F15h
			machines (where it is enabled by default) for a
			CPU-intensive style benchmark, and it can vary highly in
			a microbenchmark depending on workload and compiler.

			32: only for 32-bit processes
			64: only for 64-bit processes
			on: enable for both 32- and 64-bit processes
			off: disable for both 32- and 64-bit processes

	alloc_snapshot	[FTRACE]
			Allocate the ftrace snapshot buffer on boot up when the
			main buffer is allocated. This is handy if debugging
			and you need to use tracing_snapshot() on boot up, and
			do not want to use tracing_snapshot_alloc() as it needs
			to be done where GFP_KERNEL allocations are allowed.

	amd_iommu=	[HW,X86-64]
			Pass parameters to the AMD IOMMU driver in the system.
			Possible values are:
			fullflush - enable flushing of IO/TLB entries when
				    they are unmapped. Otherwise they are
				    flushed before they will be reused, which
				    is a lot of faster
			off	  - do not initialize any AMD IOMMU found in
				    the system
			force_isolation - Force device isolation for all
					  devices. The IOMMU driver is not
					  allowed anymore to lift isolation
					  requirements as needed. This option
					  does not override iommu=pt

	amd_iommu_dump=	[HW,X86-64]
			Enable AMD IOMMU driver option to dump the ACPI table
			for AMD IOMMU. With this option enabled, AMD IOMMU
			driver will print ACPI tables for AMD IOMMU during
			IOMMU initialization.

	amd_iommu_intr=	[HW,X86-64]
			Specifies one of the following AMD IOMMU interrupt
			remapping modes:
			legacy     - Use legacy interrupt remapping mode.
			vapic      - Use virtual APIC mode, which allows IOMMU
			             to inject interrupts directly into guest.
			             This mode requires kvm-amd.avic=1.
			             (Default when IOMMU HW support is present.)

	amijoy.map=	[HW,JOY] Amiga joystick support
			Map of devices attached to JOY0DAT and JOY1DAT
			Format: <a>,<b>
			See also Documentation/input/joystick.txt

	analog.map=	[HW,JOY] Analog joystick and gamepad support
			Specifies type or capabilities of an analog joystick
			connected to one of 16 gameports
			Format: <type1>,<type2>,..<type16>

	apc=		[HW,SPARC]
			Power management functions (SPARCstation-4/5 + deriv.)
			Format: noidle
			Disable APC CPU standby support. SPARCstation-Fox does
			not play well with APC CPU idle - disable it if you have
			APC and your system crashes randomly.

	apic=		[APIC,X86-32] Advanced Programmable Interrupt Controller
			Change the output verbosity whilst booting
			Format: { quiet (default) | verbose | debug }
			Change the amount of debugging information output
			when initialising the APIC and IO-APIC components.

	apic_extnmi=	[APIC,X86] External NMI delivery setting
			Format: { bsp (default) | all | none }
			bsp:  External NMI is delivered only to CPU 0
			all:  External NMIs are broadcast to all CPUs as a
			      backup of CPU 0
			none: External NMI is masked for all CPUs. This is
			      useful so that a dump capture kernel won't be
			      shot down by NMI

	autoconf=	[IPV6]
			See Documentation/networking/ipv6.txt.

	show_lapic=	[APIC,X86] Advanced Programmable Interrupt Controller
			Limit apic dumping. The parameter defines the maximal
			number of local apics being dumped. Also it is possible
			to set it to "all" by meaning -- no limit here.
			Format: { 1 (default) | 2 | ... | all }.
			The parameter valid if only apic=debug or
			apic=verbose is specified.
			Example: apic=debug show_lapic=all

	apm=		[APM] Advanced Power Management
			See header of arch/x86/kernel/apm_32.c.

	arcrimi=	[HW,NET] ARCnet - "RIM I" (entirely mem-mapped) cards
			Format: <io>,<irq>,<nodeID>

	ataflop=	[HW,M68k]

	atarimouse=	[HW,MOUSE] Atari Mouse

	atkbd.extra=	[HW] Enable extra LEDs and keys on IBM RapidAccess,
			EzKey and similar keyboards

	atkbd.reset=	[HW] Reset keyboard during initialization

	atkbd.set=	[HW] Select keyboard code set
			Format: <int> (2 = AT (default), 3 = PS/2)

	atkbd.scroll=	[HW] Enable scroll wheel on MS Office and similar
			keyboards

	atkbd.softraw=	[HW] Choose between synthetic and real raw mode
			Format: <bool> (0 = real, 1 = synthetic (default))

	atkbd.softrepeat= [HW]
			Use software keyboard repeat

	audit=		[KNL] Enable the audit sub-system
			Format: { "0" | "1" } (0 = disabled, 1 = enabled)
			0 - kernel audit is disabled and can not be enabled
			    until the next reboot
			unset - kernel audit is initialized but disabled and
			    will be fully enabled by the userspace auditd.
			1 - kernel audit is initialized and partially enabled,
			    storing at most audit_backlog_limit messages in
			    RAM until it is fully enabled by the userspace
			    auditd.
			Default: unset

	audit_backlog_limit= [KNL] Set the audit queue size limit.
			Format: <int> (must be >=0)
			Default: 64

	bau=		[X86_UV] Enable the BAU on SGI UV.  The default
			behavior is to disable the BAU (i.e. bau=0).
			Format: { "0" | "1" }
			0 - Disable the BAU.
			1 - Enable the BAU.
			unset - Disable the BAU.

	baycom_epp=	[HW,AX25]
			Format: <io>,<mode>

	baycom_par=	[HW,AX25] BayCom Parallel Port AX.25 Modem
			Format: <io>,<mode>
			See header of drivers/net/hamradio/baycom_par.c.

	baycom_ser_fdx=	[HW,AX25]
			BayCom Serial Port AX.25 Modem (Full Duplex Mode)
			Format: <io>,<irq>,<mode>[,<baud>]
			See header of drivers/net/hamradio/baycom_ser_fdx.c.

	baycom_ser_hdx=	[HW,AX25]
			BayCom Serial Port AX.25 Modem (Half Duplex Mode)
			Format: <io>,<irq>,<mode>
			See header of drivers/net/hamradio/baycom_ser_hdx.c.

	blkdevparts=	Manual partition parsing of block device(s) for
			embedded devices based on command line input.
			See Documentation/block/cmdline-partition.txt

	boot_cpus=	[SMP]
			Rather than attempting to online all possible CPUs at
			boot time, only online the specified set of CPUs.

	boot_delay=	Milliseconds to delay each printk during boot.
			Values larger than 10 seconds (10000) are changed to
			no delay (0).
			Format: integer

	bootmem_debug	[KNL] Enable bootmem allocator debug messages.

	bert_disable	[ACPI]
			Disable BERT OS support on buggy BIOSes.

	bttv.card=	[HW,V4L] bttv (bt848 + bt878 based grabber cards)
	bttv.radio=	Most important insmod options are available as
			kernel args too.
	bttv.pll=	See Documentation/video4linux/bttv/Insmod-options
	bttv.tuner=

	bulk_remove=off	[PPC]  This parameter disables the use of the pSeries
			firmware feature for flushing multiple hpte entries
			at a time.

	c101=		[NET] Moxa C101 synchronous serial card

	cachesize=	[BUGS=X86-32] Override level 2 CPU cache size detection.
			Sometimes CPU hardware bugs make them report the cache
			size incorrectly. The kernel will attempt work arounds
			to fix known problems, but for some CPUs it is not
			possible to determine what the correct size should be.
			This option provides an override for these situations.

	ca_keys=	[KEYS] This parameter identifies a specific key(s) on
			the system trusted keyring to be used for certificate
			trust validation.
			format: { id:<keyid> | builtin }

	cca=		[MIPS] Override the kernel pages' cache coherency
			algorithm.  Accepted values range from 0 to 7
			inclusive. See arch/mips/include/asm/pgtable-bits.h
			for platform specific values (SB1, Loongson3 and
			others).

	ccw_timeout_log [S390]
			See Documentation/s390/CommonIO for details.

	cgroup_disable= [KNL] Disable a particular controller
			Format: {name of the controller(s) to disable}
			The effects of cgroup_disable=foo are:
			- foo isn't auto-mounted if you mount all cgroups in
			  a single hierarchy
			- foo isn't visible as an individually mountable
			  subsystem
			{Currently only "memory" controller deal with this and
			cut the overhead, others just disable the usage. So
			only cgroup_disable=memory is actually worthy}

	cgroup_no_v1=	[KNL] Disable one, multiple, all cgroup controllers in v1
			Format: { controller[,controller...] | "all" }
			Like cgroup_disable, but only applies to cgroup v1;
			the blacklisted controllers remain available in cgroup2.

	cgroup.memory=	[KNL] Pass options to the cgroup memory controller.
			Format: <string>
			nosocket -- Disable socket memory accounting.
			nokmem -- Disable kernel memory accounting.

	checkreqprot	[SELINUX] Set initial checkreqprot flag value.
			Format: { "0" | "1" }
			See security/selinux/Kconfig help text.
			0 -- check protection applied by kernel (includes
				any implied execute protection).
			1 -- check protection requested by application.
			Default value is set via a kernel config option.
			Value can be changed at runtime via
				/selinux/checkreqprot.

	cio_ignore=	[S390]
			See Documentation/s390/CommonIO for details.
	clk_ignore_unused
			[CLK]
			Prevents the clock framework from automatically gating
			clocks that have not been explicitly enabled by a Linux
			device driver but are enabled in hardware at reset or
			by the bootloader/firmware. Note that this does not
			force such clocks to be always-on nor does it reserve
			those clocks in any way. This parameter is useful for
			debug and development, but should not be needed on a
			platform with proper driver support.  For more
			information, see Documentation/clk.txt.

	clock=		[BUGS=X86-32, HW] gettimeofday clocksource override.
			[Deprecated]
			Forces specified clocksource (if available) to be used
			when calculating gettimeofday(). If specified
			clocksource is not available, it defaults to PIT.
			Format: { pit | tsc | cyclone | pmtmr }

	clocksource=	Override the default clocksource
			Format: <string>
			Override the default clocksource and use the clocksource
			with the name specified.
			Some clocksource names to choose from, depending on
			the platform:
			[all] jiffies (this is the base, fallback clocksource)
			[ACPI] acpi_pm
			[ARM] imx_timer1,OSTS,netx_timer,mpu_timer2,
				pxa_timer,timer3,32k_counter,timer0_1
			[X86-32] pit,hpet,tsc;
				scx200_hrt on Geode; cyclone on IBM x440
			[MIPS] MIPS
			[PARISC] cr16
			[S390] tod
			[SH] SuperH
			[SPARC64] tick
			[X86-64] hpet,tsc

	clocksource.arm_arch_timer.evtstrm=
			[ARM,ARM64]
			Format: <bool>
			Enable/disable the eventstream feature of the ARM
			architected timer so that code using WFE-based polling
			loops can be debugged more effectively on production
			systems.

	clearcpuid=BITNUM [X86]
			Disable CPUID feature X for the kernel. See
			arch/x86/include/asm/cpufeatures.h for the valid bit
			numbers. Note the Linux specific bits are not necessarily
			stable over kernel options, but the vendor specific
			ones should be.
			Also note that user programs calling CPUID directly
			or using the feature without checking anything
			will still see it. This just prevents it from
			being used by the kernel or shown in /proc/cpuinfo.
			Also note the kernel might malfunction if you disable
			some critical bits.

	cma=nn[MG]@[start[MG][-end[MG]]]
			[ARM,X86,KNL]
			Sets the size of kernel global memory area for
			contiguous memory allocations and optionally the
			placement constraint by the physical address range of
			memory allocations. A value of 0 disables CMA
			altogether. For more information, see
			include/linux/dma-contiguous.h

	cmo_free_hint=	[PPC] Format: { yes | no }
			Specify whether pages are marked as being inactive
			when they are freed.  This is used in CMO environments
			to determine OS memory pressure for page stealing by
			a hypervisor.
			Default: yes

	coherent_pool=nn[KMG]	[ARM,KNL]
			Sets the size of memory pool for coherent, atomic dma
			allocations, by default set to 256K.

	code_bytes	[X86] How many bytes of object code to print
			in an oops report.
			Range: 0 - 8192
			Default: 64

	com20020=	[HW,NET] ARCnet - COM20020 chipset
			Format:
			<io>[,<irq>[,<nodeID>[,<backplane>[,<ckp>[,<timeout>]]]]]

	com90io=	[HW,NET] ARCnet - COM90xx chipset (IO-mapped buffers)
			Format: <io>[,<irq>]

	com90xx=	[HW,NET]
			ARCnet - COM90xx chipset (memory-mapped buffers)
			Format: <io>[,<irq>[,<memstart>]]

	condev=		[HW,S390] console device
	conmode=

	console=	[KNL] Output console device and options.

		tty<n>	Use the virtual console device <n>.

		ttyS<n>[,options]
		ttyUSB0[,options]
			Use the specified serial port.  The options are of
			the form "bbbbpnf", where "bbbb" is the baud rate,
			"p" is parity ("n", "o", or "e"), "n" is number of
			bits, and "f" is flow control ("r" for RTS or
			omit it).  Default is "9600n8".

			See Documentation/admin-guide/serial-console.rst for more
			information.  See
			Documentation/networking/netconsole.txt for an
			alternative.

		uart[8250],io,<addr>[,options]
		uart[8250],mmio,<addr>[,options]
		uart[8250],mmio16,<addr>[,options]
		uart[8250],mmio32,<addr>[,options]
		uart[8250],0x<addr>[,options]
			Start an early, polled-mode console on the 8250/16550
			UART at the specified I/O port or MMIO address,
			switching to the matching ttyS device later.
			MMIO inter-register address stride is either 8-bit
			(mmio), 16-bit (mmio16), or 32-bit (mmio32).
			If none of [io|mmio|mmio16|mmio32], <addr> is assumed
			to be equivalent to 'mmio'. 'options' are specified in
			the same format described for ttyS above; if unspecified,
			the h/w is not re-initialized.

		hvc<n>	Use the hypervisor console device <n>. This is for
			both Xen and PowerPC hypervisors.

                If the device connected to the port is not a TTY but a braille
                device, prepend "brl," before the device type, for instance
			console=brl,ttyS0
		For now, only VisioBraille is supported.

	consoleblank=	[KNL] The console blank (screen saver) timeout in
			seconds. Defaults to 10*60 = 10mins. A value of 0
			disables the blank timer.

	coredump_filter=
			[KNL] Change the default value for
			/proc/<pid>/coredump_filter.
			See also Documentation/filesystems/proc.txt.

	coresight_cpu_debug.enable
			[ARM,ARM64]
			Format: <bool>
			Enable/disable the CPU sampling based debugging.
			0: default value, disable debugging
			1: enable debugging at boot time

	cpuidle.off=1	[CPU_IDLE]
			disable the cpuidle sub-system

	cpufreq.off=1	[CPU_FREQ]
			disable the cpufreq sub-system

	cpu_init_udelay=N
			[X86] Delay for N microsec between assert and de-assert
			of APIC INIT to start processors.  This delay occurs
			on every CPU online, such as boot, and resume from suspend.
			Default: 10000

	cpcihp_generic=	[HW,PCI] Generic port I/O CompactPCI driver
			Format:
			<first_slot>,<last_slot>,<port>,<enum_bit>[,<debug>]

	crashkernel=size[KMG][@offset[KMG]]
			[KNL] Using kexec, Linux can switch to a 'crash kernel'
			upon panic. This parameter reserves the physical
			memory region [offset, offset + size] for that kernel
			image. If '@offset' is omitted, then a suitable offset
			is selected automatically. Check
			Documentation/kdump/kdump.txt for further details.

	crashkernel=range1:size1[,range2:size2,...][@offset]
			[KNL] Same as above, but depends on the memory
			in the running system. The syntax of range is
			start-[end] where start and end are both
			a memory unit (amount[KMG]). See also
			Documentation/kdump/kdump.txt for an example.

	crashkernel=size[KMG],high
			[KNL, x86_64] range could be above 4G. Allow kernel
			to allocate physical memory region from top, so could
			be above 4G if system have more than 4G ram installed.
			Otherwise memory region will be allocated below 4G, if
			available.
			It will be ignored if crashkernel=X is specified.
	crashkernel=size[KMG],low
			[KNL, x86_64] range under 4G. When crashkernel=X,high
			is passed, kernel could allocate physical memory region
			above 4G, that cause second kernel crash on system
			that require some amount of low memory, e.g. swiotlb
			requires at least 64M+32K low memory, also enough extra
			low memory is needed to make sure DMA buffers for 32-bit
			devices won't run out. Kernel would try to allocate at
			at least 256M below 4G automatically.
			This one let user to specify own low range under 4G
			for second kernel instead.
			0: to disable low allocation.
			It will be ignored when crashkernel=X,high is not used
			or memory reserved is below 4G.

	cryptomgr.notests
                        [KNL] Disable crypto self-tests

	cs89x0_dma=	[HW,NET]
			Format: <dma>

	cs89x0_media=	[HW,NET]
			Format: { rj45 | aui | bnc }

	dasd=		[HW,NET]
			See header of drivers/s390/block/dasd_devmap.c.

	db9.dev[2|3]=	[HW,JOY] Multisystem joystick support via parallel port
			(one device per port)
			Format: <port#>,<type>
			See also Documentation/input/joystick-parport.txt

	ddebug_query=   [KNL,DYNAMIC_DEBUG] Enable debug messages at early boot
			time. See
			Documentation/admin-guide/dynamic-debug-howto.rst for
			details.  Deprecated, see dyndbg.

	debug		[KNL] Enable kernel debugging (events log level).

	debug_locks_verbose=
			[KNL] verbose self-tests
			Format=<0|1>
			Print debugging info while doing the locking API
			self-tests.
			We default to 0 (no extra messages), setting it to
			1 will print _a lot_ more information - normally
			only useful to kernel developers.

	debug_objects	[KNL] Enable object debugging

	no_debug_objects
			[KNL] Disable object debugging

	debug_guardpage_minorder=
			[KNL] When CONFIG_DEBUG_PAGEALLOC is set, this
			parameter allows control of the order of pages that will
			be intentionally kept free (and hence protected) by the
			buddy allocator. Bigger value increase the probability
			of catching random memory corruption, but reduce the
			amount of memory for normal system use. The maximum
			possible value is MAX_ORDER/2.  Setting this parameter
			to 1 or 2 should be enough to identify most random
			memory corruption problems caused by bugs in kernel or
			driver code when a CPU writes to (or reads from) a
			random memory location. Note that there exists a class
			of memory corruptions problems caused by buggy H/W or
			F/W or by drivers badly programing DMA (basically when
			memory is written at bus level and the CPU MMU is
			bypassed) which are not detectable by
			CONFIG_DEBUG_PAGEALLOC, hence this option will not help
			tracking down these problems.

	debug_pagealloc=
			[KNL] When CONFIG_DEBUG_PAGEALLOC is set, this
			parameter enables the feature at boot time. In
			default, it is disabled. We can avoid allocating huge
			chunk of memory for debug pagealloc if we don't enable
			it at boot time and the system will work mostly same
			with the kernel built without CONFIG_DEBUG_PAGEALLOC.
			on: enable the feature

	debugpat	[X86] Enable PAT debugging

	decnet.addr=	[HW,NET]
			Format: <area>[,<node>]
			See also Documentation/networking/decnet.txt.

	default_hugepagesz=
			[same as hugepagesz=] The size of the default
			HugeTLB page size. This is the size represented by
			the legacy /proc/ hugepages APIs, used for SHM, and
			default size when mounting hugetlbfs filesystems.
			Defaults to the default architecture's huge page size
			if not specified.

	dhash_entries=	[KNL]
			Set number of hash buckets for dentry cache.

	disable_1tb_segments [PPC]
			Disables the use of 1TB hash page table segments. This
			causes the kernel to fall back to 256MB segments which
			can be useful when debugging issues that require an SLB
			miss to occur.

	disable=	[IPV6]
			See Documentation/networking/ipv6.txt.

	disable_radix	[PPC]
			Disable RADIX MMU mode on POWER9

	disable_cpu_apicid= [X86,APIC,SMP]
			Format: <int>
			The number of initial APIC ID for the
			corresponding CPU to be disabled at boot,
			mostly used for the kdump 2nd kernel to
			disable BSP to wake up multiple CPUs without
			causing system reset or hang due to sending
			INIT from AP to BSP.

	disable_ddw     [PPC/PSERIES]
			Disable Dynamic DMA Window support. Use this if
			to workaround buggy firmware.

	disable_ipv6=	[IPV6]
			See Documentation/networking/ipv6.txt.

	disable_mtrr_cleanup [X86]
			The kernel tries to adjust MTRR layout from continuous
			to discrete, to make X server driver able to add WB
			entry later. This parameter disables that.

	disable_mtrr_trim [X86, Intel and AMD only]
			By default the kernel will trim any uncacheable
			memory out of your available memory pool based on
			MTRR settings.  This parameter disables that behavior,
			possibly causing your machine to run very slowly.

	disable_timer_pin_1 [X86]
			Disable PIN 1 of APIC timer
			Can be useful to work around chipset bugs.

	dis_ucode_ldr	[X86] Disable the microcode loader.

	dma_debug=off	If the kernel is compiled with DMA_API_DEBUG support,
			this option disables the debugging code at boot.

	dma_debug_entries=<number>
			This option allows to tune the number of preallocated
			entries for DMA-API debugging code. One entry is
			required per DMA-API allocation. Use this if the
			DMA-API debugging code disables itself because the
			architectural default is too low.

	dma_debug_driver=<driver_name>
			With this option the DMA-API debugging driver
			filter feature can be enabled at boot time. Just
			pass the driver to filter for as the parameter.
			The filter can be disabled or changed to another
			driver later using sysfs.

	drm_kms_helper.edid_firmware=[<connector>:]<file>[,[<connector>:]<file>]
			Broken monitors, graphic adapters, KVMs and EDIDless
			panels may send no or incorrect EDID data sets.
			This parameter allows to specify an EDID data sets
			in the /lib/firmware directory that are used instead.
			Generic built-in EDID data sets are used, if one of
			edid/1024x768.bin, edid/1280x1024.bin,
			edid/1680x1050.bin, or edid/1920x1080.bin is given
			and no file with the same name exists. Details and
			instructions how to build your own EDID data are
			available in Documentation/EDID/HOWTO.txt. An EDID
			data set will only be used for a particular connector,
			if its name and a colon are prepended to the EDID
			name. Each connector may use a unique EDID data
			set by separating the files with a comma.  An EDID
			data set with no connector name will be used for
			any connectors not explicitly specified.

	dscc4.setup=	[NET]

	dt_cpu_ftrs=	[PPC]
			Format: {"off" | "known"}
			Control how the dt_cpu_ftrs device-tree binding is
			used for CPU feature discovery and setup (if it
			exists).
			off: Do not use it, fall back to legacy cpu table.
			known: Do not pass through unknown features to guests
			or userspace, only those that the kernel is aware of.

	dump_apple_properties	[X86]
			Dump name and content of EFI device properties on
			x86 Macs.  Useful for driver authors to determine
			what data is available or for reverse-engineering.

	dyndbg[="val"]		[KNL,DYNAMIC_DEBUG]
	module.dyndbg[="val"]
			Enable debug messages at boot time.  See
			Documentation/admin-guide/dynamic-debug-howto.rst
			for details.

	nompx		[X86] Disables Intel Memory Protection Extensions.
			See Documentation/x86/intel_mpx.txt for more
			information about the feature.

	nopku		[X86] Disable Memory Protection Keys CPU feature found
			in some Intel CPUs.

	module.async_probe [KNL]
			Enable asynchronous probe on this module.

	early_ioremap_debug [KNL]
			Enable debug messages in early_ioremap support. This
			is useful for tracking down temporary early mappings
			which are not unmapped.

	earlycon=	[KNL] Output early console device and options.

			When used with no options, the early console is
			determined by the stdout-path property in device
			tree's chosen node.

		cdns,<addr>[,options]
			Start an early, polled-mode console on a Cadence
			(xuartps) serial port at the specified address. Only
			supported option is baud rate. If baud rate is not
			specified, the serial port must already be setup and
			configured.

		uart[8250],io,<addr>[,options]
		uart[8250],mmio,<addr>[,options]
		uart[8250],mmio32,<addr>[,options]
		uart[8250],mmio32be,<addr>[,options]
		uart[8250],0x<addr>[,options]
			Start an early, polled-mode console on the 8250/16550
			UART at the specified I/O port or MMIO address.
			MMIO inter-register address stride is either 8-bit
			(mmio) or 32-bit (mmio32 or mmio32be).
			If none of [io|mmio|mmio32|mmio32be], <addr> is assumed
			to be equivalent to 'mmio'. 'options' are specified
			in the same format described for "console=ttyS<n>"; if
			unspecified, the h/w is not initialized.

		pl011,<addr>
		pl011,mmio32,<addr>
			Start an early, polled-mode console on a pl011 serial
			port at the specified address. The pl011 serial port
			must already be setup and configured. Options are not
			yet supported.  If 'mmio32' is specified, then only
			the driver will use only 32-bit accessors to read/write
			the device registers.

		meson,<addr>
			Start an early, polled-mode console on a meson serial
			port at the specified address. The serial port must
			already be setup and configured. Options are not yet
			supported.

		msm_serial,<addr>
			Start an early, polled-mode console on an msm serial
			port at the specified address. The serial port
			must already be setup and configured. Options are not
			yet supported.

		msm_serial_dm,<addr>
			Start an early, polled-mode console on an msm serial
			dm port at the specified address. The serial port
			must already be setup and configured. Options are not
			yet supported.

		owl,<addr>
			Start an early, polled-mode console on a serial port
			of an Actions Semi SoC, such as S500 or S900, at the
			specified address. The serial port must already be
			setup and configured. Options are not yet supported.

		smh	Use ARM semihosting calls for early console.

		s3c2410,<addr>
		s3c2412,<addr>
		s3c2440,<addr>
		s3c6400,<addr>
		s5pv210,<addr>
		exynos4210,<addr>
			Use early console provided by serial driver available
			on Samsung SoCs, requires selecting proper type and
			a correct base address of the selected UART port. The
			serial port must already be setup and configured.
			Options are not yet supported.

		lantiq,<addr>
			Start an early, polled-mode console on a lantiq serial
			(lqasc) port at the specified address. The serial port
			must already be setup and configured. Options are not
			yet supported.

		lpuart,<addr>
		lpuart32,<addr>
			Use early console provided by Freescale LP UART driver
			found on Freescale Vybrid and QorIQ LS1021A processors.
			A valid base address must be provided, and the serial
			port must already be setup and configured.

		ar3700_uart,<addr>
			Start an early, polled-mode console on the
			Armada 3700 serial port at the specified
			address. The serial port must already be setup
			and configured. Options are not yet supported.

	earlyprintk=	[X86,SH,BLACKFIN,ARM,M68k,S390]
			earlyprintk=vga
			earlyprintk=efi
			earlyprintk=sclp
			earlyprintk=xen
			earlyprintk=serial[,ttySn[,baudrate]]
			earlyprintk=serial[,0x...[,baudrate]]
			earlyprintk=ttySn[,baudrate]
			earlyprintk=dbgp[debugController#]
			earlyprintk=pciserial[,force],bus:device.function[,baudrate]
			earlyprintk=xdbc[xhciController#]

			earlyprintk is useful when the kernel crashes before
			the normal console is initialized. It is not enabled by
			default because it has some cosmetic problems.

			Append ",keep" to not disable it when the real console
			takes over.

			Only one of vga, efi, serial, or usb debug port can
			be used at a time.

			Currently only ttyS0 and ttyS1 may be specified by
			name.  Other I/O ports may be explicitly specified
			on some architectures (x86 and arm at least) by
			replacing ttySn with an I/O port address, like this:
				earlyprintk=serial,0x1008,115200
			You can find the port for a given device in
			/proc/tty/driver/serial:
				2: uart:ST16650V2 port:00001008 irq:18 ...

			Interaction with the standard serial driver is not
			very good.

			The VGA and EFI output is eventually overwritten by
			the real console.

			The xen output can only be used by Xen PV guests.

			The sclp output can only be used on s390.

			The optional "force" to "pciserial" enables use of a
			PCI device even when its classcode is not of the
			UART class.

	edac_report=	[HW,EDAC] Control how to report EDAC event
			Format: {"on" | "off" | "force"}
			on: enable EDAC to report H/W event. May be overridden
			by other higher priority error reporting module.
			off: disable H/W event reporting through EDAC.
			force: enforce the use of EDAC to report H/W event.
			default: on.

	ekgdboc=	[X86,KGDB] Allow early kernel console debugging
			ekgdboc=kbd

			This is designed to be used in conjunction with
			the boot argument: earlyprintk=vga

	edd=		[EDD]
			Format: {"off" | "on" | "skip[mbr]"}

	efi=		[EFI]
			Format: { "old_map", "nochunk", "noruntime", "debug" }
			old_map [X86-64]: switch to the old ioremap-based EFI
			runtime services mapping. 32-bit still uses this one by
			default.
			nochunk: disable reading files in "chunks" in the EFI
			boot stub, as chunking can cause problems with some
			firmware implementations.
			noruntime : disable EFI runtime services support
			debug: enable misc debug output

	efi_no_storage_paranoia [EFI; X86]
			Using this parameter you can use more than 50% of
			your efi variable storage. Use this parameter only if
			you are really sure that your UEFI does sane gc and
			fulfills the spec otherwise your board may brick.

	efi_fake_mem=	nn[KMG]@ss[KMG]:aa[,nn[KMG]@ss[KMG]:aa,..] [EFI; X86]
			Add arbitrary attribute to specific memory range by
			updating original EFI memory map.
			Region of memory which aa attribute is added to is
			from ss to ss+nn.
			If efi_fake_mem=2G@4G:0x10000,2G@0x10a0000000:0x10000
			is specified, EFI_MEMORY_MORE_RELIABLE(0x10000)
			attribute is added to range 0x100000000-0x180000000 and
			0x10a0000000-0x1120000000.

			Using this parameter you can do debugging of EFI memmap
			related feature. For example, you can do debugging of
			Address Range Mirroring feature even if your box
			doesn't support it.

	efivar_ssdt=	[EFI; X86] Name of an EFI variable that contains an SSDT
			that is to be dynamically loaded by Linux. If there are
			multiple variables with the same name but with different
			vendor GUIDs, all of them will be loaded. See
			Documentation/acpi/ssdt-overlays.txt for details.


	eisa_irq_edge=	[PARISC,HW]
			See header of drivers/parisc/eisa.c.

	elanfreq=	[X86-32]
			See comment before function elanfreq_setup() in
			arch/x86/kernel/cpu/cpufreq/elanfreq.c.

	elevator=	[IOSCHED]
			Format: {"cfq" | "deadline" | "noop"}
			See Documentation/block/cfq-iosched.txt and
			Documentation/block/deadline-iosched.txt for details.

	elfcorehdr=[size[KMG]@]offset[KMG] [IA64,PPC,SH,X86,S390]
			Specifies physical address of start of kernel core
			image elf header and optionally the size. Generally
			kexec loader will pass this option to capture kernel.
			See Documentation/kdump/kdump.txt for details.

	enable_mtrr_cleanup [X86]
			The kernel tries to adjust MTRR layout from continuous
			to discrete, to make X server driver able to add WB
			entry later. This parameter enables that.

	enable_timer_pin_1 [X86]
			Enable PIN 1 of APIC timer
			Can be useful to work around chipset bugs
			(in particular on some ATI chipsets).
			The kernel tries to set a reasonable default.

	enforcing	[SELINUX] Set initial enforcing status.
			Format: {"0" | "1"}
			See security/selinux/Kconfig help text.
			0 -- permissive (log only, no denials).
			1 -- enforcing (deny and log).
			Default value is 0.
			Value can be changed at runtime via /selinux/enforce.

	erst_disable	[ACPI]
			Disable Error Record Serialization Table (ERST)
			support.

	ether=		[HW,NET] Ethernet cards parameters
			This option is obsoleted by the "netdev=" option, which
			has equivalent usage. See its documentation for details.

	evm=		[EVM]
			Format: { "fix" }
			Permit 'security.evm' to be updated regardless of
			current integrity status.

	failslab=
	fail_page_alloc=
	fail_make_request=[KNL]
			General fault injection mechanism.
			Format: <interval>,<probability>,<space>,<times>
			See also Documentation/fault-injection/.

	floppy=		[HW]
			See Documentation/blockdev/floppy.txt.

	force_pal_cache_flush
			[IA-64] Avoid check_sal_cache_flush which may hang on
			buggy SAL_CACHE_FLUSH implementations. Using this
			parameter will force ia64_sal_cache_flush to call
			ia64_pal_cache_flush instead of SAL_CACHE_FLUSH.

	forcepae [X86-32]
			Forcefully enable Physical Address Extension (PAE).
			Many Pentium M systems disable PAE but may have a
			functionally usable PAE implementation.
			Warning: use of this parameter will taint the kernel
			and may cause unknown problems.

	ftrace=[tracer]
			[FTRACE] will set and start the specified tracer
			as early as possible in order to facilitate early
			boot debugging.

	ftrace_dump_on_oops[=orig_cpu]
			[FTRACE] will dump the trace buffers on oops.
			If no parameter is passed, ftrace will dump
			buffers of all CPUs, but if you pass orig_cpu, it will
			dump only the buffer of the CPU that triggered the
			oops.

	ftrace_filter=[function-list]
			[FTRACE] Limit the functions traced by the function
			tracer at boot up. function-list is a comma separated
			list of functions. This list can be changed at run
			time by the set_ftrace_filter file in the debugfs
			tracing directory.

	ftrace_notrace=[function-list]
			[FTRACE] Do not trace the functions specified in
			function-list. This list can be changed at run time
			by the set_ftrace_notrace file in the debugfs
			tracing directory.

	ftrace_graph_filter=[function-list]
			[FTRACE] Limit the top level callers functions traced
			by the function graph tracer at boot up.
			function-list is a comma separated list of functions
			that can be changed at run time by the
			set_graph_function file in the debugfs tracing directory.

	ftrace_graph_notrace=[function-list]
			[FTRACE] Do not trace from the functions specified in
			function-list.  This list is a comma separated list of
			functions that can be changed at run time by the
			set_graph_notrace file in the debugfs tracing directory.

	ftrace_graph_max_depth=<uint>
			[FTRACE] Used with the function graph tracer. This is
			the max depth it will trace into a function. This value
			can be changed at run time by the max_graph_depth file
			in the tracefs tracing directory. default: 0 (no limit)

	gamecon.map[2|3]=
			[HW,JOY] Multisystem joystick and NES/SNES/PSX pad
			support via parallel port (up to 5 devices per port)
			Format: <port#>,<pad1>,<pad2>,<pad3>,<pad4>,<pad5>
			See also Documentation/input/joystick-parport.txt

	gamma=		[HW,DRM]

	gart_fix_e820=  [X86_64] disable the fix e820 for K8 GART
			Format: off | on
			default: on

	gcov_persist=	[GCOV] When non-zero (default), profiling data for
			kernel modules is saved and remains accessible via
			debugfs, even when the module is unloaded/reloaded.
			When zero, profiling data is discarded and associated
			debugfs files are removed at module unload time.

	goldfish	[X86] Enable the goldfish android emulator platform.
			Don't use this when you are not running on the
			android emulator

	gpt		[EFI] Forces disk with valid GPT signature but
			invalid Protective MBR to be treated as GPT. If the
			primary GPT is corrupted, it enables the backup/alternate
			GPT to be used instead.

	grcan.enable0=	[HW] Configuration of physical interface 0. Determines
			the "Enable 0" bit of the configuration register.
			Format: 0 | 1
			Default: 0
	grcan.enable1=	[HW] Configuration of physical interface 1. Determines
			the "Enable 0" bit of the configuration register.
			Format: 0 | 1
			Default: 0
	grcan.select=	[HW] Select which physical interface to use.
			Format: 0 | 1
			Default: 0
	grcan.txsize=	[HW] Sets the size of the tx buffer.
			Format: <unsigned int> such that (txsize & ~0x1fffc0) == 0.
			Default: 1024
	grcan.rxsize=	[HW] Sets the size of the rx buffer.
			Format: <unsigned int> such that (rxsize & ~0x1fffc0) == 0.
			Default: 1024

	gpio-mockup.gpio_mockup_ranges
			[HW] Sets the ranges of gpiochip of for this device.
			Format: <start1>,<end1>,<start2>,<end2>...

	hardlockup_all_cpu_backtrace=
			[KNL] Should the hard-lockup detector generate
			backtraces on all cpus.
			Format: <integer>

	hashdist=	[KNL,NUMA] Large hashes allocated during boot
			are distributed across NUMA nodes.  Defaults on
			for 64-bit NUMA, off otherwise.
			Format: 0 | 1 (for off | on)

	hcl=		[IA-64] SGI's Hardware Graph compatibility layer

	hd=		[EIDE] (E)IDE hard drive subsystem geometry
			Format: <cyl>,<head>,<sect>

	hest_disable	[ACPI]
			Disable Hardware Error Source Table (HEST) support;
			corresponding firmware-first mode error processing
			logic will be disabled.

	highmem=nn[KMG]	[KNL,BOOT] forces the highmem zone to have an exact
			size of <nn>. This works even on boxes that have no
			highmem otherwise. This also works to reduce highmem
			size on bigger boxes.

	highres=	[KNL] Enable/disable high resolution timer mode.
			Valid parameters: "on", "off"
			Default: "on"

	hisax=		[HW,ISDN]
			See Documentation/isdn/README.HiSax.

	hlt		[BUGS=ARM,SH]

	hpet=		[X86-32,HPET] option to control HPET usage
			Format: { enable (default) | disable | force |
				verbose }
			disable: disable HPET and use PIT instead
			force: allow force enabled of undocumented chips (ICH4,
				VIA, nVidia)
			verbose: show contents of HPET registers during setup

	hpet_mmap=	[X86, HPET_MMAP] Allow userspace to mmap HPET
			registers.  Default set by CONFIG_HPET_MMAP_DEFAULT.

	hugepages=	[HW,X86-32,IA-64] HugeTLB pages to allocate at boot.
	hugepagesz=	[HW,IA-64,PPC,X86-64] The size of the HugeTLB pages.
			On x86-64 and powerpc, this option can be specified
			multiple times interleaved with hugepages= to reserve
			huge pages of different sizes. Valid pages sizes on
			x86-64 are 2M (when the CPU supports "pse") and 1G
			(when the CPU supports the "pdpe1gb" cpuinfo flag).

	hvc_iucv=	[S390] Number of z/VM IUCV hypervisor console (HVC)
			       terminal devices. Valid values: 0..8
	hvc_iucv_allow=	[S390] Comma-separated list of z/VM user IDs.
			       If specified, z/VM IUCV HVC accepts connections
			       from listed z/VM user IDs only.

	hwthread_map=	[METAG] Comma-separated list of Linux cpu id to
			        hardware thread id mappings.
				Format: <cpu>:<hwthread>

	keep_bootcon	[KNL]
			Do not unregister boot console at start. This is only
			useful for debugging when something happens in the window
			between unregistering the boot console and initializing
			the real console.

	i2c_bus=	[HW] Override the default board specific I2C bus speed
			     or register an additional I2C bus that is not
			     registered from board initialization code.
			     Format:
			     <bus_id>,<clkrate>

	i8042.debug	[HW] Toggle i8042 debug mode
	i8042.unmask_kbd_data
			[HW] Enable printing of interrupt data from the KBD port
			     (disabled by default, and as a pre-condition
			     requires that i8042.debug=1 be enabled)
	i8042.direct	[HW] Put keyboard port into non-translated mode
	i8042.dumbkbd	[HW] Pretend that controller can only read data from
			     keyboard and cannot control its state
			     (Don't attempt to blink the leds)
	i8042.noaux	[HW] Don't check for auxiliary (== mouse) port
	i8042.nokbd	[HW] Don't check/create keyboard port
	i8042.noloop	[HW] Disable the AUX Loopback command while probing
			     for the AUX port
	i8042.nomux	[HW] Don't check presence of an active multiplexing
			     controller
	i8042.nopnp	[HW] Don't use ACPIPnP / PnPBIOS to discover KBD/AUX
			     controllers
	i8042.notimeout	[HW] Ignore timeout condition signalled by controller
	i8042.reset	[HW] Reset the controller during init, cleanup and
			     suspend-to-ram transitions, only during s2r
			     transitions, or never reset
			Format: { 1 | Y | y | 0 | N | n }
			1, Y, y: always reset controller
			0, N, n: don't ever reset controller
			Default: only on s2r transitions on x86; most other
			architectures force reset to be always executed
	i8042.unlock	[HW] Unlock (ignore) the keylock
	i8042.kbdreset  [HW] Reset device connected to KBD port

	i810=		[HW,DRM]

	i8k.ignore_dmi	[HW] Continue probing hardware even if DMI data
			indicates that the driver is running on unsupported
			hardware.
	i8k.force	[HW] Activate i8k driver even if SMM BIOS signature
			does not match list of supported models.
	i8k.power_status
			[HW] Report power status in /proc/i8k
			(disabled by default)
	i8k.restricted	[HW] Allow controlling fans only if SYS_ADMIN
			capability is set.

	i915.invert_brightness=
			[DRM] Invert the sense of the variable that is used to
			set the brightness of the panel backlight. Normally a
			brightness value of 0 indicates backlight switched off,
			and the maximum of the brightness value sets the backlight
			to maximum brightness. If this parameter is set to 0
			(default) and the machine requires it, or this parameter
			is set to 1, a brightness value of 0 sets the backlight
			to maximum brightness, and the maximum of the brightness
			value switches the backlight off.
			-1 -- never invert brightness
			 0 -- machine default
			 1 -- force brightness inversion

	icn=		[HW,ISDN]
			Format: <io>[,<membase>[,<icn_id>[,<icn_id2>]]]

	ide-core.nodma=	[HW] (E)IDE subsystem
			Format: =0.0 to prevent dma on hda, =0.1 hdb =1.0 hdc
			.vlb_clock .pci_clock .noflush .nohpa .noprobe .nowerr
			.cdrom .chs .ignore_cable are additional options
			See Documentation/ide/ide.txt.

	ide-generic.probe-mask= [HW] (E)IDE subsystem
			Format: <int>
			Probe mask for legacy ISA IDE ports.  Depending on
			platform up to 6 ports are supported, enabled by
			setting corresponding bits in the mask to 1.  The
			default value is 0x0, which has a special meaning.
			On systems that have PCI, it triggers scanning the
			PCI bus for the first and the second port, which
			are then probed.  On systems without PCI the value
			of 0x0 enables probing the two first ports as if it
			was 0x3.

	ide-pci-generic.all-generic-ide [HW] (E)IDE subsystem
			Claim all unknown PCI IDE storage controllers.

	idle=		[X86]
			Format: idle=poll, idle=halt, idle=nomwait
			Poll forces a polling idle loop that can slightly
			improve the performance of waking up a idle CPU, but
			will use a lot of power and make the system run hot.
			Not recommended.
			idle=halt: Halt is forced to be used for CPU idle.
			In such case C2/C3 won't be used again.
			idle=nomwait: Disable mwait for CPU C-states

	ieee754=	[MIPS] Select IEEE Std 754 conformance mode
			Format: { strict | legacy | 2008 | relaxed }
			Default: strict

			Choose which programs will be accepted for execution
			based on the IEEE 754 NaN encoding(s) supported by
			the FPU and the NaN encoding requested with the value
			of an ELF file header flag individually set by each
			binary.  Hardware implementations are permitted to
			support either or both of the legacy and the 2008 NaN
			encoding mode.

			Available settings are as follows:
			strict	accept binaries that request a NaN encoding
				supported by the FPU
			legacy	only accept legacy-NaN binaries, if supported
				by the FPU
			2008	only accept 2008-NaN binaries, if supported
				by the FPU
			relaxed	accept any binaries regardless of whether
				supported by the FPU

			The FPU emulator is always able to support both NaN
			encodings, so if no FPU hardware is present or it has
			been disabled with 'nofpu', then the settings of
			'legacy' and '2008' strap the emulator accordingly,
			'relaxed' straps the emulator for both legacy-NaN and
			2008-NaN, whereas 'strict' enables legacy-NaN only on
			legacy processors and both NaN encodings on MIPS32 or
			MIPS64 CPUs.

			The setting for ABS.fmt/NEG.fmt instruction execution
			mode generally follows that for the NaN encoding,
			except where unsupported by hardware.

	ignore_loglevel	[KNL]
			Ignore loglevel setting - this will print /all/
			kernel messages to the console. Useful for debugging.
			We also add it as printk module parameter, so users
			could change it dynamically, usually by
			/sys/module/printk/parameters/ignore_loglevel.

	ignore_rlimit_data
			Ignore RLIMIT_DATA setting for data mappings,
			print warning at first misuse.  Can be changed via
			/sys/module/kernel/parameters/ignore_rlimit_data.

	ihash_entries=	[KNL]
			Set number of hash buckets for inode cache.

	ima_appraise=	[IMA] appraise integrity measurements
			Format: { "off" | "enforce" | "fix" | "log" }
			default: "enforce"

	ima_appraise_tcb [IMA]
			The builtin appraise policy appraises all files
			owned by uid=0.

	ima_canonical_fmt [IMA]
			Use the canonical format for the binary runtime
			measurements, instead of host native format.

	ima_hash=	[IMA]
			Format: { md5 | sha1 | rmd160 | sha256 | sha384
				   | sha512 | ... }
			default: "sha1"

			The list of supported hash algorithms is defined
			in crypto/hash_info.h.

	ima_policy=	[IMA]
			The builtin policies to load during IMA setup.
			Format: "tcb | appraise_tcb | secure_boot"

			The "tcb" policy measures all programs exec'd, files
			mmap'd for exec, and all files opened with the read
			mode bit set by either the effective uid (euid=0) or
			uid=0.

			The "appraise_tcb" policy appraises the integrity of
			all files owned by root. (This is the equivalent
			of ima_appraise_tcb.)

			The "secure_boot" policy appraises the integrity
			of files (eg. kexec kernel image, kernel modules,
			firmware, policy, etc) based on file signatures.

	ima_tcb		[IMA] Deprecated.  Use ima_policy= instead.
			Load a policy which meets the needs of the Trusted
			Computing Base.  This means IMA will measure all
			programs exec'd, files mmap'd for exec, and all files
			opened for read by uid=0.

	ima_template=   [IMA]
			Select one of defined IMA measurements template formats.
			Formats: { "ima" | "ima-ng" | "ima-sig" }
			Default: "ima-ng"

	ima_template_fmt=
	                [IMA] Define a custom template format.
			Format: { "field1|...|fieldN" }

	ima.ahash_minsize= [IMA] Minimum file size for asynchronous hash usage
			Format: <min_file_size>
			Set the minimal file size for using asynchronous hash.
			If left unspecified, ahash usage is disabled.

			ahash performance varies for different data sizes on
			different crypto accelerators. This option can be used
			to achieve the best performance for a particular HW.

	ima.ahash_bufsize= [IMA] Asynchronous hash buffer size
			Format: <bufsize>
			Set hashing buffer size. Default: 4k.

			ahash performance varies for different chunk sizes on
			different crypto accelerators. This option can be used
			to achieve best performance for particular HW.

	init=		[KNL]
			Format: <full_path>
			Run specified binary instead of /sbin/init as init
			process.

	initcall_debug	[KNL] Trace initcalls as they are executed.  Useful
			for working out where the kernel is dying during
			startup.

	initcall_blacklist=  [KNL] Do not execute a comma-separated list of
			initcall functions.  Useful for debugging built-in
			modules and initcalls.

	initrd=		[BOOT] Specify the location of the initial ramdisk

	init_on_alloc=	[MM] Fill newly allocated pages and heap objects with
			zeroes.
			Format: 0 | 1
			Default set by CONFIG_INIT_ON_ALLOC_DEFAULT_ON.

	init_on_free=	[MM] Fill freed pages and heap objects with zeroes.
			Format: 0 | 1
			Default set by CONFIG_INIT_ON_FREE_DEFAULT_ON.

	init_pkru=	[x86] Specify the default memory protection keys rights
			register contents for all processes.  0x55555554 by
			default (disallow access to all but pkey 0).  Can
			override in debugfs after boot.

	inport.irq=	[HW] Inport (ATI XL and Microsoft) busmouse driver
			Format: <irq>

	int_pln_enable  [x86] Enable power limit notification interrupt

	integrity_audit=[IMA]
			Format: { "0" | "1" }
			0 -- basic integrity auditing messages. (Default)
			1 -- additional integrity auditing messages.

	intel_iommu=	[DMAR] Intel IOMMU driver (DMAR) option
		on
			Enable intel iommu driver.
		off
			Disable intel iommu driver.
		igfx_off [Default Off]
			By default, gfx is mapped as normal device. If a gfx
			device has a dedicated DMAR unit, the DMAR unit is
			bypassed by not enabling DMAR with this option. In
			this case, gfx device will use physical address for
			DMA.
		forcedac [x86_64]
			With this option iommu will not optimize to look
			for io virtual address below 32-bit forcing dual
			address cycle on pci bus for cards supporting greater
			than 32-bit addressing. The default is to look
			for translation below 32-bit and if not available
			then look in the higher range.
		strict [Default Off]
			With this option on every unmap_single operation will
			result in a hardware IOTLB flush operation as opposed
			to batching them for performance.
		sp_off [Default Off]
			By default, super page will be supported if Intel IOMMU
			has the capability. With this option, super page will
			not be supported.
		ecs_off [Default Off]
			By default, extended context tables will be supported if
			the hardware advertises that it has support both for the
			extended tables themselves, and also PASID support. With
			this option set, extended tables will not be used even
			on hardware which claims to support them.
		tboot_noforce [Default Off]
			Do not force the Intel IOMMU enabled under tboot.
			By default, tboot will force Intel IOMMU on, which
			could harm performance of some high-throughput
			devices like 40GBit network cards, even if identity
			mapping is enabled.
			Note that using this option lowers the security
			provided by tboot because it makes the system
			vulnerable to DMA attacks.

	intel_idle.max_cstate=	[KNL,HW,ACPI,X86]
			0	disables intel_idle and fall back on acpi_idle.
			1 to 9	specify maximum depth of C-state.

	intel_pstate=  [X86]
		       disable
		         Do not enable intel_pstate as the default
		         scaling driver for the supported processors
		       passive
			 Use intel_pstate as a scaling driver, but configure it
			 to work with generic cpufreq governors (instead of
			 enabling its internal governor).  This mode cannot be
			 used along with the hardware-managed P-states (HWP)
			 feature.
		       force
			 Enable intel_pstate on systems that prohibit it by default
			 in favor of acpi-cpufreq. Forcing the intel_pstate driver
			 instead of acpi-cpufreq may disable platform features, such
			 as thermal controls and power capping, that rely on ACPI
			 P-States information being indicated to OSPM and therefore
			 should be used with caution. This option does not work with
			 processors that aren't supported by the intel_pstate driver
			 or on platforms that use pcc-cpufreq instead of acpi-cpufreq.
		       no_hwp
		         Do not enable hardware P state control (HWP)
			 if available.
		hwp_only
			Only load intel_pstate on systems which support
			hardware P state control (HWP) if available.
		support_acpi_ppc
			Enforce ACPI _PPC performance limits. If the Fixed ACPI
			Description Table, specifies preferred power management
			profile as "Enterprise Server" or "Performance Server",
			then this feature is turned on by default.
		per_cpu_perf_limits
			Allow per-logical-CPU P-State performance control limits using
			cpufreq sysfs interface

	intremap=	[X86-64, Intel-IOMMU]
			on	enable Interrupt Remapping (default)
			off	disable Interrupt Remapping
			nosid	disable Source ID checking
			no_x2apic_optout
				BIOS x2APIC opt-out request will be ignored
			nopost	disable Interrupt Posting

	iomem=		Disable strict checking of access to MMIO memory
		strict	regions from userspace.
		relaxed

	iommu=		[x86]
		off
		force
		noforce
		biomerge
		panic
		nopanic
		merge
		nomerge
		forcesac
		soft
		pt		[x86, IA-64]
		nobypass	[PPC/POWERNV]
			Disable IOMMU bypass, using IOMMU for PCI devices.

	iommu.passthrough=
			[ARM64] Configure DMA to bypass the IOMMU by default.
			Format: { "0" | "1" }
			0 - Use IOMMU translation for DMA.
			1 - Bypass the IOMMU for DMA.
			unset - Use IOMMU translation for DMA.

	io7=		[HW] IO7 for Marvel based alpha systems
			See comment before marvel_specify_io7 in
			arch/alpha/kernel/core_marvel.c.

	io_delay=	[X86] I/O delay method
		0x80
			Standard port 0x80 based delay
		0xed
			Alternate port 0xed based delay (needed on some systems)
		udelay
			Simple two microseconds delay
		none
			No delay

	ip=		[IP_PNP]
			See Documentation/filesystems/nfs/nfsroot.txt.

	irqaffinity=	[SMP] Set the default irq affinity mask
			The argument is a cpu list, as described above.

	irqfixup	[HW]
			When an interrupt is not handled search all handlers
			for it. Intended to get systems with badly broken
			firmware running.

	irqpoll		[HW]
			When an interrupt is not handled search all handlers
			for it. Also check all handlers each timer
			interrupt. Intended to get systems with badly broken
			firmware running.

	isapnp=		[ISAPNP]
			Format: <RDP>,<reset>,<pci_scan>,<verbosity>

	isolcpus=	[KNL,SMP] Isolate CPUs from the general scheduler.
			The argument is a cpu list, as described above.

			This option can be used to specify one or more CPUs
			to isolate from the general SMP balancing and scheduling
			algorithms. You can move a process onto or off an
			"isolated" CPU via the CPU affinity syscalls or cpuset.
			<cpu number> begins at 0 and the maximum value is
			"number of CPUs in system - 1".

			This option is the preferred way to isolate CPUs. The
			alternative -- manually setting the CPU mask of all
			tasks in the system -- can cause problems and
			suboptimal load balancer performance.

	iucv=		[HW,NET]

	ivrs_ioapic	[HW,X86_64]
			Provide an override to the IOAPIC-ID<->DEVICE-ID
			mapping provided in the IVRS ACPI table. For
			example, to map IOAPIC-ID decimal 10 to
			PCI device 00:14.0 write the parameter as:
				ivrs_ioapic[10]=00:14.0

	ivrs_hpet	[HW,X86_64]
			Provide an override to the HPET-ID<->DEVICE-ID
			mapping provided in the IVRS ACPI table. For
			example, to map HPET-ID decimal 0 to
			PCI device 00:14.0 write the parameter as:
				ivrs_hpet[0]=00:14.0

	ivrs_acpihid	[HW,X86_64]
			Provide an override to the ACPI-HID:UID<->DEVICE-ID
			mapping provided in the IVRS ACPI table. For
			example, to map UART-HID:UID AMD0020:0 to
			PCI device 00:14.5 write the parameter as:
				ivrs_acpihid[00:14.5]=AMD0020:0

	js=		[HW,JOY] Analog joystick
			See Documentation/input/joystick.txt.

	nokaslr		[KNL]
			When CONFIG_RANDOMIZE_BASE is set, this disables
			kernel and module base offset ASLR (Address Space
			Layout Randomization).

	kasan_multi_shot
			[KNL] Enforce KASAN (Kernel Address Sanitizer) to print
			report on every invalid memory access. Without this
			parameter KASAN will print report only for the first
			invalid access.

	keepinitrd	[HW,ARM]

	kernelcore=	[KNL,X86,IA-64,PPC]
			Format: nn[KMGTPE] | "mirror"
			This parameter
			specifies the amount of memory usable by the kernel
			for non-movable allocations.  The requested amount is
			spread evenly throughout all nodes in the system. The
			remaining memory in each node is used for Movable
			pages. In the event, a node is too small to have both
			kernelcore and Movable pages, kernelcore pages will
			take priority and other nodes will have a larger number
			of Movable pages.  The Movable zone is used for the
			allocation of pages that may be reclaimed or moved
			by the page migration subsystem.  This means that
			HugeTLB pages may not be allocated from this zone.
			Note that allocations like PTEs-from-HighMem still
			use the HighMem zone if it exists, and the Normal
			zone if it does not.

			Instead of specifying the amount of memory (nn[KMGTPE]),
			you can specify "mirror" option. In case "mirror"
			option is specified, mirrored (reliable) memory is used
			for non-movable allocations and remaining memory is used
			for Movable pages. nn[KMGTPE] and "mirror" are exclusive,
			so you can NOT specify nn[KMGTPE] and "mirror" at the same
			time.

	kgdbdbgp=	[KGDB,HW] kgdb over EHCI usb debug port.
			Format: <Controller#>[,poll interval]
			The controller # is the number of the ehci usb debug
			port as it is probed via PCI.  The poll interval is
			optional and is the number seconds in between
			each poll cycle to the debug port in case you need
			the functionality for interrupting the kernel with
			gdb or control-c on the dbgp connection.  When
			not using this parameter you use sysrq-g to break into
			the kernel debugger.

	kgdboc=		[KGDB,HW] kgdb over consoles.
			Requires a tty driver that supports console polling,
			or a supported polling keyboard driver (non-usb).
			 Serial only format: <serial_device>[,baud]
			 keyboard only format: kbd
			 keyboard and serial format: kbd,<serial_device>[,baud]
			Optional Kernel mode setting:
			 kms, kbd format: kms,kbd
			 kms, kbd and serial format: kms,kbd,<ser_dev>[,baud]

	kgdbwait	[KGDB] Stop kernel execution and enter the
			kernel debugger at the earliest opportunity.

	kmac=		[MIPS] korina ethernet MAC address.
			Configure the RouterBoard 532 series on-chip
			Ethernet adapter MAC address.

	kmemleak=	[KNL] Boot-time kmemleak enable/disable
			Valid arguments: on, off
			Default: on
			Built with CONFIG_DEBUG_KMEMLEAK_DEFAULT_OFF=y,
			the default is off.

	kvm.ignore_msrs=[KVM] Ignore guest accesses to unhandled MSRs.
			Default is 0 (don't ignore, but inject #GP)

	kvm.mmu_audit=	[KVM] This is a R/W parameter which allows audit
			KVM MMU at runtime.
			Default is 0 (off)

	kvm.nx_huge_pages=
			[KVM] Controls the software workaround for the
			X86_BUG_ITLB_MULTIHIT bug.
			force	: Always deploy workaround.
			off	: Never deploy workaround.
			auto    : Deploy workaround based on the presence of
				  X86_BUG_ITLB_MULTIHIT.

			Default is 'auto'.

			If the software workaround is enabled for the host,
			guests do need not to enable it for nested guests.

	kvm.nx_huge_pages_recovery_ratio=
			[KVM] Controls how many 4KiB pages are periodically zapped
			back to huge pages.  0 disables the recovery, otherwise if
			the value is N KVM will zap 1/Nth of the 4KiB pages every
			minute.  The default is 60.

	kvm-amd.nested=	[KVM,AMD] Allow nested virtualization in KVM/SVM.
			Default is 1 (enabled)

	kvm-amd.npt=	[KVM,AMD] Disable nested paging (virtualized MMU)
			for all guests.
			Default is 1 (enabled) if in 64-bit or 32-bit PAE mode.

	kvm-arm.vgic_v3_group0_trap=
			[KVM,ARM] Trap guest accesses to GICv3 group-0
			system registers

	kvm-arm.vgic_v3_group1_trap=
			[KVM,ARM] Trap guest accesses to GICv3 group-1
			system registers

	kvm-arm.vgic_v3_common_trap=
			[KVM,ARM] Trap guest accesses to GICv3 common
			system registers

	kvm-intel.ept=	[KVM,Intel] Disable extended page tables
			(virtualized MMU) support on capable Intel chips.
			Default is 1 (enabled)

	kvm-intel.emulate_invalid_guest_state=
			[KVM,Intel] Enable emulation of invalid guest states
			Default is 0 (disabled)

	kvm-intel.flexpriority=
			[KVM,Intel] Disable FlexPriority feature (TPR shadow).
			Default is 1 (enabled)

	kvm-intel.nested=
			[KVM,Intel] Enable VMX nesting (nVMX).
			Default is 0 (disabled)

	kvm-intel.unrestricted_guest=
			[KVM,Intel] Disable unrestricted guest feature
			(virtualized real and unpaged mode) on capable
			Intel chips. Default is 1 (enabled)

	kvm-intel.vmentry_l1d_flush=[KVM,Intel] Mitigation for L1 Terminal Fault
			CVE-2018-3620.

			Valid arguments: never, cond, always

			always: L1D cache flush on every VMENTER.
			cond:	Flush L1D on VMENTER only when the code between
				VMEXIT and VMENTER can leak host memory.
			never:	Disables the mitigation

			Default is cond (do L1 cache flush in specific instances)

	kvm-intel.vpid=	[KVM,Intel] Disable Virtual Processor Identification
			feature (tagged TLBs) on capable Intel chips.
			Default is 1 (enabled)

	l1tf=           [X86] Control mitigation of the L1TF vulnerability on
			      affected CPUs

			The kernel PTE inversion protection is unconditionally
			enabled and cannot be disabled.

			full
				Provides all available mitigations for the
				L1TF vulnerability. Disables SMT and
				enables all mitigations in the
				hypervisors, i.e. unconditional L1D flush.

				SMT control and L1D flush control via the
				sysfs interface is still possible after
				boot.  Hypervisors will issue a warning
				when the first VM is started in a
				potentially insecure configuration,
				i.e. SMT enabled or L1D flush disabled.

			full,force
				Same as 'full', but disables SMT and L1D
				flush runtime control. Implies the
				'nosmt=force' command line option.
				(i.e. sysfs control of SMT is disabled.)

			flush
				Leaves SMT enabled and enables the default
				hypervisor mitigation, i.e. conditional
				L1D flush.

				SMT control and L1D flush control via the
				sysfs interface is still possible after
				boot.  Hypervisors will issue a warning
				when the first VM is started in a
				potentially insecure configuration,
				i.e. SMT enabled or L1D flush disabled.

			flush,nosmt

				Disables SMT and enables the default
				hypervisor mitigation.

				SMT control and L1D flush control via the
				sysfs interface is still possible after
				boot.  Hypervisors will issue a warning
				when the first VM is started in a
				potentially insecure configuration,
				i.e. SMT enabled or L1D flush disabled.

			flush,nowarn
				Same as 'flush', but hypervisors will not
				warn when a VM is started in a potentially
				insecure configuration.

			off
				Disables hypervisor mitigations and doesn't
				emit any warnings.
				It also drops the swap size and available
				RAM limit restriction on both hypervisor and
				bare metal.

			Default is 'flush'.

			For details see: Documentation/admin-guide/hw-vuln/l1tf.rst

	l2cr=		[PPC]

	l3cr=		[PPC]

	lapic		[X86-32,APIC] Enable the local APIC even if BIOS
			disabled it.

	lapic=		[x86,APIC] "notscdeadline" Do not use TSC deadline
			value for LAPIC timer one-shot implementation. Default
			back to the programmable timer unit in the LAPIC.

	lapic_timer_c2_ok	[X86,APIC] trust the local apic timer
			in C2 power state.

	libata.dma=	[LIBATA] DMA control
			libata.dma=0	  Disable all PATA and SATA DMA
			libata.dma=1	  PATA and SATA Disk DMA only
			libata.dma=2	  ATAPI (CDROM) DMA only
			libata.dma=4	  Compact Flash DMA only
			Combinations also work, so libata.dma=3 enables DMA
			for disks and CDROMs, but not CFs.

	libata.ignore_hpa=	[LIBATA] Ignore HPA limit
			libata.ignore_hpa=0	  keep BIOS limits (default)
			libata.ignore_hpa=1	  ignore limits, using full disk

	libata.noacpi	[LIBATA] Disables use of ACPI in libata suspend/resume
			when set.
			Format: <int>

	libata.force=	[LIBATA] Force configurations.  The format is comma
			separated list of "[ID:]VAL" where ID is
			PORT[.DEVICE].  PORT and DEVICE are decimal numbers
			matching port, link or device.  Basically, it matches
			the ATA ID string printed on console by libata.  If
			the whole ID part is omitted, the last PORT and DEVICE
			values are used.  If ID hasn't been specified yet, the
			configuration applies to all ports, links and devices.

			If only DEVICE is omitted, the parameter applies to
			the port and all links and devices behind it.  DEVICE
			number of 0 either selects the first device or the
			first fan-out link behind PMP device.  It does not
			select the host link.  DEVICE number of 15 selects the
			host link and device attached to it.

			The VAL specifies the configuration to force.  As long
			as there's no ambiguity shortcut notation is allowed.
			For example, both 1.5 and 1.5G would work for 1.5Gbps.
			The following configurations can be forced.

			* Cable type: 40c, 80c, short40c, unk, ign or sata.
			  Any ID with matching PORT is used.

			* SATA link speed limit: 1.5Gbps or 3.0Gbps.

			* Transfer mode: pio[0-7], mwdma[0-4] and udma[0-7].
			  udma[/][16,25,33,44,66,100,133] notation is also
			  allowed.

			* [no]ncq: Turn on or off NCQ.

			* [no]ncqtrim: Turn off queued DSM TRIM.

			* nohrst, nosrst, norst: suppress hard, soft
                          and both resets.

			* rstonce: only attempt one reset during
			  hot-unplug link recovery

			* dump_id: dump IDENTIFY data.

			* atapi_dmadir: Enable ATAPI DMADIR bridge support

			* disable: Disable this device.

			If there are multiple matching configurations changing
			the same attribute, the last one is used.

	memblock=debug	[KNL] Enable memblock debug messages.

	load_ramdisk=	[RAM] List of ramdisks to load from floppy
			See Documentation/blockdev/ramdisk.txt.

	lockd.nlm_grace_period=P  [NFS] Assign grace period.
			Format: <integer>

	lockd.nlm_tcpport=N	[NFS] Assign TCP port.
			Format: <integer>

	lockd.nlm_timeout=T	[NFS] Assign timeout value.
			Format: <integer>

	lockd.nlm_udpport=M	[NFS] Assign UDP port.
			Format: <integer>

	locktorture.nreaders_stress= [KNL]
			Set the number of locking read-acquisition kthreads.
			Defaults to being automatically set based on the
			number of online CPUs.

	locktorture.nwriters_stress= [KNL]
			Set the number of locking write-acquisition kthreads.

	locktorture.onoff_holdoff= [KNL]
			Set time (s) after boot for CPU-hotplug testing.

	locktorture.onoff_interval= [KNL]
			Set time (s) between CPU-hotplug operations, or
			zero to disable CPU-hotplug testing.

	locktorture.shuffle_interval= [KNL]
			Set task-shuffle interval (jiffies).  Shuffling
			tasks allows some CPUs to go into dyntick-idle
			mode during the locktorture test.

	locktorture.shutdown_secs= [KNL]
			Set time (s) after boot system shutdown.  This
			is useful for hands-off automated testing.

	locktorture.stat_interval= [KNL]
			Time (s) between statistics printk()s.

	locktorture.stutter= [KNL]
			Time (s) to stutter testing, for example,
			specifying five seconds causes the test to run for
			five seconds, wait for five seconds, and so on.
			This tests the locking primitive's ability to
			transition abruptly to and from idle.

	locktorture.torture_runnable= [BOOT]
			Start locktorture running at boot time.

	locktorture.torture_type= [KNL]
			Specify the locking implementation to test.

	locktorture.verbose= [KNL]
			Enable additional printk() statements.

	logibm.irq=	[HW,MOUSE] Logitech Bus Mouse Driver
			Format: <irq>

	loglevel=	All Kernel Messages with a loglevel smaller than the
			console loglevel will be printed to the console. It can
			also be changed with klogd or other programs. The
			loglevels are defined as follows:

			0 (KERN_EMERG)		system is unusable
			1 (KERN_ALERT)		action must be taken immediately
			2 (KERN_CRIT)		critical conditions
			3 (KERN_ERR)		error conditions
			4 (KERN_WARNING)	warning conditions
			5 (KERN_NOTICE)		normal but significant condition
			6 (KERN_INFO)		informational
			7 (KERN_DEBUG)		debug-level messages

	log_buf_len=n[KMG]	Sets the size of the printk ring buffer,
			in bytes.  n must be a power of two and greater
			than the minimal size. The minimal size is defined
			by LOG_BUF_SHIFT kernel config parameter. There is
			also CONFIG_LOG_CPU_MAX_BUF_SHIFT config parameter
			that allows to increase the default size depending on
			the number of CPUs. See init/Kconfig for more details.

	logo.nologo	[FB] Disables display of the built-in Linux logo.
			This may be used to provide more screen space for
			kernel log messages and is useful when debugging
			kernel boot problems.

	lp=0		[LP]	Specify parallel ports to use, e.g,
	lp=port[,port...]	lp=none,parport0 (lp0 not configured, lp1 uses
	lp=reset		first parallel port). 'lp=0' disables the
	lp=auto			printer driver. 'lp=reset' (which can be
				specified in addition to the ports) causes
				attached printers to be reset. Using
				lp=port1,port2,... specifies the parallel ports
				to associate lp devices with, starting with
				lp0. A port specification may be 'none' to skip
				that lp device, or a parport name such as
				'parport0'. Specifying 'lp=auto' instead of a
				port specification list means that device IDs
				from each port should be examined, to see if
				an IEEE 1284-compliant printer is attached; if
				so, the driver will manage that printer.
				See also header of drivers/char/lp.c.

	lpj=n		[KNL]
			Sets loops_per_jiffy to given constant, thus avoiding
			time-consuming boot-time autodetection (up to 250 ms per
			CPU). 0 enables autodetection (default). To determine
			the correct value for your kernel, boot with normal
			autodetection and see what value is printed. Note that
			on SMP systems the preset will be applied to all CPUs,
			which is likely to cause problems if your CPUs need
			significantly divergent settings. An incorrect value
			will cause delays in the kernel to be wrong, leading to
			unpredictable I/O errors and other breakage. Although
			unlikely, in the extreme case this might damage your
			hardware.

	ltpc=		[NET]
			Format: <io>,<irq>,<dma>

	machvec=	[IA-64] Force the use of a particular machine-vector
			(machvec) in a generic kernel.
			Example: machvec=hpzx1_swiotlb

	machtype=	[Loongson] Share the same kernel image file between different
			 yeeloong laptop.
			Example: machtype=lemote-yeeloong-2f-7inch

	max_addr=nn[KMG]	[KNL,BOOT,ia64] All physical memory greater
			than or equal to this physical address is ignored.

	maxcpus=	[SMP] Maximum number of processors that	an SMP kernel
			will bring up during bootup.  maxcpus=n : n >= 0 limits
			the kernel to bring up 'n' processors. Surely after
			bootup you can bring up the other plugged cpu by executing
			"echo 1 > /sys/devices/system/cpu/cpuX/online". So maxcpus
			only takes effect during system bootup.
			While n=0 is a special case, it is equivalent to "nosmp",
			which also disables the IO APIC.

	max_loop=	[LOOP] The number of loop block devices that get
	(loop.max_loop)	unconditionally pre-created at init time. The default
			number is configured by BLK_DEV_LOOP_MIN_COUNT. Instead
			of statically allocating a predefined number, loop
			devices can be requested on-demand with the
			/dev/loop-control interface.

	mce		[X86-32] Machine Check Exception

	mce=option	[X86-64] See Documentation/x86/x86_64/boot-options.txt

	md=		[HW] RAID subsystems devices and level
			See Documentation/admin-guide/md.rst.

	mdacon=		[MDA]
			Format: <first>,<last>
			Specifies range of consoles to be captured by the MDA.

	mds=		[X86,INTEL]
			Control mitigation for the Micro-architectural Data
			Sampling (MDS) vulnerability.

			Certain CPUs are vulnerable to an exploit against CPU
			internal buffers which can forward information to a
			disclosure gadget under certain conditions.

			In vulnerable processors, the speculatively
			forwarded data can be used in a cache side channel
			attack, to access data to which the attacker does
			not have direct access.

			This parameter controls the MDS mitigation. The
			options are:

			full       - Enable MDS mitigation on vulnerable CPUs
			full,nosmt - Enable MDS mitigation and disable
				     SMT on vulnerable CPUs
			off        - Unconditionally disable MDS mitigation

			On TAA-affected machines, mds=off can be prevented by
			an active TAA mitigation as both vulnerabilities are
			mitigated with the same mechanism so in order to disable
			this mitigation, you need to specify tsx_async_abort=off
			too.

			Not specifying this option is equivalent to
			mds=full.

			For details see: Documentation/admin-guide/hw-vuln/mds.rst

	mem=nn[KMG]	[KNL,BOOT] Force usage of a specific amount of memory
			Amount of memory to be used when the kernel is not able
			to see the whole system memory or for test.
			[X86] Work as limiting max address. Use together
			with memmap= to avoid physical address space collisions.
			Without memmap= PCI devices could be placed at addresses
			belonging to unused RAM.

	mem=nopentium	[BUGS=X86-32] Disable usage of 4MB pages for kernel
			memory.

	memchunk=nn[KMG]
			[KNL,SH] Allow user to override the default size for
			per-device physically contiguous DMA buffers.

        memhp_default_state=online/offline
			[KNL] Set the initial state for the memory hotplug
			onlining policy. If not specified, the default value is
			set according to the
			CONFIG_MEMORY_HOTPLUG_DEFAULT_ONLINE kernel config
			option.
			See Documentation/memory-hotplug.txt.

	memmap=exactmap	[KNL,X86] Enable setting of an exact
			E820 memory map, as specified by the user.
			Such memmap=exactmap lines can be constructed based on
			BIOS output or other requirements. See the memmap=nn@ss
			option description.

	memmap=nn[KMG]@ss[KMG]
			[KNL] Force usage of a specific region of memory.
			Region of memory to be used is from ss to ss+nn.
			If @ss[KMG] is omitted, it is equivalent to mem=nn[KMG],
			which limits max address to nn[KMG].
			Multiple different regions can be specified,
			comma delimited.
			Example:
				memmap=100M@2G,100M#3G,1G!1024G

	memmap=nn[KMG]#ss[KMG]
			[KNL,ACPI] Mark specific memory as ACPI data.
			Region of memory to be marked is from ss to ss+nn.

	memmap=nn[KMG]$ss[KMG]
			[KNL,ACPI] Mark specific memory as reserved.
			Region of memory to be reserved is from ss to ss+nn.
			Example: Exclude memory from 0x18690000-0x1869ffff
			         memmap=64K$0x18690000
			         or
			         memmap=0x10000$0x18690000
			Some bootloaders may need an escape character before '$',
			like Grub2, otherwise '$' and the following number
			will be eaten.

	memmap=nn[KMG]!ss[KMG]
			[KNL,X86] Mark specific memory as protected.
			Region of memory to be used, from ss to ss+nn.
			The memory region may be marked as e820 type 12 (0xc)
			and is NVDIMM or ADR memory.

	memory_corruption_check=0/1 [X86]
			Some BIOSes seem to corrupt the first 64k of
			memory when doing things like suspend/resume.
			Setting this option will scan the memory
			looking for corruption.  Enabling this will
			both detect corruption and prevent the kernel
			from using the memory being corrupted.
			However, its intended as a diagnostic tool; if
			repeatable BIOS-originated corruption always
			affects the same memory, you can use memmap=
			to prevent the kernel from using that memory.

	memory_corruption_check_size=size [X86]
			By default it checks for corruption in the low
			64k, making this memory unavailable for normal
			use.  Use this parameter to scan for
			corruption in more or less memory.

	memory_corruption_check_period=seconds [X86]
			By default it checks for corruption every 60
			seconds.  Use this parameter to check at some
			other rate.  0 disables periodic checking.

	memtest=	[KNL,X86,ARM] Enable memtest
			Format: <integer>
			default : 0 <disable>
			Specifies the number of memtest passes to be
			performed. Each pass selects another test
			pattern from a given set of patterns. Memtest
			fills the memory with this pattern, validates
			memory contents and reserves bad memory
			regions that are detected.

	mem_encrypt=	[X86-64] AMD Secure Memory Encryption (SME) control
			Valid arguments: on, off
			Default (depends on kernel configuration option):
			  on  (CONFIG_AMD_MEM_ENCRYPT_ACTIVE_BY_DEFAULT=y)
			  off (CONFIG_AMD_MEM_ENCRYPT_ACTIVE_BY_DEFAULT=n)
			mem_encrypt=on:		Activate SME
			mem_encrypt=off:	Do not activate SME

			Refer to Documentation/x86/amd-memory-encryption.txt
			for details on when memory encryption can be activated.

	mem_sleep_default=	[SUSPEND] Default system suspend mode:
			s2idle  - Suspend-To-Idle
			shallow - Power-On Suspend or equivalent (if supported)
			deep    - Suspend-To-RAM or equivalent (if supported)
			See Documentation/power/states.txt.

	meye.*=		[HW] Set MotionEye Camera parameters
			See Documentation/video4linux/meye.txt.

	mfgpt_irq=	[IA-32] Specify the IRQ to use for the
			Multi-Function General Purpose Timers on AMD Geode
			platforms.

	mfgptfix	[X86-32] Fix MFGPT timers on AMD Geode platforms when
			the BIOS has incorrectly applied a workaround. TinyBIOS
			version 0.98 is known to be affected, 0.99 fixes the
			problem by letting the user disable the workaround.

	mga=		[HW,DRM]

	min_addr=nn[KMG]	[KNL,BOOT,ia64] All physical memory below this
			physical address is ignored.

	mini2440=	[ARM,HW,KNL]
			Format:[0..2][b][c][t]
			Default: "0tb"
			MINI2440 configuration specification:
			0 - The attached screen is the 3.5" TFT
			1 - The attached screen is the 7" TFT
			2 - The VGA Shield is attached (1024x768)
			Leaving out the screen size parameter will not load
			the TFT driver, and the framebuffer will be left
			unconfigured.
			b - Enable backlight. The TFT backlight pin will be
			linked to the kernel VESA blanking code and a GPIO
			LED. This parameter is not necessary when using the
			VGA shield.
			c - Enable the s3c camera interface.
			t - Reserved for enabling touchscreen support. The
			touchscreen support is not enabled in the mainstream
			kernel as of 2.6.30, a preliminary port can be found
			in the "bleeding edge" mini2440 support kernel at
			http://repo.or.cz/w/linux-2.6/mini2440.git

	mitigations=
			[X86,PPC,S390,ARM64] Control optional mitigations for
			CPU vulnerabilities.  This is a set of curated,
			arch-independent options, each of which is an
			aggregation of existing arch-specific options.

			off
				Disable all optional CPU mitigations.  This
				improves system performance, but it may also
				expose users to several CPU vulnerabilities.
				Equivalent to: nopti [X86,PPC]
					       kpti=0 [ARM64]
					       nospectre_v1 [PPC]
					       nobp=0 [S390]
					       nospectre_v1 [X86]
					       nospectre_v2 [X86,PPC,S390,ARM64]
					       spectre_v2_user=off [X86]
					       spec_store_bypass_disable=off [X86,PPC]
					       ssbd=force-off [ARM64]
					       l1tf=off [X86]
					       mds=off [X86]
					       tsx_async_abort=off [X86]
					       kvm.nx_huge_pages=off [X86]

				Exceptions:
					       This does not have any effect on
					       kvm.nx_huge_pages when
					       kvm.nx_huge_pages=force.

			auto (default)
				Mitigate all CPU vulnerabilities, but leave SMT
				enabled, even if it's vulnerable.  This is for
				users who don't want to be surprised by SMT
				getting disabled across kernel upgrades, or who
				have other ways of avoiding SMT-based attacks.
				Equivalent to: (default behavior)

			auto,nosmt
				Mitigate all CPU vulnerabilities, disabling SMT
				if needed.  This is for users who always want to
				be fully mitigated, even if it means losing SMT.
				Equivalent to: l1tf=flush,nosmt [X86]
					       mds=full,nosmt [X86]
					       tsx_async_abort=full,nosmt [X86]

	mminit_loglevel=
			[KNL] When CONFIG_DEBUG_MEMORY_INIT is set, this
			parameter allows control of the logging verbosity for
			the additional memory initialisation checks. A value
			of 0 disables mminit logging and a level of 4 will
			log everything. Information is printed at KERN_DEBUG
			so loglevel=8 may also need to be specified.

	module.sig_enforce
			[KNL] When CONFIG_MODULE_SIG is set, this means that
			modules without (valid) signatures will fail to load.
			Note that if CONFIG_MODULE_SIG_FORCE is set, that
			is always true, so this option does nothing.

	module_blacklist=  [KNL] Do not load a comma-separated list of
			modules.  Useful for debugging problem modules.

	mousedev.tap_time=
			[MOUSE] Maximum time between finger touching and
			leaving touchpad surface for touch to be considered
			a tap and be reported as a left button click (for
			touchpads working in absolute mode only).
			Format: <msecs>
	mousedev.xres=	[MOUSE] Horizontal screen resolution, used for devices
			reporting absolute coordinates, such as tablets
	mousedev.yres=	[MOUSE] Vertical screen resolution, used for devices
			reporting absolute coordinates, such as tablets

	movablecore=nn[KMG]	[KNL,X86,IA-64,PPC] This parameter
			is similar to kernelcore except it specifies the
			amount of memory used for migratable allocations.
			If both kernelcore and movablecore is specified,
			then kernelcore will be at *least* the specified
			value but may be more. If movablecore on its own
			is specified, the administrator must be careful
			that the amount of memory usable for all allocations
			is not too small.

	movable_node	[KNL] Boot-time switch to make hotplugable memory
			NUMA nodes to be movable. This means that the memory
			of such nodes will be usable only for movable
			allocations which rules out almost all kernel
			allocations. Use with caution!

	MTD_Partition=	[MTD]
			Format: <name>,<region-number>,<size>,<offset>

	MTD_Region=	[MTD] Format:
			<name>,<region-number>[,<base>,<size>,<buswidth>,<altbuswidth>]

	mtdparts=	[MTD]
			See drivers/mtd/cmdlinepart.c.

	multitce=off	[PPC]  This parameter disables the use of the pSeries
			firmware feature for updating multiple TCE entries
			at a time.

	onenand.bdry=	[HW,MTD] Flex-OneNAND Boundary Configuration

			Format: [die0_boundary][,die0_lock][,die1_boundary][,die1_lock]

			boundary - index of last SLC block on Flex-OneNAND.
				   The remaining blocks are configured as MLC blocks.
			lock	 - Configure if Flex-OneNAND boundary should be locked.
				   Once locked, the boundary cannot be changed.
				   1 indicates lock status, 0 indicates unlock status.

	mtdset=		[ARM]
			ARM/S3C2412 JIVE boot control

			See arch/arm/mach-s3c2412/mach-jive.c

	mtouchusb.raw_coordinates=
			[HW] Make the MicroTouch USB driver use raw coordinates
			('y', default) or cooked coordinates ('n')

	mtrr_chunk_size=nn[KMG] [X86]
			used for mtrr cleanup. It is largest continuous chunk
			that could hold holes aka. UC entries.

	mtrr_gran_size=nn[KMG] [X86]
			Used for mtrr cleanup. It is granularity of mtrr block.
			Default is 1.
			Large value could prevent small alignment from
			using up MTRRs.

	mtrr_spare_reg_nr=n [X86]
			Format: <integer>
			Range: 0,7 : spare reg number
			Default : 1
			Used for mtrr cleanup. It is spare mtrr entries number.
			Set to 2 or more if your graphical card needs more.

	n2=		[NET] SDL Inc. RISCom/N2 synchronous serial card

	netdev=		[NET] Network devices parameters
			Format: <irq>,<io>,<mem_start>,<mem_end>,<name>
			Note that mem_start is often overloaded to mean
			something different and driver-specific.
			This usage is only documented in each driver source
			file if at all.

	nf_conntrack.acct=
			[NETFILTER] Enable connection tracking flow accounting
			0 to disable accounting
			1 to enable accounting
			Default value is 0.

	nfsaddrs=	[NFS] Deprecated.  Use ip= instead.
			See Documentation/filesystems/nfs/nfsroot.txt.

	nfsroot=	[NFS] nfs root filesystem for disk-less boxes.
			See Documentation/filesystems/nfs/nfsroot.txt.

	nfsrootdebug	[NFS] enable nfsroot debugging messages.
			See Documentation/filesystems/nfs/nfsroot.txt.

	nfs.callback_nr_threads=
			[NFSv4] set the total number of threads that the
			NFS client will assign to service NFSv4 callback
			requests.

	nfs.callback_tcpport=
			[NFS] set the TCP port on which the NFSv4 callback
			channel should listen.

	nfs.cache_getent=
			[NFS] sets the pathname to the program which is used
			to update the NFS client cache entries.

	nfs.cache_getent_timeout=
			[NFS] sets the timeout after which an attempt to
			update a cache entry is deemed to have failed.

	nfs.idmap_cache_timeout=
			[NFS] set the maximum lifetime for idmapper cache
			entries.

	nfs.enable_ino64=
			[NFS] enable 64-bit inode numbers.
			If zero, the NFS client will fake up a 32-bit inode
			number for the readdir() and stat() syscalls instead
			of returning the full 64-bit number.
			The default is to return 64-bit inode numbers.

	nfs.max_session_cb_slots=
			[NFSv4.1] Sets the maximum number of session
			slots the client will assign to the callback
			channel. This determines the maximum number of
			callbacks the client will process in parallel for
			a particular server.

	nfs.max_session_slots=
			[NFSv4.1] Sets the maximum number of session slots
			the client will attempt to negotiate with the server.
			This limits the number of simultaneous RPC requests
			that the client can send to the NFSv4.1 server.
			Note that there is little point in setting this
			value higher than the max_tcp_slot_table_limit.

	nfs.nfs4_disable_idmapping=
			[NFSv4] When set to the default of '1', this option
			ensures that both the RPC level authentication
			scheme and the NFS level operations agree to use
			numeric uids/gids if the mount is using the
			'sec=sys' security flavour. In effect it is
			disabling idmapping, which can make migration from
			legacy NFSv2/v3 systems to NFSv4 easier.
			Servers that do not support this mode of operation
			will be autodetected by the client, and it will fall
			back to using the idmapper.
			To turn off this behaviour, set the value to '0'.
	nfs.nfs4_unique_id=
			[NFS4] Specify an additional fixed unique ident-
			ification string that NFSv4 clients can insert into
			their nfs_client_id4 string.  This is typically a
			UUID that is generated at system install time.

	nfs.send_implementation_id =
			[NFSv4.1] Send client implementation identification
			information in exchange_id requests.
			If zero, no implementation identification information
			will be sent.
			The default is to send the implementation identification
			information.

	nfs.recover_lost_locks =
			[NFSv4] Attempt to recover locks that were lost due
			to a lease timeout on the server. Please note that
			doing this risks data corruption, since there are
			no guarantees that the file will remain unchanged
			after the locks are lost.
			If you want to enable the kernel legacy behaviour of
			attempting to recover these locks, then set this
			parameter to '1'.
			The default parameter value of '0' causes the kernel
			not to attempt recovery of lost locks.

	nfs4.layoutstats_timer =
			[NFSv4.2] Change the rate at which the kernel sends
			layoutstats to the pNFS metadata server.

			Setting this to value to 0 causes the kernel to use
			whatever value is the default set by the layout
			driver. A non-zero value sets the minimum interval
			in seconds between layoutstats transmissions.

	nfsd.nfs4_disable_idmapping=
			[NFSv4] When set to the default of '1', the NFSv4
			server will return only numeric uids and gids to
			clients using auth_sys, and will accept numeric uids
			and gids from such clients.  This is intended to ease
			migration from NFSv2/v3.

	nmi_debug=	[KNL,SH] Specify one or more actions to take
			when a NMI is triggered.
			Format: [state][,regs][,debounce][,die]

	nmi_watchdog=	[KNL,BUGS=X86] Debugging features for SMP kernels
			Format: [panic,][nopanic,][num]
			Valid num: 0 or 1
			0 - turn hardlockup detector in nmi_watchdog off
			1 - turn hardlockup detector in nmi_watchdog on
			When panic is specified, panic when an NMI watchdog
			timeout occurs (or 'nopanic' to override the opposite
			default). To disable both hard and soft lockup detectors,
			please see 'nowatchdog'.
			This is useful when you use a panic=... timeout and
			need the box quickly up again.

	netpoll.carrier_timeout=
			[NET] Specifies amount of time (in seconds) that
			netpoll should wait for a carrier. By default netpoll
			waits 4 seconds.

	no387		[BUGS=X86-32] Tells the kernel to use the 387 maths
			emulation library even if a 387 maths coprocessor
			is present.

	no_console_suspend
			[HW] Never suspend the console
			Disable suspending of consoles during suspend and
			hibernate operations.  Once disabled, debugging
			messages can reach various consoles while the rest
			of the system is being put to sleep (ie, while
			debugging driver suspend/resume hooks).  This may
			not work reliably with all consoles, but is known
			to work with serial and VGA consoles.
			To facilitate more flexible debugging, we also add
			console_suspend, a printk module parameter to control
			it. Users could use console_suspend (usually
			/sys/module/printk/parameters/console_suspend) to
			turn on/off it dynamically.

	noaliencache	[MM, NUMA, SLAB] Disables the allocation of alien
			caches in the slab allocator.  Saves per-node memory,
			but will impact performance.

	noalign		[KNL,ARM]

	noaltinstr	[S390] Disables alternative instructions patching
			(CPU alternatives feature).

	noapic		[SMP,APIC] Tells the kernel to not make use of any
			IOAPICs that may be present in the system.

	noautogroup	Disable scheduler automatic task group creation.

	nobats		[PPC] Do not use BATs for mapping kernel lowmem
			on "Classic" PPC cores.

	nocache		[ARM]

	noclflush	[BUGS=X86] Don't use the CLFLUSH instruction

	nodelayacct	[KNL] Disable per-task delay accounting

	nodsp		[SH] Disable hardware DSP at boot time.

	noefi		Disable EFI runtime services support.

	noexec		[IA-64]

	noexec		[X86]
			On X86-32 available only on PAE configured kernels.
			noexec=on: enable non-executable mappings (default)
			noexec=off: disable non-executable mappings

	nosmap		[X86]
			Disable SMAP (Supervisor Mode Access Prevention)
			even if it is supported by processor.

	nosmep		[X86]
			Disable SMEP (Supervisor Mode Execution Prevention)
			even if it is supported by processor.

	noexec32	[X86-64]
			This affects only 32-bit executables.
			noexec32=on: enable non-executable mappings (default)
				read doesn't imply executable mappings
			noexec32=off: disable non-executable mappings
				read implies executable mappings

	nofpu		[MIPS,SH] Disable hardware FPU at boot time.

	nofxsr		[BUGS=X86-32] Disables x86 floating point extended
			register save and restore. The kernel will only save
			legacy floating-point registers on task switch.

	nohugeiomap	[KNL,x86] Disable kernel huge I/O mappings.

	nosmt		[KNL,S390] Disable symmetric multithreading (SMT).
			Equivalent to smt=1.

			[KNL,x86] Disable symmetric multithreading (SMT).
			nosmt=force: Force disable SMT, cannot be undone
				     via the sysfs control file.

<<<<<<< HEAD
	nospectre_v1	[X66, PPC] Disable mitigations for Spectre Variant 1
			(bounds check bypass). With this option data leaks
			are possible in the system.

	nospectre_v2	[X86,PPC_FSL_BOOK3E,ARM64] Disable all mitigations for
			the Spectre variant 2 (indirect branch prediction)
			vulnerability. System may allow data leaks with this
			option.
=======
	nospectre_v1	[PPC] Disable mitigations for Spectre Variant 1 (bounds
			check bypass). With this option data leaks are possible
			in the system.

	nospectre_v2	[X86,PPC_FSL_BOOK3E] Disable all mitigations for the Spectre variant 2
			(indirect branch prediction) vulnerability. System may
			allow data leaks with this option, which is equivalent
			to spectre_v2=off.
>>>>>>> a1ef8a6b

	nospec_store_bypass_disable
			[HW] Disable all mitigations for the Speculative Store Bypass vulnerability

	noxsave		[BUGS=X86] Disables x86 extended register state save
			and restore using xsave. The kernel will fallback to
			enabling legacy floating-point and sse state.

	noxsaveopt	[X86] Disables xsaveopt used in saving x86 extended
			register states. The kernel will fall back to use
			xsave to save the states. By using this parameter,
			performance of saving the states is degraded because
			xsave doesn't support modified optimization while
			xsaveopt supports it on xsaveopt enabled systems.

	noxsaves	[X86] Disables xsaves and xrstors used in saving and
			restoring x86 extended register state in compacted
			form of xsave area. The kernel will fall back to use
			xsaveopt and xrstor to save and restore the states
			in standard form of xsave area. By using this
			parameter, xsave area per process might occupy more
			memory on xsaves enabled systems.

	nohlt		[BUGS=ARM,SH] Tells the kernel that the sleep(SH) or
			wfi(ARM) instruction doesn't work correctly and not to
			use it. This is also useful when using JTAG debugger.

	no_file_caps	Tells the kernel not to honor file capabilities.  The
			only way then for a file to be executed with privilege
			is to be setuid root or executed by root.

	nohalt		[IA-64] Tells the kernel not to use the power saving
			function PAL_HALT_LIGHT when idle. This increases
			power-consumption. On the positive side, it reduces
			interrupt wake-up latency, which may improve performance
			in certain environments such as networked servers or
			real-time systems.

	nohibernate	[HIBERNATION] Disable hibernation and resume.

	nohz=		[KNL] Boottime enable/disable dynamic ticks
			Valid arguments: on, off
			Default: on

	nohz_full=	[KNL,BOOT]
			The argument is a cpu list, as described above.
			In kernels built with CONFIG_NO_HZ_FULL=y, set
			the specified list of CPUs whose tick will be stopped
			whenever possible. The boot CPU will be forced outside
			the range to maintain the timekeeping.  Any CPUs
			in this list will have their RCU callbacks offloaded,
			just as if they had also been called out in the
			rcu_nocbs= boot parameter.

	noiotrap	[SH] Disables trapped I/O port accesses.

	noirqdebug	[X86-32] Disables the code which attempts to detect and
			disable unhandled interrupt sources.

	no_timer_check	[X86,APIC] Disables the code which tests for
			broken timer IRQ sources.

	noisapnp	[ISAPNP] Disables ISA PnP code.

	noinitrd	[RAM] Tells the kernel not to load any configured
			initial RAM disk.

	nointremap	[X86-64, Intel-IOMMU] Do not enable interrupt
			remapping.
			[Deprecated - use intremap=off]

	nointroute	[IA-64]

	noinvpcid	[X86] Disable the INVPCID cpu feature.

	nojitter	[IA-64] Disables jitter checking for ITC timers.

	no-kvmclock	[X86,KVM] Disable paravirtualized KVM clock driver

	no-kvmapf	[X86,KVM] Disable paravirtualized asynchronous page
			fault handling.

	no-vmw-sched-clock
			[X86,PV_OPS] Disable paravirtualized VMware scheduler
			clock and use the default one.

	no-steal-acc    [X86,KVM] Disable paravirtualized steal time accounting.
			steal time is computed, but won't influence scheduler
			behaviour

	nolapic		[X86-32,APIC] Do not enable or use the local APIC.

	nolapic_timer	[X86-32,APIC] Do not use the local APIC timer.

	noltlbs		[PPC] Do not use large page/tlb entries for kernel
			lowmem mapping on PPC40x and PPC8xx

	nomca		[IA-64] Disable machine check abort handling

	nomce		[X86-32] Disable Machine Check Exception

	nomfgpt		[X86-32] Disable Multi-Function General Purpose
			Timer usage (for AMD Geode machines).

	nonmi_ipi	[X86] Disable using NMI IPIs during panic/reboot to
			shutdown the other cpus.  Instead use the REBOOT_VECTOR
			irq.

	nomodule	Disable module load

	nopat		[X86] Disable PAT (page attribute table extension of
			pagetables) support.

	nopcid		[X86-64] Disable the PCID cpu feature.

	norandmaps	Don't use address space randomization.  Equivalent to
			echo 0 > /proc/sys/kernel/randomize_va_space

	noreplace-smp	[X86-32,SMP] Don't replace SMP instructions
			with UP alternatives

	nordrand	[X86] Disable kernel use of the RDRAND and
			RDSEED instructions even if they are supported
			by the processor.  RDRAND and RDSEED are still
			available to user space applications.

	noresume	[SWSUSP] Disables resume and restores original swap
			space.

	no-scroll	[VGA] Disables scrollback.
			This is required for the Braillex ib80-piezo Braille
			reader made by F.H. Papenmeier (Germany).

	nosbagart	[IA-64]

	nosep		[BUGS=X86-32] Disables x86 SYSENTER/SYSEXIT support.

	nosmp		[SMP] Tells an SMP kernel to act as a UP kernel,
			and disable the IO APIC.  legacy for "maxcpus=0".

	nosoftlockup	[KNL] Disable the soft-lockup detector.

	nosync		[HW,M68K] Disables sync negotiation for all devices.

	notsc		[BUGS=X86-32] Disable Time Stamp Counter

	nowatchdog	[KNL] Disable both lockup detectors, i.e.
                        soft-lockup and NMI watchdog (hard-lockup).

	nowb		[ARM]

	nox2apic	[X86-64,APIC] Do not enable x2APIC mode.

	cpu0_hotplug	[X86] Turn on CPU0 hotplug feature when
			CONFIG_BOOTPARAM_HOTPLUG_CPU0 is off.
			Some features depend on CPU0. Known dependencies are:
			1. Resume from suspend/hibernate depends on CPU0.
			Suspend/hibernate will fail if CPU0 is offline and you
			need to online CPU0 before suspend/hibernate.
			2. PIC interrupts also depend on CPU0. CPU0 can't be
			removed if a PIC interrupt is detected.
			It's said poweroff/reboot may depend on CPU0 on some
			machines although I haven't seen such issues so far
			after CPU0 is offline on a few tested machines.
			If the dependencies are under your control, you can
			turn on cpu0_hotplug.

	nps_mtm_hs_ctr= [KNL,ARC]
			This parameter sets the maximum duration, in
			cycles, each HW thread of the CTOP can run
			without interruptions, before HW switches it.
			The actual maximum duration is 16 times this
			parameter's value.
			Format: integer between 1 and 255
			Default: 255

	nptcg=		[IA-64] Override max number of concurrent global TLB
			purges which is reported from either PAL_VM_SUMMARY or
			SAL PALO.

	nr_cpus=	[SMP] Maximum number of processors that	an SMP kernel
			could support.  nr_cpus=n : n >= 1 limits the kernel to
			support 'n' processors. It could be larger than the
			number of already plugged CPU during bootup, later in
			runtime you can physically add extra cpu until it reaches
			n. So during boot up some boot time memory for per-cpu
			variables need be pre-allocated for later physical cpu
			hot plugging.

	nr_uarts=	[SERIAL] maximum number of UARTs to be registered.

	numa_balancing=	[KNL,X86] Enable or disable automatic NUMA balancing.
			Allowed values are enable and disable

	numa_zonelist_order= [KNL, BOOT] Select zonelist order for NUMA.
			'node', 'default' can be specified
			This can be set from sysctl after boot.
			See Documentation/sysctl/vm.txt for details.

	ohci1394_dma=early	[HW] enable debugging via the ohci1394 driver.
			See Documentation/debugging-via-ohci1394.txt for more
			info.

	olpc_ec_timeout= [OLPC] ms delay when issuing EC commands
			Rather than timing out after 20 ms if an EC
			command is not properly ACKed, override the length
			of the timeout.  We have interrupts disabled while
			waiting for the ACK, so if this is set too high
			interrupts *may* be lost!

	omap_mux=	[OMAP] Override bootloader pin multiplexing.
			Format: <mux_mode0.mode_name=value>...
			For example, to override I2C bus2:
			omap_mux=i2c2_scl.i2c2_scl=0x100,i2c2_sda.i2c2_sda=0x100

	oprofile.timer=	[HW]
			Use timer interrupt instead of performance counters

	oprofile.cpu_type=	Force an oprofile cpu type
			This might be useful if you have an older oprofile
			userland or if you want common events.
			Format: { arch_perfmon }
			arch_perfmon: [X86] Force use of architectural
				perfmon on Intel CPUs instead of the
				CPU specific event set.
			timer: [X86] Force use of architectural NMI
				timer mode (see also oprofile.timer
				for generic hr timer mode)

	oops=panic	Always panic on oopses. Default is to just kill the
			process, but there is a small probability of
			deadlocking the machine.
			This will also cause panics on machine check exceptions.
			Useful together with panic=30 to trigger a reboot.

	OSS		[HW,OSS]
			See Documentation/sound/oss/oss-parameters.txt

	page_owner=	[KNL] Boot-time page_owner enabling option.
			Storage of the information about who allocated
			each page is disabled in default. With this switch,
			we can turn it on.
			on: enable the feature

	page_poison=	[KNL] Boot-time parameter changing the state of
			poisoning on the buddy allocator.
			off: turn off poisoning
			on: turn on poisoning

	panic=		[KNL] Kernel behaviour on panic: delay <timeout>
			timeout > 0: seconds before rebooting
			timeout = 0: wait forever
			timeout < 0: reboot immediately
			Format: <timeout>

	panic_on_warn	panic() instead of WARN().  Useful to cause kdump
			on a WARN().

	crash_kexec_post_notifiers
			Run kdump after running panic-notifiers and dumping
			kmsg. This only for the users who doubt kdump always
			succeeds in any situation.
			Note that this also increases risks of kdump failure,
			because some panic notifiers can make the crashed
			kernel more unstable.

	parkbd.port=	[HW] Parallel port number the keyboard adapter is
			connected to, default is 0.
			Format: <parport#>
	parkbd.mode=	[HW] Parallel port keyboard adapter mode of operation,
			0 for XT, 1 for AT (default is AT).
			Format: <mode>

	parport=	[HW,PPT] Specify parallel ports. 0 disables.
			Format: { 0 | auto | 0xBBB[,IRQ[,DMA]] }
			Use 'auto' to force the driver to use any
			IRQ/DMA settings detected (the default is to
			ignore detected IRQ/DMA settings because of
			possible conflicts). You can specify the base
			address, IRQ, and DMA settings; IRQ and DMA
			should be numbers, or 'auto' (for using detected
			settings on that particular port), or 'nofifo'
			(to avoid using a FIFO even if it is detected).
			Parallel ports are assigned in the order they
			are specified on the command line, starting
			with parport0.

	parport_init_mode=	[HW,PPT]
			Configure VIA parallel port to operate in
			a specific mode. This is necessary on Pegasos
			computer where firmware has no options for setting
			up parallel port mode and sets it to spp.
			Currently this function knows 686a and 8231 chips.
			Format: [spp|ps2|epp|ecp|ecpepp]

	pause_on_oops=
			Halt all CPUs after the first oops has been printed for
			the specified number of seconds.  This is to be used if
			your oopses keep scrolling off the screen.

	pcbit=		[HW,ISDN]

	pcd.		[PARIDE]
			See header of drivers/block/paride/pcd.c.
			See also Documentation/blockdev/paride.txt.

	pci=option[,option...]	[PCI] various PCI subsystem options:
		earlydump	[X86] dump PCI config space before the kernel
			        changes anything
		off		[X86] don't probe for the PCI bus
		bios		[X86-32] force use of PCI BIOS, don't access
				the hardware directly. Use this if your machine
				has a non-standard PCI host bridge.
		nobios		[X86-32] disallow use of PCI BIOS, only direct
				hardware access methods are allowed. Use this
				if you experience crashes upon bootup and you
				suspect they are caused by the BIOS.
		conf1		[X86] Force use of PCI Configuration Access
				Mechanism 1 (config address in IO port 0xCF8,
				data in IO port 0xCFC, both 32-bit).
		conf2		[X86] Force use of PCI Configuration Access
				Mechanism 2 (IO port 0xCF8 is an 8-bit port for
				the function, IO port 0xCFA, also 8-bit, sets
				bus number. The config space is then accessed
				through ports 0xC000-0xCFFF).
				See http://wiki.osdev.org/PCI for more info
				on the configuration access mechanisms.
		noaer		[PCIE] If the PCIEAER kernel config parameter is
				enabled, this kernel boot option can be used to
				disable the use of PCIE advanced error reporting.
		nodomains	[PCI] Disable support for multiple PCI
				root domains (aka PCI segments, in ACPI-speak).
		nommconf	[X86] Disable use of MMCONFIG for PCI
				Configuration
		check_enable_amd_mmconf [X86] check for and enable
				properly configured MMIO access to PCI
				config space on AMD family 10h CPU
		nomsi		[MSI] If the PCI_MSI kernel config parameter is
				enabled, this kernel boot option can be used to
				disable the use of MSI interrupts system-wide.
		noioapicquirk	[APIC] Disable all boot interrupt quirks.
				Safety option to keep boot IRQs enabled. This
				should never be necessary.
		ioapicreroute	[APIC] Enable rerouting of boot IRQs to the
				primary IO-APIC for bridges that cannot disable
				boot IRQs. This fixes a source of spurious IRQs
				when the system masks IRQs.
		noioapicreroute	[APIC] Disable workaround that uses the
				boot IRQ equivalent of an IRQ that connects to
				a chipset where boot IRQs cannot be disabled.
				The opposite of ioapicreroute.
		biosirq		[X86-32] Use PCI BIOS calls to get the interrupt
				routing table. These calls are known to be buggy
				on several machines and they hang the machine
				when used, but on other computers it's the only
				way to get the interrupt routing table. Try
				this option if the kernel is unable to allocate
				IRQs or discover secondary PCI buses on your
				motherboard.
		rom		[X86] Assign address space to expansion ROMs.
				Use with caution as certain devices share
				address decoders between ROMs and other
				resources.
		norom		[X86] Do not assign address space to
				expansion ROMs that do not already have
				BIOS assigned address ranges.
		nobar		[X86] Do not assign address space to the
				BARs that weren't assigned by the BIOS.
		irqmask=0xMMMM	[X86] Set a bit mask of IRQs allowed to be
				assigned automatically to PCI devices. You can
				make the kernel exclude IRQs of your ISA cards
				this way.
		pirqaddr=0xAAAAA	[X86] Specify the physical address
				of the PIRQ table (normally generated
				by the BIOS) if it is outside the
				F0000h-100000h range.
		lastbus=N	[X86] Scan all buses thru bus #N. Can be
				useful if the kernel is unable to find your
				secondary buses and you want to tell it
				explicitly which ones they are.
		assign-busses	[X86] Always assign all PCI bus
				numbers ourselves, overriding
				whatever the firmware may have done.
		usepirqmask	[X86] Honor the possible IRQ mask stored
				in the BIOS $PIR table. This is needed on
				some systems with broken BIOSes, notably
				some HP Pavilion N5400 and Omnibook XE3
				notebooks. This will have no effect if ACPI
				IRQ routing is enabled.
		noacpi		[X86] Do not use ACPI for IRQ routing
				or for PCI scanning.
		use_crs		[X86] Use PCI host bridge window information
				from ACPI.  On BIOSes from 2008 or later, this
				is enabled by default.  If you need to use this,
				please report a bug.
		nocrs		[X86] Ignore PCI host bridge windows from ACPI.
			        If you need to use this, please report a bug.
		routeirq	Do IRQ routing for all PCI devices.
				This is normally done in pci_enable_device(),
				so this option is a temporary workaround
				for broken drivers that don't call it.
		skip_isa_align	[X86] do not align io start addr, so can
				handle more pci cards
		noearly		[X86] Don't do any early type 1 scanning.
				This might help on some broken boards which
				machine check when some devices' config space
				is read. But various workarounds are disabled
				and some IOMMU drivers will not work.
		bfsort		Sort PCI devices into breadth-first order.
				This sorting is done to get a device
				order compatible with older (<= 2.4) kernels.
		nobfsort	Don't sort PCI devices into breadth-first order.
		pcie_bus_tune_off	Disable PCIe MPS (Max Payload Size)
				tuning and use the BIOS-configured MPS defaults.
		pcie_bus_safe	Set every device's MPS to the largest value
				supported by all devices below the root complex.
		pcie_bus_perf	Set device MPS to the largest allowable MPS
				based on its parent bus. Also set MRRS (Max
				Read Request Size) to the largest supported
				value (no larger than the MPS that the device
				or bus can support) for best performance.
		pcie_bus_peer2peer	Set every device's MPS to 128B, which
				every device is guaranteed to support. This
				configuration allows peer-to-peer DMA between
				any pair of devices, possibly at the cost of
				reduced performance.  This also guarantees
				that hot-added devices will work.
		cbiosize=nn[KMG]	The fixed amount of bus space which is
				reserved for the CardBus bridge's IO window.
				The default value is 256 bytes.
		cbmemsize=nn[KMG]	The fixed amount of bus space which is
				reserved for the CardBus bridge's memory
				window. The default value is 64 megabytes.
		resource_alignment=
				Format:
				[<order of align>@][<domain>:]<bus>:<slot>.<func>[; ...]
				[<order of align>@]pci:<vendor>:<device>\
						[:<subvendor>:<subdevice>][; ...]
				Specifies alignment and device to reassign
				aligned memory resources.
				If <order of align> is not specified,
				PAGE_SIZE is used as alignment.
				PCI-PCI bridge can be specified, if resource
				windows need to be expanded.
				To specify the alignment for several
				instances of a device, the PCI vendor,
				device, subvendor, and subdevice may be
				specified, e.g., 4096@pci:8086:9c22:103c:198f
		ecrc=		Enable/disable PCIe ECRC (transaction layer
				end-to-end CRC checking).
				bios: Use BIOS/firmware settings. This is the
				the default.
				off: Turn ECRC off
				on: Turn ECRC on.
		hpiosize=nn[KMG]	The fixed amount of bus space which is
				reserved for hotplug bridge's IO window.
				Default size is 256 bytes.
		hpmemsize=nn[KMG]	The fixed amount of bus space which is
				reserved for hotplug bridge's memory window.
				Default size is 2 megabytes.
		hpbussize=nn	The minimum amount of additional bus numbers
				reserved for buses below a hotplug bridge.
				Default is 1.
		realloc=	Enable/disable reallocating PCI bridge resources
				if allocations done by BIOS are too small to
				accommodate resources required by all child
				devices.
				off: Turn realloc off
				on: Turn realloc on
		realloc		same as realloc=on
		noari		do not use PCIe ARI.
		pcie_scan_all	Scan all possible PCIe devices.  Otherwise we
				only look for one device below a PCIe downstream
				port.

	pcie_aspm=	[PCIE] Forcibly enable or disable PCIe Active State Power
			Management.
		off	Disable ASPM.
		force	Enable ASPM even on devices that claim not to support it.
			WARNING: Forcing ASPM on may cause system lockups.

	pcie_hp=	[PCIE] PCI Express Hotplug driver options:
		nomsi	Do not use MSI for PCI Express Native Hotplug (this
			makes all PCIe ports use INTx for hotplug services).

	pcie_ports=	[PCIE] PCIe ports handling:
		auto	Ask the BIOS whether or not to use native PCIe services
			associated with PCIe ports (PME, hot-plug, AER).  Use
			them only if that is allowed by the BIOS.
		native	Use native PCIe services associated with PCIe ports
			unconditionally.
		compat	Treat PCIe ports as PCI-to-PCI bridges, disable the PCIe
			ports driver.

	pcie_port_pm=	[PCIE] PCIe port power management handling:
		off	Disable power management of all PCIe ports
		force	Forcibly enable power management of all PCIe ports

	pcie_pme=	[PCIE,PM] Native PCIe PME signaling options:
		nomsi	Do not use MSI for native PCIe PME signaling (this makes
			all PCIe root ports use INTx for all services).

	pcmv=		[HW,PCMCIA] BadgePAD 4

	pd_ignore_unused
			[PM]
			Keep all power-domains already enabled by bootloader on,
			even if no driver has claimed them. This is useful
			for debug and development, but should not be
			needed on a platform with proper driver support.

	pd.		[PARIDE]
			See Documentation/blockdev/paride.txt.

	pdcchassis=	[PARISC,HW] Disable/Enable PDC Chassis Status codes at
			boot time.
			Format: { 0 | 1 }
			See arch/parisc/kernel/pdc_chassis.c

	percpu_alloc=	Select which percpu first chunk allocator to use.
			Currently supported values are "embed" and "page".
			Archs may support subset or none of the	selections.
			See comments in mm/percpu.c for details on each
			allocator.  This parameter is primarily	for debugging
			and performance comparison.

	pf.		[PARIDE]
			See Documentation/blockdev/paride.txt.

	pg.		[PARIDE]
			See Documentation/blockdev/paride.txt.

	pirq=		[SMP,APIC] Manual mp-table setup
			See Documentation/x86/i386/IO-APIC.txt.

	plip=		[PPT,NET] Parallel port network link
			Format: { parport<nr> | timid | 0 }
			See also Documentation/parport.txt.

	pmtmr=		[X86] Manual setup of pmtmr I/O Port.
			Override pmtimer IOPort with a hex value.
			e.g. pmtmr=0x508

	pnp.debug=1	[PNP]
			Enable PNP debug messages (depends on the
			CONFIG_PNP_DEBUG_MESSAGES option).  Change at run-time
			via /sys/module/pnp/parameters/debug.  We always show
			current resource usage; turning this on also shows
			possible settings and some assignment information.

	pnpacpi=	[ACPI]
			{ off }

	pnpbios=	[ISAPNP]
			{ on | off | curr | res | no-curr | no-res }

	pnp_reserve_irq=
			[ISAPNP] Exclude IRQs for the autoconfiguration

	pnp_reserve_dma=
			[ISAPNP] Exclude DMAs for the autoconfiguration

	pnp_reserve_io=	[ISAPNP] Exclude I/O ports for the autoconfiguration
			Ranges are in pairs (I/O port base and size).

	pnp_reserve_mem=
			[ISAPNP] Exclude memory regions for the
			autoconfiguration.
			Ranges are in pairs (memory base and size).

	ports=		[IP_VS_FTP] IPVS ftp helper module
			Default is 21.
			Up to 8 (IP_VS_APP_MAX_PORTS) ports
			may be specified.
			Format: <port>,<port>....

	powersave=off	[PPC] This option disables power saving features.
			It specifically disables cpuidle and sets the
			platform machine description specific power_save
			function to NULL. On Idle the CPU just reduces
			execution priority.

	ppc_strict_facility_enable
			[PPC] This option catches any kernel floating point,
			Altivec, VSX and SPE outside of regions specifically
			allowed (eg kernel_enable_fpu()/kernel_disable_fpu()).
			There is some performance impact when enabling this.

	print-fatal-signals=
			[KNL] debug: print fatal signals

			If enabled, warn about various signal handling
			related application anomalies: too many signals,
			too many POSIX.1 timers, fatal signals causing a
			coredump - etc.

			If you hit the warning due to signal overflow,
			you might want to try "ulimit -i unlimited".

			default: off.

	printk.always_kmsg_dump=
			Trigger kmsg_dump for cases other than kernel oops or
			panics
			Format: <bool>  (1/Y/y=enable, 0/N/n=disable)
			default: disabled

	printk.devkmsg={on,off,ratelimit}
			Control writing to /dev/kmsg.
			on - unlimited logging to /dev/kmsg from userspace
			off - logging to /dev/kmsg disabled
			ratelimit - ratelimit the logging
			Default: ratelimit

	printk.time=	Show timing data prefixed to each printk message line
			Format: <bool>  (1/Y/y=enable, 0/N/n=disable)

	processor.max_cstate=	[HW,ACPI]
			Limit processor to maximum C-state
			max_cstate=9 overrides any DMI blacklist limit.

	processor.nocst	[HW,ACPI]
			Ignore the _CST method to determine C-states,
			instead using the legacy FADT method

	profile=	[KNL] Enable kernel profiling via /proc/profile
			Format: [schedule,]<number>
			Param: "schedule" - profile schedule points.
			Param: <number> - step/bucket size as a power of 2 for
				statistical time based profiling.
			Param: "sleep" - profile D-state sleeping (millisecs).
				Requires CONFIG_SCHEDSTATS
			Param: "kvm" - profile VM exits.

	prompt_ramdisk=	[RAM] List of RAM disks to prompt for floppy disk
			before loading.
			See Documentation/blockdev/ramdisk.txt.

	psi=		[KNL] Enable or disable pressure stall information
			tracking.
			Format: <bool>

	psmouse.proto=	[HW,MOUSE] Highest PS2 mouse protocol extension to
			probe for; one of (bare|imps|exps|lifebook|any).
	psmouse.rate=	[HW,MOUSE] Set desired mouse report rate, in reports
			per second.
	psmouse.resetafter=	[HW,MOUSE]
			Try to reset the device after so many bad packets
			(0 = never).
	psmouse.resolution=
			[HW,MOUSE] Set desired mouse resolution, in dpi.
	psmouse.smartscroll=
			[HW,MOUSE] Controls Logitech smartscroll autorepeat.
			0 = disabled, 1 = enabled (default).

	pstore.backend=	Specify the name of the pstore backend to use

	pt.		[PARIDE]
			See Documentation/blockdev/paride.txt.

	pti=		[X86_64] Control Page Table Isolation of user and
			kernel address spaces.  Disabling this feature
			removes hardening, but improves performance of
			system calls and interrupts.

			on   - unconditionally enable
			off  - unconditionally disable
			auto - kernel detects whether your CPU model is
			       vulnerable to issues that PTI mitigates

			Not specifying this option is equivalent to pti=auto.

	nopti		[X86_64]
			Equivalent to pti=off

	pty.legacy_count=
			[KNL] Number of legacy pty's. Overwrites compiled-in
			default number.

	quiet		[KNL] Disable most log messages

	r128=		[HW,DRM]

	raid=		[HW,RAID]
			See Documentation/admin-guide/md.rst.

	ramdisk_size=	[RAM] Sizes of RAM disks in kilobytes
			See Documentation/blockdev/ramdisk.txt.

	ras=option[,option,...]	[KNL] RAS-specific options

		cec_disable	[X86]
				Disable the Correctable Errors Collector,
				see CONFIG_RAS_CEC help text.

	rcu_nocbs=	[KNL]
			The argument is a cpu list, as described above.

			In kernels built with CONFIG_RCU_NOCB_CPU=y, set
			the specified list of CPUs to be no-callback CPUs.
			Invocation of these CPUs' RCU callbacks will
			be offloaded to "rcuox/N" kthreads created for
			that purpose, where "x" is "b" for RCU-bh, "p"
			for RCU-preempt, and "s" for RCU-sched, and "N"
			is the CPU number.  This reduces OS jitter on the
			offloaded CPUs, which can be useful for HPC and
			real-time workloads.  It can also improve energy
			efficiency for asymmetric multiprocessors.

	rcu_nocb_poll	[KNL]
			Rather than requiring that offloaded CPUs
			(specified by rcu_nocbs= above) explicitly
			awaken the corresponding "rcuoN" kthreads,
			make these kthreads poll for callbacks.
			This improves the real-time response for the
			offloaded CPUs by relieving them of the need to
			wake up the corresponding kthread, but degrades
			energy efficiency by requiring that the kthreads
			periodically wake up to do the polling.

	rcutree.blimit=	[KNL]
			Set maximum number of finished RCU callbacks to
			process in one batch.

	rcutree.dump_tree=	[KNL]
			Dump the structure of the rcu_node combining tree
			out at early boot.  This is used for diagnostic
			purposes, to verify correct tree setup.

	rcutree.gp_cleanup_delay=	[KNL]
			Set the number of jiffies to delay each step of
			RCU grace-period cleanup.

	rcutree.gp_init_delay=	[KNL]
			Set the number of jiffies to delay each step of
			RCU grace-period initialization.

	rcutree.gp_preinit_delay=	[KNL]
			Set the number of jiffies to delay each step of
			RCU grace-period pre-initialization, that is,
			the propagation of recent CPU-hotplug changes up
			the rcu_node combining tree.

	rcutree.rcu_fanout_exact= [KNL]
			Disable autobalancing of the rcu_node combining
			tree.  This is used by rcutorture, and might
			possibly be useful for architectures having high
			cache-to-cache transfer latencies.

	rcutree.rcu_fanout_leaf= [KNL]
			Change the number of CPUs assigned to each
			leaf rcu_node structure.  Useful for very
			large systems, which will choose the value 64,
			and for NUMA systems with large remote-access
			latencies, which will choose a value aligned
			with the appropriate hardware boundaries.

	rcutree.jiffies_till_sched_qs= [KNL]
			Set required age in jiffies for a
			given grace period before RCU starts
			soliciting quiescent-state help from
			rcu_note_context_switch().

	rcutree.jiffies_till_first_fqs= [KNL]
			Set delay from grace-period initialization to
			first attempt to force quiescent states.
			Units are jiffies, minimum value is zero,
			and maximum value is HZ.

	rcutree.jiffies_till_next_fqs= [KNL]
			Set delay between subsequent attempts to force
			quiescent states.  Units are jiffies, minimum
			value is one, and maximum value is HZ.

	rcutree.kthread_prio= 	 [KNL,BOOT]
			Set the SCHED_FIFO priority of the RCU per-CPU
			kthreads (rcuc/N). This value is also used for
			the priority of the RCU boost threads (rcub/N)
			and for the RCU grace-period kthreads (rcu_bh,
			rcu_preempt, and rcu_sched). If RCU_BOOST is
			set, valid values are 1-99 and the default is 1
			(the least-favored priority).  Otherwise, when
			RCU_BOOST is not set, valid values are 0-99 and
			the default is zero (non-realtime operation).

	rcutree.rcu_nocb_leader_stride= [KNL]
			Set the number of NOCB kthread groups, which
			defaults to the square root of the number of
			CPUs.  Larger numbers reduces the wakeup overhead
			on the per-CPU grace-period kthreads, but increases
			that same overhead on each group's leader.

	rcutree.qhimark= [KNL]
			Set threshold of queued RCU callbacks beyond which
			batch limiting is disabled.

	rcutree.qlowmark= [KNL]
			Set threshold of queued RCU callbacks below which
			batch limiting is re-enabled.

	rcutree.rcu_idle_gp_delay= [KNL]
			Set wakeup interval for idle CPUs that have
			RCU callbacks (RCU_FAST_NO_HZ=y).

	rcutree.rcu_idle_lazy_gp_delay= [KNL]
			Set wakeup interval for idle CPUs that have
			only "lazy" RCU callbacks (RCU_FAST_NO_HZ=y).
			Lazy RCU callbacks are those which RCU can
			prove do nothing more than free memory.

	rcutree.rcu_kick_kthreads= [KNL]
			Cause the grace-period kthread to get an extra
			wake_up() if it sleeps three times longer than
			it should at force-quiescent-state time.
			This wake_up() will be accompanied by a
			WARN_ONCE() splat and an ftrace_dump().

	rcuperf.gp_async= [KNL]
			Measure performance of asynchronous
			grace-period primitives such as call_rcu().

	rcuperf.gp_async_max= [KNL]
			Specify the maximum number of outstanding
			callbacks per writer thread.  When a writer
			thread exceeds this limit, it invokes the
			corresponding flavor of rcu_barrier() to allow
			previously posted callbacks to drain.

	rcuperf.gp_exp= [KNL]
			Measure performance of expedited synchronous
			grace-period primitives.

	rcuperf.holdoff= [KNL]
			Set test-start holdoff period.  The purpose of
			this parameter is to delay the start of the
			test until boot completes in order to avoid
			interference.

	rcuperf.nreaders= [KNL]
			Set number of RCU readers.  The value -1 selects
			N, where N is the number of CPUs.  A value
			"n" less than -1 selects N-n+1, where N is again
			the number of CPUs.  For example, -2 selects N
			(the number of CPUs), -3 selects N+1, and so on.
			A value of "n" less than or equal to -N selects
			a single reader.

	rcuperf.nwriters= [KNL]
			Set number of RCU writers.  The values operate
			the same as for rcuperf.nreaders.
			N, where N is the number of CPUs

	rcuperf.perf_runnable= [BOOT]
			Start rcuperf running at boot time.

	rcuperf.perf_type= [KNL]
			Specify the RCU implementation to test.

	rcuperf.shutdown= [KNL]
			Shut the system down after performance tests
			complete.  This is useful for hands-off automated
			testing.

	rcuperf.verbose= [KNL]
			Enable additional printk() statements.

	rcuperf.writer_holdoff= [KNL]
			Write-side holdoff between grace periods,
			in microseconds.  The default of zero says
			no holdoff.

	rcutorture.cbflood_inter_holdoff= [KNL]
			Set holdoff time (jiffies) between successive
			callback-flood tests.

	rcutorture.cbflood_intra_holdoff= [KNL]
			Set holdoff time (jiffies) between successive
			bursts of callbacks within a given callback-flood
			test.

	rcutorture.cbflood_n_burst= [KNL]
			Set the number of bursts making up a given
			callback-flood test.  Set this to zero to
			disable callback-flood testing.

	rcutorture.cbflood_n_per_burst= [KNL]
			Set the number of callbacks to be registered
			in a given burst of a callback-flood test.

	rcutorture.fqs_duration= [KNL]
			Set duration of force_quiescent_state bursts
			in microseconds.

	rcutorture.fqs_holdoff= [KNL]
			Set holdoff time within force_quiescent_state bursts
			in microseconds.

	rcutorture.fqs_stutter= [KNL]
			Set wait time between force_quiescent_state bursts
			in seconds.

	rcutorture.gp_cond= [KNL]
			Use conditional/asynchronous update-side
			primitives, if available.

	rcutorture.gp_exp= [KNL]
			Use expedited update-side primitives, if available.

	rcutorture.gp_normal= [KNL]
			Use normal (non-expedited) asynchronous
			update-side primitives, if available.

	rcutorture.gp_sync= [KNL]
			Use normal (non-expedited) synchronous
			update-side primitives, if available.  If all
			of rcutorture.gp_cond=, rcutorture.gp_exp=,
			rcutorture.gp_normal=, and rcutorture.gp_sync=
			are zero, rcutorture acts as if is interpreted
			they are all non-zero.

	rcutorture.n_barrier_cbs= [KNL]
			Set callbacks/threads for rcu_barrier() testing.

	rcutorture.nfakewriters= [KNL]
			Set number of concurrent RCU writers.  These just
			stress RCU, they don't participate in the actual
			test, hence the "fake".

	rcutorture.nreaders= [KNL]
			Set number of RCU readers.  The value -1 selects
			N-1, where N is the number of CPUs.  A value
			"n" less than -1 selects N-n-2, where N is again
			the number of CPUs.  For example, -2 selects N
			(the number of CPUs), -3 selects N+1, and so on.

	rcutorture.object_debug= [KNL]
			Enable debug-object double-call_rcu() testing.

	rcutorture.onoff_holdoff= [KNL]
			Set time (s) after boot for CPU-hotplug testing.

	rcutorture.onoff_interval= [KNL]
			Set time (s) between CPU-hotplug operations, or
			zero to disable CPU-hotplug testing.

	rcutorture.shuffle_interval= [KNL]
			Set task-shuffle interval (s).  Shuffling tasks
			allows some CPUs to go into dyntick-idle mode
			during the rcutorture test.

	rcutorture.shutdown_secs= [KNL]
			Set time (s) after boot system shutdown.  This
			is useful for hands-off automated testing.

	rcutorture.stall_cpu= [KNL]
			Duration of CPU stall (s) to test RCU CPU stall
			warnings, zero to disable.

	rcutorture.stall_cpu_holdoff= [KNL]
			Time to wait (s) after boot before inducing stall.

	rcutorture.stat_interval= [KNL]
			Time (s) between statistics printk()s.

	rcutorture.stutter= [KNL]
			Time (s) to stutter testing, for example, specifying
			five seconds causes the test to run for five seconds,
			wait for five seconds, and so on.  This tests RCU's
			ability to transition abruptly to and from idle.

	rcutorture.test_boost= [KNL]
			Test RCU priority boosting?  0=no, 1=maybe, 2=yes.
			"Maybe" means test if the RCU implementation
			under test support RCU priority boosting.

	rcutorture.test_boost_duration= [KNL]
			Duration (s) of each individual boost test.

	rcutorture.test_boost_interval= [KNL]
			Interval (s) between each boost test.

	rcutorture.test_no_idle_hz= [KNL]
			Test RCU's dyntick-idle handling.  See also the
			rcutorture.shuffle_interval parameter.

	rcutorture.torture_runnable= [BOOT]
			Start rcutorture running at boot time.

	rcutorture.torture_type= [KNL]
			Specify the RCU implementation to test.

	rcutorture.verbose= [KNL]
			Enable additional printk() statements.

	rcupdate.rcu_cpu_stall_suppress= [KNL]
			Suppress RCU CPU stall warning messages.

	rcupdate.rcu_cpu_stall_timeout= [KNL]
			Set timeout for RCU CPU stall warning messages.

	rcupdate.rcu_expedited= [KNL]
			Use expedited grace-period primitives, for
			example, synchronize_rcu_expedited() instead
			of synchronize_rcu().  This reduces latency,
			but can increase CPU utilization, degrade
			real-time latency, and degrade energy efficiency.
			No effect on CONFIG_TINY_RCU kernels.

	rcupdate.rcu_normal= [KNL]
			Use only normal grace-period primitives,
			for example, synchronize_rcu() instead of
			synchronize_rcu_expedited().  This improves
			real-time latency, CPU utilization, and
			energy efficiency, but can expose users to
			increased grace-period latency.  This parameter
			overrides rcupdate.rcu_expedited.  No effect on
			CONFIG_TINY_RCU kernels.

	rcupdate.rcu_normal_after_boot= [KNL]
			Once boot has completed (that is, after
			rcu_end_inkernel_boot() has been invoked), use
			only normal grace-period primitives.  No effect
			on CONFIG_TINY_RCU kernels.

	rcupdate.rcu_task_stall_timeout= [KNL]
			Set timeout in jiffies for RCU task stall warning
			messages.  Disable with a value less than or equal
			to zero.

	rcupdate.rcu_self_test= [KNL]
			Run the RCU early boot self tests

	rcupdate.rcu_self_test_bh= [KNL]
			Run the RCU bh early boot self tests

	rcupdate.rcu_self_test_sched= [KNL]
			Run the RCU sched early boot self tests

	rdinit=		[KNL]
			Format: <full_path>
			Run specified binary instead of /init from the ramdisk,
			used for early userspace startup. See initrd.

	rdrand=		[X86]
			force - Override the decision by the kernel to hide the
				advertisement of RDRAND support (this affects
				certain AMD processors because of buggy BIOS
				support, specifically around the suspend/resume
				path).

	rdt=		[HW,X86,RDT]
			Turn on/off individual RDT features. List is:
			cmt, mbmtotal, mbmlocal, l3cat, l3cdp, l2cat, mba.
			E.g. to turn on cmt and turn off mba use:
				rdt=cmt,!mba

	reboot=		[KNL]
			Format (x86 or x86_64):
				[w[arm] | c[old] | h[ard] | s[oft] | g[pio]] \
				[[,]s[mp]#### \
				[[,]b[ios] | a[cpi] | k[bd] | t[riple] | e[fi] | p[ci]] \
				[[,]f[orce]
			Where reboot_mode is one of warm (soft) or cold (hard) or gpio,
			      reboot_type is one of bios, acpi, kbd, triple, efi, or pci,
			      reboot_force is either force or not specified,
			      reboot_cpu is s[mp]#### with #### being the processor
					to be used for rebooting.

	relax_domain_level=
			[KNL, SMP] Set scheduler's default relax_domain_level.
			See Documentation/cgroup-v1/cpusets.txt.

	reserve=	[KNL,BUGS] Force the kernel to ignore some iomem area

	reservetop=	[X86-32]
			Format: nn[KMG]
			Reserves a hole at the top of the kernel virtual
			address space.

	reservelow=	[X86]
			Format: nn[K]
			Set the amount of memory to reserve for BIOS at
			the bottom of the address space.

	reset_devices	[KNL] Force drivers to reset the underlying device
			during initialization.

	resume=		[SWSUSP]
			Specify the partition device for software suspend
			Format:
			{/dev/<dev> | PARTUUID=<uuid> | <int>:<int> | <hex>}

	resume_offset=	[SWSUSP]
			Specify the offset from the beginning of the partition
			given by "resume=" at which the swap header is located,
			in <PAGE_SIZE> units (needed only for swap files).
			See  Documentation/power/swsusp-and-swap-files.txt

	resumedelay=	[HIBERNATION] Delay (in seconds) to pause before attempting to
			read the resume files

	resumewait	[HIBERNATION] Wait (indefinitely) for resume device to show up.
			Useful for devices that are detected asynchronously
			(e.g. USB and MMC devices).

	hibernate=	[HIBERNATION]
		noresume	Don't check if there's a hibernation image
				present during boot.
		nocompress	Don't compress/decompress hibernation images.
		no		Disable hibernation and resume.
		protect_image	Turn on image protection during restoration
				(that will set all pages holding image data
				during restoration read-only).

	noswap_randomize
			Kernel uses random disk offsets to help with wear-levelling
			of SSD devices, while saving the hibernation snapshot image to
			disk. Use this parameter to disable this feature for SSD
			devices in scenarios when, such randomization is addressed at
			the firmware level and hibenration image is not re-generated
			frequently.
			(Useful for improving hibernation resume time as snapshot pages
			are available in disk serially and can be read in bigger chunks
			without seeking)

	retain_initrd	[RAM] Keep initrd memory after extraction

	rfkill.default_state=
		0	"airplane mode".  All wifi, bluetooth, wimax, gps, fm,
			etc. communication is blocked by default.
		1	Unblocked.

	rfkill.master_switch_mode=
		0	The "airplane mode" button does nothing.
		1	The "airplane mode" button toggles between everything
			blocked and the previous configuration.
		2	The "airplane mode" button toggles between everything
			blocked and everything unblocked.

	rhash_entries=	[KNL,NET]
			Set number of hash buckets for route cache

	ring3mwait=disable
			[KNL] Disable ring 3 MONITOR/MWAIT feature on supported
			CPUs.

	ro		[KNL] Mount root device read-only on boot

	rodata=		[KNL]
		on	Mark read-only kernel memory as read-only (default).
		off	Leave read-only kernel memory writable for debugging.

	rockchip.usb_uart
			Enable the uart passthrough on the designated usb port
			on Rockchip SoCs. When active, the signals of the
			debug-uart get routed to the D+ and D- pins of the usb
			port and the regular usb controller gets disabled.

	root=		[KNL] Root filesystem
			See name_to_dev_t comment in init/do_mounts.c.

	rootdelay=	[KNL] Delay (in seconds) to pause before attempting to
			mount the root filesystem

	rootflags=	[KNL] Set root filesystem mount option string

	rootfstype=	[KNL] Set root filesystem type

	rootwait	[KNL] Wait (indefinitely) for root device to show up.
			Useful for devices that are detected asynchronously
			(e.g. USB and MMC devices).

	rproc_mem=nn[KMG][@address]
			[KNL,ARM,CMA] Remoteproc physical memory block.
			Memory area to be used by remote processor image,
			managed by CMA.

	rw		[KNL] Mount root device read-write on boot

	S		[KNL] Run init in single mode

	s390_iommu=	[HW,S390]
			Set s390 IOTLB flushing mode
		strict
			With strict flushing every unmap operation will result in
			an IOTLB flush. Default is lazy flushing before reuse,
			which is faster.

	sa1100ir	[NET]
			See drivers/net/irda/sa1100_ir.c.

	sbni=		[NET] Granch SBNI12 leased line adapter

	sched_debug	[KNL] Enables verbose scheduler debug messages.

	schedstats=	[KNL,X86] Enable or disable scheduled statistics.
			Allowed values are enable and disable. This feature
			incurs a small amount of overhead in the scheduler
			but is useful for debugging and performance tuning.

	skew_tick=	[KNL] Offset the periodic timer tick per cpu to mitigate
			xtime_lock contention on larger systems, and/or RCU lock
			contention on all systems with CONFIG_MAXSMP set.
			Format: { "0" | "1" }
			0 -- disable. (may be 1 via CONFIG_CMDLINE="skew_tick=1"
			1 -- enable.
			Note: increases power consumption, thus should only be
			enabled if running jitter sensitive (HPC/RT) workloads.

	security=	[SECURITY] Choose a security module to enable at boot.
			If this boot parameter is not specified, only the first
			security module asking for security registration will be
			loaded. An invalid security module name will be treated
			as if no module has been chosen.

	selinux=	[SELINUX] Disable or enable SELinux at boot time.
			Format: { "0" | "1" }
			See security/selinux/Kconfig help text.
			0 -- disable.
			1 -- enable.
			Default value is set via kernel config option.
			If enabled at boot time, /selinux/disable can be used
			later to disable prior to initial policy load.

	apparmor=	[APPARMOR] Disable or enable AppArmor at boot time
			Format: { "0" | "1" }
			See security/apparmor/Kconfig help text
			0 -- disable.
			1 -- enable.
			Default value is set via kernel config option.

	serialnumber	[BUGS=X86-32]

	shapers=	[NET]
			Maximal number of shapers.

	simeth=		[IA-64]
	simscsi=

	slram=		[HW,MTD]

	slab_nomerge	[MM]
			Disable merging of slabs with similar size. May be
			necessary if there is some reason to distinguish
			allocs to different slabs, especially in hardened
			environments where the risk of heap overflows and
			layout control by attackers can usually be
			frustrated by disabling merging. This will reduce
			most of the exposure of a heap attack to a single
			cache (risks via metadata attacks are mostly
			unchanged). Debug options disable merging on their
			own.
			For more information see Documentation/vm/slub.txt.

	slab_max_order=	[MM, SLAB]
			Determines the maximum allowed order for slabs.
			A high setting may cause OOMs due to memory
			fragmentation.  Defaults to 1 for systems with
			more than 32MB of RAM, 0 otherwise.

	slub_debug[=options[,slabs]]	[MM, SLUB]
			Enabling slub_debug allows one to determine the
			culprit if slab objects become corrupted. Enabling
			slub_debug can create guard zones around objects and
			may poison objects when not in use. Also tracks the
			last alloc / free. For more information see
			Documentation/vm/slub.txt.

	slub_memcg_sysfs=	[MM, SLUB]
			Determines whether to enable sysfs directories for
			memory cgroup sub-caches. 1 to enable, 0 to disable.
			The default is determined by CONFIG_SLUB_MEMCG_SYSFS_ON.
			Enabling this can lead to a very high number of	debug
			directories and files being created under
			/sys/kernel/slub.

	slub_max_order= [MM, SLUB]
			Determines the maximum allowed order for slabs.
			A high setting may cause OOMs due to memory
			fragmentation. For more information see
			Documentation/vm/slub.txt.

	slub_min_objects=	[MM, SLUB]
			The minimum number of objects per slab. SLUB will
			increase the slab order up to slub_max_order to
			generate a sufficiently large slab able to contain
			the number of objects indicated. The higher the number
			of objects the smaller the overhead of tracking slabs
			and the less frequently locks need to be acquired.
			For more information see Documentation/vm/slub.txt.

	slub_min_order=	[MM, SLUB]
			Determines the minimum page order for slabs. Must be
			lower than slub_max_order.
			For more information see Documentation/vm/slub.txt.

	slub_nomerge	[MM, SLUB]
			Same with slab_nomerge. This is supported for legacy.
			See slab_nomerge for more information.

	smart2=		[HW]
			Format: <io1>[,<io2>[,...,<io8>]]

	smsc-ircc2.nopnp	[HW] Don't use PNP to discover SMC devices
	smsc-ircc2.ircc_cfg=	[HW] Device configuration I/O port
	smsc-ircc2.ircc_sir=	[HW] SIR base I/O port
	smsc-ircc2.ircc_fir=	[HW] FIR base I/O port
	smsc-ircc2.ircc_irq=	[HW] IRQ line
	smsc-ircc2.ircc_dma=	[HW] DMA channel
	smsc-ircc2.ircc_transceiver= [HW] Transceiver type:
				0: Toshiba Satellite 1800 (GP data pin select)
				1: Fast pin select (default)
				2: ATC IRMode

	smt		[KNL,S390] Set the maximum number of threads (logical
			CPUs) to use per physical CPU on systems capable of
			symmetric multithreading (SMT). Will be capped to the
			actual hardware limit.
			Format: <integer>
			Default: -1 (no limit)

	softlockup_panic=
			[KNL] Should the soft-lockup detector generate panics.
			Format: <integer>

	softlockup_all_cpu_backtrace=
			[KNL] Should the soft-lockup detector generate
			backtraces on all cpus.
			Format: <integer>

	sonypi.*=	[HW] Sony Programmable I/O Control Device driver
			See Documentation/laptops/sonypi.txt

	spectre_v2=	[X86] Control mitigation of Spectre variant 2
			(indirect branch speculation) vulnerability.
			The default operation protects the kernel from
			user space attacks.

			on   - unconditionally enable, implies
			       spectre_v2_user=on
			off  - unconditionally disable, implies
			       spectre_v2_user=off
			auto - kernel detects whether your CPU model is
			       vulnerable

			Selecting 'on' will, and 'auto' may, choose a
			mitigation method at run time according to the
			CPU, the available microcode, the setting of the
			CONFIG_RETPOLINE configuration option, and the
			compiler with which the kernel was built.

			Selecting 'on' will also enable the mitigation
			against user space to user space task attacks.

			Selecting 'off' will disable both the kernel and
			the user space protections.

			Specific mitigations can also be selected manually:

			retpoline	  - replace indirect branches
			retpoline,generic - google's original retpoline
			retpoline,amd     - AMD-specific minimal thunk

			Not specifying this option is equivalent to
			spectre_v2=auto.

	spectre_v2_user=
			[X86] Control mitigation of Spectre variant 2
		        (indirect branch speculation) vulnerability between
		        user space tasks

			on	- Unconditionally enable mitigations. Is
				  enforced by spectre_v2=on

			off     - Unconditionally disable mitigations. Is
				  enforced by spectre_v2=off

			prctl   - Indirect branch speculation is enabled,
				  but mitigation can be enabled via prctl
				  per thread.  The mitigation control state
				  is inherited on fork.

			prctl,ibpb
				- Like "prctl" above, but only STIBP is
				  controlled per thread. IBPB is issued
				  always when switching between different user
				  space processes.

			seccomp
				- Same as "prctl" above, but all seccomp
				  threads will enable the mitigation unless
				  they explicitly opt out.

			seccomp,ibpb
				- Like "seccomp" above, but only STIBP is
				  controlled per thread. IBPB is issued
				  always when switching between different
				  user space processes.

			auto    - Kernel selects the mitigation depending on
				  the available CPU features and vulnerability.

			Default mitigation:
			If CONFIG_SECCOMP=y then "seccomp", otherwise "prctl"

			Not specifying this option is equivalent to
			spectre_v2_user=auto.

	spec_store_bypass_disable=
			[HW] Control Speculative Store Bypass (SSB) Disable mitigation
			(Speculative Store Bypass vulnerability)

			Certain CPUs are vulnerable to an exploit against a
			a common industry wide performance optimization known
			as "Speculative Store Bypass" in which recent stores
			to the same memory location may not be observed by
			later loads during speculative execution. The idea
			is that such stores are unlikely and that they can
			be detected prior to instruction retirement at the
			end of a particular speculation execution window.

			In vulnerable processors, the speculatively forwarded
			store can be used in a cache side channel attack, for
			example to read memory to which the attacker does not
			directly have access (e.g. inside sandboxed code).

			This parameter controls whether the Speculative Store
			Bypass optimization is used.

			on      - Unconditionally disable Speculative Store Bypass
			off     - Unconditionally enable Speculative Store Bypass
			auto    - Kernel detects whether the CPU model contains an
				  implementation of Speculative Store Bypass and
				  picks the most appropriate mitigation. If the
				  CPU is not vulnerable, "off" is selected. If the
				  CPU is vulnerable the default mitigation is
				  architecture and Kconfig dependent. See below.
			prctl   - Control Speculative Store Bypass per thread
				  via prctl. Speculative Store Bypass is enabled
				  for a process by default. The state of the control
				  is inherited on fork.
			seccomp - Same as "prctl" above, but all seccomp threads
				  will disable SSB unless they explicitly opt out.

			Not specifying this option is equivalent to
			spec_store_bypass_disable=auto.

			Default mitigations:
			X86:	If CONFIG_SECCOMP=y "seccomp", otherwise "prctl"

	spia_io_base=	[HW,MTD]
	spia_fio_base=
	spia_pedr=
	spia_peddr=

	srcutree.counter_wrap_check [KNL]
			Specifies how frequently to check for
			grace-period sequence counter wrap for the
			srcu_data structure's ->srcu_gp_seq_needed field.
			The greater the number of bits set in this kernel
			parameter, the less frequently counter wrap will
			be checked for.  Note that the bottom two bits
			are ignored.

	srcutree.exp_holdoff [KNL]
			Specifies how many nanoseconds must elapse
			since the end of the last SRCU grace period for
			a given srcu_struct until the next normal SRCU
			grace period will be considered for automatic
			expediting.  Set to zero to disable automatic
			expediting.

	ssbd=		[ARM64,HW]
			Speculative Store Bypass Disable control

			On CPUs that are vulnerable to the Speculative
			Store Bypass vulnerability and offer a
			firmware based mitigation, this parameter
			indicates how the mitigation should be used:

			force-on:  Unconditionally enable mitigation for
				   for both kernel and userspace
			force-off: Unconditionally disable mitigation for
				   for both kernel and userspace
			kernel:    Always enable mitigation in the
				   kernel, and offer a prctl interface
				   to allow userspace to register its
				   interest in being mitigated too.

	stack_guard_gap=	[MM]
			override the default stack gap protection. The value
			is in page units and it defines how many pages prior
			to (for stacks growing down) resp. after (for stacks
			growing up) the main stack are reserved for no other
			mapping. Default value is 256 pages.

	stacktrace	[FTRACE]
			Enabled the stack tracer on boot up.

	stacktrace_filter=[function-list]
			[FTRACE] Limit the functions that the stack tracer
			will trace at boot up. function-list is a comma separated
			list of functions. This list can be changed at run
			time by the stack_trace_filter file in the debugfs
			tracing directory. Note, this enables stack tracing
			and the stacktrace above is not needed.

	sti=		[PARISC,HW]
			Format: <num>
			Set the STI (builtin display/keyboard on the HP-PARISC
			machines) console (graphic card) which should be used
			as the initial boot-console.
			See also comment in drivers/video/console/sticore.c.

	sti_font=	[HW]
			See comment in drivers/video/console/sticore.c.

	stifb=		[HW]
			Format: bpp:<bpp1>[:<bpp2>[:<bpp3>...]]

	sunrpc.min_resvport=
	sunrpc.max_resvport=
			[NFS,SUNRPC]
			SunRPC servers often require that client requests
			originate from a privileged port (i.e. a port in the
			range 0 < portnr < 1024).
			An administrator who wishes to reserve some of these
			ports for other uses may adjust the range that the
			kernel's sunrpc client considers to be privileged
			using these two parameters to set the minimum and
			maximum port values.

	sunrpc.svc_rpc_per_connection_limit=
			[NFS,SUNRPC]
			Limit the number of requests that the server will
			process in parallel from a single connection.
			The default value is 0 (no limit).

	sunrpc.pool_mode=
			[NFS]
			Control how the NFS server code allocates CPUs to
			service thread pools.  Depending on how many NICs
			you have and where their interrupts are bound, this
			option will affect which CPUs will do NFS serving.
			Note: this parameter cannot be changed while the
			NFS server is running.

			auto	    the server chooses an appropriate mode
				    automatically using heuristics
			global	    a single global pool contains all CPUs
			percpu	    one pool for each CPU
			pernode	    one pool for each NUMA node (equivalent
				    to global on non-NUMA machines)

	sunrpc.tcp_slot_table_entries=
	sunrpc.udp_slot_table_entries=
			[NFS,SUNRPC]
			Sets the upper limit on the number of simultaneous
			RPC calls that can be sent from the client to a
			server. Increasing these values may allow you to
			improve throughput, but will also increase the
			amount of memory reserved for use by the client.

	suspend.pm_test_delay=
			[SUSPEND]
			Sets the number of seconds to remain in a suspend test
			mode before resuming the system (see
			/sys/power/pm_test). Only available when CONFIG_PM_DEBUG
			is set. Default value is 5.

	swapaccount=[0|1]
			[KNL] Enable accounting of swap in memory resource
			controller if no parameter or 1 is given or disable
			it if 0 is given (See Documentation/cgroup-v1/memory.txt)

	swiotlb=	[ARM,IA-64,PPC,MIPS,X86]
			Format: { <int> | force | noforce }
			<int> -- Number of I/O TLB slabs
			force -- force using of bounce buffers even if they
			         wouldn't be automatically used by the kernel
			noforce -- Never use bounce buffers (for debugging)

	switches=	[HW,M68k]

	sysfs.deprecated=0|1 [KNL]
			Enable/disable old style sysfs layout for old udev
			on older distributions. When this option is enabled
			very new udev will not work anymore. When this option
			is disabled (or CONFIG_SYSFS_DEPRECATED not compiled)
			in older udev will not work anymore.
			Default depends on CONFIG_SYSFS_DEPRECATED_V2 set in
			the kernel configuration.

	sysrq_always_enabled
			[KNL]
			Ignore sysrq setting - this boot parameter will
			neutralize any effect of /proc/sys/kernel/sysrq.
			Useful for debugging.

	tcpmhash_entries= [KNL,NET]
			Set the number of tcp_metrics_hash slots.
			Default value is 8192 or 16384 depending on total
			ram pages. This is used to specify the TCP metrics
			cache size. See Documentation/networking/ip-sysctl.txt
			"tcp_no_metrics_save" section for more details.

	tdfx=		[HW,DRM]

	test_suspend=	[SUSPEND][,N]
			Specify "mem" (for Suspend-to-RAM) or "standby" (for
			standby suspend) or "freeze" (for suspend type freeze)
			as the system sleep state during system startup with
			the optional capability to repeat N number of times.
			The system is woken from this state using a
			wakeup-capable RTC alarm.

	thash_entries=	[KNL,NET]
			Set number of hash buckets for TCP connection

	thermal.act=	[HW,ACPI]
			-1: disable all active trip points in all thermal zones
			<degrees C>: override all lowest active trip points

	thermal.crt=	[HW,ACPI]
			-1: disable all critical trip points in all thermal zones
			<degrees C>: override all critical trip points

	thermal.nocrt=	[HW,ACPI]
			Set to disable actions on ACPI thermal zone
			critical and hot trip points.

	thermal.off=	[HW,ACPI]
			1: disable ACPI thermal control

	thermal.psv=	[HW,ACPI]
			-1: disable all passive trip points
			<degrees C>: override all passive trip points to this
			value

	thermal.tzp=	[HW,ACPI]
			Specify global default ACPI thermal zone polling rate
			<deci-seconds>: poll all this frequency
			0: no polling (default)

	threadirqs	[KNL]
			Force threading of all interrupt handlers except those
			marked explicitly IRQF_NO_THREAD.

	tmem		[KNL,XEN]
			Enable the Transcendent memory driver if built-in.

	tmem.cleancache=0|1 [KNL, XEN]
			Default is on (1). Disable the usage of the cleancache
			API to send anonymous pages to the hypervisor.

	tmem.frontswap=0|1 [KNL, XEN]
			Default is on (1). Disable the usage of the frontswap
			API to send swap pages to the hypervisor. If disabled
			the selfballooning and selfshrinking are force disabled.

	tmem.selfballooning=0|1 [KNL, XEN]
			Default is on (1). Disable the driving of swap pages
			to the hypervisor.

	tmem.selfshrinking=0|1 [KNL, XEN]
			Default is on (1). Partial swapoff that immediately
			transfers pages from Xen hypervisor back to the
			kernel based on different criteria.

	topology=	[S390]
			Format: {off | on}
			Specify if the kernel should make use of the cpu
			topology information if the hardware supports this.
			The scheduler will make use of this information and
			e.g. base its process migration decisions on it.
			Default is on.

	topology_updates= [KNL, PPC, NUMA]
			Format: {off}
			Specify if the kernel should ignore (off)
			topology updates sent by the hypervisor to this
			LPAR.

	tp720=		[HW,PS2]

	tpm_suspend_pcr=[HW,TPM]
			Format: integer pcr id
			Specify that at suspend time, the tpm driver
			should extend the specified pcr with zeros,
			as a workaround for some chips which fail to
			flush the last written pcr on TPM_SaveState.
			This will guarantee that all the other pcrs
			are saved.

	trace_buf_size=nn[KMG]
			[FTRACE] will set tracing buffer size on each cpu.

	trace_event=[event-list]
			[FTRACE] Set and start specified trace events in order
			to facilitate early boot debugging. The event-list is a
			comma separated list of trace events to enable. See
			also Documentation/trace/events.txt

	trace_options=[option-list]
			[FTRACE] Enable or disable tracer options at boot.
			The option-list is a comma delimited list of options
			that can be enabled or disabled just as if you were
			to echo the option name into

			    /sys/kernel/debug/tracing/trace_options

			For example, to enable stacktrace option (to dump the
			stack trace of each event), add to the command line:

			      trace_options=stacktrace

			See also Documentation/trace/ftrace.txt "trace options"
			section.

	tp_printk[FTRACE]
			Have the tracepoints sent to printk as well as the
			tracing ring buffer. This is useful for early boot up
			where the system hangs or reboots and does not give the
			option for reading the tracing buffer or performing a
			ftrace_dump_on_oops.

			To turn off having tracepoints sent to printk,
			 echo 0 > /proc/sys/kernel/tracepoint_printk
			Note, echoing 1 into this file without the
			tracepoint_printk kernel cmdline option has no effect.

			** CAUTION **

			Having tracepoints sent to printk() and activating high
			frequency tracepoints such as irq or sched, can cause
			the system to live lock.

	traceoff_on_warning
			[FTRACE] enable this option to disable tracing when a
			warning is hit. This turns off "tracing_on". Tracing can
			be enabled again by echoing '1' into the "tracing_on"
			file located in /sys/kernel/debug/tracing/

			This option is useful, as it disables the trace before
			the WARNING dump is called, which prevents the trace to
			be filled with content caused by the warning output.

			This option can also be set at run time via the sysctl
			option:  kernel/traceoff_on_warning

	transparent_hugepage=
			[KNL]
			Format: [always|madvise|never]
			Can be used to control the default behavior of the system
			with respect to transparent hugepages.
			See Documentation/vm/transhuge.txt for more details.

	tsc=		Disable clocksource stability checks for TSC.
			Format: <string>
			[x86] reliable: mark tsc clocksource as reliable, this
			disables clocksource verification at runtime, as well
			as the stability checks done at bootup.	Used to enable
			high-resolution timer mode on older hardware, and in
			virtualized environment.
			[x86] noirqtime: Do not use TSC to do irq accounting.
			Used to run time disable IRQ_TIME_ACCOUNTING on any
			platforms where RDTSC is slow and this accounting
			can add overhead.

	tsx=		[X86] Control Transactional Synchronization
			Extensions (TSX) feature in Intel processors that
			support TSX control.

			This parameter controls the TSX feature. The options are:

			on	- Enable TSX on the system. Although there are
				mitigations for all known security vulnerabilities,
				TSX has been known to be an accelerator for
				several previous speculation-related CVEs, and
				so there may be unknown	security risks associated
				with leaving it enabled.

			off	- Disable TSX on the system. (Note that this
				option takes effect only on newer CPUs which are
				not vulnerable to MDS, i.e., have
				MSR_IA32_ARCH_CAPABILITIES.MDS_NO=1 and which get
				the new IA32_TSX_CTRL MSR through a microcode
				update. This new MSR allows for the reliable
				deactivation of the TSX functionality.)

			auto	- Disable TSX if X86_BUG_TAA is present,
				  otherwise enable TSX on the system.

			Not specifying this option is equivalent to tsx=off.

			See Documentation/admin-guide/hw-vuln/tsx_async_abort.rst
			for more details.

	tsx_async_abort= [X86,INTEL] Control mitigation for the TSX Async
			Abort (TAA) vulnerability.

			Similar to Micro-architectural Data Sampling (MDS)
			certain CPUs that support Transactional
			Synchronization Extensions (TSX) are vulnerable to an
			exploit against CPU internal buffers which can forward
			information to a disclosure gadget under certain
			conditions.

			In vulnerable processors, the speculatively forwarded
			data can be used in a cache side channel attack, to
			access data to which the attacker does not have direct
			access.

			This parameter controls the TAA mitigation.  The
			options are:

			full       - Enable TAA mitigation on vulnerable CPUs
				     if TSX is enabled.

			full,nosmt - Enable TAA mitigation and disable SMT on
				     vulnerable CPUs. If TSX is disabled, SMT
				     is not disabled because CPU is not
				     vulnerable to cross-thread TAA attacks.
			off        - Unconditionally disable TAA mitigation

			On MDS-affected machines, tsx_async_abort=off can be
			prevented by an active MDS mitigation as both vulnerabilities
			are mitigated with the same mechanism so in order to disable
			this mitigation, you need to specify mds=off too.

			Not specifying this option is equivalent to
			tsx_async_abort=full.  On CPUs which are MDS affected
			and deploy MDS mitigation, TAA mitigation is not
			required and doesn't provide any additional
			mitigation.

			For details see:
			Documentation/admin-guide/hw-vuln/tsx_async_abort.rst

	turbografx.map[2|3]=	[HW,JOY]
			TurboGraFX parallel port interface
			Format:
			<port#>,<js1>,<js2>,<js3>,<js4>,<js5>,<js6>,<js7>
			See also Documentation/input/joystick-parport.txt

	udbg-immortal	[PPC] When debugging early kernel crashes that
			happen after console_init() and before a proper
			console driver takes over, this boot options might
			help "seeing" what's going on.

	uhash_entries=	[KNL,NET]
			Set number of hash buckets for UDP/UDP-Lite connections

	uhci-hcd.ignore_oc=
			[USB] Ignore overcurrent events (default N).
			Some badly-designed motherboards generate lots of
			bogus events, for ports that aren't wired to
			anything.  Set this parameter to avoid log spamming.
			Note that genuine overcurrent events won't be
			reported either.

	unknown_nmi_panic
			[X86] Cause panic on unknown NMI.

	usbcore.authorized_default=
			[USB] Default USB device authorization:
			(default -1 = authorized except for wireless USB,
			0 = not authorized, 1 = authorized)

	usbcore.autosuspend=
			[USB] The autosuspend time delay (in seconds) used
			for newly-detected USB devices (default 2).  This
			is the time required before an idle device will be
			autosuspended.  Devices for which the delay is set
			to a negative value won't be autosuspended at all.

	usbcore.usbfs_snoop=
			[USB] Set to log all usbfs traffic (default 0 = off).

	usbcore.usbfs_snoop_max=
			[USB] Maximum number of bytes to snoop in each URB
			(default = 65536).

	usbcore.blinkenlights=
			[USB] Set to cycle leds on hubs (default 0 = off).

	usbcore.old_scheme_first=
			[USB] Start with the old device initialization
			scheme (default 0 = off).

	usbcore.usbfs_memory_mb=
			[USB] Memory limit (in MB) for buffers allocated by
			usbfs (default = 16, 0 = max = 2047).

	usbcore.use_both_schemes=
			[USB] Try the other device initialization scheme
			if the first one fails (default 1 = enabled).

	usbcore.initial_descriptor_timeout=
			[USB] Specifies timeout for the initial 64-byte
                        USB_REQ_GET_DESCRIPTOR request in milliseconds
			(default 5000 = 5.0 seconds).

	usbcore.nousb	[USB] Disable the USB subsystem

	usbhid.mousepoll=
			[USBHID] The interval which mice are to be polled at.

	usbhid.jspoll=
			[USBHID] The interval which joysticks are to be polled at.

	usb-storage.delay_use=
			[UMS] The delay in seconds before a new device is
			scanned for Logical Units (default 1).

	usb-storage.quirks=
			[UMS] A list of quirks entries to supplement or
			override the built-in unusual_devs list.  List
			entries are separated by commas.  Each entry has
			the form VID:PID:Flags where VID and PID are Vendor
			and Product ID values (4-digit hex numbers) and
			Flags is a set of characters, each corresponding
			to a common usb-storage quirk flag as follows:
				a = SANE_SENSE (collect more than 18 bytes
					of sense data, not on uas);
				b = BAD_SENSE (don't collect more than 18
					bytes of sense data, not on uas);
				c = FIX_CAPACITY (decrease the reported
					device capacity by one sector);
				d = NO_READ_DISC_INFO (don't use
					READ_DISC_INFO command, not on uas);
				e = NO_READ_CAPACITY_16 (don't use
					READ_CAPACITY_16 command);
				f = NO_REPORT_OPCODES (don't use report opcodes
					command, uas only);
				g = MAX_SECTORS_240 (don't transfer more than
					240 sectors at a time, uas only);
				h = CAPACITY_HEURISTICS (decrease the
					reported device capacity by one
					sector if the number is odd);
				i = IGNORE_DEVICE (don't bind to this
					device);
				j = NO_REPORT_LUNS (don't use report luns
					command, uas only);
				l = NOT_LOCKABLE (don't try to lock and
					unlock ejectable media, not on uas);
				m = MAX_SECTORS_64 (don't transfer more
					than 64 sectors = 32 KB at a time,
					not on uas);
				n = INITIAL_READ10 (force a retry of the
					initial READ(10) command, not on uas);
				o = CAPACITY_OK (accept the capacity
					reported by the device, not on uas);
				p = WRITE_CACHE (the device cache is ON
					by default, not on uas);
				r = IGNORE_RESIDUE (the device reports
					bogus residue values, not on uas);
				s = SINGLE_LUN (the device has only one
					Logical Unit);
				t = NO_ATA_1X (don't allow ATA(12) and ATA(16)
					commands, uas only);
				u = IGNORE_UAS (don't bind to the uas driver);
				w = NO_WP_DETECT (don't test whether the
					medium is write-protected).
				y = ALWAYS_SYNC (issue a SYNCHRONIZE_CACHE
					even if the device claims no cache,
					not on uas)
			Example: quirks=0419:aaf5:rl,0421:0433:rc

	user_debug=	[KNL,ARM]
			Format: <int>
			See arch/arm/Kconfig.debug help text.
				 1 - undefined instruction events
				 2 - system calls
				 4 - invalid data aborts
				 8 - SIGSEGV faults
				16 - SIGBUS faults
			Example: user_debug=31

	userpte=
			[X86] Flags controlling user PTE allocations.

				nohigh = do not allocate PTE pages in
					HIGHMEM regardless of setting
					of CONFIG_HIGHPTE.

	vdso=		[X86,SH]
			On X86_32, this is an alias for vdso32=.  Otherwise:

			vdso=1: enable VDSO (the default)
			vdso=0: disable VDSO mapping

	vdso32=		[X86] Control the 32-bit vDSO
			vdso32=1: enable 32-bit VDSO
			vdso32=0 or vdso32=2: disable 32-bit VDSO

			See the help text for CONFIG_COMPAT_VDSO for more
			details.  If CONFIG_COMPAT_VDSO is set, the default is
			vdso32=0; otherwise, the default is vdso32=1.

			For compatibility with older kernels, vdso32=2 is an
			alias for vdso32=0.

			Try vdso32=0 if you encounter an error that says:
			dl_main: Assertion `(void *) ph->p_vaddr == _rtld_local._dl_sysinfo_dso' failed!

	vector=		[IA-64,SMP]
			vector=percpu: enable percpu vector domain

	video=		[FB] Frame buffer configuration
			See Documentation/fb/modedb.txt.

	video.brightness_switch_enabled= [0,1]
			If set to 1, on receiving an ACPI notify event
			generated by hotkey, video driver will adjust brightness
			level and then send out the event to user space through
			the allocated input device; If set to 0, video driver
			will only send out the event without touching backlight
			brightness level.
			default: 1

	virtio_mmio.device=
			[VMMIO] Memory mapped virtio (platform) device.

				<size>@<baseaddr>:<irq>[:<id>]
			where:
				<size>     := size (can use standard suffixes
						like K, M and G)
				<baseaddr> := physical base address
				<irq>      := interrupt number (as passed to
						request_irq())
				<id>       := (optional) platform device id
			example:
				virtio_mmio.device=1K@0x100b0000:48:7

			Can be used multiple times for multiple devices.

	vga=		[BOOT,X86-32] Select a particular video mode
			See Documentation/x86/boot.txt and
			Documentation/svga.txt.
			Use vga=ask for menu.
			This is actually a boot loader parameter; the value is
			passed to the kernel using a special protocol.

	vmalloc=nn[KMG]	[KNL,BOOT] Forces the vmalloc area to have an exact
			size of <nn>. This can be used to increase the
			minimum size (128MB on x86). It can also be used to
			decrease the size and leave more room for directly
			mapped kernel RAM.

	vmcp_cma=nn[MG]	[KNL,S390]
			Sets the memory size reserved for contiguous memory
			allocations for the vmcp device driver.

	vmhalt=		[KNL,S390] Perform z/VM CP command after system halt.
			Format: <command>

	vmpanic=	[KNL,S390] Perform z/VM CP command after kernel panic.
			Format: <command>

	vmpoff=		[KNL,S390] Perform z/VM CP command after power off.
			Format: <command>

	vsyscall=	[X86-64]
			Controls the behavior of vsyscalls (i.e. calls to
			fixed addresses of 0xffffffffff600x00 from legacy
			code).  Most statically-linked binaries and older
			versions of glibc use these calls.  Because these
			functions are at fixed addresses, they make nice
			targets for exploits that can control RIP.

			emulate     [default] Vsyscalls turn into traps and are
			            emulated reasonably safely.

			native      Vsyscalls are native syscall instructions.
			            This is a little bit faster than trapping
			            and makes a few dynamic recompilers work
			            better than they would in emulation mode.
			            It also makes exploits much easier to write.

			none        Vsyscalls don't work at all.  This makes
			            them quite hard to use for exploits but
			            might break your system.

	vt.color=	[VT] Default text color.
			Format: 0xYX, X = foreground, Y = background.
			Default: 0x07 = light gray on black.

	vt.cur_default=	[VT] Default cursor shape.
			Format: 0xCCBBAA, where AA, BB, and CC are the same as
			the parameters of the <Esc>[?A;B;Cc escape sequence;
			see VGA-softcursor.txt. Default: 2 = underline.

	vt.default_blu=	[VT]
			Format: <blue0>,<blue1>,<blue2>,...,<blue15>
			Change the default blue palette of the console.
			This is a 16-member array composed of values
			ranging from 0-255.

	vt.default_grn=	[VT]
			Format: <green0>,<green1>,<green2>,...,<green15>
			Change the default green palette of the console.
			This is a 16-member array composed of values
			ranging from 0-255.

	vt.default_red=	[VT]
			Format: <red0>,<red1>,<red2>,...,<red15>
			Change the default red palette of the console.
			This is a 16-member array composed of values
			ranging from 0-255.

	vt.default_utf8=
			[VT]
			Format=<0|1>
			Set system-wide default UTF-8 mode for all tty's.
			Default is 1, i.e. UTF-8 mode is enabled for all
			newly opened terminals.

	vt.global_cursor_default=
			[VT]
			Format=<-1|0|1>
			Set system-wide default for whether a cursor
			is shown on new VTs. Default is -1,
			i.e. cursors will be created by default unless
			overridden by individual drivers. 0 will hide
			cursors, 1 will display them.

	vt.italic=	[VT] Default color for italic text; 0-15.
			Default: 2 = green.

	vt.underline=	[VT] Default color for underlined text; 0-15.
			Default: 3 = cyan.

	watchdog timers	[HW,WDT] For information on watchdog timers,
			see Documentation/watchdog/watchdog-parameters.txt
			or other driver-specific files in the
			Documentation/watchdog/ directory.

	workqueue.watchdog_thresh=
			If CONFIG_WQ_WATCHDOG is configured, workqueue can
			warn stall conditions and dump internal state to
			help debugging.  0 disables workqueue stall
			detection; otherwise, it's the stall threshold
			duration in seconds.  The default value is 30 and
			it can be updated at runtime by writing to the
			corresponding sysfs file.

	workqueue.disable_numa
			By default, all work items queued to unbound
			workqueues are affine to the NUMA nodes they're
			issued on, which results in better behavior in
			general.  If NUMA affinity needs to be disabled for
			whatever reason, this option can be used.  Note
			that this also can be controlled per-workqueue for
			workqueues visible under /sys/bus/workqueue/.

	workqueue.power_efficient
			Per-cpu workqueues are generally preferred because
			they show better performance thanks to cache
			locality; unfortunately, per-cpu workqueues tend to
			be more power hungry than unbound workqueues.

			Enabling this makes the per-cpu workqueues which
			were observed to contribute significantly to power
			consumption unbound, leading to measurably lower
			power usage at the cost of small performance
			overhead.

			The default value of this parameter is determined by
			the config option CONFIG_WQ_POWER_EFFICIENT_DEFAULT.

	workqueue.debug_force_rr_cpu
			Workqueue used to implicitly guarantee that work
			items queued without explicit CPU specified are put
			on the local CPU.  This guarantee is no longer true
			and while local CPU is still preferred work items
			may be put on foreign CPUs.  This debug option
			forces round-robin CPU selection to flush out
			usages which depend on the now broken guarantee.
			When enabled, memory and cache locality will be
			impacted.

	x2apic_phys	[X86-64,APIC] Use x2apic physical mode instead of
			default x2apic cluster mode on platforms
			supporting x2apic.

	x86_intel_mid_timer= [X86-32,APBT]
			Choose timer option for x86 Intel MID platform.
			Two valid options are apbt timer only and lapic timer
			plus one apbt timer for broadcast timer.
			x86_intel_mid_timer=apbt_only | lapic_and_apbt

	xen_512gb_limit		[KNL,X86-64,XEN]
			Restricts the kernel running paravirtualized under Xen
			to use only up to 512 GB of RAM. The reason to do so is
			crash analysis tools and Xen tools for doing domain
			save/restore/migration must be enabled to handle larger
			domains.

	xen_emul_unplug=		[HW,X86,XEN]
			Unplug Xen emulated devices
			Format: [unplug0,][unplug1]
			ide-disks -- unplug primary master IDE devices
			aux-ide-disks -- unplug non-primary-master IDE devices
			nics -- unplug network devices
			all -- unplug all emulated devices (NICs and IDE disks)
			unnecessary -- unplugging emulated devices is
				unnecessary even if the host did not respond to
				the unplug protocol
			never -- do not unplug even if version check succeeds

	xen_legacy_crash	[X86,XEN]
			Crash from Xen panic notifier, without executing late
			panic() code such as dumping handler.

	xen_nopvspin	[X86,XEN]
			Disables the ticketlock slowpath using Xen PV
			optimizations.

	xen_nopv	[X86]
			Disables the PV optimizations forcing the HVM guest to
			run as generic HVM guest with no PV drivers.

	xirc2ps_cs=	[NET,PCMCIA]
			Format:
			<irq>,<irq_mask>,<io>,<full_duplex>,<do_sound>,<lockup_hack>[,<irq2>[,<irq3>[,<irq4>]]]<|MERGE_RESOLUTION|>--- conflicted
+++ resolved
@@ -840,6 +840,11 @@
 			Can be useful to work around chipset bugs.
 
 	dis_ucode_ldr	[X86] Disable the microcode loader.
+
+	dm=		[DM] Allows early creation of a device-mapper device.
+			See Documentation/device-mapper/boot.txt.
+
+	dmasound=	[HW,OSS] Sound subsystem buff
 
 	dma_debug=off	If the kernel is compiled with DMA_API_DEBUG support,
 			this option disables the debugging code at boot.
@@ -2789,7 +2794,6 @@
 			nosmt=force: Force disable SMT, cannot be undone
 				     via the sysfs control file.
 
-<<<<<<< HEAD
 	nospectre_v1	[X66, PPC] Disable mitigations for Spectre Variant 1
 			(bounds check bypass). With this option data leaks
 			are possible in the system.
@@ -2798,16 +2802,6 @@
 			the Spectre variant 2 (indirect branch prediction)
 			vulnerability. System may allow data leaks with this
 			option.
-=======
-	nospectre_v1	[PPC] Disable mitigations for Spectre Variant 1 (bounds
-			check bypass). With this option data leaks are possible
-			in the system.
-
-	nospectre_v2	[X86,PPC_FSL_BOOK3E] Disable all mitigations for the Spectre variant 2
-			(indirect branch prediction) vulnerability. System may
-			allow data leaks with this option, which is equivalent
-			to spectre_v2=off.
->>>>>>> a1ef8a6b
 
 	nospec_store_bypass_disable
 			[HW] Disable all mitigations for the Speculative Store Bypass vulnerability
