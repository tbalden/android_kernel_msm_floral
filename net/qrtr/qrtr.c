/*
 * Copyright (c) 2015, Sony Mobile Communications Inc.
 * Copyright (c) 2013, 2018-2019 The Linux Foundation. All rights reserved.
 *
 * This program is free software; you can redistribute it and/or modify
 * it under the terms of the GNU General Public License version 2 and
 * only version 2 as published by the Free Software Foundation.
 *
 * This program is distributed in the hope that it will be useful,
 * but WITHOUT ANY WARRANTY; without even the implied warranty of
 * MERCHANTABILITY or FITNESS FOR A PARTICULAR PURPOSE.  See the
 * GNU General Public License for more details.
 */
#include <linux/kthread.h>
#include <linux/module.h>
#include <linux/netlink.h>
#include <linux/qrtr.h>
#include <linux/termios.h>	/* For TIOCINQ/OUTQ */
#include <linux/wait.h>
#include <linux/rwsem.h>
#include <linux/ipc_logging.h>
#include <linux/uidgid.h>
#include <linux/pm_wakeup.h>

#include <net/sock.h>
#include <uapi/linux/sched/types.h>

#include "qrtr.h"

#define QRTR_LOG_PAGE_CNT 4
#define QRTR_INFO(ctx, x, ...)				\
	ipc_log_string(ctx, x, ##__VA_ARGS__)

#define QRTR_PROTO_VER_1 1
#define QRTR_PROTO_VER_2 3

/* auto-bind range */
#define QRTR_MIN_EPH_SOCKET 0x4000
#define QRTR_MAX_EPH_SOCKET 0x7fff

#define QRTR_PORT_CTRL_LEGACY 0xffff

/* qrtr socket states */
#define QRTR_STATE_MULTI	-2
#define QRTR_STATE_INIT	-1

#define AID_VENDOR_QRTR	KGIDT_INIT(2906)

/**
 * struct qrtr_hdr_v1 - (I|R)PCrouter packet header version 1
 * @version: protocol version
 * @type: packet type; one of QRTR_TYPE_*
 * @src_node_id: source node
 * @src_port_id: source port
 * @confirm_rx: boolean; whether a resume-tx packet should be send in reply
 * @size: length of packet, excluding this header
 * @dst_node_id: destination node
 * @dst_port_id: destination port
 */
struct qrtr_hdr_v1 {
	__le32 version;
	__le32 type;
	__le32 src_node_id;
	__le32 src_port_id;
	__le32 confirm_rx;
	__le32 size;
	__le32 dst_node_id;
	__le32 dst_port_id;
} __packed;

/**
 * struct qrtr_hdr_v2 - (I|R)PCrouter packet header later versions
 * @version: protocol version
 * @type: packet type; one of QRTR_TYPE_*
 * @flags: bitmask of QRTR_FLAGS_*
 * @optlen: length of optional header data
 * @size: length of packet, excluding this header and optlen
 * @src_node_id: source node
 * @src_port_id: source port
 * @dst_node_id: destination node
 * @dst_port_id: destination port
 */
struct qrtr_hdr_v2 {
	u8 version;
	u8 type;
	u8 flags;
	u8 optlen;
	__le32 size;
	__le16 src_node_id;
	__le16 src_port_id;
	__le16 dst_node_id;
	__le16 dst_port_id;
} __packed;

#define QRTR_FLAGS_CONFIRM_RX	BIT(0)

struct qrtr_cb {
	u32 src_node;
	u32 src_port;
	u32 dst_node;
	u32 dst_port;

	u8 type;
	u8 confirm_rx;
};

#define QRTR_HDR_MAX_SIZE max_t(size_t, sizeof(struct qrtr_hdr_v1), \
					sizeof(struct qrtr_hdr_v2))

struct qrtr_sock {
	/* WARNING: sk must be the first member */
	struct sock sk;
	struct sockaddr_qrtr us;
	struct sockaddr_qrtr peer;

	int state;
};

static inline struct qrtr_sock *qrtr_sk(struct sock *sk)
{
	BUILD_BUG_ON(offsetof(struct qrtr_sock, sk) != 0);
	return container_of(sk, struct qrtr_sock, sk);
}

static unsigned int qrtr_local_nid = CONFIG_QRTR_NODE_ID;

/* for node ids */
static RADIX_TREE(qrtr_nodes, GFP_KERNEL);
/* broadcast list */
static LIST_HEAD(qrtr_all_epts);
/* lock for qrtr_nodes, qrtr_all_epts and node reference */
static DECLARE_RWSEM(qrtr_node_lock);

/* local port allocation management */
static DEFINE_IDR(qrtr_ports);
static DEFINE_MUTEX(qrtr_port_lock);

/**
 * struct qrtr_node - endpoint node
 * @ep_lock: lock for endpoint management and callbacks
 * @ep: endpoint
 * @ref: reference count for node
 * @nid: node id
 * @net_id: network cluster identifer
 * @hello_sent: hello packet sent to endpoint
 * @qrtr_tx_flow: remote port tx flow control list
 * @resume_tx: wait until remote port acks control flag
 * @qrtr_tx_lock: lock for qrtr_tx_flow
 * @rx_queue: receive queue
 * @item: list item for broadcast list
 * @kworker: worker thread for recv work
 * @task: task to run the worker thread
 * @read_data: scheduled work for recv work
 * @say_hello: scheduled work for initiating hello
 * @ws: wakeupsource avoid system suspend
 * @ilc: ipc logging context reference
 */
struct qrtr_node {
	struct mutex ep_lock;
	struct qrtr_endpoint *ep;
	struct kref ref;
	unsigned int nid;
	unsigned int net_id;
	atomic_t hello_sent;
	atomic_t hello_rcvd;

	struct radix_tree_root qrtr_tx_flow;
	struct wait_queue_head resume_tx;
	struct mutex qrtr_tx_lock;	/* for qrtr_tx_flow */

	struct sk_buff_head rx_queue;
	struct list_head item;

	struct kthread_worker kworker;
	struct task_struct *task;
	struct kthread_work read_data;
	struct kthread_work say_hello;

	struct wakeup_source *ws;

	void *ilc;
};

struct qrtr_tx_flow_waiter {
	struct list_head node;
	struct sock *sk;
};

struct qrtr_tx_flow {
	atomic_t pending;
	struct list_head waiters;
};

#define QRTR_TX_FLOW_HIGH	10
#define QRTR_TX_FLOW_LOW	5

static struct sk_buff *qrtr_alloc_ctrl_packet(struct qrtr_ctrl_pkt **pkt);
static int qrtr_local_enqueue(struct qrtr_node *node, struct sk_buff *skb,
			      int type, struct sockaddr_qrtr *from,
			      struct sockaddr_qrtr *to, unsigned int flags);
static int qrtr_bcast_enqueue(struct qrtr_node *node, struct sk_buff *skb,
			      int type, struct sockaddr_qrtr *from,
			      struct sockaddr_qrtr *to, unsigned int flags);
static void qrtr_handle_del_proc(struct sk_buff *skb);

static void qrtr_log_tx_msg(struct qrtr_node *node, struct qrtr_hdr_v1 *hdr,
			    struct sk_buff *skb)
{
	struct qrtr_ctrl_pkt pkt = {0,};
	u64 pl_buf = 0;
	u32 type;

	if (!hdr || !skb)
		return;

	type = le32_to_cpu(hdr->type);

	if (type == QRTR_TYPE_DATA) {
		skb_copy_bits(skb, QRTR_HDR_MAX_SIZE, &pl_buf, sizeof(pl_buf));
		QRTR_INFO(node->ilc,
			  "TX DATA: Len:0x%x CF:0x%x src[0x%x:0x%x] dst[0x%x:0x%x] [%08x %08x] [%s]\n",
			  hdr->size, hdr->confirm_rx,
			  hdr->src_node_id, hdr->src_port_id,
			  hdr->dst_node_id, hdr->dst_port_id,
			  (unsigned int)pl_buf, (unsigned int)(pl_buf >> 32),
			  current->comm);
	} else {
		skb_copy_bits(skb, QRTR_HDR_MAX_SIZE, &pkt, sizeof(pkt));
		if (type == QRTR_TYPE_NEW_SERVER ||
		    type == QRTR_TYPE_DEL_SERVER)
			QRTR_INFO(node->ilc,
				  "TX CTRL: cmd:0x%x SVC[0x%x:0x%x] addr[0x%x:0x%x]\n",
				  type, le32_to_cpu(pkt.server.service),
				  le32_to_cpu(pkt.server.instance),
				  le32_to_cpu(pkt.server.node),
				  le32_to_cpu(pkt.server.port));
		else if (type == QRTR_TYPE_DEL_CLIENT ||
			 type == QRTR_TYPE_RESUME_TX)
			QRTR_INFO(node->ilc,
				  "TX CTRL: cmd:0x%x addr[0x%x:0x%x]\n",
				  type, le32_to_cpu(pkt.client.node),
				  le32_to_cpu(pkt.client.port));
		else if (type == QRTR_TYPE_HELLO ||
			 type == QRTR_TYPE_BYE) {
			QRTR_INFO(node->ilc,
				  "TX CTRL: cmd:0x%x node[0x%x]\n",
				  type, hdr->src_node_id);
			if (le32_to_cpu(hdr->dst_node_id) == 0 ||
			    le32_to_cpu(hdr->dst_node_id) == 3)
				pr_err("qrtr: Modem QMI Readiness TX cmd:0x%x node[0x%x]\n",
				       type, hdr->src_node_id);
			}
		else if (type == QRTR_TYPE_DEL_PROC)
			QRTR_INFO(node->ilc,
				  "TX CTRL: cmd:0x%x node[0x%x]\n",
				  type, pkt.proc.node);
	}
}

static void qrtr_log_rx_msg(struct qrtr_node *node, struct sk_buff *skb)
{
	struct qrtr_ctrl_pkt pkt = {0,};
	struct qrtr_cb *cb;
	u64 pl_buf = 0;

	if (!skb || !skb->data)
		return;

	cb = (struct qrtr_cb *)skb->cb;

	if (cb->type == QRTR_TYPE_DATA) {
		skb_copy_bits(skb, 0, &pl_buf, sizeof(pl_buf));
		QRTR_INFO(node->ilc,
			  "RX DATA: Len:0x%x CF:0x%x src[0x%x:0x%x] dst[0x%x:0x%x] [%08x %08x]\n",
			  skb->len, cb->confirm_rx, cb->src_node, cb->src_port,
			  cb->dst_node, cb->dst_port,
			  (unsigned int)pl_buf, (unsigned int)(pl_buf >> 32));
	} else {
		skb_copy_bits(skb, 0, &pkt, sizeof(pkt));
		if (cb->type == QRTR_TYPE_NEW_SERVER ||
		    cb->type == QRTR_TYPE_DEL_SERVER)
			QRTR_INFO(node->ilc,
				  "RX CTRL: cmd:0x%x SVC[0x%x:0x%x] addr[0x%x:0x%x]\n",
				  cb->type, le32_to_cpu(pkt.server.service),
				  le32_to_cpu(pkt.server.instance),
				  le32_to_cpu(pkt.server.node),
				  le32_to_cpu(pkt.server.port));
		else if (cb->type == QRTR_TYPE_DEL_CLIENT ||
			 cb->type == QRTR_TYPE_RESUME_TX)
			QRTR_INFO(node->ilc,
				  "RX CTRL: cmd:0x%x addr[0x%x:0x%x]\n",
				  cb->type, le32_to_cpu(pkt.client.node),
				  le32_to_cpu(pkt.client.port));
		else if (cb->type == QRTR_TYPE_HELLO ||
			 cb->type == QRTR_TYPE_BYE) {
			QRTR_INFO(node->ilc,
				  "RX CTRL: cmd:0x%x node[0x%x]\n",
				  cb->type, cb->src_node);
			if (cb->src_node == 0 || cb->src_node == 3)
				pr_err("qrtr: Modem QMI Readiness RX cmd:0x%x node[0x%x]\n",
				       cb->type, cb->src_node);
			}
	}
}

static bool refcount_dec_and_rwsem_lock(refcount_t *r,
					struct rw_semaphore *sem)
{
	if (refcount_dec_not_one(r))
		return false;

	down_write(sem);
	if (!refcount_dec_and_test(r)) {
		up_write(sem);
		return false;
	}

	return true;
}

static inline int kref_put_rwsem_lock(struct kref *kref,
				      void (*release)(struct kref *kref),
				      struct rw_semaphore *sem)
{
	if (refcount_dec_and_rwsem_lock(&kref->refcount, sem)) {
		release(kref);
		return 1;
	}
	return 0;
}

/* Release node resources and free the node.
 *
 * Do not call directly, use qrtr_node_release.  To be used with
 * kref_put_mutex.  As such, the node mutex is expected to be locked on call.
 */
static void __qrtr_node_release(struct kref *kref)
{
	struct qrtr_tx_flow_waiter *waiter;
	struct qrtr_tx_flow_waiter *temp;
	struct radix_tree_iter iter;
	struct qrtr_tx_flow *flow;
	struct qrtr_node *node = container_of(kref, struct qrtr_node, ref);
	void __rcu **slot;

	if (node->nid != QRTR_EP_NID_AUTO) {
		radix_tree_for_each_slot(slot, &qrtr_nodes, &iter, 0) {
			if (node == *slot)
				radix_tree_delete(&qrtr_nodes, iter.index);
		}
	}

	list_del(&node->item);
	up_write(&qrtr_node_lock);

	/* Free tx flow counters */
	mutex_lock(&node->qrtr_tx_lock);
	radix_tree_for_each_slot(slot, &node->qrtr_tx_flow, &iter, 0) {
		flow = *slot;
		list_for_each_entry_safe(waiter, temp, &flow->waiters, node) {
			list_del(&waiter->node);
			sock_put(waiter->sk);
			kfree(waiter);
		}
		kfree(flow);
		radix_tree_delete(&node->qrtr_tx_flow, iter.index);
	}
	mutex_unlock(&node->qrtr_tx_lock);

	wakeup_source_unregister(node->ws);
	kthread_flush_worker(&node->kworker);
	kthread_stop(node->task);

	skb_queue_purge(&node->rx_queue);
	kfree(node);
}

/* Increment reference to node. */
static struct qrtr_node *qrtr_node_acquire(struct qrtr_node *node)
{
	if (node)
		kref_get(&node->ref);
	return node;
}

/* Decrement reference to node and release as necessary. */
static void qrtr_node_release(struct qrtr_node *node)
{
	if (!node)
		return;
	kref_put_rwsem_lock(&node->ref, __qrtr_node_release, &qrtr_node_lock);
}

/**
 * qrtr_tx_resume() - reset flow control counter
 * @node:	qrtr_node that the QRTR_TYPE_RESUME_TX packet arrived on
 * @skb:	skb for resume tx control packet
 */
static void qrtr_tx_resume(struct qrtr_node *node, struct sk_buff *skb)
{
	struct qrtr_tx_flow_waiter *waiter;
	struct qrtr_tx_flow_waiter *temp;
	struct qrtr_ctrl_pkt pkt = {0,};
	struct qrtr_tx_flow *flow;
	struct sockaddr_qrtr src;
	struct qrtr_sock *ipc;
	struct sk_buff *skbn;
	unsigned long key;

	skb_copy_bits(skb, 0, &pkt, sizeof(pkt));
	if (le32_to_cpu(pkt.cmd) != QRTR_TYPE_RESUME_TX)
		return;

	src.sq_family = AF_QIPCRTR;
	src.sq_node = le32_to_cpu(pkt.client.node);
	src.sq_port = le32_to_cpu(pkt.client.port);
	key = (u64)src.sq_node << 32 | src.sq_port;

	flow = radix_tree_lookup(&node->qrtr_tx_flow, key);
	if (!flow)
		return;

	mutex_lock(&node->qrtr_tx_lock);
	atomic_set(&flow->pending, 0);
	wake_up_interruptible_all(&node->resume_tx);

	list_for_each_entry_safe(waiter, temp, &flow->waiters, node) {
		list_del(&waiter->node);
		skbn = alloc_skb(0, GFP_KERNEL);
		if (skbn) {
			ipc = qrtr_sk(waiter->sk);
			qrtr_local_enqueue(NULL, skbn, QRTR_TYPE_RESUME_TX,
					   &src, &ipc->us, 0);
		}
		sock_put(waiter->sk);
		kfree(waiter);
	}
	mutex_unlock(&node->qrtr_tx_lock);
}

/**
 * qrtr_tx_wait() - flow control for outgoing packets
 * @node:	qrtr_node that the packet is to be send to
 * @dest_node:	node id of the destination
 * @dest_port:	port number of the destination
 * @type:	type of message
 *
 * The flow control scheme is based around the low and high "watermarks". When
 * the low watermark is passed the confirm_rx flag is set on the outgoing
 * message, which will trigger the remote to send a control message of the type
 * QRTR_TYPE_RESUME_TX to reset the counter. If the high watermark is hit
 * further transmision should be paused.
 *
 * Return: 1 if confirm_rx should be set, 0 otherwise or errno failure
 */
static int qrtr_tx_wait(struct qrtr_node *node, struct sockaddr_qrtr *to,
			struct sock *sk, int type, unsigned int flags)
{
	struct qrtr_tx_flow_waiter *waiter;
	struct qrtr_tx_flow *flow;
	unsigned long key = (u64)to->sq_node << 32 | to->sq_port;
	int confirm_rx = 0;
	long timeo;
	long ret;

	/* Never set confirm_rx on non-data packets */
	if (type != QRTR_TYPE_DATA)
		return 0;

	/* Assume sk is set correctly for all data type packets */
	timeo = sock_sndtimeo(sk, flags & MSG_DONTWAIT);

	mutex_lock(&node->qrtr_tx_lock);
	flow = radix_tree_lookup(&node->qrtr_tx_flow, key);
	if (!flow) {
		flow = kzalloc(sizeof(*flow), GFP_KERNEL);
		if (!flow) {
			mutex_unlock(&node->qrtr_tx_lock);
			return 1;
		}
		INIT_LIST_HEAD(&flow->waiters);
		radix_tree_insert(&node->qrtr_tx_flow, key, flow);
	}
	mutex_unlock(&node->qrtr_tx_lock);

	ret = timeo;
	for (;;) {
		mutex_lock(&node->qrtr_tx_lock);
		if (atomic_read(&flow->pending) < QRTR_TX_FLOW_HIGH) {
			atomic_inc(&flow->pending);
			confirm_rx = atomic_read(&flow->pending) ==
				     QRTR_TX_FLOW_LOW;
			mutex_unlock(&node->qrtr_tx_lock);
			break;
		}
		if (!ret) {
			waiter = kzalloc(sizeof(*waiter), GFP_KERNEL);
			if (!waiter) {
				mutex_unlock(&node->qrtr_tx_lock);
				return -ENOMEM;
			}
			waiter->sk = sk;
			sock_hold(sk);
			list_add_tail(&waiter->node, &flow->waiters);
			mutex_unlock(&node->qrtr_tx_lock);
			return -EAGAIN;
		}
		mutex_unlock(&node->qrtr_tx_lock);

		ret = wait_event_interruptible_timeout(
				node->resume_tx,
				!node->ep ||
				atomic_read(&flow->pending) < QRTR_TX_FLOW_HIGH,
				timeo);
		if (ret < 0)
			return ret;
		if (!node->ep)
			return -EPIPE;
	}
	return confirm_rx;
}

/* Pass an outgoing packet socket buffer to the endpoint driver. */
static int qrtr_node_enqueue(struct qrtr_node *node, struct sk_buff *skb,
			     int type, struct sockaddr_qrtr *from,
			     struct sockaddr_qrtr *to, unsigned int flags)
{
	struct qrtr_hdr_v1 *hdr;
	int confirm_rx;
	size_t len = skb->len;
	int rc = -ENODEV;

	if (!atomic_read(&node->hello_sent) && type != QRTR_TYPE_HELLO) {
		kfree_skb(skb);
		return rc;
	}
	if (atomic_read(&node->hello_sent) && type == QRTR_TYPE_HELLO) {
		kfree_skb(skb);
		return 0;
	}

	/* If sk is null, this is a forwarded packet and should not wait */
	if (!skb->sk) {
		struct qrtr_cb *cb = (struct qrtr_cb *)skb->cb;

		confirm_rx = cb->confirm_rx;
	} else {
		confirm_rx = qrtr_tx_wait(node, to, skb->sk, type, flags);
		if (confirm_rx < 0) {
			kfree_skb(skb);
			return confirm_rx;
		}
	}

	hdr = skb_push(skb, sizeof(*hdr));
	hdr->version = cpu_to_le32(QRTR_PROTO_VER_1);
	hdr->type = cpu_to_le32(type);
	hdr->src_node_id = cpu_to_le32(from->sq_node);
	hdr->src_port_id = cpu_to_le32(from->sq_port);
	if (to->sq_node == QRTR_NODE_BCAST)
		hdr->dst_node_id = cpu_to_le32(node->nid);
	else
		hdr->dst_node_id = cpu_to_le32(to->sq_node);

	hdr->dst_port_id = cpu_to_le32(to->sq_port);
	hdr->size = cpu_to_le32(len);
	hdr->confirm_rx = !!confirm_rx;

	qrtr_log_tx_msg(node, hdr, skb);
	rc = skb_put_padto(skb, ALIGN(len, 4) + sizeof(*hdr));
	if (rc) {
		pr_err("%s: failed to pad size %lu to %lu rc:%d\n", __func__,
		       len, ALIGN(len, 4) + sizeof(*hdr), rc);
		return rc;
	}

	mutex_lock(&node->ep_lock);
	if (node->ep)
		rc = node->ep->xmit(node->ep, skb);
	else
		kfree_skb(skb);
	mutex_unlock(&node->ep_lock);

	if (!rc && type == QRTR_TYPE_HELLO)
		atomic_inc(&node->hello_sent);

	if (rc) {
		struct qrtr_tx_flow *flow;
		unsigned long key = (u64)to->sq_node << 32 | to->sq_port;

		mutex_lock(&node->qrtr_tx_lock);
		flow = radix_tree_lookup(&node->qrtr_tx_flow, key);
		if (flow)
			atomic_dec(&flow->pending);
		mutex_unlock(&node->qrtr_tx_lock);
	}

	return rc;
}

/* Lookup node by id.
 *
 * callers must release with qrtr_node_release()
 */
static struct qrtr_node *qrtr_node_lookup(unsigned int nid)
{
	struct qrtr_node *node;

	down_read(&qrtr_node_lock);
	node = radix_tree_lookup(&qrtr_nodes, nid);
	node = qrtr_node_acquire(node);
	up_read(&qrtr_node_lock);

	return node;
}

/* Assign node id to node.
 *
 * This is mostly useful for automatic node id assignment, based on
 * the source id in the incoming packet.
 */
static void qrtr_node_assign(struct qrtr_node *node, unsigned int nid)
{
	struct qrtr_node *tnode = NULL;
	char name[32] = {0,};

	if (nid == QRTR_EP_NID_AUTO)
		return;
	if (nid == node->nid)
		return;

	down_read(&qrtr_node_lock);
	tnode = radix_tree_lookup(&qrtr_nodes, nid);
	up_read(&qrtr_node_lock);
	if (tnode)
		return;

	down_write(&qrtr_node_lock);
	radix_tree_insert(&qrtr_nodes, nid, node);

	if (node->nid == QRTR_EP_NID_AUTO)
		node->nid = nid;
	up_write(&qrtr_node_lock);

	snprintf(name, sizeof(name), "qrtr_%d", nid);
	if (!node->ilc) {
		node->ilc = ipc_log_context_create(QRTR_LOG_PAGE_CNT, name, 0);
	}
	/* create wakeup source for only  NID = 0.
	 * From other nodes sensor service stream samples
	 * cause APPS suspend problems and power drain issue.
	 */
	if (!node->ws && nid == 0)
		node->ws = wakeup_source_register(NULL, name);
}

/**
 * qrtr_peek_pkt_size() - Peek into the packet header to get potential pkt size
 *
 * @data: Starting address of the packet which points to router header.
 *
 * @returns: potential packet size on success, < 0 on error.
 *
 * This function is used by the underlying transport abstraction layer to
 * peek into the potential packet size of an incoming packet. This information
 * is used to perform link layer fragmentation and re-assembly
 */
int qrtr_peek_pkt_size(const void *data)
{
	const struct qrtr_hdr_v1 *v1;
	const struct qrtr_hdr_v2 *v2;
	unsigned int hdrlen;
	unsigned int size;
	unsigned int ver;

	/* Version field in v1 is little endian, so this works for both cases */
	ver = *(u8 *)data;

	switch (ver) {
	case QRTR_PROTO_VER_1:
		v1 = data;
		hdrlen = sizeof(*v1);
		size = le32_to_cpu(v1->size);
		break;
	case QRTR_PROTO_VER_2:
		v2 = data;
		hdrlen = sizeof(*v2) + v2->optlen;
		size = le32_to_cpu(v2->size);
		break;
	default:
		pr_err("qrtr: Invalid version %d\n", ver);
		return -EINVAL;
	}

	return ALIGN(size, 4) + hdrlen;
}
EXPORT_SYMBOL(qrtr_peek_pkt_size);

/**
 * qrtr_endpoint_post() - post incoming data
 * @ep: endpoint handle
 * @data: data pointer
 * @len: size of data in bytes
 *
 * Return: 0 on success; negative error code on failure
 */
int qrtr_endpoint_post(struct qrtr_endpoint *ep, const void *data, size_t len)
{
	struct qrtr_node *node = ep->node;
	const struct qrtr_hdr_v1 *v1;
	const struct qrtr_hdr_v2 *v2;
	struct sk_buff *skb;
	struct qrtr_cb *cb;
	unsigned int size;
	int errcode;
	unsigned int ver;
	size_t hdrlen;

	if (len & 3)
		return -EINVAL;

	skb = alloc_skb_with_frags(sizeof(*v1), len, 0, &errcode, GFP_ATOMIC);
	if (!skb)
		return -ENOMEM;

	skb_reserve(skb, sizeof(*v1));
	cb = (struct qrtr_cb *)skb->cb;

	/* Version field in v1 is little endian, so this works for both cases */
	ver = *(u8 *)data;

	switch (ver) {
	case QRTR_PROTO_VER_1:
		v1 = data;
		hdrlen = sizeof(*v1);

		cb->type = le32_to_cpu(v1->type);
		cb->src_node = le32_to_cpu(v1->src_node_id);
		cb->src_port = le32_to_cpu(v1->src_port_id);
		cb->confirm_rx = !!v1->confirm_rx;
		cb->dst_node = le32_to_cpu(v1->dst_node_id);
		cb->dst_port = le32_to_cpu(v1->dst_port_id);

		size = le32_to_cpu(v1->size);
		break;
	case QRTR_PROTO_VER_2:
		v2 = data;
		hdrlen = sizeof(*v2) + v2->optlen;

		cb->type = v2->type;
		cb->confirm_rx = !!(v2->flags & QRTR_FLAGS_CONFIRM_RX);
		cb->src_node = le16_to_cpu(v2->src_node_id);
		cb->src_port = le16_to_cpu(v2->src_port_id);
		cb->dst_node = le16_to_cpu(v2->dst_node_id);
		cb->dst_port = le16_to_cpu(v2->dst_port_id);

		if (cb->src_port == (u16)QRTR_PORT_CTRL)
			cb->src_port = QRTR_PORT_CTRL;
		if (cb->dst_port == (u16)QRTR_PORT_CTRL)
			cb->dst_port = QRTR_PORT_CTRL;

		size = le32_to_cpu(v2->size);
		break;
	default:
		pr_err("qrtr: Invalid version %d\n", ver);
		goto err;
	}

	if (cb->dst_port == QRTR_PORT_CTRL_LEGACY)
		cb->dst_port = QRTR_PORT_CTRL;

	if (len != ALIGN(size, 4) + hdrlen)
		goto err;

	if (cb->dst_port != QRTR_PORT_CTRL && cb->type != QRTR_TYPE_DATA &&
	    cb->type != QRTR_TYPE_RESUME_TX)
		goto err;

	__pm_wakeup_event(node->ws, 0);

	skb->data_len = size;
	skb->len = size;
	skb_store_bits(skb, 0, data + hdrlen, size);
	qrtr_log_rx_msg(node, skb);

	skb_queue_tail(&node->rx_queue, skb);
	kthread_queue_work(&node->kworker, &node->read_data);

	return 0;

err:
	kfree_skb(skb);
	return -EINVAL;

}
EXPORT_SYMBOL_GPL(qrtr_endpoint_post);

/**
 * qrtr_alloc_ctrl_packet() - allocate control packet skb
 * @pkt: reference to qrtr_ctrl_pkt pointer
 *
 * Returns newly allocated sk_buff, or NULL on failure
 *
 * This function allocates a sk_buff large enough to carry a qrtr_ctrl_pkt and
 * on success returns a reference to the control packet in @pkt.
 */
static struct sk_buff *qrtr_alloc_ctrl_packet(struct qrtr_ctrl_pkt **pkt)
{
	const int pkt_len = sizeof(struct qrtr_ctrl_pkt);
	struct sk_buff *skb;

	skb = alloc_skb(QRTR_HDR_MAX_SIZE + pkt_len, GFP_KERNEL);
	if (!skb)
		return NULL;

	skb_reserve(skb, QRTR_HDR_MAX_SIZE);
	*pkt = skb_put_zero(skb, pkt_len);

	return skb;
}

static struct qrtr_sock *qrtr_port_lookup(int port);
static void qrtr_port_put(struct qrtr_sock *ipc);

/* Prepare skb for forwarding by allocating enough linear memory to align and
 * add the header since qrtr transports do not support fragmented skbs
 */
static void qrtr_skb_align_linearize(struct sk_buff *skb)
{
	int nhead = ALIGN(skb->len, 4) + sizeof(struct qrtr_hdr_v1);
	int rc;

	if (!skb_is_nonlinear(skb))
		return;

	rc = pskb_expand_head(skb, nhead, 0, GFP_KERNEL);
	skb_condense(skb);
	if (rc)
		pr_err("%s: failed:%d to allocate linear skb size:%d\n",
		       __func__, rc, nhead);
}

static bool qrtr_must_forward(struct qrtr_node *src,
			      struct qrtr_node *dst, u32 type)
{
	/* Node structure is not maintained for local processor.
	 * Hence src is null in that case.
	 */
	if (!src)
		return true;

	if (!dst)
		return false;

	if (type == QRTR_TYPE_HELLO || type == QRTR_TYPE_RESUME_TX)
		return false;

	if (dst == src || dst->nid == QRTR_EP_NID_AUTO)
		return false;

	if (abs(dst->net_id - src->net_id) > 1)
		return true;

	return false;
}

static void qrtr_fwd_ctrl_pkt(struct sk_buff *skb)
{
	struct qrtr_node *node;
	struct qrtr_node *src;
	struct qrtr_cb *cb = (struct qrtr_cb *)skb->cb;

	qrtr_skb_align_linearize(skb);
	src = qrtr_node_lookup(cb->src_node);
	down_read(&qrtr_node_lock);
	list_for_each_entry(node, &qrtr_all_epts, item) {
		struct sockaddr_qrtr from;
		struct sockaddr_qrtr to;
		struct sk_buff *skbn;

		if (!qrtr_must_forward(src, node, cb->type))
			continue;

		skbn = skb_clone(skb, GFP_KERNEL);
		if (!skbn)
			break;

		from.sq_family = AF_QIPCRTR;
		from.sq_node = cb->src_node;
		from.sq_port = cb->src_port;

		to.sq_family = AF_QIPCRTR;
		to.sq_node = node->nid;
		to.sq_port = QRTR_PORT_CTRL;

		qrtr_node_enqueue(node, skbn, cb->type, &from, &to, 0);
	}
	up_read(&qrtr_node_lock);
	qrtr_node_release(src);
}

static void qrtr_fwd_pkt(struct sk_buff *skb, struct qrtr_cb *cb)
{
	struct sockaddr_qrtr from = {AF_QIPCRTR, cb->src_node, cb->src_port};
	struct sockaddr_qrtr to = {AF_QIPCRTR, cb->dst_node, cb->dst_port};
	struct qrtr_node *node;

	qrtr_skb_align_linearize(skb);
	node = qrtr_node_lookup(cb->dst_node);
	if (!node) {
		kfree_skb(skb);
		return;
	}

	qrtr_node_enqueue(node, skb, cb->type, &from, &to, 0);
	qrtr_node_release(node);
}

static void qrtr_sock_queue_skb(struct qrtr_node *node, struct sk_buff *skb,
				struct qrtr_sock *ipc)
{
	struct qrtr_cb *cb = (struct qrtr_cb *)skb->cb;
	int rc;

	/* Don't queue HELLO if control port already received */
	if (cb->type == QRTR_TYPE_HELLO) {
		if (atomic_read(&node->hello_rcvd)) {
			kfree_skb(skb);
			return;
		}
		atomic_inc(&node->hello_rcvd);
	}

	rc = sock_queue_rcv_skb(&ipc->sk, skb);
	if (rc) {
		pr_err("%s: qrtr pkt dropped flow[%d] rc[%d]\n",
		       __func__, cb->confirm_rx, rc);
		kfree_skb(skb);
	}
}

/* Handle and route a received packet.
 *
 * This will auto-reply with resume-tx packet as necessary.
 */
static void qrtr_node_rx_work(struct kthread_work *work)
{
	struct qrtr_node *node = container_of(work, struct qrtr_node,
					      read_data);
	struct qrtr_ctrl_pkt pkt = {0,};
	struct sk_buff *skb;

	while ((skb = skb_dequeue(&node->rx_queue)) != NULL) {
		struct qrtr_sock *ipc;
		struct qrtr_cb *cb;

		cb = (struct qrtr_cb *)skb->cb;
		qrtr_node_assign(node, cb->src_node);

		if (cb->type != QRTR_TYPE_DATA)
			qrtr_fwd_ctrl_pkt(skb);

		if (cb->type == QRTR_TYPE_NEW_SERVER &&
		    skb->len == sizeof(pkt)) {
			skb_copy_bits(skb, 0, &pkt, sizeof(pkt));
			qrtr_node_assign(node, le32_to_cpu(pkt.server.node));
		}

		if (cb->type == QRTR_TYPE_RESUME_TX) {
			if (cb->dst_node != qrtr_local_nid) {
				qrtr_fwd_pkt(skb, cb);
				continue;
			}
			qrtr_tx_resume(node, skb);
			consume_skb(skb);
		} else if (cb->dst_node != qrtr_local_nid &&
			   cb->type == QRTR_TYPE_DATA) {
			qrtr_fwd_pkt(skb, cb);
		} else if (cb->type == QRTR_TYPE_DEL_PROC) {
			qrtr_handle_del_proc(skb);
		} else {
			ipc = qrtr_port_lookup(cb->dst_port);
			if (!ipc) {
				kfree_skb(skb);
			} else {
				qrtr_sock_queue_skb(node, skb, ipc);
				qrtr_port_put(ipc);
			}
		}
	}
}

static void qrtr_handle_del_proc(struct sk_buff *skb)
{
	struct sockaddr_qrtr src = {AF_QIPCRTR, 0, QRTR_PORT_CTRL};
	struct sockaddr_qrtr dst = {AF_QIPCRTR, qrtr_local_nid, QRTR_PORT_CTRL};
	struct qrtr_ctrl_pkt pkt = {0,};

	skb_copy_bits(skb, 0, &pkt, sizeof(pkt));
	src.sq_node = le32_to_cpu(pkt.proc.node);

	memset(&pkt, 0, sizeof(pkt));
	pkt.cmd = cpu_to_le32(QRTR_TYPE_BYE);
	skb_store_bits(skb, 0, &pkt, sizeof(pkt));
	qrtr_local_enqueue(NULL, skb, QRTR_TYPE_BYE, &src, &dst, 0);
}

static void qrtr_hello_work(struct kthread_work *work)
{
	struct sockaddr_qrtr from = {AF_QIPCRTR, 0, QRTR_PORT_CTRL};
	struct sockaddr_qrtr to = {AF_QIPCRTR, 0, QRTR_PORT_CTRL};
	struct qrtr_ctrl_pkt *pkt;
	struct qrtr_node *node;
	struct qrtr_sock *ctrl;
	struct sk_buff *skb;

	ctrl = qrtr_port_lookup(QRTR_PORT_CTRL);
	if (!ctrl)
		return;

	skb = qrtr_alloc_ctrl_packet(&pkt);
	if (!skb) {
		qrtr_port_put(ctrl);
		return;
	}

	node = container_of(work, struct qrtr_node, say_hello);
	pkt->cmd = cpu_to_le32(QRTR_TYPE_HELLO);
	from.sq_node = qrtr_local_nid;
	to.sq_node = node->nid;
	qrtr_node_enqueue(node, skb, QRTR_TYPE_HELLO, &from, &to, 0);
	qrtr_port_put(ctrl);
}

/**
 * qrtr_endpoint_register() - register a new endpoint
 * @ep: endpoint to register
 * @nid: desired node id; may be QRTR_EP_NID_AUTO for auto-assignment
 * @rt: flag to notify real time low latency endpoint
 * Return: 0 on success; negative error code on failure
 *
 * The specified endpoint must have the xmit function pointer set on call.
 */
int qrtr_endpoint_register(struct qrtr_endpoint *ep, unsigned int net_id,
			   bool rt)
{
	struct qrtr_node *node;
	struct sched_param param = {.sched_priority = 1};

	if (!ep || !ep->xmit)
		return -EINVAL;

	node = kzalloc(sizeof(*node), GFP_KERNEL);
	if (!node)
		return -ENOMEM;

	kref_init(&node->ref);
	mutex_init(&node->ep_lock);
	skb_queue_head_init(&node->rx_queue);
	node->nid = QRTR_EP_NID_AUTO;
	node->ep = ep;
	atomic_set(&node->hello_sent, 0);
	atomic_set(&node->hello_rcvd, 0);

	kthread_init_work(&node->read_data, qrtr_node_rx_work);
	kthread_init_work(&node->say_hello, qrtr_hello_work);
	kthread_init_worker(&node->kworker);
	node->task = kthread_run(kthread_worker_fn, &node->kworker, "qrtr_rx");
	if (IS_ERR(node->task)) {
		kfree(node);
		return -ENOMEM;
	}
	if (rt)
		sched_setscheduler(node->task, SCHED_FIFO, &param);

	mutex_init(&node->qrtr_tx_lock);
	INIT_RADIX_TREE(&node->qrtr_tx_flow, GFP_KERNEL);
	init_waitqueue_head(&node->resume_tx);

	qrtr_node_assign(node, node->nid);
	node->net_id = net_id;

	down_write(&qrtr_node_lock);
	list_add(&node->item, &qrtr_all_epts);
	up_write(&qrtr_node_lock);
	ep->node = node;

	kthread_queue_work(&node->kworker, &node->say_hello);
	return 0;
}
EXPORT_SYMBOL_GPL(qrtr_endpoint_register);

static u32 qrtr_calc_checksum(struct qrtr_ctrl_pkt *pkt)
{
	u32 checksum = 0;
	u32 mask = 0xffff;
	u16 upper_nb;
	u16 lower_nb;
	u32 *msg;
	int i;

	if (!pkt)
		return checksum;
	msg = (u32 *)pkt;

	for (i = 0; i < sizeof(*pkt) / sizeof(*msg); i++) {
		lower_nb = *msg & mask;
		upper_nb = (*msg >> 16) & mask;
		checksum += (upper_nb + lower_nb);
		msg++;
	}
	while (checksum > 0xffff)
		checksum = (checksum & mask) + ((checksum >> 16) & mask);

	checksum = ~checksum & mask;

	return checksum;
}

static void qrtr_fwd_del_proc(struct qrtr_node *src, unsigned int nid)
{
	struct sockaddr_qrtr from = {AF_QIPCRTR, 0, QRTR_PORT_CTRL};
	struct sockaddr_qrtr to = {AF_QIPCRTR, 0, QRTR_PORT_CTRL};
	struct qrtr_ctrl_pkt *pkt;
	struct qrtr_node *dst;
	struct sk_buff *skb;

	list_for_each_entry(dst, &qrtr_all_epts, item) {
		if (!qrtr_must_forward(src, dst, QRTR_TYPE_DEL_PROC))
			continue;

		skb = qrtr_alloc_ctrl_packet(&pkt);
		if (!skb)
			return;

		pkt->cmd = cpu_to_le32(QRTR_TYPE_DEL_PROC);
		pkt->proc.rsvd = QRTR_DEL_PROC_MAGIC;
		pkt->proc.node = cpu_to_le32(nid);
		pkt->proc.rsvd = cpu_to_le32(qrtr_calc_checksum(pkt));

		from.sq_node = src->nid;
		to.sq_node = dst->nid;
		qrtr_node_enqueue(dst, skb, QRTR_TYPE_DEL_PROC, &from, &to, 0);
	}
}

/**
 * qrtr_endpoint_unregister - unregister endpoint
 * @ep: endpoint to unregister
 */
void qrtr_endpoint_unregister(struct qrtr_endpoint *ep)
{
	struct radix_tree_iter iter;
	struct qrtr_node *node = ep->node;
	struct sockaddr_qrtr src = {AF_QIPCRTR, node->nid, QRTR_PORT_CTRL};
	struct sockaddr_qrtr dst = {AF_QIPCRTR, qrtr_local_nid, QRTR_PORT_CTRL};
	struct qrtr_ctrl_pkt *pkt;
	struct sk_buff *skb;
	void __rcu **slot;

	mutex_lock(&node->ep_lock);
	node->ep = NULL;
	mutex_unlock(&node->ep_lock);

	/* Notify the local controller about the event */
	down_read(&qrtr_node_lock);
	radix_tree_for_each_slot(slot, &qrtr_nodes, &iter, 0) {
		if (node != *slot)
			continue;

		skb = qrtr_alloc_ctrl_packet(&pkt);
		if (!skb)
			continue;

		src.sq_node = iter.index;
		pkt->cmd = cpu_to_le32(QRTR_TYPE_BYE);
		qrtr_local_enqueue(NULL, skb, QRTR_TYPE_BYE, &src, &dst, 0);

		qrtr_fwd_del_proc(node, iter.index);
	}
	up_read(&qrtr_node_lock);

	/* Wake up any transmitters waiting for resume-tx from the node */
	wake_up_interruptible_all(&node->resume_tx);

	qrtr_node_release(node);
	ep->node = NULL;
}
EXPORT_SYMBOL_GPL(qrtr_endpoint_unregister);

/* Lookup socket by port.
 *
 * Callers must release with qrtr_port_put()
 */
static struct qrtr_sock *qrtr_port_lookup(int port)
{
	struct qrtr_sock *ipc;

	if (port == QRTR_PORT_CTRL)
		port = 0;

	mutex_lock(&qrtr_port_lock);
	ipc = idr_find(&qrtr_ports, port);
	if (ipc)
		sock_hold(&ipc->sk);
	mutex_unlock(&qrtr_port_lock);

	return ipc;
}

/* Release acquired socket. */
static void qrtr_port_put(struct qrtr_sock *ipc)
{
	sock_put(&ipc->sk);
}

static void qrtr_send_del_client(struct qrtr_sock *ipc)
{
	struct qrtr_ctrl_pkt *pkt;
	struct sockaddr_qrtr to;
	struct qrtr_node *node;
	struct sk_buff *skbn;
	struct sk_buff *skb;
	int type = QRTR_TYPE_DEL_CLIENT;

	skb = qrtr_alloc_ctrl_packet(&pkt);
	if (!skb)
		return;

	to.sq_family = AF_QIPCRTR;
	to.sq_node = QRTR_NODE_BCAST;
	to.sq_port = QRTR_PORT_CTRL;

	pkt->cmd = cpu_to_le32(QRTR_TYPE_DEL_CLIENT);
	pkt->client.node = cpu_to_le32(ipc->us.sq_node);
	pkt->client.port = cpu_to_le32(ipc->us.sq_port);

	skb_set_owner_w(skb, &ipc->sk);

	if (ipc->state == QRTR_STATE_MULTI) {
		qrtr_bcast_enqueue(NULL, skb, type, &ipc->us, &to, 0);
		return;
	}

	if (ipc->state > QRTR_STATE_INIT) {
		node = qrtr_node_lookup(ipc->state);
		if (!node)
			goto exit;

		skbn = skb_clone(skb, GFP_KERNEL);
		if (!skbn) {
			qrtr_node_release(node);
			goto exit;
		}

		skb_set_owner_w(skbn, &ipc->sk);
		qrtr_node_enqueue(node, skbn, type, &ipc->us, &to, 0);
		qrtr_node_release(node);
	}
exit:
	qrtr_local_enqueue(NULL, skb, type, &ipc->us, &to, 0);
}

/* Remove port assignment. */
static void qrtr_port_remove(struct qrtr_sock *ipc)
{
	int port = ipc->us.sq_port;

	qrtr_send_del_client(ipc);
	if (port == QRTR_PORT_CTRL)
		port = 0;

	__sock_put(&ipc->sk);

	mutex_lock(&qrtr_port_lock);
	idr_remove(&qrtr_ports, port);
	mutex_unlock(&qrtr_port_lock);
}

/* Assign port number to socket.
 *
 * Specify port in the integer pointed to by port, and it will be adjusted
 * on return as necesssary.
 *
 * Port may be:
 *   0: Assign ephemeral port in [QRTR_MIN_EPH_SOCKET, QRTR_MAX_EPH_SOCKET]
 *   <QRTR_MIN_EPH_SOCKET: Specified; requires CAP_NET_ADMIN
 *   >QRTR_MIN_EPH_SOCKET: Specified; available to all
 */
static int qrtr_port_assign(struct qrtr_sock *ipc, int *port)
{
	int rc;

	if (!*port) {
		rc = idr_alloc_cyclic(&qrtr_ports, ipc, QRTR_MIN_EPH_SOCKET,
				      QRTR_MAX_EPH_SOCKET + 1, GFP_ATOMIC);
		if (rc >= 0)
			*port = rc;
	} else if (*port < QRTR_MIN_EPH_SOCKET &&
		   !(capable(CAP_NET_ADMIN) ||
		   in_egroup_p(AID_VENDOR_QRTR) ||
		   in_egroup_p(GLOBAL_ROOT_GID))) {
		rc = -EACCES;
	} else if (*port == QRTR_PORT_CTRL) {
		rc = idr_alloc(&qrtr_ports, ipc, 0, 1, GFP_ATOMIC);
	} else {
		rc = idr_alloc_cyclic(&qrtr_ports, ipc, *port, *port + 1,
				      GFP_ATOMIC);
		if (rc >= 0)
			*port = rc;
	}

	if (rc == -ENOSPC)
		return -EADDRINUSE;
	else if (rc < 0)
		return rc;

	sock_hold(&ipc->sk);

	return 0;
}

/* Reset all non-control ports */
static void qrtr_reset_ports(void)
{
	struct qrtr_sock *ipc;
	int id;

	idr_for_each_entry(&qrtr_ports, ipc, id) {
		/* Don't reset control port */
		if (id == 0)
			continue;

		sock_hold(&ipc->sk);
		ipc->sk.sk_err = ENETRESET;
		if (ipc->sk.sk_error_report)
			ipc->sk.sk_error_report(&ipc->sk);
		sock_put(&ipc->sk);
	}
}

/* Bind socket to address.
 *
 * Socket should be locked upon call.
 */
static int __qrtr_bind(struct socket *sock,
		       const struct sockaddr_qrtr *addr, int zapped)
{
	struct qrtr_sock *ipc = qrtr_sk(sock->sk);
	struct sock *sk = sock->sk;
	int port;
	int rc;

	/* rebinding ok */
	if (!zapped && addr->sq_port == ipc->us.sq_port)
		return 0;

	mutex_lock(&qrtr_port_lock);
	port = addr->sq_port;
	rc = qrtr_port_assign(ipc, &port);
	if (rc) {
		mutex_unlock(&qrtr_port_lock);
		return rc;
	}
	/* Notify all open ports about the new controller */
	if (port == QRTR_PORT_CTRL)
		qrtr_reset_ports();
	mutex_unlock(&qrtr_port_lock);

	if (port == QRTR_PORT_CTRL) {
		struct qrtr_node *node;

		down_write(&qrtr_node_lock);
		list_for_each_entry(node, &qrtr_all_epts, item) {
			atomic_set(&node->hello_sent, 0);
			atomic_set(&node->hello_rcvd, 0);
		}
		up_write(&qrtr_node_lock);
	}

	/* unbind previous, if any */
	if (!zapped)
		qrtr_port_remove(ipc);
	ipc->us.sq_port = port;
	sock_reset_flag(sk, SOCK_ZAPPED);

	return 0;
}

/* Auto bind to an ephemeral port. */
static int qrtr_autobind(struct socket *sock)
{
	struct sock *sk = sock->sk;
	struct sockaddr_qrtr addr;

	if (!sock_flag(sk, SOCK_ZAPPED))
		return 0;

	addr.sq_family = AF_QIPCRTR;
	addr.sq_node = qrtr_local_nid;
	addr.sq_port = 0;

	return __qrtr_bind(sock, &addr, 1);
}

/* Bind socket to specified sockaddr. */
static int qrtr_bind(struct socket *sock, struct sockaddr *saddr, int len)
{
	DECLARE_SOCKADDR(struct sockaddr_qrtr *, addr, saddr);
	struct qrtr_sock *ipc = qrtr_sk(sock->sk);
	struct sock *sk = sock->sk;
	int rc;

	if (len < sizeof(*addr) || addr->sq_family != AF_QIPCRTR)
		return -EINVAL;

	if (addr->sq_node != ipc->us.sq_node)
		return -EINVAL;

	lock_sock(sk);
	rc = __qrtr_bind(sock, addr, sock_flag(sk, SOCK_ZAPPED));
	release_sock(sk);

	return rc;
}

/* Queue packet to local peer socket. */
static int qrtr_local_enqueue(struct qrtr_node *node, struct sk_buff *skb,
			      int type, struct sockaddr_qrtr *from,
			      struct sockaddr_qrtr *to, unsigned int flags)
{
	struct qrtr_sock *ipc;
	struct qrtr_cb *cb;
	struct sock *sk = skb->sk;

	ipc = qrtr_port_lookup(to->sq_port);
	if (!ipc && to->sq_port == QRTR_PORT_CTRL) {
		kfree_skb(skb);
		return 0;
	}
	if (!ipc || &ipc->sk == skb->sk) { /* do not send to self */
		kfree_skb(skb);
		return -ENODEV;
	}
	/* Keep resetting NETRESET until socket is closed */
	if (sk && sk->sk_err == ENETRESET) {
		sock_hold(sk);
		sk->sk_err = ENETRESET;
		if (sk->sk_error_report)
			sk->sk_error_report(sk);
		sock_put(sk);
		kfree_skb(skb);
		return 0;
	}

	cb = (struct qrtr_cb *)skb->cb;
	cb->src_node = from->sq_node;
	cb->src_port = from->sq_port;

	if (sock_queue_rcv_skb(&ipc->sk, skb)) {
		qrtr_port_put(ipc);
		kfree_skb(skb);
		return -ENOSPC;
	}

	qrtr_port_put(ipc);

	return 0;
}

/* Queue packet for broadcast. */
static int qrtr_bcast_enqueue(struct qrtr_node *node, struct sk_buff *skb,
			      int type, struct sockaddr_qrtr *from,
			      struct sockaddr_qrtr *to, unsigned int flags)
{
	struct sk_buff *skbn;

	down_read(&qrtr_node_lock);
	list_for_each_entry(node, &qrtr_all_epts, item) {
		if (node->nid == QRTR_EP_NID_AUTO && type != QRTR_TYPE_HELLO)
			continue;
		skbn = skb_clone(skb, GFP_KERNEL);
		if (!skbn)
			break;
		skb_set_owner_w(skbn, skb->sk);
		qrtr_node_enqueue(node, skbn, type, from, to, flags);
	}
	up_read(&qrtr_node_lock);

	qrtr_local_enqueue(node, skb, type, from, to, flags);

	return 0;
}

static int qrtr_sendmsg(struct socket *sock, struct msghdr *msg, size_t len)
{
	DECLARE_SOCKADDR(struct sockaddr_qrtr *, addr, msg->msg_name);
	int (*enqueue_fn)(struct qrtr_node *, struct sk_buff *, int,
			  struct sockaddr_qrtr *, struct sockaddr_qrtr *,
			  unsigned int);
	struct qrtr_sock *ipc = qrtr_sk(sock->sk);
	struct sock *sk = sock->sk;
	struct qrtr_ctrl_pkt pkt;
	struct qrtr_node *node;
	struct qrtr_node *srv_node;
	struct sk_buff *skb;
	size_t plen;
	u32 type = QRTR_TYPE_DATA;
	int rc;

	if (msg->msg_flags & ~(MSG_DONTWAIT))
		return -EINVAL;

	if (len > 65535)
		return -EMSGSIZE;

	lock_sock(sk);

	if (addr) {
		if (msg->msg_namelen < sizeof(*addr)) {
			release_sock(sk);
			return -EINVAL;
		}

		if (addr->sq_family != AF_QIPCRTR) {
			release_sock(sk);
			return -EINVAL;
		}

		rc = qrtr_autobind(sock);
		if (rc) {
			release_sock(sk);
			return rc;
		}
	} else if (sk->sk_state == TCP_ESTABLISHED) {
		addr = &ipc->peer;
	} else {
		release_sock(sk);
		return -ENOTCONN;
	}

	node = NULL;
	srv_node = NULL;
	if (addr->sq_node == QRTR_NODE_BCAST) {
		if (addr->sq_port != QRTR_PORT_CTRL &&
		    qrtr_local_nid != QRTR_NODE_BCAST) {
			release_sock(sk);
			return -EINVAL;
		}
		enqueue_fn = qrtr_bcast_enqueue;
	} else if (addr->sq_node == ipc->us.sq_node) {
		enqueue_fn = qrtr_local_enqueue;
	} else {
		node = qrtr_node_lookup(addr->sq_node);
		if (!node) {
			release_sock(sk);
			return -ECONNRESET;
		}
<<<<<<< HEAD

		if (ipc->state > QRTR_STATE_INIT && ipc->state != node->nid)
			ipc->state = QRTR_STATE_MULTI;
		else if (ipc->state == QRTR_STATE_INIT)
			ipc->state = node->nid;
=======
		enqueue_fn = qrtr_node_enqueue;
>>>>>>> ccc0db65
	}

	plen = (len + 3) & ~3;
	skb = sock_alloc_send_skb(sk, plen + QRTR_HDR_MAX_SIZE,
				  msg->msg_flags & MSG_DONTWAIT, &rc);
	if (!skb)
		goto out_node;

	skb_reserve(skb, QRTR_HDR_MAX_SIZE);

	rc = memcpy_from_msg(skb_put(skb, len), msg, len);
	if (rc) {
		kfree_skb(skb);
		goto out_node;
	}

	if (ipc->us.sq_port == QRTR_PORT_CTRL ||
	    addr->sq_port == QRTR_PORT_CTRL) {
		if (len < 4) {
			rc = -EINVAL;
			kfree_skb(skb);
			goto out_node;
		}

		/* control messages already require the type as 'command' */
		skb_copy_bits(skb, 0, &type, 4);
		type = le32_to_cpu(type);
	}
	if (addr->sq_port == QRTR_PORT_CTRL && type == QRTR_TYPE_NEW_SERVER) {
		ipc->state = QRTR_STATE_MULTI;

		/* drop new server cmds that are not forwardable to dst node*/
		skb_copy_bits(skb, 0, &pkt, sizeof(pkt));
		srv_node = qrtr_node_lookup(le32_to_cpu(pkt.server.node));
		if (!qrtr_must_forward(srv_node, node, type)) {
			rc = 0;
			kfree_skb(skb);
			qrtr_node_release(srv_node);
			goto out_node;
		}
		qrtr_node_release(srv_node);
	}

	rc = enqueue_fn(node, skb, type, &ipc->us, addr, msg->msg_flags);
	if (rc >= 0)
		rc = len;

out_node:
	qrtr_node_release(node);
	release_sock(sk);

	return rc;
}

static int qrtr_resume_tx(struct qrtr_cb *cb)
{
	struct sockaddr_qrtr remote = { AF_QIPCRTR,
					cb->src_node, cb->src_port };
	struct sockaddr_qrtr local = { AF_QIPCRTR, cb->dst_node, cb->dst_port };
	struct qrtr_ctrl_pkt *pkt;
	struct qrtr_node *node;
	struct sk_buff *skb;
	int ret;

	node = qrtr_node_lookup(remote.sq_node);
	if (!node)
		return -EINVAL;

	skb = qrtr_alloc_ctrl_packet(&pkt);
	if (!skb)
		return -ENOMEM;

	pkt->cmd = cpu_to_le32(QRTR_TYPE_RESUME_TX);
	pkt->client.node = cpu_to_le32(cb->dst_node);
	pkt->client.port = cpu_to_le32(cb->dst_port);

	ret = qrtr_node_enqueue(node, skb, QRTR_TYPE_RESUME_TX,
				&local, &remote, 0);

	qrtr_node_release(node);

	return ret;
}

static int qrtr_recvmsg(struct socket *sock, struct msghdr *msg,
			size_t size, int flags)
{
	DECLARE_SOCKADDR(struct sockaddr_qrtr *, addr, msg->msg_name);
	struct sock *sk = sock->sk;
	struct sk_buff *skb;
	struct qrtr_cb *cb;
	int copied, rc;

	lock_sock(sk);

	if (sock_flag(sk, SOCK_ZAPPED)) {
		release_sock(sk);
		return -EADDRNOTAVAIL;
	}

	skb = skb_recv_datagram(sk, flags & ~MSG_DONTWAIT,
				flags & MSG_DONTWAIT, &rc);
	if (!skb) {
		release_sock(sk);
		return rc;
	}
	cb = (struct qrtr_cb *)skb->cb;

	copied = skb->len;
	if (copied > size) {
		copied = size;
		msg->msg_flags |= MSG_TRUNC;
	}

	rc = skb_copy_datagram_msg(skb, 0, msg, copied);
	if (rc < 0)
		goto out;
	rc = copied;

	if (addr) {
		addr->sq_family = AF_QIPCRTR;
		addr->sq_node = cb->src_node;
		addr->sq_port = cb->src_port;
		msg->msg_namelen = sizeof(*addr);
	}

out:
	if (cb->confirm_rx)
		qrtr_resume_tx(cb);

	skb_free_datagram(sk, skb);
	release_sock(sk);

	return rc;
}

static int qrtr_connect(struct socket *sock, struct sockaddr *saddr,
			int len, int flags)
{
	DECLARE_SOCKADDR(struct sockaddr_qrtr *, addr, saddr);
	struct qrtr_sock *ipc = qrtr_sk(sock->sk);
	struct sock *sk = sock->sk;
	int rc;

	if (len < sizeof(*addr) || addr->sq_family != AF_QIPCRTR)
		return -EINVAL;

	lock_sock(sk);

	sk->sk_state = TCP_CLOSE;
	sock->state = SS_UNCONNECTED;

	rc = qrtr_autobind(sock);
	if (rc) {
		release_sock(sk);
		return rc;
	}

	ipc->peer = *addr;
	sock->state = SS_CONNECTED;
	sk->sk_state = TCP_ESTABLISHED;

	release_sock(sk);

	return 0;
}

static int qrtr_getname(struct socket *sock, struct sockaddr *saddr,
			int *len, int peer)
{
	struct qrtr_sock *ipc = qrtr_sk(sock->sk);
	struct sockaddr_qrtr qaddr;
	struct sock *sk = sock->sk;

	lock_sock(sk);
	if (peer) {
		if (sk->sk_state != TCP_ESTABLISHED) {
			release_sock(sk);
			return -ENOTCONN;
		}

		qaddr = ipc->peer;
	} else {
		qaddr = ipc->us;
	}
	release_sock(sk);

	*len = sizeof(qaddr);
	qaddr.sq_family = AF_QIPCRTR;

	memcpy(saddr, &qaddr, sizeof(qaddr));

	return 0;
}

static int qrtr_ioctl(struct socket *sock, unsigned int cmd, unsigned long arg)
{
	void __user *argp = (void __user *)arg;
	struct qrtr_sock *ipc = qrtr_sk(sock->sk);
	struct sock *sk = sock->sk;
	struct sockaddr_qrtr *sq;
	struct sk_buff *skb;
	struct ifreq ifr;
	long len = 0;
	int rc = 0;

	lock_sock(sk);

	switch (cmd) {
	case TIOCOUTQ:
		len = sk->sk_sndbuf - sk_wmem_alloc_get(sk);
		if (len < 0)
			len = 0;
		rc = put_user(len, (int __user *)argp);
		break;
	case TIOCINQ:
		skb = skb_peek(&sk->sk_receive_queue);
		if (skb)
			len = skb->len;
		rc = put_user(len, (int __user *)argp);
		break;
	case SIOCGIFADDR:
		if (copy_from_user(&ifr, argp, sizeof(ifr))) {
			rc = -EFAULT;
			break;
		}

		sq = (struct sockaddr_qrtr *)&ifr.ifr_addr;
		*sq = ipc->us;
		if (copy_to_user(argp, &ifr, sizeof(ifr))) {
			rc = -EFAULT;
			break;
		}
		break;
	case SIOCGSTAMP:
		rc = sock_get_timestamp(sk, argp);
		break;
	case SIOCADDRT:
	case SIOCDELRT:
	case SIOCSIFADDR:
	case SIOCGIFDSTADDR:
	case SIOCSIFDSTADDR:
	case SIOCGIFBRDADDR:
	case SIOCSIFBRDADDR:
	case SIOCGIFNETMASK:
	case SIOCSIFNETMASK:
		rc = -EINVAL;
		break;
	default:
		rc = -ENOIOCTLCMD;
		break;
	}

	release_sock(sk);

	return rc;
}

static int qrtr_release(struct socket *sock)
{
	struct sock *sk = sock->sk;
	struct qrtr_sock *ipc;

	if (!sk)
		return 0;

	lock_sock(sk);

	ipc = qrtr_sk(sk);
	sk->sk_shutdown = SHUTDOWN_MASK;
	if (!sock_flag(sk, SOCK_DEAD))
		sk->sk_state_change(sk);

	sock_orphan(sk);
	sock->sk = NULL;

	if (!sock_flag(sk, SOCK_ZAPPED))
		qrtr_port_remove(ipc);

	skb_queue_purge(&sk->sk_receive_queue);

	release_sock(sk);
	sock_put(sk);

	return 0;
}

static const struct proto_ops qrtr_proto_ops = {
	.owner		= THIS_MODULE,
	.family		= AF_QIPCRTR,
	.bind		= qrtr_bind,
	.connect	= qrtr_connect,
	.socketpair	= sock_no_socketpair,
	.accept		= sock_no_accept,
	.listen		= sock_no_listen,
	.sendmsg	= qrtr_sendmsg,
	.recvmsg	= qrtr_recvmsg,
	.getname	= qrtr_getname,
	.ioctl		= qrtr_ioctl,
	.poll		= datagram_poll,
	.shutdown	= sock_no_shutdown,
	.setsockopt	= sock_no_setsockopt,
	.getsockopt	= sock_no_getsockopt,
	.release	= qrtr_release,
	.mmap		= sock_no_mmap,
	.sendpage	= sock_no_sendpage,
};

static struct proto qrtr_proto = {
	.name		= "QIPCRTR",
	.owner		= THIS_MODULE,
	.obj_size	= sizeof(struct qrtr_sock),
};

static int qrtr_create(struct net *net, struct socket *sock,
		       int protocol, int kern)
{
	struct qrtr_sock *ipc;
	struct sock *sk;

	if (sock->type != SOCK_DGRAM)
		return -EPROTOTYPE;

	sk = sk_alloc(net, AF_QIPCRTR, GFP_KERNEL, &qrtr_proto, kern);
	if (!sk)
		return -ENOMEM;

	sock_set_flag(sk, SOCK_ZAPPED);

	sock_init_data(sock, sk);
	sock->ops = &qrtr_proto_ops;

	ipc = qrtr_sk(sk);
	ipc->us.sq_family = AF_QIPCRTR;
	ipc->us.sq_node = qrtr_local_nid;
	ipc->us.sq_port = 0;
	ipc->state = QRTR_STATE_INIT;

	return 0;
}

static const struct nla_policy qrtr_policy[IFA_MAX + 1] = {
	[IFA_LOCAL] = { .type = NLA_U32 },
};

static int qrtr_addr_doit(struct sk_buff *skb, struct nlmsghdr *nlh,
			  struct netlink_ext_ack *extack)
{
	struct nlattr *tb[IFA_MAX + 1];
	struct ifaddrmsg *ifm;
	int rc;

	if (!netlink_capable(skb, CAP_NET_ADMIN))
		return -EPERM;

	ASSERT_RTNL();

	rc = nlmsg_parse(nlh, sizeof(*ifm), tb, IFA_MAX, qrtr_policy, extack);
	if (rc < 0)
		return rc;

	ifm = nlmsg_data(nlh);
	if (!tb[IFA_LOCAL])
		return -EINVAL;

	qrtr_local_nid = nla_get_u32(tb[IFA_LOCAL]);
	return 0;
}

static const struct net_proto_family qrtr_family = {
	.owner	= THIS_MODULE,
	.family	= AF_QIPCRTR,
	.create	= qrtr_create,
};

static int __init qrtr_proto_init(void)
{
	int rc;

	rc = proto_register(&qrtr_proto, 1);
	if (rc)
		return rc;

	rc = sock_register(&qrtr_family);
	if (rc) {
		proto_unregister(&qrtr_proto);
		return rc;
	}

	rtnl_register(PF_QIPCRTR, RTM_NEWADDR, qrtr_addr_doit, NULL, 0);

	return 0;
}
postcore_initcall(qrtr_proto_init);

static void __exit qrtr_proto_fini(void)
{
	rtnl_unregister(PF_QIPCRTR, RTM_NEWADDR);
	sock_unregister(qrtr_family.family);
	proto_unregister(&qrtr_proto);
}
module_exit(qrtr_proto_fini);

MODULE_DESCRIPTION("Qualcomm IPC-router driver");
MODULE_LICENSE("GPL v2");<|MERGE_RESOLUTION|>--- conflicted
+++ resolved
@@ -1545,9 +1545,13 @@
 		if (addr->sq_port != QRTR_PORT_CTRL &&
 		    qrtr_local_nid != QRTR_NODE_BCAST) {
 			release_sock(sk);
+			return -ENOTCONN;
+		}
+		enqueue_fn = qrtr_bcast_enqueue;
+		if (addr->sq_port != QRTR_PORT_CTRL) {
+			release_sock(sk);
 			return -EINVAL;
 		}
-		enqueue_fn = qrtr_bcast_enqueue;
 	} else if (addr->sq_node == ipc->us.sq_node) {
 		enqueue_fn = qrtr_local_enqueue;
 	} else {
@@ -1556,15 +1560,12 @@
 			release_sock(sk);
 			return -ECONNRESET;
 		}
-<<<<<<< HEAD
 
 		if (ipc->state > QRTR_STATE_INIT && ipc->state != node->nid)
 			ipc->state = QRTR_STATE_MULTI;
 		else if (ipc->state == QRTR_STATE_INIT)
 			ipc->state = node->nid;
-=======
 		enqueue_fn = qrtr_node_enqueue;
->>>>>>> ccc0db65
 	}
 
 	plen = (len + 3) & ~3;
