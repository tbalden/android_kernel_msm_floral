--- conflicted
+++ resolved
@@ -5874,7 +5874,6 @@
 cpu_is_in_target_set(struct task_struct *p, int cpu)
 {
 	struct root_domain *rd = cpu_rq(cpu)->rd;
-<<<<<<< HEAD
 	int first_cpu, next_usable_cpu;
 
 	if (schedtune_task_boost(p)) {
@@ -5886,11 +5885,6 @@
 	}
 
 	next_usable_cpu = cpumask_next(first_cpu - 1, &p->cpus_allowed);
-=======
-	int first_cpu = (schedtune_prefer_high_cap(p)) ? rd->mid_cap_orig_cpu :
-							 rd->min_cap_orig_cpu;
-	int next_usable_cpu = cpumask_next(first_cpu - 1, &p->cpus_allowed);
->>>>>>> 08078455
 	return cpu >= next_usable_cpu || next_usable_cpu >= nr_cpu_ids;
 }
 
