--- conflicted
+++ resolved
@@ -8210,11 +8210,7 @@
 static int find_energy_efficient_cpu(struct sched_domain *sd,
 				     struct task_struct *p,
 				     int cpu, int prev_cpu,
-<<<<<<< HEAD
-				     int sync, bool sync_boost)
-=======
-				     int sync, int sibling_count_hint)
->>>>>>> bb9f138a
+				     int sync, bool sync_boost, int sibling_count_hint)
 {
 	int use_fbt = sched_feat(FIND_BEST_TARGET);
 	int cpu_iter, eas_cpu_idx = EAS_CPU_NXT;
@@ -8444,18 +8440,6 @@
 	int want_energy = 0;
 	int sync = wake_flags & WF_SYNC;
 
-<<<<<<< HEAD
-=======
-	if (energy_aware()) {
-		rcu_read_lock();
-		new_cpu = find_energy_efficient_cpu(energy_sd, p,
-						cpu, prev_cpu, sync,
-						sibling_count_hint);
-		rcu_read_unlock();
-		return new_cpu;
-	}
-
->>>>>>> bb9f138a
 	rcu_read_lock();
 
 	if (sd_flag & SD_BALANCE_WAKE) {
@@ -8535,7 +8519,6 @@
 			new_cpu = select_idle_sibling(p, prev_cpu, new_cpu);
 
 	} else {
-<<<<<<< HEAD
 		if (energy_sd) {
 			/*
 			 * If the sync flag is set but ignored, prefer to
@@ -8548,13 +8531,8 @@
 				      cpu >= cpu_rq(cpu)->rd->mid_cap_orig_cpu;
 
 			new_cpu = find_energy_efficient_cpu(energy_sd, p, cpu,
-						    prev_cpu, sync, sync_boost);
+						    prev_cpu, sync, sync_boost, sibling_count_hint);
 		}
-=======
-		if (energy_sd)
-			new_cpu = find_energy_efficient_cpu(energy_sd, p, cpu,
-					prev_cpu, sync, sibling_count_hint);
->>>>>>> bb9f138a
 
 		/* if we did an energy-aware placement and had no choices available
 		 * then fall back to the default find_idlest_cpu choice
@@ -13196,12 +13174,8 @@
 
 		raw_spin_lock(&migration_lock);
 		rcu_read_lock();
-<<<<<<< HEAD
 		new_cpu = find_energy_efficient_cpu(sd, p, cpu, prev_cpu,
-						    0, false);
-=======
-		new_cpu = find_energy_efficient_cpu(sd, p, cpu, prev_cpu, 0, 1);
->>>>>>> bb9f138a
+						    0, false, 1);
 		rcu_read_unlock();
 		if ((new_cpu != prev_cpu) && (capacity_orig_of(new_cpu) >
 					capacity_orig_of(prev_cpu))) {
