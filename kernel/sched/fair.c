// SPDX-License-Identifier: GPL-2.0
/*
 * Completely Fair Scheduling (CFS) Class (SCHED_NORMAL/SCHED_BATCH)
 *
 *  Copyright (C) 2007 Red Hat, Inc., Ingo Molnar <mingo@redhat.com>
 *
 *  Interactivity improvements by Mike Galbraith
 *  (C) 2007 Mike Galbraith <efault@gmx.de>
 *
 *  Various enhancements by Dmitry Adamushko.
 *  (C) 2007 Dmitry Adamushko <dmitry.adamushko@gmail.com>
 *
 *  Group scheduling enhancements by Srivatsa Vaddagiri
 *  Copyright IBM Corporation, 2007
 *  Author: Srivatsa Vaddagiri <vatsa@linux.vnet.ibm.com>
 *
 *  Scaled math optimizations by Thomas Gleixner
 *  Copyright (C) 2007, Thomas Gleixner <tglx@linutronix.de>
 *
 *  Adaptive scheduling granularity, math enhancements by Peter Zijlstra
 *  Copyright (C) 2007 Red Hat, Inc., Peter Zijlstra
 */

#include <linux/sched/mm.h>
#include <linux/sched/topology.h>

#include <linux/latencytop.h>
#include <linux/cpumask.h>
#include <linux/cpuidle.h>
#include <linux/slab.h>
#include <linux/profile.h>
#include <linux/interrupt.h>
#include <linux/mempolicy.h>
#include <linux/migrate.h>
#include <linux/task_work.h>

#include <trace/events/sched.h>

#include "sched.h"
#include "tune.h"
#include "walt.h"

#ifdef CONFIG_SMP
static inline bool task_fits_max(struct task_struct *p, int cpu);
#endif /* CONFIG_SMP */

#ifdef CONFIG_SCHED_WALT

static void walt_fixup_sched_stats_fair(struct rq *rq, struct task_struct *p,
					u16 updated_demand_scaled,
					u16 updated_pred_demand_scaled);
static void walt_fixup_nr_big_tasks(struct rq *rq, struct task_struct *p,
					int delta, bool inc);
#endif /* CONFIG_SCHED_WALT */

#if defined(CONFIG_SCHED_WALT) && defined(CONFIG_CFS_BANDWIDTH)

static void walt_init_cfs_rq_stats(struct cfs_rq *cfs_rq);
static void walt_inc_cfs_rq_stats(struct cfs_rq *cfs_rq,
				  struct task_struct *p);
static void walt_dec_cfs_rq_stats(struct cfs_rq *cfs_rq,
				  struct task_struct *p);
static void walt_inc_throttled_cfs_rq_stats(struct walt_sched_stats *stats,
					    struct cfs_rq *cfs_rq);
static void walt_dec_throttled_cfs_rq_stats(struct walt_sched_stats *stats,
					    struct cfs_rq *cfs_rq);
#else
static inline void walt_init_cfs_rq_stats(struct cfs_rq *cfs_rq) {}
static inline void
walt_inc_cfs_rq_stats(struct cfs_rq *cfs_rq, struct task_struct *p) {}
static inline void
walt_dec_cfs_rq_stats(struct cfs_rq *cfs_rq, struct task_struct *p) {}

#define walt_inc_throttled_cfs_rq_stats(...)
#define walt_dec_throttled_cfs_rq_stats(...)

#endif

/*
 * Targeted preemption latency for CPU-bound tasks:
 *
 * NOTE: this latency value is not the same as the concept of
 * 'timeslice length' - timeslices in CFS are of variable length
 * and have no persistent notion like in traditional, time-slice
 * based scheduling concepts.
 *
 * (to see the precise effective timeslice length of your workload,
 *  run vmstat and monitor the context-switches (cs) field)
 *
 * (default: 6ms * (1 + ilog(ncpus)), units: nanoseconds)
 */
unsigned int sysctl_sched_latency			= 6000000ULL;
unsigned int normalized_sysctl_sched_latency		= 6000000ULL;

/*
 * Enable/disable honoring sync flag in energy-aware wakeups.
 */
unsigned int sysctl_sched_sync_hint_enable = 1;
/*
 * Enable/disable using cstate knowledge in idle sibling selection
 */
unsigned int sysctl_sched_cstate_aware = 1;

/*
 * The initial- and re-scaling of tunables is configurable
 *
 * Options are:
 *
 *   SCHED_TUNABLESCALING_NONE - unscaled, always *1
 *   SCHED_TUNABLESCALING_LOG - scaled logarithmical, *1+ilog(ncpus)
 *   SCHED_TUNABLESCALING_LINEAR - scaled linear, *ncpus
 *
 * (default SCHED_TUNABLESCALING_LOG = *(1+ilog(ncpus))
 */
enum sched_tunable_scaling sysctl_sched_tunable_scaling = SCHED_TUNABLESCALING_LOG;

/*
 * Minimal preemption granularity for CPU-bound tasks:
 *
 * (default: 0.75 msec * (1 + ilog(ncpus)), units: nanoseconds)
 */
unsigned int sysctl_sched_min_granularity		= 750000ULL;
unsigned int normalized_sysctl_sched_min_granularity	= 750000ULL;

/*
 * This value is kept at sysctl_sched_latency/sysctl_sched_min_granularity
 */
static unsigned int sched_nr_latency = 8;

/*
 * After fork, child runs first. If set to 0 (default) then
 * parent will (try to) run first.
 */
unsigned int sysctl_sched_child_runs_first __read_mostly;

/*
 * SCHED_OTHER wake-up granularity.
 *
 * This option delays the preemption effects of decoupled workloads
 * and reduces their over-scheduling. Synchronous workloads will still
 * have immediate wakeup/sleep latencies.
 *
 * (default: 1 msec * (1 + ilog(ncpus)), units: nanoseconds)
 */
unsigned int sysctl_sched_wakeup_granularity		= 1000000UL;
unsigned int normalized_sysctl_sched_wakeup_granularity	= 1000000UL;

const_debug unsigned int sysctl_sched_migration_cost	= 500000UL;
DEFINE_PER_CPU_READ_MOSTLY(int, sched_load_boost);

#ifdef CONFIG_SCHED_WALT
unsigned int sysctl_sched_use_walt_cpu_util = 1;
unsigned int sysctl_sched_use_walt_task_util = 1;
__read_mostly unsigned int sysctl_sched_walt_cpu_high_irqload =
    (10 * NSEC_PER_MSEC);
#endif

#ifdef CONFIG_SMP
/*
 * For asym packing, by default the lower numbered cpu has higher priority.
 */
int __weak arch_asym_cpu_priority(int cpu)
{
	return -cpu;
}
#endif

#ifdef CONFIG_CFS_BANDWIDTH
/*
 * Amount of runtime to allocate from global (tg) to local (per-cfs_rq) pool
 * each time a cfs_rq requests quota.
 *
 * Note: in the case that the slice exceeds the runtime remaining (either due
 * to consumption or the quota being specified to be smaller than the slice)
 * we will always only issue the remaining available time.
 *
 * (default: 5 msec, units: microseconds)
 */
unsigned int sysctl_sched_cfs_bandwidth_slice		= 5000UL;
#endif

/*
 * The margin used when comparing utilization with CPU capacity:
 * util * margin < capacity * 1024
 *
 * (default: ~20%)
 */
unsigned int capacity_margin				= 1280;

/* Migration margins */
unsigned int sysctl_sched_capacity_margin_up[MAX_MARGIN_LEVELS] = {
			[0 ... MAX_MARGIN_LEVELS-1] = 1078}; /* ~5% margin */
unsigned int sysctl_sched_capacity_margin_down[MAX_MARGIN_LEVELS] = {
			[0 ... MAX_MARGIN_LEVELS-1] = 1205}; /* ~15% margin */
unsigned int sched_capacity_margin_up[NR_CPUS] = {
			[0 ... NR_CPUS-1] = 1078}; /* ~5% margin */
unsigned int sched_capacity_margin_down[NR_CPUS] = {
			[0 ... NR_CPUS-1] = 1205}; /* ~15% margin */

#ifdef CONFIG_SCHED_WALT
/* 1ms default for 20ms window size scaled to 1024 */
unsigned int sysctl_sched_min_task_util_for_boost = 51;
/* 0.68ms default for 20ms window size scaled to 1024 */
unsigned int sysctl_sched_min_task_util_for_colocation = 35;
#endif

static inline void update_load_add(struct load_weight *lw, unsigned long inc)
{
	lw->weight += inc;
	lw->inv_weight = 0;
}

static inline void update_load_sub(struct load_weight *lw, unsigned long dec)
{
	lw->weight -= dec;
	lw->inv_weight = 0;
}

static inline void update_load_set(struct load_weight *lw, unsigned long w)
{
	lw->weight = w;
	lw->inv_weight = 0;
}

/*
 * Increase the granularity value when there are more CPUs,
 * because with more CPUs the 'effective latency' as visible
 * to users decreases. But the relationship is not linear,
 * so pick a second-best guess by going with the log2 of the
 * number of CPUs.
 *
 * This idea comes from the SD scheduler of Con Kolivas:
 */
static unsigned int get_update_sysctl_factor(void)
{
	unsigned int cpus = min_t(unsigned int, num_online_cpus(), 8);
	unsigned int factor;

	switch (sysctl_sched_tunable_scaling) {
	case SCHED_TUNABLESCALING_NONE:
		factor = 1;
		break;
	case SCHED_TUNABLESCALING_LINEAR:
		factor = cpus;
		break;
	case SCHED_TUNABLESCALING_LOG:
	default:
		factor = 1 + ilog2(cpus);
		break;
	}

	return factor;
}

static void update_sysctl(void)
{
	unsigned int factor = get_update_sysctl_factor();

#define SET_SYSCTL(name) \
	(sysctl_##name = (factor) * normalized_sysctl_##name)
	SET_SYSCTL(sched_min_granularity);
	SET_SYSCTL(sched_latency);
	SET_SYSCTL(sched_wakeup_granularity);
#undef SET_SYSCTL
}

void sched_init_granularity(void)
{
	update_sysctl();
}

#define WMULT_CONST	(~0U)
#define WMULT_SHIFT	32

static void __update_inv_weight(struct load_weight *lw)
{
	unsigned long w;

	if (likely(lw->inv_weight))
		return;

	w = scale_load_down(lw->weight);

	if (BITS_PER_LONG > 32 && unlikely(w >= WMULT_CONST))
		lw->inv_weight = 1;
	else if (unlikely(!w))
		lw->inv_weight = WMULT_CONST;
	else
		lw->inv_weight = WMULT_CONST / w;
}

/*
 * delta_exec * weight / lw.weight
 *   OR
 * (delta_exec * (weight * lw->inv_weight)) >> WMULT_SHIFT
 *
 * Either weight := NICE_0_LOAD and lw \e sched_prio_to_wmult[], in which case
 * we're guaranteed shift stays positive because inv_weight is guaranteed to
 * fit 32 bits, and NICE_0_LOAD gives another 10 bits; therefore shift >= 22.
 *
 * Or, weight =< lw.weight (because lw.weight is the runqueue weight), thus
 * weight/lw.weight <= 1, and therefore our shift will also be positive.
 */
static u64 __calc_delta(u64 delta_exec, unsigned long weight, struct load_weight *lw)
{
	u64 fact = scale_load_down(weight);
	int shift = WMULT_SHIFT;

	__update_inv_weight(lw);

	if (unlikely(fact >> 32)) {
		while (fact >> 32) {
			fact >>= 1;
			shift--;
		}
	}

	/* hint to use a 32x32->64 mul */
	fact = (u64)(u32)fact * lw->inv_weight;

	while (fact >> 32) {
		fact >>= 1;
		shift--;
	}

	return mul_u64_u32_shr(delta_exec, fact, shift);
}


const struct sched_class fair_sched_class;

/**************************************************************
 * CFS operations on generic schedulable entities:
 */

#ifdef CONFIG_FAIR_GROUP_SCHED

/* cpu runqueue to which this cfs_rq is attached */
static inline struct rq *rq_of(struct cfs_rq *cfs_rq)
{
	return cfs_rq->rq;
}

/* An entity is a task if it doesn't "own" a runqueue */
#define entity_is_task(se)	(!se->my_q)

static inline struct task_struct *task_of(struct sched_entity *se)
{
	SCHED_WARN_ON(!entity_is_task(se));
	return container_of(se, struct task_struct, se);
}

/* Walk up scheduling entities hierarchy */
#define for_each_sched_entity(se) \
		for (; se; se = se->parent)

static inline struct cfs_rq *task_cfs_rq(struct task_struct *p)
{
	return p->se.cfs_rq;
}

/* runqueue on which this entity is (to be) queued */
static inline struct cfs_rq *cfs_rq_of(struct sched_entity *se)
{
	return se->cfs_rq;
}

/* runqueue "owned" by this group */
static inline struct cfs_rq *group_cfs_rq(struct sched_entity *grp)
{
	return grp->my_q;
}

static inline void list_add_leaf_cfs_rq(struct cfs_rq *cfs_rq)
{
	if (!cfs_rq->on_list) {
		struct rq *rq = rq_of(cfs_rq);
		int cpu = cpu_of(rq);
		/*
		 * Ensure we either appear before our parent (if already
		 * enqueued) or force our parent to appear after us when it is
		 * enqueued. The fact that we always enqueue bottom-up
		 * reduces this to two cases and a special case for the root
		 * cfs_rq. Furthermore, it also means that we will always reset
		 * tmp_alone_branch either when the branch is connected
		 * to a tree or when we reach the beg of the tree
		 */
		if (cfs_rq->tg->parent &&
		    cfs_rq->tg->parent->cfs_rq[cpu]->on_list) {
			/*
			 * If parent is already on the list, we add the child
			 * just before. Thanks to circular linked property of
			 * the list, this means to put the child at the tail
			 * of the list that starts by parent.
			 */
			list_add_tail_rcu(&cfs_rq->leaf_cfs_rq_list,
				&(cfs_rq->tg->parent->cfs_rq[cpu]->leaf_cfs_rq_list));
			/*
			 * The branch is now connected to its tree so we can
			 * reset tmp_alone_branch to the beginning of the
			 * list.
			 */
			rq->tmp_alone_branch = &rq->leaf_cfs_rq_list;
		} else if (!cfs_rq->tg->parent) {
			/*
			 * cfs rq without parent should be put
			 * at the tail of the list.
			 */
			list_add_tail_rcu(&cfs_rq->leaf_cfs_rq_list,
				&rq->leaf_cfs_rq_list);
			/*
			 * We have reach the beg of a tree so we can reset
			 * tmp_alone_branch to the beginning of the list.
			 */
			rq->tmp_alone_branch = &rq->leaf_cfs_rq_list;
		} else {
			/*
			 * The parent has not already been added so we want to
			 * make sure that it will be put after us.
			 * tmp_alone_branch points to the beg of the branch
			 * where we will add parent.
			 */
			list_add_rcu(&cfs_rq->leaf_cfs_rq_list,
				rq->tmp_alone_branch);
			/*
			 * update tmp_alone_branch to points to the new beg
			 * of the branch
			 */
			rq->tmp_alone_branch = &cfs_rq->leaf_cfs_rq_list;
		}

		cfs_rq->on_list = 1;
	}
}

static inline void list_del_leaf_cfs_rq(struct cfs_rq *cfs_rq)
{
	if (cfs_rq->on_list) {
		list_del_rcu(&cfs_rq->leaf_cfs_rq_list);
		cfs_rq->on_list = 0;
	}
}

/* Iterate thr' all leaf cfs_rq's on a runqueue */
#define for_each_leaf_cfs_rq_safe(rq, cfs_rq, pos)			\
	list_for_each_entry_safe(cfs_rq, pos, &rq->leaf_cfs_rq_list,	\
				 leaf_cfs_rq_list)

/* Do the two (enqueued) entities belong to the same group ? */
static inline struct cfs_rq *
is_same_group(struct sched_entity *se, struct sched_entity *pse)
{
	if (se->cfs_rq == pse->cfs_rq)
		return se->cfs_rq;

	return NULL;
}

static inline struct sched_entity *parent_entity(struct sched_entity *se)
{
	return se->parent;
}

static void
find_matching_se(struct sched_entity **se, struct sched_entity **pse)
{
	int se_depth, pse_depth;

	/*
	 * preemption test can be made between sibling entities who are in the
	 * same cfs_rq i.e who have a common parent. Walk up the hierarchy of
	 * both tasks until we find their ancestors who are siblings of common
	 * parent.
	 */

	/* First walk up until both entities are at same depth */
	se_depth = (*se)->depth;
	pse_depth = (*pse)->depth;

	while (se_depth > pse_depth) {
		se_depth--;
		*se = parent_entity(*se);
	}

	while (pse_depth > se_depth) {
		pse_depth--;
		*pse = parent_entity(*pse);
	}

	while (!is_same_group(*se, *pse)) {
		*se = parent_entity(*se);
		*pse = parent_entity(*pse);
	}
}

#else	/* !CONFIG_FAIR_GROUP_SCHED */

static inline struct task_struct *task_of(struct sched_entity *se)
{
	return container_of(se, struct task_struct, se);
}

static inline struct rq *rq_of(struct cfs_rq *cfs_rq)
{
	return container_of(cfs_rq, struct rq, cfs);
}

#define entity_is_task(se)	1

#define for_each_sched_entity(se) \
		for (; se; se = NULL)

static inline struct cfs_rq *task_cfs_rq(struct task_struct *p)
{
	return &task_rq(p)->cfs;
}

static inline struct cfs_rq *cfs_rq_of(struct sched_entity *se)
{
	struct task_struct *p = task_of(se);
	struct rq *rq = task_rq(p);

	return &rq->cfs;
}

/* runqueue "owned" by this group */
static inline struct cfs_rq *group_cfs_rq(struct sched_entity *grp)
{
	return NULL;
}

static inline void list_add_leaf_cfs_rq(struct cfs_rq *cfs_rq)
{
}

static inline void list_del_leaf_cfs_rq(struct cfs_rq *cfs_rq)
{
}

#define for_each_leaf_cfs_rq_safe(rq, cfs_rq, pos)	\
		for (cfs_rq = &rq->cfs, pos = NULL; cfs_rq; cfs_rq = pos)

static inline struct sched_entity *parent_entity(struct sched_entity *se)
{
	return NULL;
}

static inline void
find_matching_se(struct sched_entity **se, struct sched_entity **pse)
{
}

#endif	/* CONFIG_FAIR_GROUP_SCHED */

static __always_inline
void account_cfs_rq_runtime(struct cfs_rq *cfs_rq, u64 delta_exec);

/**************************************************************
 * Scheduling class tree data structure manipulation methods:
 */

static inline u64 max_vruntime(u64 max_vruntime, u64 vruntime)
{
	s64 delta = (s64)(vruntime - max_vruntime);
	if (delta > 0)
		max_vruntime = vruntime;

	return max_vruntime;
}

static inline u64 min_vruntime(u64 min_vruntime, u64 vruntime)
{
	s64 delta = (s64)(vruntime - min_vruntime);
	if (delta < 0)
		min_vruntime = vruntime;

	return min_vruntime;
}

static inline int entity_before(struct sched_entity *a,
				struct sched_entity *b)
{
	return (s64)(a->vruntime - b->vruntime) < 0;
}

static void update_min_vruntime(struct cfs_rq *cfs_rq)
{
	struct sched_entity *curr = cfs_rq->curr;
	struct rb_node *leftmost = rb_first_cached(&cfs_rq->tasks_timeline);

	u64 vruntime = cfs_rq->min_vruntime;

	if (curr) {
		if (curr->on_rq)
			vruntime = curr->vruntime;
		else
			curr = NULL;
	}

	if (leftmost) { /* non-empty tree */
		struct sched_entity *se;
		se = rb_entry(leftmost, struct sched_entity, run_node);

		if (!curr)
			vruntime = se->vruntime;
		else
			vruntime = min_vruntime(vruntime, se->vruntime);
	}

	/* ensure we never gain time by being placed backwards. */
	cfs_rq->min_vruntime = max_vruntime(cfs_rq->min_vruntime, vruntime);
#ifndef CONFIG_64BIT
	smp_wmb();
	cfs_rq->min_vruntime_copy = cfs_rq->min_vruntime;
#endif
}

/*
 * Enqueue an entity into the rb-tree:
 */
static void __enqueue_entity(struct cfs_rq *cfs_rq, struct sched_entity *se)
{
	struct rb_node **link = &cfs_rq->tasks_timeline.rb_root.rb_node;
	struct rb_node *parent = NULL;
	struct sched_entity *entry;
	bool leftmost = true;

	/*
	 * Find the right place in the rbtree:
	 */
	while (*link) {
		parent = *link;
		entry = rb_entry(parent, struct sched_entity, run_node);
		/*
		 * We dont care about collisions. Nodes with
		 * the same key stay together.
		 */
		if (entity_before(se, entry)) {
			link = &parent->rb_left;
		} else {
			link = &parent->rb_right;
			leftmost = false;
		}
	}

	rb_link_node(&se->run_node, parent, link);
	rb_insert_color_cached(&se->run_node,
			       &cfs_rq->tasks_timeline, leftmost);
}

static void __dequeue_entity(struct cfs_rq *cfs_rq, struct sched_entity *se)
{
	rb_erase_cached(&se->run_node, &cfs_rq->tasks_timeline);
}

struct sched_entity *__pick_first_entity(struct cfs_rq *cfs_rq)
{
	struct rb_node *left = rb_first_cached(&cfs_rq->tasks_timeline);

	if (!left)
		return NULL;

	return rb_entry(left, struct sched_entity, run_node);
}

static struct sched_entity *__pick_next_entity(struct sched_entity *se)
{
	struct rb_node *next = rb_next(&se->run_node);

	if (!next)
		return NULL;

	return rb_entry(next, struct sched_entity, run_node);
}

#ifdef CONFIG_SCHED_DEBUG
struct sched_entity *__pick_last_entity(struct cfs_rq *cfs_rq)
{
	struct rb_node *last = rb_last(&cfs_rq->tasks_timeline.rb_root);

	if (!last)
		return NULL;

	return rb_entry(last, struct sched_entity, run_node);
}

/**************************************************************
 * Scheduling class statistics methods:
 */

int sched_proc_update_handler(struct ctl_table *table, int write,
		void __user *buffer, size_t *lenp,
		loff_t *ppos)
{
	int ret = proc_dointvec_minmax(table, write, buffer, lenp, ppos);
	unsigned int factor = get_update_sysctl_factor();

	if (ret || !write)
		return ret;

	sched_nr_latency = DIV_ROUND_UP(sysctl_sched_latency,
					sysctl_sched_min_granularity);

#define WRT_SYSCTL(name) \
	(normalized_sysctl_##name = sysctl_##name / (factor))
	WRT_SYSCTL(sched_min_granularity);
	WRT_SYSCTL(sched_latency);
	WRT_SYSCTL(sched_wakeup_granularity);
#undef WRT_SYSCTL

	return 0;
}
#endif

/*
 * delta /= w
 */
static inline u64 calc_delta_fair(u64 delta, struct sched_entity *se)
{
	if (unlikely(se->load.weight != NICE_0_LOAD))
		delta = __calc_delta(delta, NICE_0_LOAD, &se->load);

	return delta;
}

/*
 * The idea is to set a period in which each task runs once.
 *
 * When there are too many tasks (sched_nr_latency) we have to stretch
 * this period because otherwise the slices get too small.
 *
 * p = (nr <= nl) ? l : l*nr/nl
 */
static u64 __sched_period(unsigned long nr_running)
{
	if (unlikely(nr_running > sched_nr_latency))
		return nr_running * sysctl_sched_min_granularity;
	else
		return sysctl_sched_latency;
}

/*
 * We calculate the wall-time slice from the period by taking a part
 * proportional to the weight.
 *
 * s = p*P[w/rw]
 */
static u64 sched_slice(struct cfs_rq *cfs_rq, struct sched_entity *se)
{
	u64 slice = __sched_period(cfs_rq->nr_running + !se->on_rq);

	for_each_sched_entity(se) {
		struct load_weight *load;
		struct load_weight lw;

		cfs_rq = cfs_rq_of(se);
		load = &cfs_rq->load;

		if (unlikely(!se->on_rq)) {
			lw = cfs_rq->load;

			update_load_add(&lw, se->load.weight);
			load = &lw;
		}
		slice = __calc_delta(slice, se->load.weight, load);
	}
	return slice;
}

/*
 * We calculate the vruntime slice of a to-be-inserted task.
 *
 * vs = s/w
 */
static u64 sched_vslice(struct cfs_rq *cfs_rq, struct sched_entity *se)
{
	return calc_delta_fair(sched_slice(cfs_rq, se), se);
}

#ifdef CONFIG_SMP

#include "sched-pelt.h"

static int select_idle_sibling(struct task_struct *p, int prev_cpu, int cpu);
static unsigned long task_h_load(struct task_struct *p);
static unsigned long capacity_of(int cpu);

/* Give new sched_entity start runnable values to heavy its load in infant time */
void init_entity_runnable_average(struct sched_entity *se)
{
	struct sched_avg *sa = &se->avg;

	sa->last_update_time = 0;
	/*
	 * sched_avg's period_contrib should be strictly less then 1024, so
	 * we give it 1023 to make sure it is almost a period (1024us), and
	 * will definitely be update (after enqueue).
	 */
	sa->period_contrib = 1023;
	/*
	 * Tasks are intialized with full load to be seen as heavy tasks until
	 * they get a chance to stabilize to their real load level.
	 * Group entities are intialized with zero load to reflect the fact that
	 * nothing has been attached to the task group yet.
	 */
	if (entity_is_task(se))
		sa->load_avg = scale_load_down(se->load.weight);
	sa->load_sum = sa->load_avg * LOAD_AVG_MAX;
	/*
	 * At this point, util_avg won't be used in select_task_rq_fair anyway
	 */
	sa->util_avg = 0;
	sa->util_sum = 0;
	/* when this task enqueue'ed, it will contribute to its cfs_rq's load_avg */
}

static inline u64 cfs_rq_clock_task(struct cfs_rq *cfs_rq);
static void attach_entity_cfs_rq(struct sched_entity *se);

/*
 * With new tasks being created, their initial util_avgs are extrapolated
 * based on the cfs_rq's current util_avg:
 *
 *   util_avg = cfs_rq->util_avg / (cfs_rq->load_avg + 1) * se.load.weight
 *
 * However, in many cases, the above util_avg does not give a desired
 * value. Moreover, the sum of the util_avgs may be divergent, such
 * as when the series is a harmonic series.
 *
 * To solve this problem, we also cap the util_avg of successive tasks to
 * only 1/2 of the left utilization budget:
 *
 *   util_avg_cap = (cpu_scale - cfs_rq->avg.util_avg) / 2^n
 *
 * where n denotes the nth task and cpu_scale the CPU capacity.
 *
 * For example, for a CPU with 1024 of capacity, a simplest series from
 * the beginning would be like:
 *
 *  task  util_avg: 512, 256, 128,  64,  32,   16,    8, ...
 * cfs_rq util_avg: 512, 768, 896, 960, 992, 1008, 1016, ...
 *
 * Finally, that extrapolated util_avg is clamped to the cap (util_avg_cap)
 * if util_avg > util_avg_cap.
 */
void post_init_entity_util_avg(struct sched_entity *se)
{
	struct cfs_rq *cfs_rq = cfs_rq_of(se);
	struct sched_avg *sa = &se->avg;
	long cpu_scale = arch_scale_cpu_capacity(NULL, cpu_of(rq_of(cfs_rq)));
	long cap = (long)(cpu_scale - cfs_rq->avg.util_avg) / 2;

	if (cap > 0) {
		if (cfs_rq->avg.util_avg != 0) {
			sa->util_avg  = cfs_rq->avg.util_avg * se->load.weight;
			sa->util_avg /= (cfs_rq->avg.load_avg + 1);

			if (sa->util_avg > cap)
				sa->util_avg = cap;
		} else {
			sa->util_avg = cap;
		}
		sa->util_sum = sa->util_avg * LOAD_AVG_MAX;
	}

	if (entity_is_task(se)) {
		struct task_struct *p = task_of(se);
		if (p->sched_class != &fair_sched_class) {
			/*
			 * For !fair tasks do:
			 *
			update_cfs_rq_load_avg(now, cfs_rq);
			attach_entity_load_avg(cfs_rq, se);
			switched_from_fair(rq, p);
			 *
			 * such that the next switched_to_fair() has the
			 * expected state.
			 */
			se->avg.last_update_time = cfs_rq_clock_task(cfs_rq);
			return;
		}
	}

	attach_entity_cfs_rq(se);
}

#else /* !CONFIG_SMP */
void init_entity_runnable_average(struct sched_entity *se)
{
}
void post_init_entity_util_avg(struct sched_entity *se)
{
}
static void update_tg_load_avg(struct cfs_rq *cfs_rq, int force)
{
}
#endif /* CONFIG_SMP */

/*
 * Update the current task's runtime statistics.
 */
static void update_curr(struct cfs_rq *cfs_rq)
{
	struct sched_entity *curr = cfs_rq->curr;
	u64 now = rq_clock_task(rq_of(cfs_rq));
	u64 delta_exec;

	if (unlikely(!curr))
		return;

	delta_exec = now - curr->exec_start;
	if (unlikely((s64)delta_exec <= 0))
		return;

	curr->exec_start = now;

	schedstat_set(curr->statistics.exec_max,
		      max(delta_exec, curr->statistics.exec_max));

	curr->sum_exec_runtime += delta_exec;
	schedstat_add(cfs_rq->exec_clock, delta_exec);

	curr->vruntime += calc_delta_fair(delta_exec, curr);
	update_min_vruntime(cfs_rq);

	if (entity_is_task(curr)) {
		struct task_struct *curtask = task_of(curr);

		trace_sched_stat_runtime(curtask, delta_exec, curr->vruntime);
		cpuacct_charge(curtask, delta_exec);
		account_group_exec_runtime(curtask, delta_exec);
	}

	account_cfs_rq_runtime(cfs_rq, delta_exec);
}

static void update_curr_fair(struct rq *rq)
{
	update_curr(cfs_rq_of(&rq->curr->se));
}

static inline void
update_stats_wait_start(struct cfs_rq *cfs_rq, struct sched_entity *se)
{
	u64 wait_start, prev_wait_start;

	if (!schedstat_enabled())
		return;

	wait_start = rq_clock(rq_of(cfs_rq));
	prev_wait_start = schedstat_val(se->statistics.wait_start);

	if (entity_is_task(se) && task_on_rq_migrating(task_of(se)) &&
	    likely(wait_start > prev_wait_start))
		wait_start -= prev_wait_start;

	schedstat_set(se->statistics.wait_start, wait_start);
}

static inline void
update_stats_wait_end(struct cfs_rq *cfs_rq, struct sched_entity *se)
{
	struct task_struct *p;
	u64 delta;

	if (!schedstat_enabled())
		return;

	delta = rq_clock(rq_of(cfs_rq)) - schedstat_val(se->statistics.wait_start);

	if (entity_is_task(se)) {
		p = task_of(se);
		if (task_on_rq_migrating(p)) {
			/*
			 * Preserve migrating task's wait time so wait_start
			 * time stamp can be adjusted to accumulate wait time
			 * prior to migration.
			 */
			schedstat_set(se->statistics.wait_start, delta);
			return;
		}
		trace_sched_stat_wait(p, delta);
	}

	schedstat_set(se->statistics.wait_max,
		      max(schedstat_val(se->statistics.wait_max), delta));
	schedstat_inc(se->statistics.wait_count);
	schedstat_add(se->statistics.wait_sum, delta);
	schedstat_set(se->statistics.wait_start, 0);
}

static inline void
update_stats_enqueue_sleeper(struct cfs_rq *cfs_rq, struct sched_entity *se)
{
	struct task_struct *tsk = NULL;
	u64 sleep_start, block_start;

	if (!schedstat_enabled())
		return;

	sleep_start = schedstat_val(se->statistics.sleep_start);
	block_start = schedstat_val(se->statistics.block_start);

	if (entity_is_task(se))
		tsk = task_of(se);

	if (sleep_start) {
		u64 delta = rq_clock(rq_of(cfs_rq)) - sleep_start;

		if ((s64)delta < 0)
			delta = 0;

		if (unlikely(delta > schedstat_val(se->statistics.sleep_max)))
			schedstat_set(se->statistics.sleep_max, delta);

		schedstat_set(se->statistics.sleep_start, 0);
		schedstat_add(se->statistics.sum_sleep_runtime, delta);

		if (tsk) {
			account_scheduler_latency(tsk, delta >> 10, 1);
			trace_sched_stat_sleep(tsk, delta);
		}
	}
	if (block_start) {
		u64 delta = rq_clock(rq_of(cfs_rq)) - block_start;

		if ((s64)delta < 0)
			delta = 0;

		if (unlikely(delta > schedstat_val(se->statistics.block_max)))
			schedstat_set(se->statistics.block_max, delta);

		schedstat_set(se->statistics.block_start, 0);
		schedstat_add(se->statistics.sum_sleep_runtime, delta);

		if (tsk) {
			if (tsk->in_iowait) {
				schedstat_add(se->statistics.iowait_sum, delta);
				schedstat_inc(se->statistics.iowait_count);
				trace_sched_stat_iowait(tsk, delta);
			}

			trace_sched_stat_blocked(tsk, delta);
			trace_sched_blocked_reason(tsk);

			/*
			 * Blocking time is in units of nanosecs, so shift by
			 * 20 to get a milliseconds-range estimation of the
			 * amount of time that the task spent sleeping:
			 */
			if (unlikely(prof_on == SLEEP_PROFILING)) {
				profile_hits(SLEEP_PROFILING,
						(void *)get_wchan(tsk),
						delta >> 20);
			}
			account_scheduler_latency(tsk, delta >> 10, 0);
		}
	}
}

/*
 * Task is being enqueued - update stats:
 */
static inline void
update_stats_enqueue(struct cfs_rq *cfs_rq, struct sched_entity *se, int flags)
{
	if (!schedstat_enabled())
		return;

	/*
	 * Are we enqueueing a waiting task? (for current tasks
	 * a dequeue/enqueue event is a NOP)
	 */
	if (se != cfs_rq->curr)
		update_stats_wait_start(cfs_rq, se);

	if (flags & ENQUEUE_WAKEUP)
		update_stats_enqueue_sleeper(cfs_rq, se);
}

static inline void
update_stats_dequeue(struct cfs_rq *cfs_rq, struct sched_entity *se, int flags)
{

	if (!schedstat_enabled())
		return;

	/*
	 * Mark the end of the wait period if dequeueing a
	 * waiting task:
	 */
	if (se != cfs_rq->curr)
		update_stats_wait_end(cfs_rq, se);

	if ((flags & DEQUEUE_SLEEP) && entity_is_task(se)) {
		struct task_struct *tsk = task_of(se);

		if (tsk->state & TASK_INTERRUPTIBLE)
			schedstat_set(se->statistics.sleep_start,
				      rq_clock(rq_of(cfs_rq)));
		if (tsk->state & TASK_UNINTERRUPTIBLE)
			schedstat_set(se->statistics.block_start,
				      rq_clock(rq_of(cfs_rq)));
	}
}

/*
 * We are picking a new current task - update its stats:
 */
static inline void
update_stats_curr_start(struct cfs_rq *cfs_rq, struct sched_entity *se)
{
	/*
	 * We are starting a new run period:
	 */
	se->exec_start = rq_clock_task(rq_of(cfs_rq));
}

/**************************************************
 * Scheduling class queueing methods:
 */

#ifdef CONFIG_NUMA_BALANCING
/*
 * Approximate time to scan a full NUMA task in ms. The task scan period is
 * calculated based on the tasks virtual memory size and
 * numa_balancing_scan_size.
 */
unsigned int sysctl_numa_balancing_scan_period_min = 1000;
unsigned int sysctl_numa_balancing_scan_period_max = 60000;

/* Portion of address space to scan in MB */
unsigned int sysctl_numa_balancing_scan_size = 256;

/* Scan @scan_size MB every @scan_period after an initial @scan_delay in ms */
unsigned int sysctl_numa_balancing_scan_delay = 1000;

struct numa_group {
	atomic_t refcount;

	spinlock_t lock; /* nr_tasks, tasks */
	int nr_tasks;
	pid_t gid;
	int active_nodes;

	struct rcu_head rcu;
	unsigned long total_faults;
	unsigned long max_faults_cpu;
	/*
	 * Faults_cpu is used to decide whether memory should move
	 * towards the CPU. As a consequence, these stats are weighted
	 * more by CPU use than by memory faults.
	 */
	unsigned long *faults_cpu;
	unsigned long faults[0];
};

static inline unsigned long group_faults_priv(struct numa_group *ng);
static inline unsigned long group_faults_shared(struct numa_group *ng);

static unsigned int task_nr_scan_windows(struct task_struct *p)
{
	unsigned long rss = 0;
	unsigned long nr_scan_pages;

	/*
	 * Calculations based on RSS as non-present and empty pages are skipped
	 * by the PTE scanner and NUMA hinting faults should be trapped based
	 * on resident pages
	 */
	nr_scan_pages = sysctl_numa_balancing_scan_size << (20 - PAGE_SHIFT);
	rss = get_mm_rss(p->mm);
	if (!rss)
		rss = nr_scan_pages;

	rss = round_up(rss, nr_scan_pages);
	return rss / nr_scan_pages;
}

/* For sanitys sake, never scan more PTEs than MAX_SCAN_WINDOW MB/sec. */
#define MAX_SCAN_WINDOW 2560

static unsigned int task_scan_min(struct task_struct *p)
{
	unsigned int scan_size = READ_ONCE(sysctl_numa_balancing_scan_size);
	unsigned int scan, floor;
	unsigned int windows = 1;

	if (scan_size < MAX_SCAN_WINDOW)
		windows = MAX_SCAN_WINDOW / scan_size;
	floor = 1000 / windows;

	scan = sysctl_numa_balancing_scan_period_min / task_nr_scan_windows(p);
	return max_t(unsigned int, floor, scan);
}

static unsigned int task_scan_start(struct task_struct *p)
{
	unsigned long smin = task_scan_min(p);
	unsigned long period = smin;

	/* Scale the maximum scan period with the amount of shared memory. */
	if (p->numa_group) {
		struct numa_group *ng = p->numa_group;
		unsigned long shared = group_faults_shared(ng);
		unsigned long private = group_faults_priv(ng);

		period *= atomic_read(&ng->refcount);
		period *= shared + 1;
		period /= private + shared + 1;
	}

	return max(smin, period);
}

static unsigned int task_scan_max(struct task_struct *p)
{
	unsigned long smin = task_scan_min(p);
	unsigned long smax;

	/* Watch for min being lower than max due to floor calculations */
	smax = sysctl_numa_balancing_scan_period_max / task_nr_scan_windows(p);

	/* Scale the maximum scan period with the amount of shared memory. */
	if (p->numa_group) {
		struct numa_group *ng = p->numa_group;
		unsigned long shared = group_faults_shared(ng);
		unsigned long private = group_faults_priv(ng);
		unsigned long period = smax;

		period *= atomic_read(&ng->refcount);
		period *= shared + 1;
		period /= private + shared + 1;

		smax = max(smax, period);
	}

	return max(smin, smax);
}

static void account_numa_enqueue(struct rq *rq, struct task_struct *p)
{
	rq->nr_numa_running += (p->numa_preferred_nid != -1);
	rq->nr_preferred_running += (p->numa_preferred_nid == task_node(p));
}

static void account_numa_dequeue(struct rq *rq, struct task_struct *p)
{
	rq->nr_numa_running -= (p->numa_preferred_nid != -1);
	rq->nr_preferred_running -= (p->numa_preferred_nid == task_node(p));
}

/* Shared or private faults. */
#define NR_NUMA_HINT_FAULT_TYPES 2

/* Memory and CPU locality */
#define NR_NUMA_HINT_FAULT_STATS (NR_NUMA_HINT_FAULT_TYPES * 2)

/* Averaged statistics, and temporary buffers. */
#define NR_NUMA_HINT_FAULT_BUCKETS (NR_NUMA_HINT_FAULT_STATS * 2)

pid_t task_numa_group_id(struct task_struct *p)
{
	return p->numa_group ? p->numa_group->gid : 0;
}

/*
 * The averaged statistics, shared & private, memory & cpu,
 * occupy the first half of the array. The second half of the
 * array is for current counters, which are averaged into the
 * first set by task_numa_placement.
 */
static inline int task_faults_idx(enum numa_faults_stats s, int nid, int priv)
{
	return NR_NUMA_HINT_FAULT_TYPES * (s * nr_node_ids + nid) + priv;
}

static inline unsigned long task_faults(struct task_struct *p, int nid)
{
	if (!p->numa_faults)
		return 0;

	return p->numa_faults[task_faults_idx(NUMA_MEM, nid, 0)] +
		p->numa_faults[task_faults_idx(NUMA_MEM, nid, 1)];
}

static inline unsigned long group_faults(struct task_struct *p, int nid)
{
	if (!p->numa_group)
		return 0;

	return p->numa_group->faults[task_faults_idx(NUMA_MEM, nid, 0)] +
		p->numa_group->faults[task_faults_idx(NUMA_MEM, nid, 1)];
}

static inline unsigned long group_faults_cpu(struct numa_group *group, int nid)
{
	return group->faults_cpu[task_faults_idx(NUMA_MEM, nid, 0)] +
		group->faults_cpu[task_faults_idx(NUMA_MEM, nid, 1)];
}

static inline unsigned long group_faults_priv(struct numa_group *ng)
{
	unsigned long faults = 0;
	int node;

	for_each_online_node(node) {
		faults += ng->faults[task_faults_idx(NUMA_MEM, node, 1)];
	}

	return faults;
}

static inline unsigned long group_faults_shared(struct numa_group *ng)
{
	unsigned long faults = 0;
	int node;

	for_each_online_node(node) {
		faults += ng->faults[task_faults_idx(NUMA_MEM, node, 0)];
	}

	return faults;
}

/*
 * A node triggering more than 1/3 as many NUMA faults as the maximum is
 * considered part of a numa group's pseudo-interleaving set. Migrations
 * between these nodes are slowed down, to allow things to settle down.
 */
#define ACTIVE_NODE_FRACTION 3

static bool numa_is_active_node(int nid, struct numa_group *ng)
{
	return group_faults_cpu(ng, nid) * ACTIVE_NODE_FRACTION > ng->max_faults_cpu;
}

/* Handle placement on systems where not all nodes are directly connected. */
static unsigned long score_nearby_nodes(struct task_struct *p, int nid,
					int maxdist, bool task)
{
	unsigned long score = 0;
	int node;

	/*
	 * All nodes are directly connected, and the same distance
	 * from each other. No need for fancy placement algorithms.
	 */
	if (sched_numa_topology_type == NUMA_DIRECT)
		return 0;

	/*
	 * This code is called for each node, introducing N^2 complexity,
	 * which should be ok given the number of nodes rarely exceeds 8.
	 */
	for_each_online_node(node) {
		unsigned long faults;
		int dist = node_distance(nid, node);

		/*
		 * The furthest away nodes in the system are not interesting
		 * for placement; nid was already counted.
		 */
		if (dist == sched_max_numa_distance || node == nid)
			continue;

		/*
		 * On systems with a backplane NUMA topology, compare groups
		 * of nodes, and move tasks towards the group with the most
		 * memory accesses. When comparing two nodes at distance
		 * "hoplimit", only nodes closer by than "hoplimit" are part
		 * of each group. Skip other nodes.
		 */
		if (sched_numa_topology_type == NUMA_BACKPLANE &&
					dist > maxdist)
			continue;

		/* Add up the faults from nearby nodes. */
		if (task)
			faults = task_faults(p, node);
		else
			faults = group_faults(p, node);

		/*
		 * On systems with a glueless mesh NUMA topology, there are
		 * no fixed "groups of nodes". Instead, nodes that are not
		 * directly connected bounce traffic through intermediate
		 * nodes; a numa_group can occupy any set of nodes.
		 * The further away a node is, the less the faults count.
		 * This seems to result in good task placement.
		 */
		if (sched_numa_topology_type == NUMA_GLUELESS_MESH) {
			faults *= (sched_max_numa_distance - dist);
			faults /= (sched_max_numa_distance - LOCAL_DISTANCE);
		}

		score += faults;
	}

	return score;
}

/*
 * These return the fraction of accesses done by a particular task, or
 * task group, on a particular numa node.  The group weight is given a
 * larger multiplier, in order to group tasks together that are almost
 * evenly spread out between numa nodes.
 */
static inline unsigned long task_weight(struct task_struct *p, int nid,
					int dist)
{
	unsigned long faults, total_faults;

	if (!p->numa_faults)
		return 0;

	total_faults = p->total_numa_faults;

	if (!total_faults)
		return 0;

	faults = task_faults(p, nid);
	faults += score_nearby_nodes(p, nid, dist, true);

	return 1000 * faults / total_faults;
}

static inline unsigned long group_weight(struct task_struct *p, int nid,
					 int dist)
{
	unsigned long faults, total_faults;

	if (!p->numa_group)
		return 0;

	total_faults = p->numa_group->total_faults;

	if (!total_faults)
		return 0;

	faults = group_faults(p, nid);
	faults += score_nearby_nodes(p, nid, dist, false);

	return 1000 * faults / total_faults;
}

bool should_numa_migrate_memory(struct task_struct *p, struct page * page,
				int src_nid, int dst_cpu)
{
	struct numa_group *ng = p->numa_group;
	int dst_nid = cpu_to_node(dst_cpu);
	int last_cpupid, this_cpupid;

	this_cpupid = cpu_pid_to_cpupid(dst_cpu, current->pid);

	/*
	 * Multi-stage node selection is used in conjunction with a periodic
	 * migration fault to build a temporal task<->page relation. By using
	 * a two-stage filter we remove short/unlikely relations.
	 *
	 * Using P(p) ~ n_p / n_t as per frequentist probability, we can equate
	 * a task's usage of a particular page (n_p) per total usage of this
	 * page (n_t) (in a given time-span) to a probability.
	 *
	 * Our periodic faults will sample this probability and getting the
	 * same result twice in a row, given these samples are fully
	 * independent, is then given by P(n)^2, provided our sample period
	 * is sufficiently short compared to the usage pattern.
	 *
	 * This quadric squishes small probabilities, making it less likely we
	 * act on an unlikely task<->page relation.
	 */
	last_cpupid = page_cpupid_xchg_last(page, this_cpupid);
	if (!cpupid_pid_unset(last_cpupid) &&
				cpupid_to_nid(last_cpupid) != dst_nid)
		return false;

	/* Always allow migrate on private faults */
	if (cpupid_match_pid(p, last_cpupid))
		return true;

	/* A shared fault, but p->numa_group has not been set up yet. */
	if (!ng)
		return true;

	/*
	 * Destination node is much more heavily used than the source
	 * node? Allow migration.
	 */
	if (group_faults_cpu(ng, dst_nid) > group_faults_cpu(ng, src_nid) *
					ACTIVE_NODE_FRACTION)
		return true;

	/*
	 * Distribute memory according to CPU & memory use on each node,
	 * with 3/4 hysteresis to avoid unnecessary memory migrations:
	 *
	 * faults_cpu(dst)   3   faults_cpu(src)
	 * --------------- * - > ---------------
	 * faults_mem(dst)   4   faults_mem(src)
	 */
	return group_faults_cpu(ng, dst_nid) * group_faults(p, src_nid) * 3 >
	       group_faults_cpu(ng, src_nid) * group_faults(p, dst_nid) * 4;
}

static unsigned long weighted_cpuload(struct rq *rq);
static unsigned long source_load(int cpu, int type);
static unsigned long target_load(int cpu, int type);

/* Cached statistics for all CPUs within a node */
struct numa_stats {
	unsigned long nr_running;
	unsigned long load;

	/* Total compute capacity of CPUs on a node */
	unsigned long compute_capacity;

	/* Approximate capacity in terms of runnable tasks on a node */
	unsigned long task_capacity;
	int has_free_capacity;
};

/*
 * XXX borrowed from update_sg_lb_stats
 */
static void update_numa_stats(struct numa_stats *ns, int nid)
{
	int smt, cpu, cpus = 0;
	unsigned long capacity;

	memset(ns, 0, sizeof(*ns));
	for_each_cpu(cpu, cpumask_of_node(nid)) {
		struct rq *rq = cpu_rq(cpu);

		ns->nr_running += rq->nr_running;
		ns->load += weighted_cpuload(rq);
		ns->compute_capacity += capacity_of(cpu);

		cpus++;
	}

	/*
	 * If we raced with hotplug and there are no CPUs left in our mask
	 * the @ns structure is NULL'ed and task_numa_compare() will
	 * not find this node attractive.
	 *
	 * We'll either bail at !has_free_capacity, or we'll detect a huge
	 * imbalance and bail there.
	 */
	if (!cpus)
		return;

	/* smt := ceil(cpus / capacity), assumes: 1 < smt_power < 2 */
	smt = DIV_ROUND_UP(SCHED_CAPACITY_SCALE * cpus, ns->compute_capacity);
	capacity = cpus / smt; /* cores */

	ns->task_capacity = min_t(unsigned, capacity,
		DIV_ROUND_CLOSEST(ns->compute_capacity, SCHED_CAPACITY_SCALE));
	ns->has_free_capacity = (ns->nr_running < ns->task_capacity);
}

struct task_numa_env {
	struct task_struct *p;

	int src_cpu, src_nid;
	int dst_cpu, dst_nid;

	struct numa_stats src_stats, dst_stats;

	int imbalance_pct;
	int dist;

	struct task_struct *best_task;
	long best_imp;
	int best_cpu;
};

static void task_numa_assign(struct task_numa_env *env,
			     struct task_struct *p, long imp)
{
	if (env->best_task)
		put_task_struct(env->best_task);
	if (p)
		get_task_struct(p);

	env->best_task = p;
	env->best_imp = imp;
	env->best_cpu = env->dst_cpu;
}

static bool load_too_imbalanced(long src_load, long dst_load,
				struct task_numa_env *env)
{
	long imb, old_imb;
	long orig_src_load, orig_dst_load;
	long src_capacity, dst_capacity;

	/*
	 * The load is corrected for the CPU capacity available on each node.
	 *
	 * src_load        dst_load
	 * ------------ vs ---------
	 * src_capacity    dst_capacity
	 */
	src_capacity = env->src_stats.compute_capacity;
	dst_capacity = env->dst_stats.compute_capacity;

	/* We care about the slope of the imbalance, not the direction. */
	if (dst_load < src_load)
		swap(dst_load, src_load);

	/* Is the difference below the threshold? */
	imb = dst_load * src_capacity * 100 -
	      src_load * dst_capacity * env->imbalance_pct;
	if (imb <= 0)
		return false;

	/*
	 * The imbalance is above the allowed threshold.
	 * Compare it with the old imbalance.
	 */
	orig_src_load = env->src_stats.load;
	orig_dst_load = env->dst_stats.load;

	if (orig_dst_load < orig_src_load)
		swap(orig_dst_load, orig_src_load);

	old_imb = orig_dst_load * src_capacity * 100 -
		  orig_src_load * dst_capacity * env->imbalance_pct;

	/* Would this change make things worse? */
	return (imb > old_imb);
}

/*
 * This checks if the overall compute and NUMA accesses of the system would
 * be improved if the source tasks was migrated to the target dst_cpu taking
 * into account that it might be best if task running on the dst_cpu should
 * be exchanged with the source task
 */
static void task_numa_compare(struct task_numa_env *env,
			      long taskimp, long groupimp)
{
	struct rq *src_rq = cpu_rq(env->src_cpu);
	struct rq *dst_rq = cpu_rq(env->dst_cpu);
	struct task_struct *cur;
	long src_load, dst_load;
	long load;
	long imp = env->p->numa_group ? groupimp : taskimp;
	long moveimp = imp;
	int dist = env->dist;

	rcu_read_lock();
	cur = task_rcu_dereference(&dst_rq->curr);
	if (cur && ((cur->flags & PF_EXITING) || is_idle_task(cur)))
		cur = NULL;

	/*
	 * Because we have preemption enabled we can get migrated around and
	 * end try selecting ourselves (current == env->p) as a swap candidate.
	 */
	if (cur == env->p)
		goto unlock;

	/*
	 * "imp" is the fault differential for the source task between the
	 * source and destination node. Calculate the total differential for
	 * the source task and potential destination task. The more negative
	 * the value is, the more rmeote accesses that would be expected to
	 * be incurred if the tasks were swapped.
	 */
	if (cur) {
		/* Skip this swap candidate if cannot move to the source cpu */
		if (!cpumask_test_cpu(env->src_cpu, &cur->cpus_allowed))
			goto unlock;

		/*
		 * If dst and source tasks are in the same NUMA group, or not
		 * in any group then look only at task weights.
		 */
		if (cur->numa_group == env->p->numa_group) {
			imp = taskimp + task_weight(cur, env->src_nid, dist) -
			      task_weight(cur, env->dst_nid, dist);
			/*
			 * Add some hysteresis to prevent swapping the
			 * tasks within a group over tiny differences.
			 */
			if (cur->numa_group)
				imp -= imp/16;
		} else {
			/*
			 * Compare the group weights. If a task is all by
			 * itself (not part of a group), use the task weight
			 * instead.
			 */
			if (cur->numa_group)
				imp += group_weight(cur, env->src_nid, dist) -
				       group_weight(cur, env->dst_nid, dist);
			else
				imp += task_weight(cur, env->src_nid, dist) -
				       task_weight(cur, env->dst_nid, dist);
		}
	}

	if (imp <= env->best_imp && moveimp <= env->best_imp)
		goto unlock;

	if (!cur) {
		/* Is there capacity at our destination? */
		if (env->src_stats.nr_running <= env->src_stats.task_capacity &&
		    !env->dst_stats.has_free_capacity)
			goto unlock;

		goto balance;
	}

	/* Balance doesn't matter much if we're running a task per cpu */
	if (imp > env->best_imp && src_rq->nr_running == 1 &&
			dst_rq->nr_running == 1)
		goto assign;

	/*
	 * In the overloaded case, try and keep the load balanced.
	 */
balance:
	load = task_h_load(env->p);
	dst_load = env->dst_stats.load + load;
	src_load = env->src_stats.load - load;

	if (moveimp > imp && moveimp > env->best_imp) {
		/*
		 * If the improvement from just moving env->p direction is
		 * better than swapping tasks around, check if a move is
		 * possible. Store a slightly smaller score than moveimp,
		 * so an actually idle CPU will win.
		 */
		if (!load_too_imbalanced(src_load, dst_load, env)) {
			imp = moveimp - 1;
			cur = NULL;
			goto assign;
		}
	}

	if (imp <= env->best_imp)
		goto unlock;

	if (cur) {
		load = task_h_load(cur);
		dst_load -= load;
		src_load += load;
	}

	if (load_too_imbalanced(src_load, dst_load, env))
		goto unlock;

	/*
	 * One idle CPU per node is evaluated for a task numa move.
	 * Call select_idle_sibling to maybe find a better one.
	 */
	if (!cur) {
		/*
		 * select_idle_siblings() uses an per-cpu cpumask that
		 * can be used from IRQ context.
		 */
		local_irq_disable();
		env->dst_cpu = select_idle_sibling(env->p, env->src_cpu,
						   env->dst_cpu);
		local_irq_enable();
	}

assign:
	task_numa_assign(env, cur, imp);
unlock:
	rcu_read_unlock();
}

static void task_numa_find_cpu(struct task_numa_env *env,
				long taskimp, long groupimp)
{
	int cpu;

	for_each_cpu(cpu, cpumask_of_node(env->dst_nid)) {
		/* Skip this CPU if the source task cannot migrate */
		if (!cpumask_test_cpu(cpu, &env->p->cpus_allowed))
			continue;

		env->dst_cpu = cpu;
		task_numa_compare(env, taskimp, groupimp);
	}
}

/* Only move tasks to a NUMA node less busy than the current node. */
static bool numa_has_capacity(struct task_numa_env *env)
{
	struct numa_stats *src = &env->src_stats;
	struct numa_stats *dst = &env->dst_stats;

	if (src->has_free_capacity && !dst->has_free_capacity)
		return false;

	/*
	 * Only consider a task move if the source has a higher load
	 * than the destination, corrected for CPU capacity on each node.
	 *
	 *      src->load                dst->load
	 * --------------------- vs ---------------------
	 * src->compute_capacity    dst->compute_capacity
	 */
	if (src->load * dst->compute_capacity * env->imbalance_pct >

	    dst->load * src->compute_capacity * 100)
		return true;

	return false;
}

static int task_numa_migrate(struct task_struct *p)
{
	struct task_numa_env env = {
		.p = p,

		.src_cpu = task_cpu(p),
		.src_nid = task_node(p),

		.imbalance_pct = 112,

		.best_task = NULL,
		.best_imp = 0,
		.best_cpu = -1,
	};
	struct sched_domain *sd;
	unsigned long taskweight, groupweight;
	int nid, ret, dist;
	long taskimp, groupimp;

	/*
	 * Pick the lowest SD_NUMA domain, as that would have the smallest
	 * imbalance and would be the first to start moving tasks about.
	 *
	 * And we want to avoid any moving of tasks about, as that would create
	 * random movement of tasks -- counter the numa conditions we're trying
	 * to satisfy here.
	 */
	rcu_read_lock();
	sd = rcu_dereference(per_cpu(sd_numa, env.src_cpu));
	if (sd)
		env.imbalance_pct = 100 + (sd->imbalance_pct - 100) / 2;
	rcu_read_unlock();

	/*
	 * Cpusets can break the scheduler domain tree into smaller
	 * balance domains, some of which do not cross NUMA boundaries.
	 * Tasks that are "trapped" in such domains cannot be migrated
	 * elsewhere, so there is no point in (re)trying.
	 */
	if (unlikely(!sd)) {
		p->numa_preferred_nid = task_node(p);
		return -EINVAL;
	}

	env.dst_nid = p->numa_preferred_nid;
	dist = env.dist = node_distance(env.src_nid, env.dst_nid);
	taskweight = task_weight(p, env.src_nid, dist);
	groupweight = group_weight(p, env.src_nid, dist);
	update_numa_stats(&env.src_stats, env.src_nid);
	taskimp = task_weight(p, env.dst_nid, dist) - taskweight;
	groupimp = group_weight(p, env.dst_nid, dist) - groupweight;
	update_numa_stats(&env.dst_stats, env.dst_nid);

	/* Try to find a spot on the preferred nid. */
	if (numa_has_capacity(&env))
		task_numa_find_cpu(&env, taskimp, groupimp);

	/*
	 * Look at other nodes in these cases:
	 * - there is no space available on the preferred_nid
	 * - the task is part of a numa_group that is interleaved across
	 *   multiple NUMA nodes; in order to better consolidate the group,
	 *   we need to check other locations.
	 */
	if (env.best_cpu == -1 || (p->numa_group && p->numa_group->active_nodes > 1)) {
		for_each_online_node(nid) {
			if (nid == env.src_nid || nid == p->numa_preferred_nid)
				continue;

			dist = node_distance(env.src_nid, env.dst_nid);
			if (sched_numa_topology_type == NUMA_BACKPLANE &&
						dist != env.dist) {
				taskweight = task_weight(p, env.src_nid, dist);
				groupweight = group_weight(p, env.src_nid, dist);
			}

			/* Only consider nodes where both task and groups benefit */
			taskimp = task_weight(p, nid, dist) - taskweight;
			groupimp = group_weight(p, nid, dist) - groupweight;
			if (taskimp < 0 && groupimp < 0)
				continue;

			env.dist = dist;
			env.dst_nid = nid;
			update_numa_stats(&env.dst_stats, env.dst_nid);
			if (numa_has_capacity(&env))
				task_numa_find_cpu(&env, taskimp, groupimp);
		}
	}

	/*
	 * If the task is part of a workload that spans multiple NUMA nodes,
	 * and is migrating into one of the workload's active nodes, remember
	 * this node as the task's preferred numa node, so the workload can
	 * settle down.
	 * A task that migrated to a second choice node will be better off
	 * trying for a better one later. Do not set the preferred node here.
	 */
	if (p->numa_group) {
		struct numa_group *ng = p->numa_group;

		if (env.best_cpu == -1)
			nid = env.src_nid;
		else
			nid = env.dst_nid;

		if (ng->active_nodes > 1 && numa_is_active_node(env.dst_nid, ng))
			sched_setnuma(p, env.dst_nid);
	}

	/* No better CPU than the current one was found. */
	if (env.best_cpu == -1)
		return -EAGAIN;

	/*
	 * Reset the scan period if the task is being rescheduled on an
	 * alternative node to recheck if the tasks is now properly placed.
	 */
	p->numa_scan_period = task_scan_start(p);

	if (env.best_task == NULL) {
		ret = migrate_task_to(p, env.best_cpu);
		if (ret != 0)
			trace_sched_stick_numa(p, env.src_cpu, env.best_cpu);
		return ret;
	}

	ret = migrate_swap(p, env.best_task);
	if (ret != 0)
		trace_sched_stick_numa(p, env.src_cpu, task_cpu(env.best_task));
	put_task_struct(env.best_task);
	return ret;
}

/* Attempt to migrate a task to a CPU on the preferred node. */
static void numa_migrate_preferred(struct task_struct *p)
{
	unsigned long interval = HZ;

	/* This task has no NUMA fault statistics yet */
	if (unlikely(p->numa_preferred_nid == -1 || !p->numa_faults))
		return;

	/* Periodically retry migrating the task to the preferred node */
	interval = min(interval, msecs_to_jiffies(p->numa_scan_period) / 16);
	p->numa_migrate_retry = jiffies + interval;

	/* Success if task is already running on preferred CPU */
	if (task_node(p) == p->numa_preferred_nid)
		return;

	/* Otherwise, try migrate to a CPU on the preferred node */
	task_numa_migrate(p);
}

/*
 * Find out how many nodes on the workload is actively running on. Do this by
 * tracking the nodes from which NUMA hinting faults are triggered. This can
 * be different from the set of nodes where the workload's memory is currently
 * located.
 */
static void numa_group_count_active_nodes(struct numa_group *numa_group)
{
	unsigned long faults, max_faults = 0;
	int nid, active_nodes = 0;

	for_each_online_node(nid) {
		faults = group_faults_cpu(numa_group, nid);
		if (faults > max_faults)
			max_faults = faults;
	}

	for_each_online_node(nid) {
		faults = group_faults_cpu(numa_group, nid);
		if (faults * ACTIVE_NODE_FRACTION > max_faults)
			active_nodes++;
	}

	numa_group->max_faults_cpu = max_faults;
	numa_group->active_nodes = active_nodes;
}

/*
 * When adapting the scan rate, the period is divided into NUMA_PERIOD_SLOTS
 * increments. The more local the fault statistics are, the higher the scan
 * period will be for the next scan window. If local/(local+remote) ratio is
 * below NUMA_PERIOD_THRESHOLD (where range of ratio is 1..NUMA_PERIOD_SLOTS)
 * the scan period will decrease. Aim for 70% local accesses.
 */
#define NUMA_PERIOD_SLOTS 10
#define NUMA_PERIOD_THRESHOLD 7

/*
 * Increase the scan period (slow down scanning) if the majority of
 * our memory is already on our local node, or if the majority of
 * the page accesses are shared with other processes.
 * Otherwise, decrease the scan period.
 */
static void update_task_scan_period(struct task_struct *p,
			unsigned long shared, unsigned long private)
{
	unsigned int period_slot;
	int lr_ratio, ps_ratio;
	int diff;

	unsigned long remote = p->numa_faults_locality[0];
	unsigned long local = p->numa_faults_locality[1];

	/*
	 * If there were no record hinting faults then either the task is
	 * completely idle or all activity is areas that are not of interest
	 * to automatic numa balancing. Related to that, if there were failed
	 * migration then it implies we are migrating too quickly or the local
	 * node is overloaded. In either case, scan slower
	 */
	if (local + shared == 0 || p->numa_faults_locality[2]) {
		p->numa_scan_period = min(p->numa_scan_period_max,
			p->numa_scan_period << 1);

		p->mm->numa_next_scan = jiffies +
			msecs_to_jiffies(p->numa_scan_period);

		return;
	}

	/*
	 * Prepare to scale scan period relative to the current period.
	 *	 == NUMA_PERIOD_THRESHOLD scan period stays the same
	 *       <  NUMA_PERIOD_THRESHOLD scan period decreases (scan faster)
	 *	 >= NUMA_PERIOD_THRESHOLD scan period increases (scan slower)
	 */
	period_slot = DIV_ROUND_UP(p->numa_scan_period, NUMA_PERIOD_SLOTS);
	lr_ratio = (local * NUMA_PERIOD_SLOTS) / (local + remote);
	ps_ratio = (private * NUMA_PERIOD_SLOTS) / (private + shared);

	if (ps_ratio >= NUMA_PERIOD_THRESHOLD) {
		/*
		 * Most memory accesses are local. There is no need to
		 * do fast NUMA scanning, since memory is already local.
		 */
		int slot = ps_ratio - NUMA_PERIOD_THRESHOLD;
		if (!slot)
			slot = 1;
		diff = slot * period_slot;
	} else if (lr_ratio >= NUMA_PERIOD_THRESHOLD) {
		/*
		 * Most memory accesses are shared with other tasks.
		 * There is no point in continuing fast NUMA scanning,
		 * since other tasks may just move the memory elsewhere.
		 */
		int slot = lr_ratio - NUMA_PERIOD_THRESHOLD;
		if (!slot)
			slot = 1;
		diff = slot * period_slot;
	} else {
		/*
		 * Private memory faults exceed (SLOTS-THRESHOLD)/SLOTS,
		 * yet they are not on the local NUMA node. Speed up
		 * NUMA scanning to get the memory moved over.
		 */
		int ratio = max(lr_ratio, ps_ratio);
		diff = -(NUMA_PERIOD_THRESHOLD - ratio) * period_slot;
	}

	p->numa_scan_period = clamp(p->numa_scan_period + diff,
			task_scan_min(p), task_scan_max(p));
	memset(p->numa_faults_locality, 0, sizeof(p->numa_faults_locality));
}

/*
 * Get the fraction of time the task has been running since the last
 * NUMA placement cycle. The scheduler keeps similar statistics, but
 * decays those on a 32ms period, which is orders of magnitude off
 * from the dozens-of-seconds NUMA balancing period. Use the scheduler
 * stats only if the task is so new there are no NUMA statistics yet.
 */
static u64 numa_get_avg_runtime(struct task_struct *p, u64 *period)
{
	u64 runtime, delta, now;
	/* Use the start of this time slice to avoid calculations. */
	now = p->se.exec_start;
	runtime = p->se.sum_exec_runtime;

	if (p->last_task_numa_placement) {
		delta = runtime - p->last_sum_exec_runtime;
		*period = now - p->last_task_numa_placement;
	} else {
		delta = p->se.avg.load_sum / p->se.load.weight;
		*period = LOAD_AVG_MAX;
	}

	p->last_sum_exec_runtime = runtime;
	p->last_task_numa_placement = now;

	return delta;
}

/*
 * Determine the preferred nid for a task in a numa_group. This needs to
 * be done in a way that produces consistent results with group_weight,
 * otherwise workloads might not converge.
 */
static int preferred_group_nid(struct task_struct *p, int nid)
{
	nodemask_t nodes;
	int dist;

	/* Direct connections between all NUMA nodes. */
	if (sched_numa_topology_type == NUMA_DIRECT)
		return nid;

	/*
	 * On a system with glueless mesh NUMA topology, group_weight
	 * scores nodes according to the number of NUMA hinting faults on
	 * both the node itself, and on nearby nodes.
	 */
	if (sched_numa_topology_type == NUMA_GLUELESS_MESH) {
		unsigned long score, max_score = 0;
		int node, max_node = nid;

		dist = sched_max_numa_distance;

		for_each_online_node(node) {
			score = group_weight(p, node, dist);
			if (score > max_score) {
				max_score = score;
				max_node = node;
			}
		}
		return max_node;
	}

	/*
	 * Finding the preferred nid in a system with NUMA backplane
	 * interconnect topology is more involved. The goal is to locate
	 * tasks from numa_groups near each other in the system, and
	 * untangle workloads from different sides of the system. This requires
	 * searching down the hierarchy of node groups, recursively searching
	 * inside the highest scoring group of nodes. The nodemask tricks
	 * keep the complexity of the search down.
	 */
	nodes = node_online_map;
	for (dist = sched_max_numa_distance; dist > LOCAL_DISTANCE; dist--) {
		unsigned long max_faults = 0;
		nodemask_t max_group = NODE_MASK_NONE;
		int a, b;

		/* Are there nodes at this distance from each other? */
		if (!find_numa_distance(dist))
			continue;

		for_each_node_mask(a, nodes) {
			unsigned long faults = 0;
			nodemask_t this_group;
			nodes_clear(this_group);

			/* Sum group's NUMA faults; includes a==b case. */
			for_each_node_mask(b, nodes) {
				if (node_distance(a, b) < dist) {
					faults += group_faults(p, b);
					node_set(b, this_group);
					node_clear(b, nodes);
				}
			}

			/* Remember the top group. */
			if (faults > max_faults) {
				max_faults = faults;
				max_group = this_group;
				/*
				 * subtle: at the smallest distance there is
				 * just one node left in each "group", the
				 * winner is the preferred nid.
				 */
				nid = a;
			}
		}
		/* Next round, evaluate the nodes within max_group. */
		if (!max_faults)
			break;
		nodes = max_group;
	}
	return nid;
}

static void task_numa_placement(struct task_struct *p)
{
	int seq, nid, max_nid = -1, max_group_nid = -1;
	unsigned long max_faults = 0, max_group_faults = 0;
	unsigned long fault_types[2] = { 0, 0 };
	unsigned long total_faults;
	u64 runtime, period;
	spinlock_t *group_lock = NULL;

	/*
	 * The p->mm->numa_scan_seq field gets updated without
	 * exclusive access. Use READ_ONCE() here to ensure
	 * that the field is read in a single access:
	 */
	seq = READ_ONCE(p->mm->numa_scan_seq);
	if (p->numa_scan_seq == seq)
		return;
	p->numa_scan_seq = seq;
	p->numa_scan_period_max = task_scan_max(p);

	total_faults = p->numa_faults_locality[0] +
		       p->numa_faults_locality[1];
	runtime = numa_get_avg_runtime(p, &period);

	/* If the task is part of a group prevent parallel updates to group stats */
	if (p->numa_group) {
		group_lock = &p->numa_group->lock;
		spin_lock_irq(group_lock);
	}

	/* Find the node with the highest number of faults */
	for_each_online_node(nid) {
		/* Keep track of the offsets in numa_faults array */
		int mem_idx, membuf_idx, cpu_idx, cpubuf_idx;
		unsigned long faults = 0, group_faults = 0;
		int priv;

		for (priv = 0; priv < NR_NUMA_HINT_FAULT_TYPES; priv++) {
			long diff, f_diff, f_weight;

			mem_idx = task_faults_idx(NUMA_MEM, nid, priv);
			membuf_idx = task_faults_idx(NUMA_MEMBUF, nid, priv);
			cpu_idx = task_faults_idx(NUMA_CPU, nid, priv);
			cpubuf_idx = task_faults_idx(NUMA_CPUBUF, nid, priv);

			/* Decay existing window, copy faults since last scan */
			diff = p->numa_faults[membuf_idx] - p->numa_faults[mem_idx] / 2;
			fault_types[priv] += p->numa_faults[membuf_idx];
			p->numa_faults[membuf_idx] = 0;

			/*
			 * Normalize the faults_from, so all tasks in a group
			 * count according to CPU use, instead of by the raw
			 * number of faults. Tasks with little runtime have
			 * little over-all impact on throughput, and thus their
			 * faults are less important.
			 */
			f_weight = div64_u64(runtime << 16, period + 1);
			f_weight = (f_weight * p->numa_faults[cpubuf_idx]) /
				   (total_faults + 1);
			f_diff = f_weight - p->numa_faults[cpu_idx] / 2;
			p->numa_faults[cpubuf_idx] = 0;

			p->numa_faults[mem_idx] += diff;
			p->numa_faults[cpu_idx] += f_diff;
			faults += p->numa_faults[mem_idx];
			p->total_numa_faults += diff;
			if (p->numa_group) {
				/*
				 * safe because we can only change our own group
				 *
				 * mem_idx represents the offset for a given
				 * nid and priv in a specific region because it
				 * is at the beginning of the numa_faults array.
				 */
				p->numa_group->faults[mem_idx] += diff;
				p->numa_group->faults_cpu[mem_idx] += f_diff;
				p->numa_group->total_faults += diff;
				group_faults += p->numa_group->faults[mem_idx];
			}
		}

		if (faults > max_faults) {
			max_faults = faults;
			max_nid = nid;
		}

		if (group_faults > max_group_faults) {
			max_group_faults = group_faults;
			max_group_nid = nid;
		}
	}

	update_task_scan_period(p, fault_types[0], fault_types[1]);

	if (p->numa_group) {
		numa_group_count_active_nodes(p->numa_group);
		spin_unlock_irq(group_lock);
		max_nid = preferred_group_nid(p, max_group_nid);
	}

	if (max_faults) {
		/* Set the new preferred node */
		if (max_nid != p->numa_preferred_nid)
			sched_setnuma(p, max_nid);

		if (task_node(p) != p->numa_preferred_nid)
			numa_migrate_preferred(p);
	}
}

static inline int get_numa_group(struct numa_group *grp)
{
	return atomic_inc_not_zero(&grp->refcount);
}

static inline void put_numa_group(struct numa_group *grp)
{
	if (atomic_dec_and_test(&grp->refcount))
		kfree_rcu(grp, rcu);
}

static void task_numa_group(struct task_struct *p, int cpupid, int flags,
			int *priv)
{
	struct numa_group *grp, *my_grp;
	struct task_struct *tsk;
	bool join = false;
	int cpu = cpupid_to_cpu(cpupid);
	int i;

	if (unlikely(!p->numa_group)) {
		unsigned int size = sizeof(struct numa_group) +
				    4*nr_node_ids*sizeof(unsigned long);

		grp = kzalloc(size, GFP_KERNEL | __GFP_NOWARN);
		if (!grp)
			return;

		atomic_set(&grp->refcount, 1);
		grp->active_nodes = 1;
		grp->max_faults_cpu = 0;
		spin_lock_init(&grp->lock);
		grp->gid = p->pid;
		/* Second half of the array tracks nids where faults happen */
		grp->faults_cpu = grp->faults + NR_NUMA_HINT_FAULT_TYPES *
						nr_node_ids;

		for (i = 0; i < NR_NUMA_HINT_FAULT_STATS * nr_node_ids; i++)
			grp->faults[i] = p->numa_faults[i];

		grp->total_faults = p->total_numa_faults;

		grp->nr_tasks++;
		rcu_assign_pointer(p->numa_group, grp);
	}

	rcu_read_lock();
	tsk = READ_ONCE(cpu_rq(cpu)->curr);

	if (!cpupid_match_pid(tsk, cpupid))
		goto no_join;

	grp = rcu_dereference(tsk->numa_group);
	if (!grp)
		goto no_join;

	my_grp = p->numa_group;
	if (grp == my_grp)
		goto no_join;

	/*
	 * Only join the other group if its bigger; if we're the bigger group,
	 * the other task will join us.
	 */
	if (my_grp->nr_tasks > grp->nr_tasks)
		goto no_join;

	/*
	 * Tie-break on the grp address.
	 */
	if (my_grp->nr_tasks == grp->nr_tasks && my_grp > grp)
		goto no_join;

	/* Always join threads in the same process. */
	if (tsk->mm == current->mm)
		join = true;

	/* Simple filter to avoid false positives due to PID collisions */
	if (flags & TNF_SHARED)
		join = true;

	/* Update priv based on whether false sharing was detected */
	*priv = !join;

	if (join && !get_numa_group(grp))
		goto no_join;

	rcu_read_unlock();

	if (!join)
		return;

	BUG_ON(irqs_disabled());
	double_lock_irq(&my_grp->lock, &grp->lock);

	for (i = 0; i < NR_NUMA_HINT_FAULT_STATS * nr_node_ids; i++) {
		my_grp->faults[i] -= p->numa_faults[i];
		grp->faults[i] += p->numa_faults[i];
	}
	my_grp->total_faults -= p->total_numa_faults;
	grp->total_faults += p->total_numa_faults;

	my_grp->nr_tasks--;
	grp->nr_tasks++;

	spin_unlock(&my_grp->lock);
	spin_unlock_irq(&grp->lock);

	rcu_assign_pointer(p->numa_group, grp);

	put_numa_group(my_grp);
	return;

no_join:
	rcu_read_unlock();
	return;
}

void task_numa_free(struct task_struct *p)
{
	struct numa_group *grp = p->numa_group;
	void *numa_faults = p->numa_faults;
	unsigned long flags;
	int i;

	if (grp) {
		spin_lock_irqsave(&grp->lock, flags);
		for (i = 0; i < NR_NUMA_HINT_FAULT_STATS * nr_node_ids; i++)
			grp->faults[i] -= p->numa_faults[i];
		grp->total_faults -= p->total_numa_faults;

		grp->nr_tasks--;
		spin_unlock_irqrestore(&grp->lock, flags);
		RCU_INIT_POINTER(p->numa_group, NULL);
		put_numa_group(grp);
	}

	p->numa_faults = NULL;
	kfree(numa_faults);
}

/*
 * Got a PROT_NONE fault for a page on @node.
 */
void task_numa_fault(int last_cpupid, int mem_node, int pages, int flags)
{
	struct task_struct *p = current;
	bool migrated = flags & TNF_MIGRATED;
	int cpu_node = task_node(current);
	int local = !!(flags & TNF_FAULT_LOCAL);
	struct numa_group *ng;
	int priv;

	if (!static_branch_likely(&sched_numa_balancing))
		return;

	/* for example, ksmd faulting in a user's mm */
	if (!p->mm)
		return;

	/* Allocate buffer to track faults on a per-node basis */
	if (unlikely(!p->numa_faults)) {
		int size = sizeof(*p->numa_faults) *
			   NR_NUMA_HINT_FAULT_BUCKETS * nr_node_ids;

		p->numa_faults = kzalloc(size, GFP_KERNEL|__GFP_NOWARN);
		if (!p->numa_faults)
			return;

		p->total_numa_faults = 0;
		memset(p->numa_faults_locality, 0, sizeof(p->numa_faults_locality));
	}

	/*
	 * First accesses are treated as private, otherwise consider accesses
	 * to be private if the accessing pid has not changed
	 */
	if (unlikely(last_cpupid == (-1 & LAST_CPUPID_MASK))) {
		priv = 1;
	} else {
		priv = cpupid_match_pid(p, last_cpupid);
		if (!priv && !(flags & TNF_NO_GROUP))
			task_numa_group(p, last_cpupid, flags, &priv);
	}

	/*
	 * If a workload spans multiple NUMA nodes, a shared fault that
	 * occurs wholly within the set of nodes that the workload is
	 * actively using should be counted as local. This allows the
	 * scan rate to slow down when a workload has settled down.
	 */
	ng = p->numa_group;
	if (!priv && !local && ng && ng->active_nodes > 1 &&
				numa_is_active_node(cpu_node, ng) &&
				numa_is_active_node(mem_node, ng))
		local = 1;

	task_numa_placement(p);

	/*
	 * Retry task to preferred node migration periodically, in case it
	 * case it previously failed, or the scheduler moved us.
	 */
	if (time_after(jiffies, p->numa_migrate_retry))
		numa_migrate_preferred(p);

	if (migrated)
		p->numa_pages_migrated += pages;
	if (flags & TNF_MIGRATE_FAIL)
		p->numa_faults_locality[2] += pages;

	p->numa_faults[task_faults_idx(NUMA_MEMBUF, mem_node, priv)] += pages;
	p->numa_faults[task_faults_idx(NUMA_CPUBUF, cpu_node, priv)] += pages;
	p->numa_faults_locality[local] += pages;
}

static void reset_ptenuma_scan(struct task_struct *p)
{
	/*
	 * We only did a read acquisition of the mmap sem, so
	 * p->mm->numa_scan_seq is written to without exclusive access
	 * and the update is not guaranteed to be atomic. That's not
	 * much of an issue though, since this is just used for
	 * statistical sampling. Use READ_ONCE/WRITE_ONCE, which are not
	 * expensive, to avoid any form of compiler optimizations:
	 */
	WRITE_ONCE(p->mm->numa_scan_seq, READ_ONCE(p->mm->numa_scan_seq) + 1);
	p->mm->numa_scan_offset = 0;
}

/*
 * The expensive part of numa migration is done from task_work context.
 * Triggered from task_tick_numa().
 */
void task_numa_work(struct callback_head *work)
{
	unsigned long migrate, next_scan, now = jiffies;
	struct task_struct *p = current;
	struct mm_struct *mm = p->mm;
	u64 runtime = p->se.sum_exec_runtime;
	struct vm_area_struct *vma;
	unsigned long start, end;
	unsigned long nr_pte_updates = 0;
	long pages, virtpages;

	SCHED_WARN_ON(p != container_of(work, struct task_struct, numa_work));

	work->next = work; /* protect against double add */
	/*
	 * Who cares about NUMA placement when they're dying.
	 *
	 * NOTE: make sure not to dereference p->mm before this check,
	 * exit_task_work() happens _after_ exit_mm() so we could be called
	 * without p->mm even though we still had it when we enqueued this
	 * work.
	 */
	if (p->flags & PF_EXITING)
		return;

	if (!mm->numa_next_scan) {
		mm->numa_next_scan = now +
			msecs_to_jiffies(sysctl_numa_balancing_scan_delay);
	}

	/*
	 * Enforce maximal scan/migration frequency..
	 */
	migrate = mm->numa_next_scan;
	if (time_before(now, migrate))
		return;

	if (p->numa_scan_period == 0) {
		p->numa_scan_period_max = task_scan_max(p);
		p->numa_scan_period = task_scan_start(p);
	}

	next_scan = now + msecs_to_jiffies(p->numa_scan_period);
	if (cmpxchg(&mm->numa_next_scan, migrate, next_scan) != migrate)
		return;

	/*
	 * Delay this task enough that another task of this mm will likely win
	 * the next time around.
	 */
	p->node_stamp += 2 * TICK_NSEC;

	start = mm->numa_scan_offset;
	pages = sysctl_numa_balancing_scan_size;
	pages <<= 20 - PAGE_SHIFT; /* MB in pages */
	virtpages = pages * 8;	   /* Scan up to this much virtual space */
	if (!pages)
		return;


	if (!down_read_trylock(&mm->mmap_sem))
		return;
	vma = find_vma(mm, start);
	if (!vma) {
		reset_ptenuma_scan(p);
		start = 0;
		vma = mm->mmap;
	}
	for (; vma; vma = vma->vm_next) {
		if (!vma_migratable(vma) || !vma_policy_mof(vma) ||
			is_vm_hugetlb_page(vma) || (vma->vm_flags & VM_MIXEDMAP)) {
			continue;
		}

		/*
		 * Shared library pages mapped by multiple processes are not
		 * migrated as it is expected they are cache replicated. Avoid
		 * hinting faults in read-only file-backed mappings or the vdso
		 * as migrating the pages will be of marginal benefit.
		 */
		if (!vma->vm_mm ||
		    (vma->vm_file && (vma->vm_flags & (VM_READ|VM_WRITE)) == (VM_READ)))
			continue;

		/*
		 * Skip inaccessible VMAs to avoid any confusion between
		 * PROT_NONE and NUMA hinting ptes
		 */
		if (!(vma->vm_flags & (VM_READ | VM_EXEC | VM_WRITE)))
			continue;

		do {
			start = max(start, vma->vm_start);
			end = ALIGN(start + (pages << PAGE_SHIFT), HPAGE_SIZE);
			end = min(end, vma->vm_end);
			nr_pte_updates = change_prot_numa(vma, start, end);

			/*
			 * Try to scan sysctl_numa_balancing_size worth of
			 * hpages that have at least one present PTE that
			 * is not already pte-numa. If the VMA contains
			 * areas that are unused or already full of prot_numa
			 * PTEs, scan up to virtpages, to skip through those
			 * areas faster.
			 */
			if (nr_pte_updates)
				pages -= (end - start) >> PAGE_SHIFT;
			virtpages -= (end - start) >> PAGE_SHIFT;

			start = end;
			if (pages <= 0 || virtpages <= 0)
				goto out;

			cond_resched();
		} while (end != vma->vm_end);
	}

out:
	/*
	 * It is possible to reach the end of the VMA list but the last few
	 * VMAs are not guaranteed to the vma_migratable. If they are not, we
	 * would find the !migratable VMA on the next scan but not reset the
	 * scanner to the start so check it now.
	 */
	if (vma)
		mm->numa_scan_offset = start;
	else
		reset_ptenuma_scan(p);
	up_read(&mm->mmap_sem);

	/*
	 * Make sure tasks use at least 32x as much time to run other code
	 * than they used here, to limit NUMA PTE scanning overhead to 3% max.
	 * Usually update_task_scan_period slows down scanning enough; on an
	 * overloaded system we need to limit overhead on a per task basis.
	 */
	if (unlikely(p->se.sum_exec_runtime != runtime)) {
		u64 diff = p->se.sum_exec_runtime - runtime;
		p->node_stamp += 32 * diff;
	}
}

/*
 * Drive the periodic memory faults..
 */
void task_tick_numa(struct rq *rq, struct task_struct *curr)
{
	struct callback_head *work = &curr->numa_work;
	u64 period, now;

	/*
	 * We don't care about NUMA placement if we don't have memory.
	 */
	if (!curr->mm || (curr->flags & PF_EXITING) || work->next != work)
		return;

	/*
	 * Using runtime rather than walltime has the dual advantage that
	 * we (mostly) drive the selection from busy threads and that the
	 * task needs to have done some actual work before we bother with
	 * NUMA placement.
	 */
	now = curr->se.sum_exec_runtime;
	period = (u64)curr->numa_scan_period * NSEC_PER_MSEC;

	if (now > curr->node_stamp + period) {
		if (!curr->node_stamp)
			curr->numa_scan_period = task_scan_start(curr);
		curr->node_stamp += period;

		if (!time_before(jiffies, curr->mm->numa_next_scan)) {
			init_task_work(work, task_numa_work); /* TODO: move this into sched_fork() */
			task_work_add(curr, work, true);
		}
	}
}

#else
static void task_tick_numa(struct rq *rq, struct task_struct *curr)
{
}

static inline void account_numa_enqueue(struct rq *rq, struct task_struct *p)
{
}

static inline void account_numa_dequeue(struct rq *rq, struct task_struct *p)
{
}

#endif /* CONFIG_NUMA_BALANCING */

static void
account_entity_enqueue(struct cfs_rq *cfs_rq, struct sched_entity *se)
{
	update_load_add(&cfs_rq->load, se->load.weight);
	if (!parent_entity(se))
		update_load_add(&rq_of(cfs_rq)->load, se->load.weight);
#ifdef CONFIG_SMP
	if (entity_is_task(se)) {
		struct rq *rq = rq_of(cfs_rq);

		account_numa_enqueue(rq, task_of(se));
		list_add(&se->group_node, &rq->cfs_tasks);
	}
#endif
	cfs_rq->nr_running++;
}

static void
account_entity_dequeue(struct cfs_rq *cfs_rq, struct sched_entity *se)
{
	update_load_sub(&cfs_rq->load, se->load.weight);
	if (!parent_entity(se))
		update_load_sub(&rq_of(cfs_rq)->load, se->load.weight);
#ifdef CONFIG_SMP
	if (entity_is_task(se)) {
		account_numa_dequeue(rq_of(cfs_rq), task_of(se));
		list_del_init(&se->group_node);
	}
#endif
	cfs_rq->nr_running--;
}

#ifdef CONFIG_FAIR_GROUP_SCHED
# ifdef CONFIG_SMP
static long calc_cfs_shares(struct cfs_rq *cfs_rq, struct task_group *tg)
{
	long tg_weight, load, shares;

	/*
	 * This really should be: cfs_rq->avg.load_avg, but instead we use
	 * cfs_rq->load.weight, which is its upper bound. This helps ramp up
	 * the shares for small weight interactive tasks.
	 */
	load = scale_load_down(cfs_rq->load.weight);

	tg_weight = atomic_long_read(&tg->load_avg);

	/* Ensure tg_weight >= load */
	tg_weight -= cfs_rq->tg_load_avg_contrib;
	tg_weight += load;

	shares = (tg->shares * load);
	if (tg_weight)
		shares /= tg_weight;

	/*
	 * MIN_SHARES has to be unscaled here to support per-CPU partitioning
	 * of a group with small tg->shares value. It is a floor value which is
	 * assigned as a minimum load.weight to the sched_entity representing
	 * the group on a CPU.
	 *
	 * E.g. on 64-bit for a group with tg->shares of scale_load(15)=15*1024
	 * on an 8-core system with 8 tasks each runnable on one CPU shares has
	 * to be 15*1024*1/8=1920 instead of scale_load(MIN_SHARES)=2*1024. In
	 * case no task is runnable on a CPU MIN_SHARES=2 should be returned
	 * instead of 0.
	 */
	if (shares < MIN_SHARES)
		shares = MIN_SHARES;
	if (shares > tg->shares)
		shares = tg->shares;

	return shares;
}
# else /* CONFIG_SMP */
static inline long calc_cfs_shares(struct cfs_rq *cfs_rq, struct task_group *tg)
{
	return tg->shares;
}
# endif /* CONFIG_SMP */

static void reweight_entity(struct cfs_rq *cfs_rq, struct sched_entity *se,
			    unsigned long weight)
{
	if (se->on_rq) {
		/* commit outstanding execution time */
		if (cfs_rq->curr == se)
			update_curr(cfs_rq);
		account_entity_dequeue(cfs_rq, se);
	}

	update_load_set(&se->load, weight);

	if (se->on_rq)
		account_entity_enqueue(cfs_rq, se);
}

static inline int throttled_hierarchy(struct cfs_rq *cfs_rq);

static void update_cfs_shares(struct sched_entity *se)
{
	struct cfs_rq *cfs_rq = group_cfs_rq(se);
	struct task_group *tg;
	long shares;

	if (!cfs_rq)
		return;

	if (throttled_hierarchy(cfs_rq))
		return;

	tg = cfs_rq->tg;

#ifndef CONFIG_SMP
	if (likely(se->load.weight == tg->shares))
		return;
#endif
	shares = calc_cfs_shares(cfs_rq, tg);

	reweight_entity(cfs_rq_of(se), se, shares);
}

#else /* CONFIG_FAIR_GROUP_SCHED */
static inline void update_cfs_shares(struct sched_entity *se)
{
}
#endif /* CONFIG_FAIR_GROUP_SCHED */

static inline void cfs_rq_util_change(struct cfs_rq *cfs_rq)
{
	struct rq *rq = rq_of(cfs_rq);

	if (&rq->cfs == cfs_rq) {
		/*
		 * There are a few boundary cases this might miss but it should
		 * get called often enough that that should (hopefully) not be
		 * a real problem -- added to that it only calls on the local
		 * CPU, so if we enqueue remotely we'll miss an update, but
		 * the next tick/schedule should update.
		 *
		 * It will not get called when we go idle, because the idle
		 * thread is a different class (!fair), nor will the utilization
		 * number include things like RT tasks.
		 *
		 * As is, the util number is not freq-invariant (we'd have to
		 * implement arch_scale_freq_capacity() for that).
		 *
		 * See cpu_util().
		 */
		cpufreq_update_util(rq, 0);
	}
}

#ifdef CONFIG_SMP
/*
 * Approximate:
 *   val * y^n,    where y^32 ~= 0.5 (~1 scheduling period)
 */
static u64 decay_load(u64 val, u64 n)
{
	unsigned int local_n;

	if (unlikely(n > LOAD_AVG_PERIOD * 63))
		return 0;

	/* after bounds checking we can collapse to 32-bit */
	local_n = n;

	/*
	 * As y^PERIOD = 1/2, we can combine
	 *    y^n = 1/2^(n/PERIOD) * y^(n%PERIOD)
	 * With a look-up table which covers y^n (n<PERIOD)
	 *
	 * To achieve constant time decay_load.
	 */
	if (unlikely(local_n >= LOAD_AVG_PERIOD)) {
		val >>= local_n / LOAD_AVG_PERIOD;
		local_n %= LOAD_AVG_PERIOD;
	}

	val = mul_u64_u32_shr(val, runnable_avg_yN_inv[local_n], 32);
	return val;
}

static u32 __accumulate_pelt_segments(u64 periods, u32 d1, u32 d3)
{
	u32 c1, c2, c3 = d3; /* y^0 == 1 */

	/*
	 * c1 = d1 y^p
	 */
	c1 = decay_load((u64)d1, periods);

	/*
	 *            p-1
	 * c2 = 1024 \Sum y^n
	 *            n=1
	 *
	 *              inf        inf
	 *    = 1024 ( \Sum y^n - \Sum y^n - y^0 )
	 *              n=0        n=p
	 */
	c2 = LOAD_AVG_MAX - decay_load(LOAD_AVG_MAX, periods) - 1024;

	return c1 + c2 + c3;
}

#define cap_scale(v, s) ((v)*(s) >> SCHED_CAPACITY_SHIFT)

/*
 * Accumulate the three separate parts of the sum; d1 the remainder
 * of the last (incomplete) period, d2 the span of full periods and d3
 * the remainder of the (incomplete) current period.
 *
 *           d1          d2           d3
 *           ^           ^            ^
 *           |           |            |
 *         |<->|<----------------->|<--->|
 * ... |---x---|------| ... |------|-----x (now)
 *
 *                           p-1
 * u' = (u + d1) y^p + 1024 \Sum y^n + d3 y^0
 *                           n=1
 *
 *    = u y^p +					(Step 1)
 *
 *                     p-1
 *      d1 y^p + 1024 \Sum y^n + d3 y^0		(Step 2)
 *                     n=1
 */
static __always_inline u32
accumulate_sum(u64 delta, int cpu, struct sched_avg *sa,
	       unsigned long weight, int running, struct cfs_rq *cfs_rq)
{
	unsigned long scale_freq, scale_cpu;
	u32 contrib = (u32)delta; /* p == 0 -> delta < 1024 */
	u64 periods;

	scale_freq = arch_scale_freq_capacity(NULL, cpu);
	scale_cpu = arch_scale_cpu_capacity(NULL, cpu);

	delta += sa->period_contrib;
	periods = delta / 1024; /* A period is 1024us (~1ms) */

	/*
	 * Step 1: decay old *_sum if we crossed period boundaries.
	 */
	if (periods) {
		sa->load_sum = decay_load(sa->load_sum, periods);
		if (cfs_rq) {
			cfs_rq->runnable_load_sum =
				decay_load(cfs_rq->runnable_load_sum, periods);
		}
		sa->util_sum = decay_load((u64)(sa->util_sum), periods);

		/*
		 * Step 2
		 */
		delta %= 1024;
		contrib = __accumulate_pelt_segments(periods,
				1024 - sa->period_contrib, delta);
	}
	sa->period_contrib = delta;

	contrib = cap_scale(contrib, scale_freq);
	if (weight) {
		sa->load_sum += weight * contrib;
		if (cfs_rq)
			cfs_rq->runnable_load_sum += weight * contrib;
	}
	if (running)
		sa->util_sum += contrib * scale_cpu;

	return periods;
}

/*
 * We can represent the historical contribution to runnable average as the
 * coefficients of a geometric series.  To do this we sub-divide our runnable
 * history into segments of approximately 1ms (1024us); label the segment that
 * occurred N-ms ago p_N, with p_0 corresponding to the current period, e.g.
 *
 * [<- 1024us ->|<- 1024us ->|<- 1024us ->| ...
 *      p0            p1           p2
 *     (now)       (~1ms ago)  (~2ms ago)
 *
 * Let u_i denote the fraction of p_i that the entity was runnable.
 *
 * We then designate the fractions u_i as our co-efficients, yielding the
 * following representation of historical load:
 *   u_0 + u_1*y + u_2*y^2 + u_3*y^3 + ...
 *
 * We choose y based on the with of a reasonably scheduling period, fixing:
 *   y^32 = 0.5
 *
 * This means that the contribution to load ~32ms ago (u_32) will be weighted
 * approximately half as much as the contribution to load within the last ms
 * (u_0).
 *
 * When a period "rolls over" and we have new u_0`, multiplying the previous
 * sum again by y is sufficient to update:
 *   load_avg = u_0` + y*(u_0 + u_1*y + u_2*y^2 + ... )
 *            = u_0 + u_1*y + u_2*y^2 + ... [re-labeling u_i --> u_{i+1}]
 */
static __always_inline int
___update_load_avg(u64 now, int cpu, struct sched_avg *sa,
		  unsigned long weight, int running, struct cfs_rq *cfs_rq,
		  struct rt_rq *rt_rq)
{
	u64 delta;

	delta = now - sa->last_update_time;
	/*
	 * This should only happen when time goes backwards, which it
	 * unfortunately does during sched clock init when we swap over to TSC.
	 */
	if ((s64)delta < 0) {
		sa->last_update_time = now;
		return 0;
	}

	/*
	 * Use 1024ns as the unit of measurement since it's a reasonable
	 * approximation of 1us and fast to compute.
	 */
	delta >>= 10;
	if (!delta)
		return 0;

	sa->last_update_time += delta << 10;

	/*
	 * running is a subset of runnable (weight) so running can't be set if
	 * runnable is clear. But there are some corner cases where the current
	 * se has been already dequeued but cfs_rq->curr still points to it.
	 * This means that weight will be 0 but not running for a sched_entity
	 * but also for a cfs_rq if the latter becomes idle. As an example,
	 * this happens during idle_balance() which calls
	 * update_blocked_averages()
	 */
	if (!weight)
		running = 0;

	/*
	 * Now we know we crossed measurement unit boundaries. The *_avg
	 * accrues by two steps:
	 *
	 * Step 1: accumulate *_sum since last_update_time. If we haven't
	 * crossed period boundaries, finish.
	 */
	if (!accumulate_sum(delta, cpu, sa, weight, running, cfs_rq))
		return 0;

	/*
	 * Step 2: update *_avg.
	 */
	sa->load_avg = div_u64(sa->load_sum, LOAD_AVG_MAX - 1024 + sa->period_contrib);
	if (cfs_rq) {
		cfs_rq->runnable_load_avg =
			div_u64(cfs_rq->runnable_load_sum, LOAD_AVG_MAX - 1024 + sa->period_contrib);
	}
	sa->util_avg = sa->util_sum / (LOAD_AVG_MAX - 1024 + sa->period_contrib);

	if (cfs_rq)
		trace_sched_load_cfs_rq(cfs_rq);
	else {
		if (likely(!rt_rq))
			trace_sched_load_se(container_of(sa, struct sched_entity, avg));
		else
			trace_sched_load_rt_rq(cpu, rt_rq);
	}

	return 1;
}

/*
 * When a task is dequeued, its estimated utilization should not be update if
 * its util_avg has not been updated at least once.
 * This flag is used to synchronize util_avg updates with util_est updates.
 * We map this information into the LSB bit of the utilization saved at
 * dequeue time (i.e. util_est.dequeued).
 */
#define UTIL_AVG_UNCHANGED 0x1

static inline void cfs_se_util_change(struct sched_avg *avg)
{
	unsigned int enqueued;

	if (!sched_feat(UTIL_EST))
		return;

	/* Avoid store if the flag has been already set */
	enqueued = avg->util_est.enqueued;
	if (!(enqueued & UTIL_AVG_UNCHANGED))
		return;

	/* Reset flag to report util_avg has been updated */
	enqueued &= ~UTIL_AVG_UNCHANGED;
	WRITE_ONCE(avg->util_est.enqueued, enqueued);
}

static int
__update_load_avg_blocked_se(u64 now, int cpu, struct sched_entity *se)
{
	return ___update_load_avg(now, cpu, &se->avg, 0, 0, NULL, NULL);
}

static int
__update_load_avg_se(u64 now, int cpu, struct cfs_rq *cfs_rq, struct sched_entity *se)
{
	if (___update_load_avg(now, cpu, &se->avg,
			       se->on_rq * scale_load_down(se->load.weight),
			       cfs_rq->curr == se, NULL, NULL)) {
		cfs_se_util_change(&se->avg);

#ifdef UTIL_EST_DEBUG
		/*
		 * Trace utilization only for actual tasks.
		 *
		 * These trace events are mostly useful to get easier to
		 * read plots for the estimated utilization, where we can
		 * compare it with the actual grow/decrease of the original
		 * PELT signal.
		 * Let's keep them disabled by default in "production kernels".
		 */
		if (entity_is_task(se)) {
			struct task_struct *tsk = task_of(se);

			trace_sched_util_est_task(tsk, &se->avg);

			/* Trace utilization only for top level CFS RQ */
			cfs_rq = &(task_rq(tsk)->cfs);
			trace_sched_util_est_cpu(cpu, cfs_rq);
		}
#endif /* UTIL_EST_DEBUG */

		return 1;
	}

	return 0;
}

static int
__update_load_avg_cfs_rq(u64 now, int cpu, struct cfs_rq *cfs_rq)
{
	return ___update_load_avg(now, cpu, &cfs_rq->avg,
			scale_load_down(cfs_rq->load.weight),
			cfs_rq->curr != NULL, cfs_rq, NULL);
}

/*
 * Signed add and clamp on underflow.
 *
 * Explicitly do a load-store to ensure the intermediate value never hits
 * memory. This allows lockless observations without ever seeing the negative
 * values.
 */
#define add_positive(_ptr, _val) do {                           \
	typeof(_ptr) ptr = (_ptr);                              \
	typeof(_val) val = (_val);                              \
	typeof(*ptr) res, var = READ_ONCE(*ptr);                \
								\
	res = var + val;                                        \
								\
	if (val < 0 && res > var)                               \
		res = 0;                                        \
								\
	WRITE_ONCE(*ptr, res);                                  \
} while (0)

#ifdef CONFIG_FAIR_GROUP_SCHED
/**
 * update_tg_load_avg - update the tg's load avg
 * @cfs_rq: the cfs_rq whose avg changed
 * @force: update regardless of how small the difference
 *
 * This function 'ensures': tg->load_avg := \Sum tg->cfs_rq[]->avg.load.
 * However, because tg->load_avg is a global value there are performance
 * considerations.
 *
 * In order to avoid having to look at the other cfs_rq's, we use a
 * differential update where we store the last value we propagated. This in
 * turn allows skipping updates if the differential is 'small'.
 *
 * Updating tg's load_avg is necessary before update_cfs_share().
 */
static inline void update_tg_load_avg(struct cfs_rq *cfs_rq, int force)
{
	long delta = cfs_rq->avg.load_avg - cfs_rq->tg_load_avg_contrib;

	/*
	 * No need to update load_avg for root_task_group as it is not used.
	 */
	if (cfs_rq->tg == &root_task_group)
		return;

	if (force || abs(delta) > cfs_rq->tg_load_avg_contrib / 64) {
		atomic_long_add(delta, &cfs_rq->tg->load_avg);
		cfs_rq->tg_load_avg_contrib = cfs_rq->avg.load_avg;
	}

	trace_sched_load_tg(cfs_rq);
}

/*
 * Called within set_task_rq() right before setting a task's cpu. The
 * caller only guarantees p->pi_lock is held; no other assumptions,
 * including the state of rq->lock, should be made.
 */
void set_task_rq_fair(struct sched_entity *se,
		      struct cfs_rq *prev, struct cfs_rq *next)
{
	u64 p_last_update_time;
	u64 n_last_update_time;

	if (!sched_feat(ATTACH_AGE_LOAD))
		return;

	/*
	 * We are supposed to update the task to "current" time, then its up to
	 * date and ready to go to new CPU/cfs_rq. But we have difficulty in
	 * getting what current time is, so simply throw away the out-of-date
	 * time. This will result in the wakee task is less decayed, but giving
	 * the wakee more load sounds not bad.
	 */
	if (!(se->avg.last_update_time && prev))
		return;

#ifndef CONFIG_64BIT
	{
		u64 p_last_update_time_copy;
		u64 n_last_update_time_copy;

		do {
			p_last_update_time_copy = prev->load_last_update_time_copy;
			n_last_update_time_copy = next->load_last_update_time_copy;

			smp_rmb();

			p_last_update_time = prev->avg.last_update_time;
			n_last_update_time = next->avg.last_update_time;

		} while (p_last_update_time != p_last_update_time_copy ||
			 n_last_update_time != n_last_update_time_copy);
	}
#else
	p_last_update_time = prev->avg.last_update_time;
	n_last_update_time = next->avg.last_update_time;
#endif
	__update_load_avg_blocked_se(p_last_update_time, cpu_of(rq_of(prev)), se);
	se->avg.last_update_time = n_last_update_time;
}

/* Take into account change of utilization of a child task group */
static inline void
update_tg_cfs_util(struct cfs_rq *cfs_rq, struct sched_entity *se)
{
	struct cfs_rq *gcfs_rq = group_cfs_rq(se);
	long delta = gcfs_rq->avg.util_avg - se->avg.util_avg;

	/* Nothing to update */
	if (!delta)
		return;

	/* Set new sched_entity's utilization */
	se->avg.util_avg = gcfs_rq->avg.util_avg;
	se->avg.util_sum = se->avg.util_avg * LOAD_AVG_MAX;

	/* Update parent cfs_rq utilization */
	add_positive(&cfs_rq->avg.util_avg, delta);
	cfs_rq->avg.util_sum = cfs_rq->avg.util_avg * LOAD_AVG_MAX;
}

/* Take into account change of load of a child task group */
static inline void
update_tg_cfs_load(struct cfs_rq *cfs_rq, struct sched_entity *se)
{
	struct cfs_rq *gcfs_rq = group_cfs_rq(se);
	long delta, load = gcfs_rq->avg.load_avg;

	/*
	 * If the load of group cfs_rq is null, the load of the
	 * sched_entity will also be null so we can skip the formula
	 */
	if (load) {
		long tg_load;

		/* Get tg's load and ensure tg_load > 0 */
		tg_load = atomic_long_read(&gcfs_rq->tg->load_avg) + 1;

		/* Ensure tg_load >= load and updated with current load*/
		tg_load -= gcfs_rq->tg_load_avg_contrib;
		tg_load += load;

		/*
		 * We need to compute a correction term in the case that the
		 * task group is consuming more CPU than a task of equal
		 * weight. A task with a weight equals to tg->shares will have
		 * a load less or equal to scale_load_down(tg->shares).
		 * Similarly, the sched_entities that represent the task group
		 * at parent level, can't have a load higher than
		 * scale_load_down(tg->shares). And the Sum of sched_entities'
		 * load must be <= scale_load_down(tg->shares).
		 */
		if (tg_load > scale_load_down(gcfs_rq->tg->shares)) {
			/* scale gcfs_rq's load into tg's shares*/
			load *= scale_load_down(gcfs_rq->tg->shares);
			load /= tg_load;
		}
	}

	delta = load - se->avg.load_avg;

	/* Nothing to update */
	if (!delta)
		return;

	/* Set new sched_entity's load */
	se->avg.load_avg = load;
	se->avg.load_sum = se->avg.load_avg * LOAD_AVG_MAX;

	/* Update parent cfs_rq load */
	add_positive(&cfs_rq->avg.load_avg, delta);
	cfs_rq->avg.load_sum = cfs_rq->avg.load_avg * LOAD_AVG_MAX;

	/*
	 * If the sched_entity is already enqueued, we also have to update the
	 * runnable load avg.
	 */
	if (se->on_rq) {
		/* Update parent cfs_rq runnable_load_avg */
		add_positive(&cfs_rq->runnable_load_avg, delta);
		cfs_rq->runnable_load_sum = cfs_rq->runnable_load_avg * LOAD_AVG_MAX;
	}
}

static inline void set_tg_cfs_propagate(struct cfs_rq *cfs_rq)
{
	cfs_rq->propagate_avg = 1;
}

static inline int test_and_clear_tg_cfs_propagate(struct sched_entity *se)
{
	struct cfs_rq *cfs_rq = group_cfs_rq(se);

	if (!cfs_rq->propagate_avg)
		return 0;

	cfs_rq->propagate_avg = 0;
	return 1;
}

/* Update task and its cfs_rq load average */
static inline int propagate_entity_load_avg(struct sched_entity *se)
{
	struct cfs_rq *cfs_rq;

	if (entity_is_task(se))
		return 0;

	if (!test_and_clear_tg_cfs_propagate(se))
		return 0;

	cfs_rq = cfs_rq_of(se);

	set_tg_cfs_propagate(cfs_rq);

	update_tg_cfs_util(cfs_rq, se);
	update_tg_cfs_load(cfs_rq, se);

	trace_sched_load_cfs_rq(cfs_rq);
	trace_sched_load_se(se);

	return 1;
}

/*
 * Check if we need to update the load and the utilization of a blocked
 * group_entity:
 */
static inline bool skip_blocked_update(struct sched_entity *se)
{
	struct cfs_rq *gcfs_rq = group_cfs_rq(se);

	/*
	 * If sched_entity still have not zero load or utilization, we have to
	 * decay it:
	 */
	if (se->avg.load_avg || se->avg.util_avg)
		return false;

	/*
	 * If there is a pending propagation, we have to update the load and
	 * the utilization of the sched_entity:
	 */
	if (gcfs_rq->propagate_avg)
		return false;

	/*
	 * Otherwise, the load and the utilization of the sched_entity is
	 * already zero and there is no pending propagation, so it will be a
	 * waste of time to try to decay it:
	 */
	return true;
}

#else /* CONFIG_FAIR_GROUP_SCHED */

static inline void update_tg_load_avg(struct cfs_rq *cfs_rq, int force) {}

static inline int propagate_entity_load_avg(struct sched_entity *se)
{
	return 0;
}

static inline void set_tg_cfs_propagate(struct cfs_rq *cfs_rq) {}

#endif /* CONFIG_FAIR_GROUP_SCHED */

/*
 * Unsigned subtract and clamp on underflow.
 *
 * Explicitly do a load-store to ensure the intermediate value never hits
 * memory. This allows lockless observations without ever seeing the negative
 * values.
 */
#define sub_positive(_ptr, _val) do {				\
	typeof(_ptr) ptr = (_ptr);				\
	typeof(*ptr) val = (_val);				\
	typeof(*ptr) res, var = READ_ONCE(*ptr);		\
	res = var - val;					\
	if (res > var)						\
		res = 0;					\
	WRITE_ONCE(*ptr, res);					\
} while (0)

/**
 * update_cfs_rq_load_avg - update the cfs_rq's load/util averages
 * @now: current time, as per cfs_rq_clock_task()
 * @cfs_rq: cfs_rq to update
 *
 * The cfs_rq avg is the direct sum of all its entities (blocked and runnable)
 * avg. The immediate corollary is that all (fair) tasks must be attached, see
 * post_init_entity_util_avg().
 *
 * cfs_rq->avg is used for task_h_load() and update_cfs_share() for example.
 *
 * Returns true if the load decayed or we removed load.
 *
 * Since both these conditions indicate a changed cfs_rq->avg.load we should
 * call update_tg_load_avg() when this function returns true.
 */
static inline int
update_cfs_rq_load_avg(u64 now, struct cfs_rq *cfs_rq)
{
	struct sched_avg *sa = &cfs_rq->avg;
	int decayed, removed_load = 0, removed_util = 0;

	if (atomic_long_read(&cfs_rq->removed_load_avg)) {
		s64 r = atomic_long_xchg(&cfs_rq->removed_load_avg, 0);
		sub_positive(&sa->load_avg, r);
		sub_positive(&sa->load_sum, r * LOAD_AVG_MAX);
		removed_load = 1;
		set_tg_cfs_propagate(cfs_rq);
	}

	if (atomic_long_read(&cfs_rq->removed_util_avg)) {
		long r = atomic_long_xchg(&cfs_rq->removed_util_avg, 0);
		sub_positive(&sa->util_avg, r);
		sub_positive(&sa->util_sum, r * LOAD_AVG_MAX);
		removed_util = 1;
		set_tg_cfs_propagate(cfs_rq);
	}

	decayed = __update_load_avg_cfs_rq(now, cpu_of(rq_of(cfs_rq)), cfs_rq);

#ifndef CONFIG_64BIT
	smp_wmb();
	cfs_rq->load_last_update_time_copy = sa->last_update_time;
#endif

	if (decayed || removed_util)
		cfs_rq_util_change(cfs_rq);

	return decayed || removed_load;
}

int update_rt_rq_load_avg(u64 now, int cpu, struct rt_rq *rt_rq, int running)
{
	int ret;

	ret = ___update_load_avg(now, cpu, &rt_rq->avg, 0, running, NULL, rt_rq);

	return ret;
}

/*
 * Optional action to be done while updating the load average
 */
#define UPDATE_TG	0x1
#define SKIP_AGE_LOAD	0x2

/* Update task and its cfs_rq load average */
static inline void update_load_avg(struct sched_entity *se, int flags)
{
	struct cfs_rq *cfs_rq = cfs_rq_of(se);
	u64 now = cfs_rq_clock_task(cfs_rq);
	struct rq *rq = rq_of(cfs_rq);
	int cpu = cpu_of(rq);
	int decayed;

	/*
	 * Track task load average for carrying it to new CPU after migrated, and
	 * track group sched_entity load average for task_h_load calc in migration
	 */
	if (se->avg.last_update_time && !(flags & SKIP_AGE_LOAD))
		__update_load_avg_se(now, cpu, cfs_rq, se);

	decayed  = update_cfs_rq_load_avg(now, cfs_rq);
	decayed |= propagate_entity_load_avg(se);

	if (decayed && (flags & UPDATE_TG))
		update_tg_load_avg(cfs_rq, 0);
}

/**
 * attach_entity_load_avg - attach this entity to its cfs_rq load avg
 * @cfs_rq: cfs_rq to attach to
 * @se: sched_entity to attach
 *
 * Must call update_cfs_rq_load_avg() before this, since we rely on
 * cfs_rq->avg.last_update_time being current.
 */
static void attach_entity_load_avg(struct cfs_rq *cfs_rq, struct sched_entity *se)
{
	se->avg.last_update_time = cfs_rq->avg.last_update_time;
	cfs_rq->avg.load_avg += se->avg.load_avg;
	cfs_rq->avg.load_sum += se->avg.load_sum;
	cfs_rq->avg.util_avg += se->avg.util_avg;
	cfs_rq->avg.util_sum += se->avg.util_sum;
	set_tg_cfs_propagate(cfs_rq);

	cfs_rq_util_change(cfs_rq);

	trace_sched_load_cfs_rq(cfs_rq);
}

/**
 * detach_entity_load_avg - detach this entity from its cfs_rq load avg
 * @cfs_rq: cfs_rq to detach from
 * @se: sched_entity to detach
 *
 * Must call update_cfs_rq_load_avg() before this, since we rely on
 * cfs_rq->avg.last_update_time being current.
 */
static void detach_entity_load_avg(struct cfs_rq *cfs_rq, struct sched_entity *se)
{

	sub_positive(&cfs_rq->avg.load_avg, se->avg.load_avg);
	sub_positive(&cfs_rq->avg.load_sum, se->avg.load_sum);
	sub_positive(&cfs_rq->avg.util_avg, se->avg.util_avg);
	sub_positive(&cfs_rq->avg.util_sum, se->avg.util_sum);
	set_tg_cfs_propagate(cfs_rq);

	cfs_rq_util_change(cfs_rq);

	trace_sched_load_cfs_rq(cfs_rq);
}

/* Add the load generated by se into cfs_rq's load average */
static inline void
enqueue_entity_load_avg(struct cfs_rq *cfs_rq, struct sched_entity *se)
{
	struct sched_avg *sa = &se->avg;

	cfs_rq->runnable_load_avg += sa->load_avg;
	cfs_rq->runnable_load_sum += sa->load_sum;

	if (!sa->last_update_time) {
		attach_entity_load_avg(cfs_rq, se);
		update_tg_load_avg(cfs_rq, 0);
	}
}

/* Remove the runnable load generated by se from cfs_rq's runnable load average */
static inline void
dequeue_entity_load_avg(struct cfs_rq *cfs_rq, struct sched_entity *se)
{
	cfs_rq->runnable_load_avg =
		max_t(long, cfs_rq->runnable_load_avg - se->avg.load_avg, 0);
	cfs_rq->runnable_load_sum =
		max_t(s64,  cfs_rq->runnable_load_sum - se->avg.load_sum, 0);
}

#ifndef CONFIG_64BIT
static inline u64 cfs_rq_last_update_time(struct cfs_rq *cfs_rq)
{
	u64 last_update_time_copy;
	u64 last_update_time;

	do {
		last_update_time_copy = cfs_rq->load_last_update_time_copy;
		smp_rmb();
		last_update_time = cfs_rq->avg.last_update_time;
	} while (last_update_time != last_update_time_copy);

	return last_update_time;
}
#else
static inline u64 cfs_rq_last_update_time(struct cfs_rq *cfs_rq)
{
	return cfs_rq->avg.last_update_time;
}
#endif

/*
 * Synchronize entity load avg of dequeued entity without locking
 * the previous rq.
 */
void sync_entity_load_avg(struct sched_entity *se)
{
	struct cfs_rq *cfs_rq = cfs_rq_of(se);
	u64 last_update_time;

	last_update_time = cfs_rq_last_update_time(cfs_rq);
	__update_load_avg_blocked_se(last_update_time, cpu_of(rq_of(cfs_rq)), se);
}

/*
 * Task first catches up with cfs_rq, and then subtract
 * itself from the cfs_rq (task must be off the queue now).
 */
void remove_entity_load_avg(struct sched_entity *se)
{
	struct cfs_rq *cfs_rq = cfs_rq_of(se);

	/*
	 * tasks cannot exit without having gone through wake_up_new_task() ->
	 * post_init_entity_util_avg() which will have added things to the
	 * cfs_rq, so we can remove unconditionally.
	 *
	 * Similarly for groups, they will have passed through
	 * post_init_entity_util_avg() before unregister_sched_fair_group()
	 * calls this.
	 */

	sync_entity_load_avg(se);
	atomic_long_add(se->avg.load_avg, &cfs_rq->removed_load_avg);
	atomic_long_add(se->avg.util_avg, &cfs_rq->removed_util_avg);
}

static inline unsigned long cfs_rq_runnable_load_avg(struct cfs_rq *cfs_rq)
{
	return cfs_rq->runnable_load_avg;
}

static inline unsigned long cfs_rq_load_avg(struct cfs_rq *cfs_rq)
{
	return cfs_rq->avg.load_avg;
}

static int idle_balance(struct rq *this_rq, struct rq_flags *rf);

static inline bool task_fits_capacity(struct task_struct *p, long capacity,
								int cpu);

static inline void update_misfit_status(struct task_struct *p, struct rq *rq)
{
	if (!static_branch_unlikely(&sched_asym_cpucapacity))
		return;

	if (!p) {
		rq->misfit_task_load = 0;
		return;
	}

	if (task_fits_max(p, cpu_of(rq))) {
		rq->misfit_task_load = 0;
		return;
	}

	rq->misfit_task_load = task_h_load(p);
}

static inline unsigned long _task_util_est(struct task_struct *p)
{
	struct util_est ue = READ_ONCE(p->se.avg.util_est);

	return max(ue.ewma, ue.enqueued);
}

static inline unsigned long task_util_est(struct task_struct *p)
{
#ifdef CONFIG_SCHED_WALT
	if (likely(!walt_disabled && sysctl_sched_use_walt_task_util))
		return p->ravg.demand_scaled;
#endif
	return max(task_util(p), _task_util_est(p));
}

static inline void util_est_enqueue(struct cfs_rq *cfs_rq,
				    struct task_struct *p)
{
	unsigned int enqueued;

	if (!sched_feat(UTIL_EST))
		return;

	/* Update root cfs_rq's estimated utilization */
	enqueued  = cfs_rq->avg.util_est.enqueued;
	enqueued += (_task_util_est(p) | UTIL_AVG_UNCHANGED);
	WRITE_ONCE(cfs_rq->avg.util_est.enqueued, enqueued);

	trace_sched_util_est_task(p, &p->se.avg);
	trace_sched_util_est_cpu(cpu_of(rq_of(cfs_rq)), cfs_rq);
}

/*
 * Check if a (signed) value is within a specified (unsigned) margin,
 * based on the observation that:
 *
 *     abs(x) < y := (unsigned)(x + y - 1) < (2 * y - 1)
 *
 * NOTE: this only works when value + maring < INT_MAX.
 */
static inline bool within_margin(int value, int margin)
{
	return ((unsigned int)(value + margin - 1) < (2 * margin - 1));
}

static void
util_est_dequeue(struct cfs_rq *cfs_rq, struct task_struct *p, bool task_sleep)
{
	long last_ewma_diff;
	struct util_est ue;

	if (!sched_feat(UTIL_EST))
		return;

	/*
	 * Update root cfs_rq's estimated utilization
	 *
	 * If *p is the last task then the root cfs_rq's estimated utilization
	 * of a CPU is 0 by definition.
	 */
	ue.enqueued = 0;
	if (cfs_rq->nr_running) {
		ue.enqueued  = cfs_rq->avg.util_est.enqueued;
		ue.enqueued -= min_t(unsigned int, ue.enqueued,
				     (_task_util_est(p) | UTIL_AVG_UNCHANGED));
	}
	WRITE_ONCE(cfs_rq->avg.util_est.enqueued, ue.enqueued);

	trace_sched_util_est_cpu(cpu_of(rq_of(cfs_rq)), cfs_rq);

	/*
	 * Skip update of task's estimated utilization when the task has not
	 * yet completed an activation, e.g. being migrated.
	 */
	if (!task_sleep)
		return;

	/*
	 * If the PELT values haven't changed since enqueue time,
	 * skip the util_est update.
	 */
	ue = p->se.avg.util_est;
	if (ue.enqueued & UTIL_AVG_UNCHANGED)
		return;

	/*
	 * Skip update of task's estimated utilization when its EWMA is
	 * already ~1% close to its last activation value.
	 */
	ue.enqueued = (task_util(p) | UTIL_AVG_UNCHANGED);
	last_ewma_diff = ue.enqueued - ue.ewma;
	if (within_margin(last_ewma_diff, (SCHED_CAPACITY_SCALE / 100)))
		return;

	/*
	 * Update Task's estimated utilization
	 *
	 * When *p completes an activation we can consolidate another sample
	 * of the task size. This is done by storing the current PELT value
	 * as ue.enqueued and by using this value to update the Exponential
	 * Weighted Moving Average (EWMA):
	 *
	 *  ewma(t) = w *  task_util(p) + (1-w) * ewma(t-1)
	 *          = w *  task_util(p) +         ewma(t-1)  - w * ewma(t-1)
	 *          = w * (task_util(p) -         ewma(t-1)) +     ewma(t-1)
	 *          = w * (      last_ewma_diff            ) +     ewma(t-1)
	 *          = w * (last_ewma_diff  +  ewma(t-1) / w)
	 *
	 * Where 'w' is the weight of new samples, which is configured to be
	 * 0.25, thus making w=1/4 ( >>= UTIL_EST_WEIGHT_SHIFT)
	 */
	ue.ewma <<= UTIL_EST_WEIGHT_SHIFT;
	ue.ewma  += last_ewma_diff;
	ue.ewma >>= UTIL_EST_WEIGHT_SHIFT;
	WRITE_ONCE(p->se.avg.util_est, ue);

	trace_sched_util_est_task(p, &p->se.avg);
}

#else /* CONFIG_SMP */

static inline int
update_cfs_rq_load_avg(u64 now, struct cfs_rq *cfs_rq)
{
	return 0;
}

int update_rt_rq_load_avg(u64 now, int cpu, struct rt_rq *rt_rq, int running)
{
	return 0;
}

#define UPDATE_TG	0x0
#define SKIP_AGE_LOAD	0x0

static inline void update_load_avg(struct sched_entity *se, int not_used1)
{
	cfs_rq_util_change(cfs_rq_of(se));
}

static inline void
enqueue_entity_load_avg(struct cfs_rq *cfs_rq, struct sched_entity *se) {}
static inline void
dequeue_entity_load_avg(struct cfs_rq *cfs_rq, struct sched_entity *se) {}
static inline void remove_entity_load_avg(struct sched_entity *se) {}

static inline void
attach_entity_load_avg(struct cfs_rq *cfs_rq, struct sched_entity *se) {}
static inline void
detach_entity_load_avg(struct cfs_rq *cfs_rq, struct sched_entity *se) {}

static inline int idle_balance(struct rq *rq, struct rq_flags *rf)
{
	return 0;
}

static inline void update_misfit_status(struct task_struct *p, struct rq *rq) {}

static inline void
util_est_enqueue(struct cfs_rq *cfs_rq, struct task_struct *p) {}

static inline void
util_est_dequeue(struct cfs_rq *cfs_rq, struct task_struct *p,
		 bool task_sleep) {}

#endif /* CONFIG_SMP */

static void check_spread(struct cfs_rq *cfs_rq, struct sched_entity *se)
{
#ifdef CONFIG_SCHED_DEBUG
	s64 d = se->vruntime - cfs_rq->min_vruntime;

	if (d < 0)
		d = -d;

	if (d > 3*sysctl_sched_latency)
		schedstat_inc(cfs_rq->nr_spread_over);
#endif
}

static void
place_entity(struct cfs_rq *cfs_rq, struct sched_entity *se, int initial)
{
	u64 vruntime = cfs_rq->min_vruntime;

	/*
	 * The 'current' period is already promised to the current tasks,
	 * however the extra weight of the new task will slow them down a
	 * little, place the new task so that it fits in the slot that
	 * stays open at the end.
	 */
	if (initial && sched_feat(START_DEBIT))
		vruntime += sched_vslice(cfs_rq, se);

	/* sleeps up to a single latency don't count. */
	if (!initial) {
		unsigned long thresh = sysctl_sched_latency;

		/*
		 * Halve their sleep time's effect, to allow
		 * for a gentler effect of sleepers:
		 */
		if (sched_feat(GENTLE_FAIR_SLEEPERS))
			thresh >>= 1;

		vruntime -= thresh;
	}

	/* ensure we never gain time by being placed backwards. */
	se->vruntime = max_vruntime(se->vruntime, vruntime);
}

static void check_enqueue_throttle(struct cfs_rq *cfs_rq);

static inline void check_schedstat_required(void)
{
#ifdef CONFIG_SCHEDSTATS
	if (schedstat_enabled())
		return;

	/* Force schedstat enabled if a dependent tracepoint is active */
	if (trace_sched_stat_wait_enabled()    ||
			trace_sched_stat_sleep_enabled()   ||
			trace_sched_stat_iowait_enabled()  ||
			trace_sched_stat_blocked_enabled() ||
			trace_sched_stat_runtime_enabled())  {
		printk_deferred_once("Scheduler tracepoints stat_sleep, stat_iowait, "
			     "stat_blocked and stat_runtime require the "
			     "kernel parameter schedstats=enable or "
			     "kernel.sched_schedstats=1\n");
	}
#endif
}


/*
 * MIGRATION
 *
 *	dequeue
 *	  update_curr()
 *	    update_min_vruntime()
 *	  vruntime -= min_vruntime
 *
 *	enqueue
 *	  update_curr()
 *	    update_min_vruntime()
 *	  vruntime += min_vruntime
 *
 * this way the vruntime transition between RQs is done when both
 * min_vruntime are up-to-date.
 *
 * WAKEUP (remote)
 *
 *	->migrate_task_rq_fair() (p->state == TASK_WAKING)
 *	  vruntime -= min_vruntime
 *
 *	enqueue
 *	  update_curr()
 *	    update_min_vruntime()
 *	  vruntime += min_vruntime
 *
 * this way we don't have the most up-to-date min_vruntime on the originating
 * CPU and an up-to-date min_vruntime on the destination CPU.
 */

static void
enqueue_entity(struct cfs_rq *cfs_rq, struct sched_entity *se, int flags)
{
	bool renorm = !(flags & ENQUEUE_WAKEUP) || (flags & ENQUEUE_MIGRATED);
	bool curr = cfs_rq->curr == se;

	/*
	 * If we're the current task, we must renormalise before calling
	 * update_curr().
	 */
	if (renorm && curr)
		se->vruntime += cfs_rq->min_vruntime;

	update_curr(cfs_rq);

	/*
	 * Otherwise, renormalise after, such that we're placed at the current
	 * moment in time, instead of some random moment in the past. Being
	 * placed in the past could significantly boost this task to the
	 * fairness detriment of existing tasks.
	 */
	if (renorm && !curr)
		se->vruntime += cfs_rq->min_vruntime;

	/*
	 * When enqueuing a sched_entity, we must:
	 *   - Update loads to have both entity and cfs_rq synced with now.
	 *   - Add its load to cfs_rq->runnable_avg
	 *   - For group_entity, update its weight to reflect the new share of
	 *     its group cfs_rq
	 *   - Add its new weight to cfs_rq->load.weight
	 */
	update_load_avg(se, UPDATE_TG);
	enqueue_entity_load_avg(cfs_rq, se);
	update_cfs_shares(se);
	account_entity_enqueue(cfs_rq, se);

	if (flags & ENQUEUE_WAKEUP)
		place_entity(cfs_rq, se, 0);

	check_schedstat_required();
	update_stats_enqueue(cfs_rq, se, flags);
	check_spread(cfs_rq, se);
	if (!curr)
		__enqueue_entity(cfs_rq, se);
	se->on_rq = 1;

	if (cfs_rq->nr_running == 1) {
		list_add_leaf_cfs_rq(cfs_rq);
		check_enqueue_throttle(cfs_rq);
	}
}

static void __clear_buddies_last(struct sched_entity *se)
{
	for_each_sched_entity(se) {
		struct cfs_rq *cfs_rq = cfs_rq_of(se);
		if (cfs_rq->last != se)
			break;

		cfs_rq->last = NULL;
	}
}

static void __clear_buddies_next(struct sched_entity *se)
{
	for_each_sched_entity(se) {
		struct cfs_rq *cfs_rq = cfs_rq_of(se);
		if (cfs_rq->next != se)
			break;

		cfs_rq->next = NULL;
	}
}

static void __clear_buddies_skip(struct sched_entity *se)
{
	for_each_sched_entity(se) {
		struct cfs_rq *cfs_rq = cfs_rq_of(se);
		if (cfs_rq->skip != se)
			break;

		cfs_rq->skip = NULL;
	}
}

static void clear_buddies(struct cfs_rq *cfs_rq, struct sched_entity *se)
{
	if (cfs_rq->last == se)
		__clear_buddies_last(se);

	if (cfs_rq->next == se)
		__clear_buddies_next(se);

	if (cfs_rq->skip == se)
		__clear_buddies_skip(se);
}

static __always_inline void return_cfs_rq_runtime(struct cfs_rq *cfs_rq);

static void
dequeue_entity(struct cfs_rq *cfs_rq, struct sched_entity *se, int flags)
{
	/*
	 * Update run-time statistics of the 'current'.
	 */
	update_curr(cfs_rq);

	/*
	 * When dequeuing a sched_entity, we must:
	 *   - Update loads to have both entity and cfs_rq synced with now.
	 *   - Substract its load from the cfs_rq->runnable_avg.
	 *   - Substract its previous weight from cfs_rq->load.weight.
	 *   - For group entity, update its weight to reflect the new share
	 *     of its group cfs_rq.
	 */
	update_load_avg(se, UPDATE_TG);
	dequeue_entity_load_avg(cfs_rq, se);

	update_stats_dequeue(cfs_rq, se, flags);

	clear_buddies(cfs_rq, se);

	if (se != cfs_rq->curr)
		__dequeue_entity(cfs_rq, se);
	se->on_rq = 0;
	account_entity_dequeue(cfs_rq, se);

	/*
	 * Normalize after update_curr(); which will also have moved
	 * min_vruntime if @se is the one holding it back. But before doing
	 * update_min_vruntime() again, which will discount @se's position and
	 * can move min_vruntime forward still more.
	 */
	if (!(flags & DEQUEUE_SLEEP))
		se->vruntime -= cfs_rq->min_vruntime;

	/* return excess runtime on last dequeue */
	return_cfs_rq_runtime(cfs_rq);

	update_cfs_shares(se);

	/*
	 * Now advance min_vruntime if @se was the entity holding it back,
	 * except when: DEQUEUE_SAVE && !DEQUEUE_MOVE, in this case we'll be
	 * put back on, and if we advance min_vruntime, we'll be placed back
	 * further than we started -- ie. we'll be penalized.
	 */
	if ((flags & (DEQUEUE_SAVE | DEQUEUE_MOVE)) != DEQUEUE_SAVE)
		update_min_vruntime(cfs_rq);
}

/*
 * Preempt the current task with a newly woken task if needed:
 */
static void
check_preempt_tick(struct cfs_rq *cfs_rq, struct sched_entity *curr)
{
	unsigned long ideal_runtime, delta_exec;
	struct sched_entity *se;
	s64 delta;

	ideal_runtime = sched_slice(cfs_rq, curr);
	delta_exec = curr->sum_exec_runtime - curr->prev_sum_exec_runtime;
	if (delta_exec > ideal_runtime) {
		resched_curr(rq_of(cfs_rq));
		/*
		 * The current task ran long enough, ensure it doesn't get
		 * re-elected due to buddy favours.
		 */
		clear_buddies(cfs_rq, curr);
		return;
	}

	/*
	 * Ensure that a task that missed wakeup preemption by a
	 * narrow margin doesn't have to wait for a full slice.
	 * This also mitigates buddy induced latencies under load.
	 */
	if (delta_exec < sysctl_sched_min_granularity)
		return;

	se = __pick_first_entity(cfs_rq);
	delta = curr->vruntime - se->vruntime;

	if (delta < 0)
		return;

	if (delta > ideal_runtime)
		resched_curr(rq_of(cfs_rq));
}

static void
set_next_entity(struct cfs_rq *cfs_rq, struct sched_entity *se)
{
	/* 'current' is not kept within the tree. */
	if (se->on_rq) {
		/*
		 * Any task has to be enqueued before it get to execute on
		 * a CPU. So account for the time it spent waiting on the
		 * runqueue.
		 */
		update_stats_wait_end(cfs_rq, se);
		__dequeue_entity(cfs_rq, se);
		update_load_avg(se, UPDATE_TG);
	}

	update_stats_curr_start(cfs_rq, se);
	cfs_rq->curr = se;

	/*
	 * Track our maximum slice length, if the CPU's load is at
	 * least twice that of our own weight (i.e. dont track it
	 * when there are only lesser-weight tasks around):
	 */
	if (schedstat_enabled() && rq_of(cfs_rq)->load.weight >= 2*se->load.weight) {
		schedstat_set(se->statistics.slice_max,
			max((u64)schedstat_val(se->statistics.slice_max),
			    se->sum_exec_runtime - se->prev_sum_exec_runtime));
	}

	se->prev_sum_exec_runtime = se->sum_exec_runtime;
}

static int
wakeup_preempt_entity(struct sched_entity *curr, struct sched_entity *se);

/*
 * Pick the next process, keeping these things in mind, in this order:
 * 1) keep things fair between processes/task groups
 * 2) pick the "next" process, since someone really wants that to run
 * 3) pick the "last" process, for cache locality
 * 4) do not run the "skip" process, if something else is available
 */
static struct sched_entity *
pick_next_entity(struct cfs_rq *cfs_rq, struct sched_entity *curr)
{
	struct sched_entity *left = __pick_first_entity(cfs_rq);
	struct sched_entity *se;

	/*
	 * If curr is set we have to see if its left of the leftmost entity
	 * still in the tree, provided there was anything in the tree at all.
	 */
	if (!left || (curr && entity_before(curr, left)))
		left = curr;

	se = left; /* ideally we run the leftmost entity */

	/*
	 * Avoid running the skip buddy, if running something else can
	 * be done without getting too unfair.
	 */
	if (cfs_rq->skip == se) {
		struct sched_entity *second;

		if (se == curr) {
			second = __pick_first_entity(cfs_rq);
		} else {
			second = __pick_next_entity(se);
			if (!second || (curr && entity_before(curr, second)))
				second = curr;
		}

		if (second && wakeup_preempt_entity(second, left) < 1)
			se = second;
	}

	/*
	 * Prefer last buddy, try to return the CPU to a preempted task.
	 */
	if (cfs_rq->last && wakeup_preempt_entity(cfs_rq->last, left) < 1)
		se = cfs_rq->last;

	/*
	 * Someone really wants this to run. If it's not unfair, run it.
	 */
	if (cfs_rq->next && wakeup_preempt_entity(cfs_rq->next, left) < 1)
		se = cfs_rq->next;

	clear_buddies(cfs_rq, se);

	return se;
}

static bool check_cfs_rq_runtime(struct cfs_rq *cfs_rq);

static void put_prev_entity(struct cfs_rq *cfs_rq, struct sched_entity *prev)
{
	/*
	 * If still on the runqueue then deactivate_task()
	 * was not called and update_curr() has to be done:
	 */
	if (prev->on_rq)
		update_curr(cfs_rq);

	/* throttle cfs_rqs exceeding runtime */
	check_cfs_rq_runtime(cfs_rq);

	check_spread(cfs_rq, prev);

	if (prev->on_rq) {
		update_stats_wait_start(cfs_rq, prev);
		/* Put 'current' back into the tree. */
		__enqueue_entity(cfs_rq, prev);
		/* in !on_rq case, update occurred at dequeue */
		update_load_avg(prev, 0);
	}
	cfs_rq->curr = NULL;
}

static void
entity_tick(struct cfs_rq *cfs_rq, struct sched_entity *curr, int queued)
{
	/*
	 * Update run-time statistics of the 'current'.
	 */
	update_curr(cfs_rq);

	/*
	 * Ensure that runnable average is periodically updated.
	 */
	update_load_avg(curr, UPDATE_TG);
	update_cfs_shares(curr);

#ifdef CONFIG_SCHED_HRTICK
	/*
	 * queued ticks are scheduled to match the slice, so don't bother
	 * validating it and just reschedule.
	 */
	if (queued) {
		resched_curr(rq_of(cfs_rq));
		return;
	}
	/*
	 * don't let the period tick interfere with the hrtick preemption
	 */
	if (!sched_feat(DOUBLE_TICK) &&
			hrtimer_active(&rq_of(cfs_rq)->hrtick_timer))
		return;
#endif

	if (cfs_rq->nr_running > 1)
		check_preempt_tick(cfs_rq, curr);
}


/**************************************************
 * CFS bandwidth control machinery
 */

#ifdef CONFIG_CFS_BANDWIDTH

#ifdef HAVE_JUMP_LABEL
static struct static_key __cfs_bandwidth_used;

static inline bool cfs_bandwidth_used(void)
{
	return static_key_false(&__cfs_bandwidth_used);
}

void cfs_bandwidth_usage_inc(void)
{
	static_key_slow_inc(&__cfs_bandwidth_used);
}

void cfs_bandwidth_usage_dec(void)
{
	static_key_slow_dec(&__cfs_bandwidth_used);
}
#else /* HAVE_JUMP_LABEL */
static bool cfs_bandwidth_used(void)
{
	return true;
}

void cfs_bandwidth_usage_inc(void) {}
void cfs_bandwidth_usage_dec(void) {}
#endif /* HAVE_JUMP_LABEL */

/*
 * default period for cfs group bandwidth.
 * default: 0.1s, units: nanoseconds
 */
static inline u64 default_cfs_period(void)
{
	return 100000000ULL;
}

static inline u64 sched_cfs_bandwidth_slice(void)
{
	return (u64)sysctl_sched_cfs_bandwidth_slice * NSEC_PER_USEC;
}

/*
 * Replenish runtime according to assigned quota and update expiration time.
 * We use sched_clock_cpu directly instead of rq->clock to avoid adding
 * additional synchronization around rq->lock.
 *
 * requires cfs_b->lock
 */
void __refill_cfs_bandwidth_runtime(struct cfs_bandwidth *cfs_b)
{
	u64 now;

	if (cfs_b->quota == RUNTIME_INF)
		return;

	now = sched_clock_cpu(smp_processor_id());
	cfs_b->runtime = cfs_b->quota;
	cfs_b->runtime_expires = now + ktime_to_ns(cfs_b->period);
}

static inline struct cfs_bandwidth *tg_cfs_bandwidth(struct task_group *tg)
{
	return &tg->cfs_bandwidth;
}

/* rq->task_clock normalized against any time this cfs_rq has spent throttled */
static inline u64 cfs_rq_clock_task(struct cfs_rq *cfs_rq)
{
	if (unlikely(cfs_rq->throttle_count))
		return cfs_rq->throttled_clock_task - cfs_rq->throttled_clock_task_time;

	return rq_clock_task(rq_of(cfs_rq)) - cfs_rq->throttled_clock_task_time;
}

/* returns 0 on failure to allocate runtime */
static int assign_cfs_rq_runtime(struct cfs_rq *cfs_rq)
{
	struct task_group *tg = cfs_rq->tg;
	struct cfs_bandwidth *cfs_b = tg_cfs_bandwidth(tg);
	u64 amount = 0, min_amount, expires;

	/* note: this is a positive sum as runtime_remaining <= 0 */
	min_amount = sched_cfs_bandwidth_slice() - cfs_rq->runtime_remaining;

	raw_spin_lock(&cfs_b->lock);
	if (cfs_b->quota == RUNTIME_INF)
		amount = min_amount;
	else {
		start_cfs_bandwidth(cfs_b);

		if (cfs_b->runtime > 0) {
			amount = min(cfs_b->runtime, min_amount);
			cfs_b->runtime -= amount;
			cfs_b->idle = 0;
		}
	}
	expires = cfs_b->runtime_expires;
	raw_spin_unlock(&cfs_b->lock);

	cfs_rq->runtime_remaining += amount;
	/*
	 * we may have advanced our local expiration to account for allowed
	 * spread between our sched_clock and the one on which runtime was
	 * issued.
	 */
	if ((s64)(expires - cfs_rq->runtime_expires) > 0)
		cfs_rq->runtime_expires = expires;

	return cfs_rq->runtime_remaining > 0;
}

/*
 * Note: This depends on the synchronization provided by sched_clock and the
 * fact that rq->clock snapshots this value.
 */
static void expire_cfs_rq_runtime(struct cfs_rq *cfs_rq)
{
	struct cfs_bandwidth *cfs_b = tg_cfs_bandwidth(cfs_rq->tg);

	/* if the deadline is ahead of our clock, nothing to do */
	if (likely((s64)(rq_clock(rq_of(cfs_rq)) - cfs_rq->runtime_expires) < 0))
		return;

	if (cfs_rq->runtime_remaining < 0)
		return;

	/*
	 * If the local deadline has passed we have to consider the
	 * possibility that our sched_clock is 'fast' and the global deadline
	 * has not truly expired.
	 *
	 * Fortunately we can check determine whether this the case by checking
	 * whether the global deadline has advanced. It is valid to compare
	 * cfs_b->runtime_expires without any locks since we only care about
	 * exact equality, so a partial write will still work.
	 */

	if (cfs_rq->runtime_expires != cfs_b->runtime_expires) {
		/* extend local deadline, drift is bounded above by 2 ticks */
		cfs_rq->runtime_expires += TICK_NSEC;
	} else {
		/* global deadline is ahead, expiration has passed */
		cfs_rq->runtime_remaining = 0;
	}
}

static void __account_cfs_rq_runtime(struct cfs_rq *cfs_rq, u64 delta_exec)
{
	/* dock delta_exec before expiring quota (as it could span periods) */
	cfs_rq->runtime_remaining -= delta_exec;
	expire_cfs_rq_runtime(cfs_rq);

	if (likely(cfs_rq->runtime_remaining > 0))
		return;

	/*
	 * if we're unable to extend our runtime we resched so that the active
	 * hierarchy can be throttled
	 */
	if (!assign_cfs_rq_runtime(cfs_rq) && likely(cfs_rq->curr))
		resched_curr(rq_of(cfs_rq));
}

static __always_inline
void account_cfs_rq_runtime(struct cfs_rq *cfs_rq, u64 delta_exec)
{
	if (!cfs_bandwidth_used() || !cfs_rq->runtime_enabled)
		return;

	__account_cfs_rq_runtime(cfs_rq, delta_exec);
}

static inline int cfs_rq_throttled(struct cfs_rq *cfs_rq)
{
	return cfs_bandwidth_used() && cfs_rq->throttled;
}

/* check whether cfs_rq, or any parent, is throttled */
static inline int throttled_hierarchy(struct cfs_rq *cfs_rq)
{
	return cfs_bandwidth_used() && cfs_rq->throttle_count;
}

/*
 * Ensure that neither of the group entities corresponding to src_cpu or
 * dest_cpu are members of a throttled hierarchy when performing group
 * load-balance operations.
 */
static inline int throttled_lb_pair(struct task_group *tg,
				    int src_cpu, int dest_cpu)
{
	struct cfs_rq *src_cfs_rq, *dest_cfs_rq;

	src_cfs_rq = tg->cfs_rq[src_cpu];
	dest_cfs_rq = tg->cfs_rq[dest_cpu];

	return throttled_hierarchy(src_cfs_rq) ||
	       throttled_hierarchy(dest_cfs_rq);
}

/* updated child weight may affect parent so we have to do this bottom up */
static int tg_unthrottle_up(struct task_group *tg, void *data)
{
	struct rq *rq = data;
	struct cfs_rq *cfs_rq = tg->cfs_rq[cpu_of(rq)];

	cfs_rq->throttle_count--;
	if (!cfs_rq->throttle_count) {
		/* adjust cfs_rq_clock_task() */
		cfs_rq->throttled_clock_task_time += rq_clock_task(rq) -
					     cfs_rq->throttled_clock_task;
	}

	return 0;
}

static int tg_throttle_down(struct task_group *tg, void *data)
{
	struct rq *rq = data;
	struct cfs_rq *cfs_rq = tg->cfs_rq[cpu_of(rq)];

	/* group is entering throttled state, stop time */
	if (!cfs_rq->throttle_count)
		cfs_rq->throttled_clock_task = rq_clock_task(rq);
	cfs_rq->throttle_count++;

	return 0;
}

static void throttle_cfs_rq(struct cfs_rq *cfs_rq)
{
	struct rq *rq = rq_of(cfs_rq);
	struct cfs_bandwidth *cfs_b = tg_cfs_bandwidth(cfs_rq->tg);
	struct sched_entity *se;
	long task_delta, dequeue = 1;
	bool empty;

	se = cfs_rq->tg->se[cpu_of(rq_of(cfs_rq))];

	/* freeze hierarchy runnable averages while throttled */
	rcu_read_lock();
	walk_tg_tree_from(cfs_rq->tg, tg_throttle_down, tg_nop, (void *)rq);
	rcu_read_unlock();

	task_delta = cfs_rq->h_nr_running;
	for_each_sched_entity(se) {
		struct cfs_rq *qcfs_rq = cfs_rq_of(se);
		/* throttled entity or throttle-on-deactivate */
		if (!se->on_rq)
			break;

		if (dequeue)
			dequeue_entity(qcfs_rq, se, DEQUEUE_SLEEP);
		qcfs_rq->h_nr_running -= task_delta;
		walt_dec_throttled_cfs_rq_stats(&qcfs_rq->walt_stats, cfs_rq);

		if (qcfs_rq->load.weight)
			dequeue = 0;
	}

	if (!se) {
		sub_nr_running(rq, task_delta);
		walt_dec_throttled_cfs_rq_stats(&rq->walt_stats, cfs_rq);
	}

	cfs_rq->throttled = 1;
	cfs_rq->throttled_clock = rq_clock(rq);
	raw_spin_lock(&cfs_b->lock);
	empty = list_empty(&cfs_b->throttled_cfs_rq);

	/*
	 * Add to the _head_ of the list, so that an already-started
	 * distribute_cfs_runtime will not see us. If disribute_cfs_runtime is
	 * not running add to the tail so that later runqueues don't get starved.
	 */
	if (cfs_b->distribute_running)
		list_add_rcu(&cfs_rq->throttled_list, &cfs_b->throttled_cfs_rq);
	else
		list_add_tail_rcu(&cfs_rq->throttled_list, &cfs_b->throttled_cfs_rq);

	/*
	 * If we're the first throttled task, make sure the bandwidth
	 * timer is running.
	 */
	if (empty)
		start_cfs_bandwidth(cfs_b);

	raw_spin_unlock(&cfs_b->lock);
}

void unthrottle_cfs_rq(struct cfs_rq *cfs_rq)
{
	struct rq *rq = rq_of(cfs_rq);
	struct cfs_bandwidth *cfs_b = tg_cfs_bandwidth(cfs_rq->tg);
	struct sched_entity *se;
	int enqueue = 1;
	long task_delta;
	struct cfs_rq *tcfs_rq __maybe_unused = cfs_rq;

	se = cfs_rq->tg->se[cpu_of(rq)];

	cfs_rq->throttled = 0;

	update_rq_clock(rq);

	raw_spin_lock(&cfs_b->lock);
	cfs_b->throttled_time += rq_clock(rq) - cfs_rq->throttled_clock;
	list_del_rcu(&cfs_rq->throttled_list);
	raw_spin_unlock(&cfs_b->lock);

	/* update hierarchical throttle state */
	walk_tg_tree_from(cfs_rq->tg, tg_nop, tg_unthrottle_up, (void *)rq);

	if (!cfs_rq->load.weight)
		return;

	task_delta = cfs_rq->h_nr_running;
	for_each_sched_entity(se) {
		if (se->on_rq)
			enqueue = 0;

		cfs_rq = cfs_rq_of(se);
		if (enqueue)
			enqueue_entity(cfs_rq, se, ENQUEUE_WAKEUP);
		cfs_rq->h_nr_running += task_delta;
		walt_inc_throttled_cfs_rq_stats(&cfs_rq->walt_stats, tcfs_rq);

		if (cfs_rq_throttled(cfs_rq))
			break;
	}

	if (!se) {
		add_nr_running(rq, task_delta);
		walt_inc_throttled_cfs_rq_stats(&rq->walt_stats, tcfs_rq);
	}

	/* determine whether we need to wake up potentially idle cpu */
	if (rq->curr == rq->idle && rq->cfs.nr_running)
		resched_curr(rq);
}

static u64 distribute_cfs_runtime(struct cfs_bandwidth *cfs_b,
		u64 remaining, u64 expires)
{
	struct cfs_rq *cfs_rq;
	u64 runtime;
	u64 starting_runtime = remaining;

	rcu_read_lock();
	list_for_each_entry_rcu(cfs_rq, &cfs_b->throttled_cfs_rq,
				throttled_list) {
		struct rq *rq = rq_of(cfs_rq);
		struct rq_flags rf;

		rq_lock(rq, &rf);
		if (!cfs_rq_throttled(cfs_rq))
			goto next;

		runtime = -cfs_rq->runtime_remaining + 1;
		if (runtime > remaining)
			runtime = remaining;
		remaining -= runtime;

		cfs_rq->runtime_remaining += runtime;
		cfs_rq->runtime_expires = expires;

		/* we check whether we're throttled above */
		if (cfs_rq->runtime_remaining > 0)
			unthrottle_cfs_rq(cfs_rq);

next:
		rq_unlock(rq, &rf);

		if (!remaining)
			break;
	}
	rcu_read_unlock();

	return starting_runtime - remaining;
}

/*
 * Responsible for refilling a task_group's bandwidth and unthrottling its
 * cfs_rqs as appropriate. If there has been no activity within the last
 * period the timer is deactivated until scheduling resumes; cfs_b->idle is
 * used to track this state.
 */
static int do_sched_cfs_period_timer(struct cfs_bandwidth *cfs_b, int overrun)
{
	u64 runtime, runtime_expires;
	int throttled;

	/* no need to continue the timer with no bandwidth constraint */
	if (cfs_b->quota == RUNTIME_INF)
		goto out_deactivate;

	throttled = !list_empty(&cfs_b->throttled_cfs_rq);
	cfs_b->nr_periods += overrun;

	/*
	 * idle depends on !throttled (for the case of a large deficit), and if
	 * we're going inactive then everything else can be deferred
	 */
	if (cfs_b->idle && !throttled)
		goto out_deactivate;

	__refill_cfs_bandwidth_runtime(cfs_b);

	if (!throttled) {
		/* mark as potentially idle for the upcoming period */
		cfs_b->idle = 1;
		return 0;
	}

	/* account preceding periods in which throttling occurred */
	cfs_b->nr_throttled += overrun;

	runtime_expires = cfs_b->runtime_expires;

	/*
	 * This check is repeated as we are holding onto the new bandwidth while
	 * we unthrottle. This can potentially race with an unthrottled group
	 * trying to acquire new bandwidth from the global pool. This can result
	 * in us over-using our runtime if it is all used during this loop, but
	 * only by limited amounts in that extreme case.
	 */
	while (throttled && cfs_b->runtime > 0 && !cfs_b->distribute_running) {
		runtime = cfs_b->runtime;
		cfs_b->distribute_running = 1;
		raw_spin_unlock(&cfs_b->lock);
		/* we can't nest cfs_b->lock while distributing bandwidth */
		runtime = distribute_cfs_runtime(cfs_b, runtime,
						 runtime_expires);
		raw_spin_lock(&cfs_b->lock);

		cfs_b->distribute_running = 0;
		throttled = !list_empty(&cfs_b->throttled_cfs_rq);

		cfs_b->runtime -= min(runtime, cfs_b->runtime);
	}

	/*
	 * While we are ensured activity in the period following an
	 * unthrottle, this also covers the case in which the new bandwidth is
	 * insufficient to cover the existing bandwidth deficit.  (Forcing the
	 * timer to remain active while there are any throttled entities.)
	 */
	cfs_b->idle = 0;

	return 0;

out_deactivate:
	return 1;
}

/* a cfs_rq won't donate quota below this amount */
static const u64 min_cfs_rq_runtime = 1 * NSEC_PER_MSEC;
/* minimum remaining period time to redistribute slack quota */
static const u64 min_bandwidth_expiration = 2 * NSEC_PER_MSEC;
/* how long we wait to gather additional slack before distributing */
static const u64 cfs_bandwidth_slack_period = 5 * NSEC_PER_MSEC;

/*
 * Are we near the end of the current quota period?
 *
 * Requires cfs_b->lock for hrtimer_expires_remaining to be safe against the
 * hrtimer base being cleared by hrtimer_start. In the case of
 * migrate_hrtimers, base is never cleared, so we are fine.
 */
static int runtime_refresh_within(struct cfs_bandwidth *cfs_b, u64 min_expire)
{
	struct hrtimer *refresh_timer = &cfs_b->period_timer;
	u64 remaining;

	/* if the call-back is running a quota refresh is already occurring */
	if (hrtimer_callback_running(refresh_timer))
		return 1;

	/* is a quota refresh about to occur? */
	remaining = ktime_to_ns(hrtimer_expires_remaining(refresh_timer));
	if (remaining < min_expire)
		return 1;

	return 0;
}

static void start_cfs_slack_bandwidth(struct cfs_bandwidth *cfs_b)
{
	u64 min_left = cfs_bandwidth_slack_period + min_bandwidth_expiration;

	/* if there's a quota refresh soon don't bother with slack */
	if (runtime_refresh_within(cfs_b, min_left))
		return;

	hrtimer_start(&cfs_b->slack_timer,
			ns_to_ktime(cfs_bandwidth_slack_period),
			HRTIMER_MODE_REL);
}

/* we know any runtime found here is valid as update_curr() precedes return */
static void __return_cfs_rq_runtime(struct cfs_rq *cfs_rq)
{
	struct cfs_bandwidth *cfs_b = tg_cfs_bandwidth(cfs_rq->tg);
	s64 slack_runtime = cfs_rq->runtime_remaining - min_cfs_rq_runtime;

	if (slack_runtime <= 0)
		return;

	raw_spin_lock(&cfs_b->lock);
	if (cfs_b->quota != RUNTIME_INF &&
	    cfs_rq->runtime_expires == cfs_b->runtime_expires) {
		cfs_b->runtime += slack_runtime;

		/* we are under rq->lock, defer unthrottling using a timer */
		if (cfs_b->runtime > sched_cfs_bandwidth_slice() &&
		    !list_empty(&cfs_b->throttled_cfs_rq))
			start_cfs_slack_bandwidth(cfs_b);
	}
	raw_spin_unlock(&cfs_b->lock);

	/* even if it's not valid for return we don't want to try again */
	cfs_rq->runtime_remaining -= slack_runtime;
}

static __always_inline void return_cfs_rq_runtime(struct cfs_rq *cfs_rq)
{
	if (!cfs_bandwidth_used())
		return;

	if (!cfs_rq->runtime_enabled || cfs_rq->nr_running)
		return;

	__return_cfs_rq_runtime(cfs_rq);
}

/*
 * This is done with a timer (instead of inline with bandwidth return) since
 * it's necessary to juggle rq->locks to unthrottle their respective cfs_rqs.
 */
static void do_sched_cfs_slack_timer(struct cfs_bandwidth *cfs_b)
{
	u64 runtime = 0, slice = sched_cfs_bandwidth_slice();
	u64 expires;

	/* confirm we're still not at a refresh boundary */
	raw_spin_lock(&cfs_b->lock);
	if (cfs_b->distribute_running) {
		raw_spin_unlock(&cfs_b->lock);
		return;
	}

	if (runtime_refresh_within(cfs_b, min_bandwidth_expiration)) {
		raw_spin_unlock(&cfs_b->lock);
		return;
	}

	if (cfs_b->quota != RUNTIME_INF && cfs_b->runtime > slice)
		runtime = cfs_b->runtime;

	expires = cfs_b->runtime_expires;
	if (runtime)
		cfs_b->distribute_running = 1;

	raw_spin_unlock(&cfs_b->lock);

	if (!runtime)
		return;

	runtime = distribute_cfs_runtime(cfs_b, runtime, expires);

	raw_spin_lock(&cfs_b->lock);
	if (expires == cfs_b->runtime_expires)
		cfs_b->runtime -= min(runtime, cfs_b->runtime);
	cfs_b->distribute_running = 0;
	raw_spin_unlock(&cfs_b->lock);
}

/*
 * When a group wakes up we want to make sure that its quota is not already
 * expired/exceeded, otherwise it may be allowed to steal additional ticks of
 * runtime as update_curr() throttling can not not trigger until it's on-rq.
 */
static void check_enqueue_throttle(struct cfs_rq *cfs_rq)
{
	if (!cfs_bandwidth_used())
		return;

	/* an active group must be handled by the update_curr()->put() path */
	if (!cfs_rq->runtime_enabled || cfs_rq->curr)
		return;

	/* ensure the group is not already throttled */
	if (cfs_rq_throttled(cfs_rq))
		return;

	/* update runtime allocation */
	account_cfs_rq_runtime(cfs_rq, 0);
	if (cfs_rq->runtime_remaining <= 0)
		throttle_cfs_rq(cfs_rq);
}

static void sync_throttle(struct task_group *tg, int cpu)
{
	struct cfs_rq *pcfs_rq, *cfs_rq;

	if (!cfs_bandwidth_used())
		return;

	if (!tg->parent)
		return;

	cfs_rq = tg->cfs_rq[cpu];
	pcfs_rq = tg->parent->cfs_rq[cpu];

	cfs_rq->throttle_count = pcfs_rq->throttle_count;
	cfs_rq->throttled_clock_task = rq_clock_task(cpu_rq(cpu));
}

/* conditionally throttle active cfs_rq's from put_prev_entity() */
static bool check_cfs_rq_runtime(struct cfs_rq *cfs_rq)
{
	if (!cfs_bandwidth_used())
		return false;

	if (likely(!cfs_rq->runtime_enabled || cfs_rq->runtime_remaining > 0))
		return false;

	/*
	 * it's possible for a throttled entity to be forced into a running
	 * state (e.g. set_curr_task), in this case we're finished.
	 */
	if (cfs_rq_throttled(cfs_rq))
		return true;

	throttle_cfs_rq(cfs_rq);
	return true;
}

static enum hrtimer_restart sched_cfs_slack_timer(struct hrtimer *timer)
{
	struct cfs_bandwidth *cfs_b =
		container_of(timer, struct cfs_bandwidth, slack_timer);

	do_sched_cfs_slack_timer(cfs_b);

	return HRTIMER_NORESTART;
}

static enum hrtimer_restart sched_cfs_period_timer(struct hrtimer *timer)
{
	struct cfs_bandwidth *cfs_b =
		container_of(timer, struct cfs_bandwidth, period_timer);
	int overrun;
	int idle = 0;

	raw_spin_lock(&cfs_b->lock);
	for (;;) {
		overrun = hrtimer_forward_now(timer, cfs_b->period);
		if (!overrun)
			break;

		idle = do_sched_cfs_period_timer(cfs_b, overrun);
	}
	if (idle)
		cfs_b->period_active = 0;
	raw_spin_unlock(&cfs_b->lock);

	return idle ? HRTIMER_NORESTART : HRTIMER_RESTART;
}

void init_cfs_bandwidth(struct cfs_bandwidth *cfs_b)
{
	raw_spin_lock_init(&cfs_b->lock);
	cfs_b->runtime = 0;
	cfs_b->quota = RUNTIME_INF;
	cfs_b->period = ns_to_ktime(default_cfs_period());

	INIT_LIST_HEAD(&cfs_b->throttled_cfs_rq);
	hrtimer_init(&cfs_b->period_timer, CLOCK_MONOTONIC, HRTIMER_MODE_ABS_PINNED);
	cfs_b->period_timer.function = sched_cfs_period_timer;
	hrtimer_init(&cfs_b->slack_timer, CLOCK_MONOTONIC, HRTIMER_MODE_REL);
	cfs_b->slack_timer.function = sched_cfs_slack_timer;
	cfs_b->distribute_running = 0;
}

static void init_cfs_rq_runtime(struct cfs_rq *cfs_rq)
{
	cfs_rq->runtime_enabled = 0;
	INIT_LIST_HEAD(&cfs_rq->throttled_list);
	walt_init_cfs_rq_stats(cfs_rq);
}

void start_cfs_bandwidth(struct cfs_bandwidth *cfs_b)
{
	lockdep_assert_held(&cfs_b->lock);

	if (!cfs_b->period_active) {
		cfs_b->period_active = 1;
		hrtimer_forward_now(&cfs_b->period_timer, cfs_b->period);
		hrtimer_start_expires(&cfs_b->period_timer, HRTIMER_MODE_ABS_PINNED);
	}
}

static void destroy_cfs_bandwidth(struct cfs_bandwidth *cfs_b)
{
	/* init_cfs_bandwidth() was not called */
	if (!cfs_b->throttled_cfs_rq.next)
		return;

	hrtimer_cancel(&cfs_b->period_timer);
	hrtimer_cancel(&cfs_b->slack_timer);
}

/*
 * Both these cpu hotplug callbacks race against unregister_fair_sched_group()
 *
 * The race is harmless, since modifying bandwidth settings of unhooked group
 * bits doesn't do much.
 */

/* cpu online calback */
static void __maybe_unused update_runtime_enabled(struct rq *rq)
{
	struct task_group *tg;

	lockdep_assert_held(&rq->lock);

	rcu_read_lock();
	list_for_each_entry_rcu(tg, &task_groups, list) {
		struct cfs_bandwidth *cfs_b = &tg->cfs_bandwidth;
		struct cfs_rq *cfs_rq = tg->cfs_rq[cpu_of(rq)];

		raw_spin_lock(&cfs_b->lock);
		cfs_rq->runtime_enabled = cfs_b->quota != RUNTIME_INF;
		raw_spin_unlock(&cfs_b->lock);
	}
	rcu_read_unlock();
}

/* cpu offline callback */
static void __maybe_unused unthrottle_offline_cfs_rqs(struct rq *rq)
{
	struct task_group *tg;

	lockdep_assert_held(&rq->lock);

	rcu_read_lock();
	list_for_each_entry_rcu(tg, &task_groups, list) {
		struct cfs_rq *cfs_rq = tg->cfs_rq[cpu_of(rq)];

		if (!cfs_rq->runtime_enabled)
			continue;

		/*
		 * clock_task is not advancing so we just need to make sure
		 * there's some valid quota amount
		 */
		cfs_rq->runtime_remaining = 1;
		/*
		 * Offline rq is schedulable till cpu is completely disabled
		 * in take_cpu_down(), so we prevent new cfs throttling here.
		 */
		cfs_rq->runtime_enabled = 0;

		if (cfs_rq_throttled(cfs_rq))
			unthrottle_cfs_rq(cfs_rq);
	}
	rcu_read_unlock();
}

#else /* CONFIG_CFS_BANDWIDTH */
static inline u64 cfs_rq_clock_task(struct cfs_rq *cfs_rq)
{
	return rq_clock_task(rq_of(cfs_rq));
}

static void account_cfs_rq_runtime(struct cfs_rq *cfs_rq, u64 delta_exec) {}
static bool check_cfs_rq_runtime(struct cfs_rq *cfs_rq) { return false; }
static void check_enqueue_throttle(struct cfs_rq *cfs_rq) {}
static inline void sync_throttle(struct task_group *tg, int cpu) {}
static __always_inline void return_cfs_rq_runtime(struct cfs_rq *cfs_rq) {}

static inline int cfs_rq_throttled(struct cfs_rq *cfs_rq)
{
	return 0;
}

static inline int throttled_hierarchy(struct cfs_rq *cfs_rq)
{
	return 0;
}

static inline int throttled_lb_pair(struct task_group *tg,
				    int src_cpu, int dest_cpu)
{
	return 0;
}

void init_cfs_bandwidth(struct cfs_bandwidth *cfs_b) {}

#ifdef CONFIG_FAIR_GROUP_SCHED
static void init_cfs_rq_runtime(struct cfs_rq *cfs_rq) {}
#endif

static inline struct cfs_bandwidth *tg_cfs_bandwidth(struct task_group *tg)
{
	return NULL;
}
static inline void destroy_cfs_bandwidth(struct cfs_bandwidth *cfs_b) {}
static inline void update_runtime_enabled(struct rq *rq) {}
static inline void unthrottle_offline_cfs_rqs(struct rq *rq) {}

#endif /* CONFIG_CFS_BANDWIDTH */

/**************************************************
 * CFS operations on tasks:
 */

#ifdef CONFIG_SCHED_HRTICK
static void hrtick_start_fair(struct rq *rq, struct task_struct *p)
{
	struct sched_entity *se = &p->se;
	struct cfs_rq *cfs_rq = cfs_rq_of(se);

	SCHED_WARN_ON(task_rq(p) != rq);

	if (rq->cfs.h_nr_running > 1) {
		u64 slice = sched_slice(cfs_rq, se);
		u64 ran = se->sum_exec_runtime - se->prev_sum_exec_runtime;
		s64 delta = slice - ran;

		if (delta < 0) {
			if (rq->curr == p)
				resched_curr(rq);
			return;
		}
		hrtick_start(rq, delta);
	}
}

/*
 * called from enqueue/dequeue and updates the hrtick when the
 * current task is from our class and nr_running is low enough
 * to matter.
 */
static void hrtick_update(struct rq *rq)
{
	struct task_struct *curr = rq->curr;

	if (!hrtick_enabled(rq) || curr->sched_class != &fair_sched_class)
		return;

	if (cfs_rq_of(&curr->se)->nr_running < sched_nr_latency)
		hrtick_start_fair(rq, curr);
}
#else /* !CONFIG_SCHED_HRTICK */
static inline void
hrtick_start_fair(struct rq *rq, struct task_struct *p)
{
}

static inline void hrtick_update(struct rq *rq)
{
}
#endif

#ifdef CONFIG_SMP
static bool sd_overutilized(struct sched_domain *sd)
{
	return sd->shared->overutilized;
}

static void set_sd_overutilized(struct sched_domain *sd)
{
	trace_sched_overutilized(sd, sd->shared->overutilized, true);
	sd->shared->overutilized = true;
}

static void clear_sd_overutilized(struct sched_domain *sd)
{
	trace_sched_overutilized(sd, sd->shared->overutilized, false);
	sd->shared->overutilized = false;
}

static inline void update_overutilized_status(struct rq *rq)
{
	struct sched_domain *sd;

	rcu_read_lock();
	sd = rcu_dereference(rq->sd);
	if (cpu_overutilized(rq->cpu)) {
		if (sd && (sd->flags & SD_LOAD_BALANCE))
			set_sd_overutilized(sd);
		else if (sd && sd->parent)
			set_sd_overutilized(sd->parent);
	}
	rcu_read_unlock();
}
#else

#define update_overutilized_status(rq) do {} while (0)

#endif /* CONFIG_SMP */

/*
 * The enqueue_task method is called before nr_running is
 * increased. Here we update the fair scheduling stats and
 * then put the task into the rbtree:
 */
static void
enqueue_task_fair(struct rq *rq, struct task_struct *p, int flags)
{
	struct cfs_rq *cfs_rq;
	struct sched_entity *se = &p->se;
	int task_new = !(flags & ENQUEUE_WAKEUP);

#ifdef CONFIG_SCHED_WALT
	p->misfit = !task_fits_max(p, rq->cpu);
#endif
	/*
	 * The code below (indirectly) updates schedutil which looks at
	 * the cfs_rq utilization to select a frequency.
	 * Let's add the task's estimated utilization to the cfs_rq's
	 * estimated utilization, before we update schedutil.
	 */
	util_est_enqueue(&rq->cfs, p);

	/*
	 * The code below (indirectly) updates schedutil which looks at
	 * the cfs_rq utilization to select a frequency.
	 * Let's update schedtune here to ensure the boost value of the
	 * current task is accounted for in the selection of the OPP.
	 *
	 * We do it also in the case where we enqueue a throttled task;
	 * we could argue that a throttled task should not boost a CPU,
	 * however:
	 * a) properly implementing CPU boosting considering throttled
	 *    tasks will increase a lot the complexity of the solution
	 * b) it's not easy to quantify the benefits introduced by
	 *    such a more complex solution.
	 * Thus, for the time being we go for the simple solution and boost
	 * also for throttled RQs.
	 */
	schedtune_enqueue_task(p, cpu_of(rq));

	/*
	 * If in_iowait is set, the code below may not trigger any cpufreq
	 * utilization updates, so do it here explicitly with the IOWAIT flag
	 * passed.
	 */
	if (p->in_iowait)
		cpufreq_update_util(rq, SCHED_CPUFREQ_IOWAIT);

	for_each_sched_entity(se) {
		if (se->on_rq)
			break;
		cfs_rq = cfs_rq_of(se);
		enqueue_entity(cfs_rq, se, flags);

		/*
		 * end evaluation on encountering a throttled cfs_rq
		 *
		 * note: in the case of encountering a throttled cfs_rq we will
		 * post the final h_nr_running increment below.
		 */
		if (cfs_rq_throttled(cfs_rq))
			break;
		cfs_rq->h_nr_running++;
		walt_inc_cfs_rq_stats(cfs_rq, p);

		flags = ENQUEUE_WAKEUP;
	}

	for_each_sched_entity(se) {
		cfs_rq = cfs_rq_of(se);
		cfs_rq->h_nr_running++;
		walt_inc_cfs_rq_stats(cfs_rq, p);

		if (cfs_rq_throttled(cfs_rq))
			break;

		update_load_avg(se, UPDATE_TG);
		update_cfs_shares(se);
	}

	if (!se) {
		add_nr_running(rq, 1);
		inc_rq_walt_stats(rq, p);
		if (!task_new)
			update_overutilized_status(rq);
	}

	hrtick_update(rq);
}

static void set_next_buddy(struct sched_entity *se);

/*
 * The dequeue_task method is called before nr_running is
 * decreased. We remove the task from the rbtree and
 * update the fair scheduling stats:
 */
static void dequeue_task_fair(struct rq *rq, struct task_struct *p, int flags)
{
	struct cfs_rq *cfs_rq;
	struct sched_entity *se = &p->se;
	int task_sleep = flags & DEQUEUE_SLEEP;

	/*
	 * The code below (indirectly) updates schedutil which looks at
	 * the cfs_rq utilization to select a frequency.
	 * Let's update schedtune here to ensure the boost value of the
	 * current task is not more accounted for in the selection of the OPP.
	 */
	schedtune_dequeue_task(p, cpu_of(rq));

	for_each_sched_entity(se) {
		cfs_rq = cfs_rq_of(se);
		dequeue_entity(cfs_rq, se, flags);

		/*
		 * end evaluation on encountering a throttled cfs_rq
		 *
		 * note: in the case of encountering a throttled cfs_rq we will
		 * post the final h_nr_running decrement below.
		*/
		if (cfs_rq_throttled(cfs_rq))
			break;
		cfs_rq->h_nr_running--;
		walt_dec_cfs_rq_stats(cfs_rq, p);

		/* Don't dequeue parent if it has other entities besides us */
		if (cfs_rq->load.weight) {
			/* Avoid re-evaluating load for this entity: */
			se = parent_entity(se);
			/*
			 * Bias pick_next to pick a task from this cfs_rq, as
			 * p is sleeping when it is within its sched_slice.
			 */
			if (task_sleep && se && !throttled_hierarchy(cfs_rq))
				set_next_buddy(se);
			break;
		}
		flags |= DEQUEUE_SLEEP;
	}

	for_each_sched_entity(se) {
		cfs_rq = cfs_rq_of(se);
		cfs_rq->h_nr_running--;
		walt_dec_cfs_rq_stats(cfs_rq, p);

		if (cfs_rq_throttled(cfs_rq))
			break;

		update_load_avg(se, UPDATE_TG);
		update_cfs_shares(se);
	}

	if (!se) {
		sub_nr_running(rq, 1);
		dec_rq_walt_stats(rq, p);
	}

	util_est_dequeue(&rq->cfs, p, task_sleep);
	hrtick_update(rq);
}

#ifdef CONFIG_SMP

/* Working cpumask for: load_balance, load_balance_newidle. */
DEFINE_PER_CPU(cpumask_var_t, load_balance_mask);
DEFINE_PER_CPU(cpumask_var_t, select_idle_mask);

#ifdef CONFIG_NO_HZ_COMMON
/*
 * per rq 'load' arrray crap; XXX kill this.
 */

/*
 * The exact cpuload calculated at every tick would be:
 *
 *   load' = (1 - 1/2^i) * load + (1/2^i) * cur_load
 *
 * If a cpu misses updates for n ticks (as it was idle) and update gets
 * called on the n+1-th tick when cpu may be busy, then we have:
 *
 *   load_n   = (1 - 1/2^i)^n * load_0
 *   load_n+1 = (1 - 1/2^i)   * load_n + (1/2^i) * cur_load
 *
 * decay_load_missed() below does efficient calculation of
 *
 *   load' = (1 - 1/2^i)^n * load
 *
 * Because x^(n+m) := x^n * x^m we can decompose any x^n in power-of-2 factors.
 * This allows us to precompute the above in said factors, thereby allowing the
 * reduction of an arbitrary n in O(log_2 n) steps. (See also
 * fixed_power_int())
 *
 * The calculation is approximated on a 128 point scale.
 */
#define DEGRADE_SHIFT		7

static const u8 degrade_zero_ticks[CPU_LOAD_IDX_MAX] = {0, 8, 32, 64, 128};
static const u8 degrade_factor[CPU_LOAD_IDX_MAX][DEGRADE_SHIFT + 1] = {
	{   0,   0,  0,  0,  0,  0, 0, 0 },
	{  64,  32,  8,  0,  0,  0, 0, 0 },
	{  96,  72, 40, 12,  1,  0, 0, 0 },
	{ 112,  98, 75, 43, 15,  1, 0, 0 },
	{ 120, 112, 98, 76, 45, 16, 2, 0 }
};

/*
 * Update cpu_load for any missed ticks, due to tickless idle. The backlog
 * would be when CPU is idle and so we just decay the old load without
 * adding any new load.
 */
static unsigned long
decay_load_missed(unsigned long load, unsigned long missed_updates, int idx)
{
	int j = 0;

	if (!missed_updates)
		return load;

	if (missed_updates >= degrade_zero_ticks[idx])
		return 0;

	if (idx == 1)
		return load >> missed_updates;

	while (missed_updates) {
		if (missed_updates % 2)
			load = (load * degrade_factor[idx][j]) >> DEGRADE_SHIFT;

		missed_updates >>= 1;
		j++;
	}
	return load;
}
#endif /* CONFIG_NO_HZ_COMMON */

/**
 * __cpu_load_update - update the rq->cpu_load[] statistics
 * @this_rq: The rq to update statistics for
 * @this_load: The current load
 * @pending_updates: The number of missed updates
 *
 * Update rq->cpu_load[] statistics. This function is usually called every
 * scheduler tick (TICK_NSEC).
 *
 * This function computes a decaying average:
 *
 *   load[i]' = (1 - 1/2^i) * load[i] + (1/2^i) * load
 *
 * Because of NOHZ it might not get called on every tick which gives need for
 * the @pending_updates argument.
 *
 *   load[i]_n = (1 - 1/2^i) * load[i]_n-1 + (1/2^i) * load_n-1
 *             = A * load[i]_n-1 + B ; A := (1 - 1/2^i), B := (1/2^i) * load
 *             = A * (A * load[i]_n-2 + B) + B
 *             = A * (A * (A * load[i]_n-3 + B) + B) + B
 *             = A^3 * load[i]_n-3 + (A^2 + A + 1) * B
 *             = A^n * load[i]_0 + (A^(n-1) + A^(n-2) + ... + 1) * B
 *             = A^n * load[i]_0 + ((1 - A^n) / (1 - A)) * B
 *             = (1 - 1/2^i)^n * (load[i]_0 - load) + load
 *
 * In the above we've assumed load_n := load, which is true for NOHZ_FULL as
 * any change in load would have resulted in the tick being turned back on.
 *
 * For regular NOHZ, this reduces to:
 *
 *   load[i]_n = (1 - 1/2^i)^n * load[i]_0
 *
 * see decay_load_misses(). For NOHZ_FULL we get to subtract and add the extra
 * term.
 */
static void cpu_load_update(struct rq *this_rq, unsigned long this_load,
			    unsigned long pending_updates)
{
	unsigned long __maybe_unused tickless_load = this_rq->cpu_load[0];
	int i, scale;

	this_rq->nr_load_updates++;

	/* Update our load: */
	this_rq->cpu_load[0] = this_load; /* Fasttrack for idx 0 */
	for (i = 1, scale = 2; i < CPU_LOAD_IDX_MAX; i++, scale += scale) {
		unsigned long old_load, new_load;

		/* scale is effectively 1 << i now, and >> i divides by scale */

		old_load = this_rq->cpu_load[i];
#ifdef CONFIG_NO_HZ_COMMON
		old_load = decay_load_missed(old_load, pending_updates - 1, i);
		if (tickless_load) {
			old_load -= decay_load_missed(tickless_load, pending_updates - 1, i);
			/*
			 * old_load can never be a negative value because a
			 * decayed tickless_load cannot be greater than the
			 * original tickless_load.
			 */
			old_load += tickless_load;
		}
#endif
		new_load = this_load;
		/*
		 * Round up the averaging division if load is increasing. This
		 * prevents us from getting stuck on 9 if the load is 10, for
		 * example.
		 */
		if (new_load > old_load)
			new_load += scale - 1;

		this_rq->cpu_load[i] = (old_load * (scale - 1) + new_load) >> i;
	}

	sched_avg_update(this_rq);
}

/* Used instead of source_load when we know the type == 0 */
static unsigned long weighted_cpuload(struct rq *rq)
{
	return cfs_rq_runnable_load_avg(&rq->cfs);
}

#ifdef CONFIG_NO_HZ_COMMON
/*
 * There is no sane way to deal with nohz on smp when using jiffies because the
 * cpu doing the jiffies update might drift wrt the cpu doing the jiffy reading
 * causing off-by-one errors in observed deltas; {0,2} instead of {1,1}.
 *
 * Therefore we need to avoid the delta approach from the regular tick when
 * possible since that would seriously skew the load calculation. This is why we
 * use cpu_load_update_periodic() for CPUs out of nohz. However we'll rely on
 * jiffies deltas for updates happening while in nohz mode (idle ticks, idle
 * loop exit, nohz_idle_balance, nohz full exit...)
 *
 * This means we might still be one tick off for nohz periods.
 */

static void cpu_load_update_nohz(struct rq *this_rq,
				 unsigned long curr_jiffies,
				 unsigned long load)
{
	unsigned long pending_updates;

	pending_updates = curr_jiffies - this_rq->last_load_update_tick;
	if (pending_updates) {
		this_rq->last_load_update_tick = curr_jiffies;
		/*
		 * In the regular NOHZ case, we were idle, this means load 0.
		 * In the NOHZ_FULL case, we were non-idle, we should consider
		 * its weighted load.
		 */
		cpu_load_update(this_rq, load, pending_updates);
	}
}

/*
 * Called from nohz_idle_balance() to update the load ratings before doing the
 * idle balance.
 */
static void cpu_load_update_idle(struct rq *this_rq)
{
	/*
	 * bail if there's load or we're actually up-to-date.
	 */
	if (weighted_cpuload(this_rq))
		return;

	cpu_load_update_nohz(this_rq, READ_ONCE(jiffies), 0);
}

/*
 * Record CPU load on nohz entry so we know the tickless load to account
 * on nohz exit. cpu_load[0] happens then to be updated more frequently
 * than other cpu_load[idx] but it should be fine as cpu_load readers
 * shouldn't rely into synchronized cpu_load[*] updates.
 */
void cpu_load_update_nohz_start(void)
{
	struct rq *this_rq = this_rq();

	/*
	 * This is all lockless but should be fine. If weighted_cpuload changes
	 * concurrently we'll exit nohz. And cpu_load write can race with
	 * cpu_load_update_idle() but both updater would be writing the same.
	 */
	this_rq->cpu_load[0] = weighted_cpuload(this_rq);
}

/*
 * Account the tickless load in the end of a nohz frame.
 */
void cpu_load_update_nohz_stop(void)
{
	unsigned long curr_jiffies = READ_ONCE(jiffies);
	struct rq *this_rq = this_rq();
	unsigned long load;
	struct rq_flags rf;

	if (curr_jiffies == this_rq->last_load_update_tick)
		return;

	load = weighted_cpuload(this_rq);
	rq_lock(this_rq, &rf);
	update_rq_clock(this_rq);
	cpu_load_update_nohz(this_rq, curr_jiffies, load);
	rq_unlock(this_rq, &rf);
}
#else /* !CONFIG_NO_HZ_COMMON */
static inline void cpu_load_update_nohz(struct rq *this_rq,
					unsigned long curr_jiffies,
					unsigned long load) { }
#endif /* CONFIG_NO_HZ_COMMON */

static void cpu_load_update_periodic(struct rq *this_rq, unsigned long load)
{
#ifdef CONFIG_NO_HZ_COMMON
	/* See the mess around cpu_load_update_nohz(). */
	this_rq->last_load_update_tick = READ_ONCE(jiffies);
#endif
	cpu_load_update(this_rq, load, 1);
}

/*
 * Called from scheduler_tick()
 */
void cpu_load_update_active(struct rq *this_rq)
{
	unsigned long load = weighted_cpuload(this_rq);

	if (tick_nohz_tick_stopped())
		cpu_load_update_nohz(this_rq, READ_ONCE(jiffies), load);
	else
		cpu_load_update_periodic(this_rq, load);
}

/*
 * Return a low guess at the load of a migration-source cpu weighted
 * according to the scheduling class and "nice" value.
 *
 * We want to under-estimate the load of migration sources, to
 * balance conservatively.
 */
static unsigned long source_load(int cpu, int type)
{
	struct rq *rq = cpu_rq(cpu);
	unsigned long total = weighted_cpuload(rq);

	if (type == 0 || !sched_feat(LB_BIAS))
		return total;

	return min(rq->cpu_load[type-1], total);
}

/*
 * Return a high guess at the load of a migration-target cpu weighted
 * according to the scheduling class and "nice" value.
 */
static unsigned long target_load(int cpu, int type)
{
	struct rq *rq = cpu_rq(cpu);
	unsigned long total = weighted_cpuload(rq);

	if (type == 0 || !sched_feat(LB_BIAS))
		return total;

	return max(rq->cpu_load[type-1], total);
}

static unsigned long cpu_avg_load_per_task(int cpu)
{
	struct rq *rq = cpu_rq(cpu);
	unsigned long nr_running = READ_ONCE(rq->cfs.h_nr_running);
	unsigned long load_avg = weighted_cpuload(rq);

	if (nr_running)
		return load_avg / nr_running;

	return 0;
}

static void record_wakee(struct task_struct *p)
{
	/*
	 * Only decay a single time; tasks that have less then 1 wakeup per
	 * jiffy will not have built up many flips.
	 */
	if (time_after(jiffies, current->wakee_flip_decay_ts + HZ)) {
		current->wakee_flips >>= 1;
		current->wakee_flip_decay_ts = jiffies;
	}

	if (current->last_wakee != p) {
		current->last_wakee = p;
		current->wakee_flips++;
	}
}

/*
 * Returns the current capacity of cpu after applying both
 * cpu and freq scaling.
 */
unsigned long capacity_curr_of(int cpu)
{
	unsigned long max_cap = cpu_rq(cpu)->cpu_capacity_orig;
	unsigned long scale_freq = arch_scale_freq_capacity(NULL, cpu);

	return cap_scale(max_cap, scale_freq);
}

/*
 * Externally visible function. Let's keep the one above
 * so that the check is inlined/optimized in the sched paths.
 */
bool sched_is_energy_aware(void)
{
	return energy_aware();
}

/*
 * __cpu_norm_util() returns the cpu util relative to a specific capacity,
 * i.e. it's busy ratio, in the range [0..SCHED_CAPACITY_SCALE] which is useful
 * for energy calculations. Using the scale-invariant util returned by
 * cpu_util() and approximating scale-invariant util by:
 *
 *   util ~ (curr_freq/max_freq)*1024 * capacity_orig/1024 * running_time/time
 *
 * the normalized util can be found using the specific capacity.
 *
 *   capacity = capacity_orig * curr_freq/max_freq
 *
 *   norm_util = running_time/time ~ util/capacity
 */
static unsigned long __cpu_norm_util(unsigned long util, unsigned long capacity)
{
	if (util >= capacity)
		return SCHED_CAPACITY_SCALE;

	return (util << SCHED_CAPACITY_SHIFT)/capacity;
}

/*
 * Check whether cpu is in the fastest set of cpu's that p should run on.
 * If p is boosted, prefer that p runs on a faster cpu; otherwise, allow p
 * to run on any cpu.
 */
static inline bool
cpu_is_in_target_set(struct task_struct *p, int cpu)
{
	struct root_domain *rd = cpu_rq(cpu)->rd;
	int first_cpu = (schedtune_task_boost(p)) ?
		rd->mid_cap_orig_cpu : rd->min_cap_orig_cpu;
	int next_usable_cpu = cpumask_next(first_cpu - 1, &p->cpus_allowed);
	return cpu >= next_usable_cpu || next_usable_cpu >= nr_cpu_ids;
}

static inline bool
bias_to_waker_cpu(struct task_struct *p, int cpu, struct cpumask *rtg_target)
{
	bool base_test = cpumask_test_cpu(cpu, &p->cpus_allowed) &&
<<<<<<< HEAD
			cpu_active(cpu) && task_fits_max(p, cpu) &&
			!__cpu_overutilized(cpu, task_util(p)) &&
			cpu_is_in_target_set(p, cpu);
=======
			cpu_active(cpu) && task_fits_max(p, cpu);
>>>>>>> eb707175
	bool rtg_test = rtg_target && cpumask_test_cpu(cpu, rtg_target);

	return base_test && (!rtg_target || rtg_test);
}

/*
 * CPU candidates.
 *
 * These are labels to reference CPU candidates for an energy_diff.
 * Currently we support only two possible candidates: the task's previous CPU
 * and another candiate CPU.
 * More advanced/aggressive EAS selection policies can consider more
 * candidates.
 */
#define EAS_CPU_PRV	0
#define EAS_CPU_NXT	1
#define EAS_CPU_BKP	2

/*
 * energy_diff - supports the computation of the estimated energy impact in
 * moving a "task"'s "util_delta" between different CPU candidates.
 */
/*
 * NOTE: When using or examining WALT task signals, all wakeup
 * latency is included as busy time for task util.
 *
 * This is relevant here because:
 * When debugging is enabled, it can take as much as 1ms to
 * write the output to the trace buffer for each eenv
 * scenario. For periodic tasks where the sleep time is of
 * a similar order, the WALT task util can be inflated.
 *
 * Further, and even without debugging enabled,
 * task wakeup latency changes depending upon the EAS
 * wakeup algorithm selected - FIND_BEST_TARGET only does
 * energy calculations for up to 2 candidate CPUs. When
 * NO_FIND_BEST_TARGET is configured, we can potentially
 * do an energy calculation across all CPUS in the system.
 *
 * The impact to WALT task util on a Juno board
 * running a periodic task which only sleeps for 200usec
 * between 1ms activations has been measured.
 * (i.e. the wakeup latency induced by energy calculation
 * and debug output is double the desired sleep time and
 * almost equivalent to the runtime which is more-or-less
 * the worst case possible for this test)
 *
 * In this scenario, a task which has a PELT util of around
 * 220 is inflated under WALT to have util around 400.
 *
 * This is simply a property of the way WALT includes
 * wakeup latency in busy time while PELT does not.
 *
 * Hence - be careful when enabling DEBUG_EENV_DECISIONS
 * expecially if WALT is the task signal.
 */
/*#define DEBUG_EENV_DECISIONS*/

#ifdef DEBUG_EENV_DECISIONS
/* max of 8 levels of sched groups traversed */
#define EAS_EENV_DEBUG_LEVELS 16

struct _eenv_debug {
	unsigned long cap;
	unsigned long norm_util;
	unsigned long cap_energy;
	unsigned long idle_energy;
	unsigned long this_energy;
	unsigned long this_busy_energy;
	unsigned long this_idle_energy;
	cpumask_t group_cpumask;
	unsigned long cpu_util[1];
};
#endif

struct eenv_cpu {
	/* CPU ID, must be in cpus_mask */
	int     cpu_id;

	/*
	 * Index (into sched_group_energy::cap_states) of the OPP the
	 * CPU needs to run at if the task is placed on it.
	 * This includes the both active and blocked load, due to
	 * other tasks on this CPU,  as well as the task's own
	 * utilization.
	*/
	int     cap_idx;
	int     cap;

	/* Estimated system energy */
	unsigned long energy;

	/* Estimated energy variation wrt EAS_CPU_PRV */
	long nrg_delta;

#ifdef DEBUG_EENV_DECISIONS
	struct _eenv_debug *debug;
	int debug_idx;
#endif /* DEBUG_EENV_DECISIONS */
};

struct energy_env {
	/* Utilization to move */
	struct task_struct	*p;
	unsigned long		util_delta;
	unsigned long		util_delta_boosted;

	/* Mask of CPUs candidates to evaluate */
	cpumask_t		cpus_mask;

	/* CPU candidates to evaluate */
	struct eenv_cpu *cpu;
	int eenv_cpu_count;

#ifdef DEBUG_EENV_DECISIONS
	/* pointer to the memory block reserved
	 * for debug on this CPU - there will be
	 * sizeof(struct _eenv_debug) *
	 *  (EAS_CPU_CNT * EAS_EENV_DEBUG_LEVELS)
	 * bytes allocated here.
	 */
	struct _eenv_debug *debug;
#endif
	/*
	 * Index (into energy_env::cpu) of the morst energy efficient CPU for
	 * the specified energy_env::task
	 */
	int	next_idx;
	int	max_cpu_count;

	/* Support data */
	struct sched_group	*sg_top;
	struct sched_group	*sg_cap;
	struct sched_group	*sg;
};

/*
 * cpu_util_wake: Compute CPU utilization with any contributions from
 * the waking task p removed.
 */
static unsigned long cpu_util_wake(int cpu, struct task_struct *p)
{
	struct cfs_rq *cfs_rq;
	unsigned int util;

#ifdef CONFIG_SCHED_WALT
	/*
	 * WALT does not decay idle tasks in the same manner
	 * as PELT, so it makes little sense to subtract task
	 * utilization from cpu utilization. Instead just use
	 * cpu_util for this case.
	 */
	if (likely(!walt_disabled && sysctl_sched_use_walt_cpu_util) &&
						p->state == TASK_WAKING)
		return cpu_util(cpu);
#endif

	/* Task has no contribution or is new */
	if (cpu != task_cpu(p) || !READ_ONCE(p->se.avg.last_update_time))
		return cpu_util(cpu);

#ifdef CONFIG_SCHED_WALT
	util = max_t(long, cpu_util(cpu) - task_util(p), 0);
#else

	cfs_rq = &cpu_rq(cpu)->cfs;
	util = READ_ONCE(cfs_rq->avg.util_avg);

	/* Discount task's blocked util from CPU's util */
	util -= min_t(unsigned int, util, task_util(p));

	/*
	 * Covered cases:
	 *
	 * a) if *p is the only task sleeping on this CPU, then:
	 *      cpu_util (== task_util) > util_est (== 0)
	 *    and thus we return:
	 *      cpu_util_wake = (cpu_util - task_util) = 0
	 *
	 * b) if other tasks are SLEEPING on this CPU, which is now exiting
	 *    IDLE, then:
	 *      cpu_util >= task_util
	 *      cpu_util > util_est (== 0)
	 *    and thus we discount *p's blocked utilization to return:
	 *      cpu_util_wake = (cpu_util - task_util) >= 0
	 *
	 * c) if other tasks are RUNNABLE on that CPU and
	 *      util_est > cpu_util
	 *    then we use util_est since it returns a more restrictive
	 *    estimation of the spare capacity on that CPU, by just
	 *    considering the expected utilization of tasks already
	 *    runnable on that CPU.
	 *
	 * Cases a) and b) are covered by the above code, while case c) is
	 * covered by the following code when estimated utilization is
	 * enabled.
	 */
	if (sched_feat(UTIL_EST))
		util = max(util, READ_ONCE(cfs_rq->avg.util_est.enqueued));
#endif

	/*
	 * Utilization (estimated) can exceed the CPU capacity, thus let's
	 * clamp to the maximum CPU capacity to ensure consistency with
	 * the cpu_util call.
	 */
	return min_t(unsigned long, util, capacity_orig_of(cpu));
}

static unsigned long group_max_util(struct energy_env *eenv, int cpu_idx)
{
	unsigned long max_util = 0;
	unsigned long util;
	int cpu;

	for_each_cpu(cpu, sched_group_span(eenv->sg_cap)) {
		util = cpu_util_wake(cpu, eenv->p);

		/*
		 * If we are looking at the target CPU specified by the eenv,
		 * then we should add the (estimated) utilization of the task
		 * assuming we will wake it up on that CPU.
		 */
		if (unlikely(cpu == eenv->cpu[cpu_idx].cpu_id))
			util += eenv->util_delta_boosted;

		max_util = max(max_util, util);
	}

	return max_util;
}

/*
 * group_norm_util() returns the approximated group util relative to it's
 * current capacity (busy ratio) in the range [0..SCHED_CAPACITY_SCALE] for use
 * in energy calculations. Since task executions may or may not overlap in time
 * in the group the true normalized util is between max(cpu_norm_util(i)) and
 * sum(cpu_norm_util(i)) when iterating over all cpus in the group, i. The
 * latter is used as the estimate as it leads to a more pessimistic energy
 * estimate (more busy).
 */
static unsigned
long group_norm_util(struct energy_env *eenv, int cpu_idx)
{
	unsigned long capacity = eenv->cpu[cpu_idx].cap;
	unsigned long util, util_sum = 0;
	int cpu;

	for_each_cpu(cpu, sched_group_span(eenv->sg)) {
		util = cpu_util_wake(cpu, eenv->p);

		/*
		 * If we are looking at the target CPU specified by the eenv,
		 * then we should add the (estimated) utilization of the task
		 * assuming we will wake it up on that CPU.
		 */
		if (unlikely(cpu == eenv->cpu[cpu_idx].cpu_id))
			util += eenv->util_delta;

		util_sum += __cpu_norm_util(util, capacity);
	}

	if (util_sum > SCHED_CAPACITY_SCALE)
		return SCHED_CAPACITY_SCALE;
	return util_sum;
}

static int find_new_capacity(struct energy_env *eenv, int cpu_idx)
{
	const struct sched_group_energy *sge = eenv->sg_cap->sge;
	unsigned long util = group_max_util(eenv, cpu_idx);
	int idx, cap_idx;

	cap_idx = sge->nr_cap_states - 1;

	for (idx = 0; idx < sge->nr_cap_states; idx++) {
		if (sge->cap_states[idx].cap >= util) {
			cap_idx = idx;
			break;
		}
	}
	/* Keep track of SG's capacity */
	eenv->cpu[cpu_idx].cap = sge->cap_states[cap_idx].cap;
	eenv->cpu[cpu_idx].cap_idx = cap_idx;

	return cap_idx;
}

static int group_idle_state(struct energy_env *eenv, int cpu_idx)
{
	struct sched_group *sg = eenv->sg;
	int src_in_grp, dst_in_grp;
	int i, state = INT_MAX;
	int max_idle_state_idx;
	long grp_util = 0;
	int new_state;

	/* Find the shallowest idle state in the sched group. */
	for_each_cpu(i, sched_group_span(sg))
		state = min(state, idle_get_state_idx(cpu_rq(i)));

	if (unlikely(state == INT_MAX))
		return -EINVAL;

	/* Take non-cpuidle idling into account (active idle/arch_cpu_idle()) */
	state++;
	/*
	 * Try to estimate if a deeper idle state is
	 * achievable when we move the task.
	 */
	for_each_cpu(i, sched_group_span(sg))
		grp_util += cpu_util(i);

	src_in_grp = cpumask_test_cpu(eenv->cpu[EAS_CPU_PRV].cpu_id,
				      sched_group_span(sg));
	dst_in_grp = cpumask_test_cpu(eenv->cpu[cpu_idx].cpu_id,
				      sched_group_span(sg));
	if (src_in_grp == dst_in_grp) {
		/*
		 * both CPUs under consideration are in the same group or not in
		 * either group, migration should leave idle state the same.
		 */
		return state;
	}
	/*
	 * add or remove util as appropriate to indicate what group util
	 * will be (worst case - no concurrent execution) after moving the task
	 */
	grp_util += src_in_grp ? -eenv->util_delta : eenv->util_delta;

	if (grp_util >
		((long)sg->sgc->max_capacity * (int)sg->group_weight)) {
		/*
		 * After moving, the group will be fully occupied
		 * so assume it will not be idle at all.
		 */
		return 0;
	}

	/*
	 * after moving, this group is at most partly
	 * occupied, so it should have some idle time.
	 */
	max_idle_state_idx = sg->sge->nr_idle_states - 2;
	new_state = grp_util * max_idle_state_idx;
	if (grp_util <= 0) {
		/* group will have no util, use lowest state */
		new_state = max_idle_state_idx + 1;
	} else {
		/*
		 * for partially idle, linearly map util to idle
		 * states, excluding the lowest one. This does not
		 * correspond to the state we expect to enter in
		 * reality, but an indication of what might happen.
		 */
		new_state = min_t(int, max_idle_state_idx,
				  new_state / sg->sgc->max_capacity);
		new_state = max_idle_state_idx - new_state;
	}
	return new_state;
}

#ifdef DEBUG_EENV_DECISIONS
static struct _eenv_debug *eenv_debug_entry_ptr(struct _eenv_debug *base, int idx);

static void store_energy_calc_debug_info(struct energy_env *eenv, int cpu_idx, int cap_idx, int idle_idx)
{
	int debug_idx = eenv->cpu[cpu_idx].debug_idx;
	unsigned long sg_util, busy_energy, idle_energy;
	const struct sched_group_energy *sge;
	struct _eenv_debug *dbg;
	int cpu;

	if (debug_idx < EAS_EENV_DEBUG_LEVELS) {
		sge = eenv->sg->sge;
		sg_util = group_norm_util(eenv, cpu_idx);
		busy_energy   = sge->cap_states[cap_idx].power;
		busy_energy  *= sg_util;
		idle_energy   = SCHED_CAPACITY_SCALE - sg_util;
		idle_energy  *= sge->idle_states[idle_idx].power;
		/* should we use sg_cap or sg? */
		dbg = eenv_debug_entry_ptr(eenv->cpu[cpu_idx].debug, debug_idx);
		dbg->cap = sge->cap_states[cap_idx].cap;
		dbg->norm_util = sg_util;
		dbg->cap_energy = sge->cap_states[cap_idx].power;
		dbg->idle_energy = sge->idle_states[idle_idx].power;
		dbg->this_energy = busy_energy + idle_energy;
		dbg->this_busy_energy = busy_energy;
		dbg->this_idle_energy = idle_energy;

		cpumask_copy(&dbg->group_cpumask,
				sched_group_span(eenv->sg));

		for_each_cpu(cpu, &dbg->group_cpumask)
			dbg->cpu_util[cpu] = cpu_util(cpu);

		eenv->cpu[cpu_idx].debug_idx = debug_idx+1;
	}
}
#else
#define store_energy_calc_debug_info(a,b,c,d) {}
#endif /* DEBUG_EENV_DECISIONS */

/*
 * calc_sg_energy: compute energy for the eenv's SG (i.e. eenv->sg).
 *
 * This works in iterations to compute the SG's energy for each CPU
 * candidate defined by the energy_env's cpu array.
 */
static int calc_sg_energy(struct energy_env *eenv)
{
	struct sched_group *sg = eenv->sg;
	unsigned long busy_energy, idle_energy;
	unsigned int busy_power, idle_power;
	unsigned long total_energy = 0;
	unsigned long sg_util;
	int cap_idx, idle_idx;
	int cpu_idx;

	for (cpu_idx = EAS_CPU_PRV; cpu_idx < eenv->max_cpu_count; ++cpu_idx) {
		if (eenv->cpu[cpu_idx].cpu_id == -1)
			continue;

		/* Compute ACTIVE energy */
		cap_idx = find_new_capacity(eenv, cpu_idx);
		busy_power = sg->sge->cap_states[cap_idx].power;
		sg_util = group_norm_util(eenv, cpu_idx);
		busy_energy   = sg_util * busy_power;

		/* Compute IDLE energy */
		idle_idx = group_idle_state(eenv, cpu_idx);
		if (unlikely(idle_idx < 0))
			return idle_idx;

		if (idle_idx > sg->sge->nr_idle_states - 1)
			idle_idx = sg->sge->nr_idle_states - 1;

		idle_power = sg->sge->idle_states[idle_idx].power;
		idle_energy   = SCHED_CAPACITY_SCALE - sg_util;
		idle_energy  *= idle_power;

		total_energy = busy_energy + idle_energy;
		eenv->cpu[cpu_idx].energy += total_energy;

		store_energy_calc_debug_info(eenv, cpu_idx, cap_idx, idle_idx);
	}

	return 0;
}

/*
 * compute_energy() computes the absolute variation in energy consumption by
 * moving eenv.util_delta from EAS_CPU_PRV to EAS_CPU_NXT.
 *
 * NOTE: compute_energy() may fail when racing with sched_domain updates, in
 *       which case we abort by returning -EINVAL.
 */
static int compute_energy(struct energy_env *eenv)
{
	struct sched_domain *sd;
	int cpu;
	struct cpumask visit_cpus;
	struct sched_group *sg;
	int cpu_count;

	WARN_ON(!eenv->sg_top->sge);

	cpumask_copy(&visit_cpus, sched_group_span(eenv->sg_top));

	/* If a cpu is hotplugged in while we are in this function, it does
	 * not appear in the existing visit_cpus mask which came from the
	 * sched_group pointer of the sched_domain pointed at by sd_ea for
	 * either the prev or next cpu and was dereferenced in
	 * select_energy_cpu_idx.
	 * Since we will dereference sd_scs later as we iterate through the
	 * CPUs we expect to visit, new CPUs can be present which are not in
	 * the visit_cpus mask. Guard this with cpu_count.
	 */
	cpu_count = cpumask_weight(&visit_cpus);

	while (!cpumask_empty(&visit_cpus)) {
		struct sched_group *sg_shared_cap = NULL;
		cpu = cpumask_first(&visit_cpus);

		/*
		 * Is the group utilization affected by cpus outside this
		 * sched_group?
		 * This sd may have groups with cpus which were not present
		 * when we took visit_cpus.
		 */
		sd = rcu_dereference(per_cpu(sd_scs, cpu));
		if (sd) {
			if (sd->parent)
				sg_shared_cap = sd->parent->groups;
			else /* single cluster system */
				sg_shared_cap = sd->groups;
		}
		for_each_domain(cpu, sd) {
			sg = sd->groups;
			/* Has this sched_domain already been visited? */
			if (sd->child && group_first_cpu(sg) != cpu)
				break;

			do {
				eenv->sg_cap = sg;
				if (sg_shared_cap && sg_shared_cap->group_weight >= sg->group_weight)
					eenv->sg_cap = sg_shared_cap;

				/*
				 * Compute the energy for all the candidate
				 * CPUs in the current visited SG.
				 */
				eenv->sg = sg;
				if (calc_sg_energy(eenv))
					return -EINVAL;

				/* remove CPUs we have just visited */
				if (!sd->child) {
					/*
					 * cpu_count here is the number of
					 * cpus we expect to visit in this
					 * calculation. If we race against
					 * hotplug, we can have extra cpus
					 * added to the groups we are
					 * iterating which do not appear in
					 * the visit_cpus mask. In that case
					 * we are not able to calculate energy
					 * without restarting so we will bail
					 * out and use prev_cpu this time.
					 */
					if (!cpu_count)
						return -EINVAL;
					cpumask_xor(&visit_cpus, &visit_cpus, sched_group_span(sg));
					cpu_count--;
				}

				if (cpumask_equal(sched_group_span(sg), sched_group_span(eenv->sg_top)))
					goto next_cpu;

			} while (sg = sg->next, sg != sd->groups);
		}
next_cpu:
		cpumask_clear_cpu(cpu, &visit_cpus);
		continue;
	}

	return 0;
}

static inline bool cpu_in_sg(struct sched_group *sg, int cpu)
{
	return cpu != -1 && cpumask_test_cpu(cpu, sched_group_span(sg));
}

#ifdef DEBUG_EENV_DECISIONS
static void dump_eenv_debug(struct energy_env *eenv)
{
	int cpu_idx, grp_idx;
	char cpu_utils[(NR_CPUS*12)+10]="cpu_util: ";
	char cpulist[64];

	trace_printk("eenv scenario: task=%p %s task_util=%lu prev_cpu=%d",
			eenv->p, eenv->p->comm, eenv->util_delta, eenv->cpu[EAS_CPU_PRV].cpu_id);

	for (cpu_idx=EAS_CPU_PRV; cpu_idx < eenv->max_cpu_count; cpu_idx++) {
		if (eenv->cpu[cpu_idx].cpu_id == -1)
			continue;
		trace_printk("---Scenario %d: Place task on cpu %d energy=%lu (%d debug logs at %p)",
				cpu_idx+1, eenv->cpu[cpu_idx].cpu_id,
				eenv->cpu[cpu_idx].energy >> SCHED_CAPACITY_SHIFT,
				eenv->cpu[cpu_idx].debug_idx,
				eenv->cpu[cpu_idx].debug);
		for (grp_idx = 0; grp_idx < eenv->cpu[cpu_idx].debug_idx; grp_idx++) {
			struct _eenv_debug *debug;
			int cpu, written=0;

			debug = eenv_debug_entry_ptr(eenv->cpu[cpu_idx].debug, grp_idx);
			cpu = scnprintf(cpulist, sizeof(cpulist), "%*pbl", cpumask_pr_args(&debug->group_cpumask));

			cpu_utils[0] = 0;
			/* print out the relevant cpu_util */
			for_each_cpu(cpu, &(debug->group_cpumask)) {
				char tmp[64];
				if (written > sizeof(cpu_utils)-10) {
					cpu_utils[written]=0;
					break;
				}
				written += snprintf(tmp, sizeof(tmp), "cpu%d(%lu) ", cpu, debug->cpu_util[cpu]);
				strcat(cpu_utils, tmp);
			}
			/* trace the data */
			trace_printk("  | %s : cap=%lu nutil=%lu, cap_nrg=%lu, idle_nrg=%lu energy=%lu busy_energy=%lu idle_energy=%lu %s",
					cpulist, debug->cap, debug->norm_util,
					debug->cap_energy, debug->idle_energy,
					debug->this_energy >> SCHED_CAPACITY_SHIFT,
					debug->this_busy_energy >> SCHED_CAPACITY_SHIFT,
					debug->this_idle_energy >> SCHED_CAPACITY_SHIFT,
					cpu_utils);

		}
		trace_printk("---");
	}
	trace_printk("----- done");
	return;
}
#else
#define dump_eenv_debug(a) {}
#endif /* DEBUG_EENV_DECISIONS */
/*
 * select_energy_cpu_idx(): estimate the energy impact of changing the
 * utilization distribution.
 *
 * The eenv parameter specifies the changes: utilization amount and a
 * collection of possible CPU candidates. The number of candidates
 * depends upon the selection algorithm used.
 *
 * If find_best_target was used to select candidate CPUs, there will
 * be at most 3 including prev_cpu. If not, we used a brute force
 * selection which will provide the union of:
 *  * CPUs belonging to the highest sd which is not overutilized
 *  * CPUs the task is allowed to run on
 *  * online CPUs
 *
 * This function returns the index of a CPU candidate specified by the
 * energy_env which corresponds to the most energy efficient CPU.
 * Thus, 0 (EAS_CPU_PRV) means that non of the CPU candidate is more energy
 * efficient than running on prev_cpu. This is also the value returned in case
 * of abort due to error conditions during the computations. The only
 * exception to this if we fail to access the energy model via sd_ea, where
 * we return -1 with the intent of asking the system to use a different
 * wakeup placement algorithm.
 *
 * A value greater than zero means that the most energy efficient CPU is the
 * one represented by eenv->cpu[eenv->next_idx].cpu_id.
 */
static inline int select_energy_cpu_idx(struct energy_env *eenv)
{
	int last_cpu_idx = eenv->max_cpu_count - 1;
	struct sched_domain *sd;
	struct sched_group *sg;
	int sd_cpu = -1;
	int cpu_idx;
	int margin;

	sd_cpu = eenv->cpu[EAS_CPU_PRV].cpu_id;
	sd = rcu_dereference(per_cpu(sd_ea, sd_cpu));
	if (!sd)
		return -1;

	cpumask_clear(&eenv->cpus_mask);
	for (cpu_idx = EAS_CPU_PRV; cpu_idx < eenv->max_cpu_count; ++cpu_idx) {
		int cpu = eenv->cpu[cpu_idx].cpu_id;

		if (cpu < 0)
			continue;
		cpumask_set_cpu(cpu, &eenv->cpus_mask);
	}

	sg = sd->groups;
	do {
		/* Skip SGs which do not contains a candidate CPU */
		if (!cpumask_intersects(&eenv->cpus_mask, sched_group_span(sg)))
			continue;

		eenv->sg_top = sg;
		if (compute_energy(eenv) == -EINVAL)
			return EAS_CPU_PRV;
	} while (sg = sg->next, sg != sd->groups);
	/* remember - eenv energy values are unscaled */

	/*
	 * Compute the dead-zone margin used to prevent too many task
	 * migrations with negligible energy savings.
	 * An energy saving is considered meaningful if it reduces the energy
	 * consumption of EAS_CPU_PRV CPU candidate by at least ~1.56%
	 */
	margin = eenv->cpu[EAS_CPU_PRV].energy >> 6;

	/*
	 * By default the EAS_CPU_PRV CPU is considered the most energy
	 * efficient, with a 0 energy variation.
	 */
	eenv->next_idx = EAS_CPU_PRV;
	eenv->cpu[EAS_CPU_PRV].nrg_delta = 0;

	dump_eenv_debug(eenv);

	trace_sched_energy_diff(eenv->p, eenv->cpu[EAS_CPU_PRV].cpu_id,
				eenv->cpu[EAS_CPU_PRV].energy,
				eenv->cpu[EAS_CPU_NXT].cpu_id,
				eenv->cpu[EAS_CPU_NXT].energy,
				eenv->cpu[EAS_CPU_BKP].cpu_id,
				eenv->cpu[EAS_CPU_BKP].energy);
	/*
	 * Compare the other CPU candidates to find a CPU which can be
	 * more energy efficient then EAS_CPU_PRV
	 */
	if (sched_feat(FBT_STRICT_ORDER))
		last_cpu_idx = EAS_CPU_BKP;

	for(cpu_idx = EAS_CPU_NXT; cpu_idx <= last_cpu_idx; cpu_idx++) {
		if (eenv->cpu[cpu_idx].cpu_id < 0)
			continue;
		eenv->cpu[cpu_idx].nrg_delta =
			eenv->cpu[cpu_idx].energy -
			eenv->cpu[EAS_CPU_PRV].energy;

		/* filter energy variations within the dead-zone margin */
		if (abs(eenv->cpu[cpu_idx].nrg_delta) < margin)
			eenv->cpu[cpu_idx].nrg_delta = 0;
		/* update the schedule candidate with min(nrg_delta) */
		if (eenv->cpu[cpu_idx].nrg_delta <
		    eenv->cpu[eenv->next_idx].nrg_delta) {
			eenv->next_idx = cpu_idx;
			/* break out if we want to stop on first saving candidate */
			if (sched_feat(FBT_STRICT_ORDER))
				break;
		}
	}

	return eenv->next_idx;
}

/*
 * Detect M:N waker/wakee relationships via a switching-frequency heuristic.
 *
 * A waker of many should wake a different task than the one last awakened
 * at a frequency roughly N times higher than one of its wakees.
 *
 * In order to determine whether we should let the load spread vs consolidating
 * to shared cache, we look for a minimum 'flip' frequency of llc_size in one
 * partner, and a factor of lls_size higher frequency in the other.
 *
 * With both conditions met, we can be relatively sure that the relationship is
 * non-monogamous, with partner count exceeding socket size.
 *
 * Waker/wakee being client/server, worker/dispatcher, interrupt source or
 * whatever is irrelevant, spread criteria is apparent partner count exceeds
 * socket size.
 */
static int wake_wide(struct task_struct *p, int sibling_count_hint)
{
	unsigned int master = current->wakee_flips;
	unsigned int slave = p->wakee_flips;
	int llc_size = this_cpu_read(sd_llc_size);

	if (sibling_count_hint >= llc_size)
		return 1;

	if (master < slave)
		swap(master, slave);
	if (slave < llc_size || master < slave * llc_size)
		return 0;
	return 1;
}

/*
 * The purpose of wake_affine() is to quickly determine on which CPU we can run
 * soonest. For the purpose of speed we only consider the waking and previous
 * CPU.
 *
 * wake_affine_idle() - only considers 'now', it check if the waking CPU is (or
 *			will be) idle.
 *
 * wake_affine_weight() - considers the weight to reflect the average
 *			  scheduling latency of the CPUs. This seems to work
 *			  for the overloaded case.
 */

static bool
wake_affine_idle(struct sched_domain *sd, struct task_struct *p,
		 int this_cpu, int prev_cpu, int sync)
{
	if (idle_cpu(this_cpu))
		return true;

	if (sync && cpu_rq(this_cpu)->nr_running == 1)
		return true;

	return false;
}

static bool
wake_affine_weight(struct sched_domain *sd, struct task_struct *p,
		   int this_cpu, int prev_cpu, int sync)
{
	s64 this_eff_load, prev_eff_load;
	unsigned long task_load;

	this_eff_load = target_load(this_cpu, sd->wake_idx);
	prev_eff_load = source_load(prev_cpu, sd->wake_idx);

	if (sync) {
		unsigned long current_load = task_h_load(current);

		if (current_load > this_eff_load)
			return true;

		this_eff_load -= current_load;
	}

	task_load = task_h_load(p);

	this_eff_load += task_load;
	if (sched_feat(WA_BIAS))
		this_eff_load *= 100;
	this_eff_load *= capacity_of(prev_cpu);

	prev_eff_load -= task_load;
	if (sched_feat(WA_BIAS))
		prev_eff_load *= 100 + (sd->imbalance_pct - 100) / 2;
	prev_eff_load *= capacity_of(this_cpu);

	return this_eff_load <= prev_eff_load;
}

static int wake_affine(struct sched_domain *sd, struct task_struct *p,
		       int prev_cpu, int sync)
{
	int this_cpu = smp_processor_id();
	bool affine = false;

	if (sched_feat(WA_IDLE) && !affine)
		affine = wake_affine_idle(sd, p, this_cpu, prev_cpu, sync);

	if (sched_feat(WA_WEIGHT) && !affine)
		affine = wake_affine_weight(sd, p, this_cpu, prev_cpu, sync);

	schedstat_inc(p->se.statistics.nr_wakeups_affine_attempts);
	if (affine) {
		schedstat_inc(sd->ttwu_move_affine);
		schedstat_inc(p->se.statistics.nr_wakeups_affine);
	}

	return affine;
}

#ifdef CONFIG_SCHED_TUNE
struct reciprocal_value schedtune_spc_rdiv;

static long
schedtune_margin(unsigned long signal, long boost)
{
	long long margin = 0;

	/*
	 * Signal proportional compensation (SPC)
	 *
	 * The Boost (B) value is used to compute a Margin (M) which is
	 * proportional to the complement of the original Signal (S):
	 *   M = B * (SCHED_CAPACITY_SCALE - S)
	 * The obtained M could be used by the caller to "boost" S.
	 */
	if (boost >= 0) {
		margin  = SCHED_CAPACITY_SCALE - signal;
		margin *= boost;
	} else
		margin = -signal * boost;

	margin  = reciprocal_divide(margin, schedtune_spc_rdiv);

	if (boost < 0)
		margin *= -1;
	return margin;
}

static inline int
schedtune_cpu_margin(unsigned long util, int cpu)
{
	int boost = schedtune_cpu_boost(cpu);

	if (boost == 0)
		return 0;

	return schedtune_margin(util, boost);
}

static inline long
schedtune_task_margin(struct task_struct *task)
{
	int boost = schedtune_task_boost(task);
	unsigned long util;
	long margin;

	if (boost == 0)
		return 0;

	util = task_util_est(task);
	margin = schedtune_margin(util, boost);

	return margin;
}

#else /* CONFIG_SCHED_TUNE */

static inline int
schedtune_cpu_margin(unsigned long util, int cpu)
{
	return 0;
}

static inline int
schedtune_task_margin(struct task_struct *task)
{
	return 0;
}

#endif /* CONFIG_SCHED_TUNE */

unsigned long
boosted_cpu_util(int cpu, struct sched_walt_cpu_load *walt_load)
{
	unsigned long util = cpu_util_freq(cpu, walt_load);
	long margin = schedtune_cpu_margin(util, cpu);

	trace_sched_boost_cpu(cpu, util, margin);

	return util + margin;
}

static inline unsigned long
boosted_task_util(struct task_struct *task)
{
	unsigned long util = task_util_est(task);
	long margin = schedtune_task_margin(task);

	trace_sched_boost_task(task, util, margin);

	return util + margin;
}

static unsigned long capacity_spare_wake(int cpu, struct task_struct *p)
{
	return max_t(long, capacity_of(cpu) - cpu_util_wake(cpu, p), 0);
}

/*
 * find_idlest_group finds and returns the least busy CPU group within the
 * domain.
 *
 * Assumes p is allowed on at least one CPU in sd.
 */
static struct sched_group *
find_idlest_group(struct sched_domain *sd, struct task_struct *p,
		  int this_cpu, int sd_flag)
{
	struct sched_group *idlest = NULL, *group = sd->groups;
	struct sched_group *most_spare_sg = NULL;
	unsigned long min_runnable_load = ULONG_MAX;
	unsigned long this_runnable_load = ULONG_MAX;
	unsigned long min_avg_load = ULONG_MAX, this_avg_load = ULONG_MAX;
	unsigned long most_spare = 0, this_spare = 0;
	int load_idx = sd->forkexec_idx;
	int imbalance_scale = 100 + (sd->imbalance_pct-100)/2;
	unsigned long imbalance = scale_load_down(NICE_0_LOAD) *
				(sd->imbalance_pct-100) / 100;

	if (sd_flag & SD_BALANCE_WAKE)
		load_idx = sd->wake_idx;

	do {
		unsigned long load, avg_load, runnable_load;
		unsigned long spare_cap, max_spare_cap;
		int local_group;
		int i;

		/* Skip over this group if it has no CPUs allowed */
		if (!cpumask_intersects(sched_group_span(group),
					&p->cpus_allowed))
			continue;

		local_group = cpumask_test_cpu(this_cpu,
					       sched_group_span(group));

		/*
		 * Tally up the load of all CPUs in the group and find
		 * the group containing the CPU with most spare capacity.
		 */
		avg_load = 0;
		runnable_load = 0;
		max_spare_cap = 0;

		for_each_cpu(i, sched_group_span(group)) {
			/* Bias balancing toward cpus of our domain */
			if (local_group)
				load = source_load(i, load_idx);
			else
				load = target_load(i, load_idx);

			runnable_load += load;

			avg_load += cfs_rq_load_avg(&cpu_rq(i)->cfs);

			spare_cap = capacity_spare_wake(i, p);

			if (spare_cap > max_spare_cap)
				max_spare_cap = spare_cap;
		}

		/* Adjust by relative CPU capacity of the group */
		avg_load = (avg_load * SCHED_CAPACITY_SCALE) /
					group->sgc->capacity;
		runnable_load = (runnable_load * SCHED_CAPACITY_SCALE) /
					group->sgc->capacity;

		if (local_group) {
			this_runnable_load = runnable_load;
			this_avg_load = avg_load;
			this_spare = max_spare_cap;
		} else {
			if (min_runnable_load > (runnable_load + imbalance)) {
				/*
				 * The runnable load is significantly smaller
				 * so we can pick this new cpu
				 */
				min_runnable_load = runnable_load;
				min_avg_load = avg_load;
				idlest = group;
			} else if ((runnable_load < (min_runnable_load + imbalance)) &&
				   (100*min_avg_load > imbalance_scale*avg_load)) {
				/*
				 * The runnable loads are close so take the
				 * blocked load into account through avg_load.
				 */
				min_avg_load = avg_load;
				idlest = group;
			}

			if (most_spare < max_spare_cap) {
				most_spare = max_spare_cap;
				most_spare_sg = group;
			}
		}
	} while (group = group->next, group != sd->groups);

	/*
	 * The cross-over point between using spare capacity or least load
	 * is too conservative for high utilization tasks on partially
	 * utilized systems if we require spare_capacity > task_util(p),
	 * so we allow for some task stuffing by using
	 * spare_capacity > task_util(p)/2.
	 *
	 * Spare capacity can't be used for fork because the utilization has
	 * not been set yet, we must first select a rq to compute the initial
	 * utilization.
	 */
	if (sd_flag & SD_BALANCE_FORK)
		goto skip_spare;

	if (this_spare > task_util(p) / 2 &&
	    imbalance_scale*this_spare > 100*most_spare)
		return NULL;

	if (most_spare > task_util(p) / 2)
		return most_spare_sg;

skip_spare:
	if (!idlest)
		return NULL;

	if (min_runnable_load > (this_runnable_load + imbalance))
		return NULL;

	if ((this_runnable_load < (min_runnable_load + imbalance)) &&
	     (100*this_avg_load < imbalance_scale*min_avg_load))
		return NULL;

	return idlest;
}

/*
 * find_idlest_group_cpu - find the idlest cpu among the cpus in group.
 */
static int
find_idlest_group_cpu(struct sched_group *group, struct task_struct *p, int this_cpu)
{
	unsigned long load, min_load = ULONG_MAX;
	unsigned int min_exit_latency = UINT_MAX;
	u64 latest_idle_timestamp = 0;
	int least_loaded_cpu = this_cpu;
	int shallowest_idle_cpu = -1;
	int i;

	/* Check if we have any choice: */
	if (group->group_weight == 1)
		return cpumask_first(sched_group_span(group));

	/* Traverse only the allowed CPUs */
	for_each_cpu_and(i, sched_group_span(group), &p->cpus_allowed) {
		if (idle_cpu(i)) {
			struct rq *rq = cpu_rq(i);
			struct cpuidle_state *idle = idle_get_state(rq);
			if (idle && idle->exit_latency < min_exit_latency) {
				/*
				 * We give priority to a CPU whose idle state
				 * has the smallest exit latency irrespective
				 * of any idle timestamp.
				 */
				min_exit_latency = idle->exit_latency;
				latest_idle_timestamp = rq->idle_stamp;
				shallowest_idle_cpu = i;
			} else if ((!idle || idle->exit_latency == min_exit_latency) &&
				   rq->idle_stamp > latest_idle_timestamp) {
				/*
				 * If equal or no active idle state, then
				 * the most recently idled CPU might have
				 * a warmer cache.
				 */
				latest_idle_timestamp = rq->idle_stamp;
				shallowest_idle_cpu = i;
			}
		} else if (shallowest_idle_cpu == -1) {
			load = weighted_cpuload(cpu_rq(i));
			if (load < min_load || (load == min_load && i == this_cpu)) {
				min_load = load;
				least_loaded_cpu = i;
			}
		}
	}

	return shallowest_idle_cpu != -1 ? shallowest_idle_cpu : least_loaded_cpu;
}

static inline int find_idlest_cpu(struct sched_domain *sd, struct task_struct *p,
				  int cpu, int prev_cpu, int sd_flag)
{
	int new_cpu = cpu;

	if (!cpumask_intersects(sched_domain_span(sd), &p->cpus_allowed))
		return prev_cpu;

	while (sd) {
		struct sched_group *group;
		struct sched_domain *tmp;
		int weight;

		if (!(sd->flags & sd_flag)) {
			sd = sd->child;
			continue;
		}

		group = find_idlest_group(sd, p, cpu, sd_flag);
		if (!group) {
			sd = sd->child;
			continue;
		}

		new_cpu = find_idlest_group_cpu(group, p, cpu);
		if (new_cpu == cpu) {
			/* Now try balancing at a lower domain level of cpu */
			sd = sd->child;
			continue;
		}

		/* Now try balancing at a lower domain level of new_cpu */
		cpu = new_cpu;
		weight = sd->span_weight;
		sd = NULL;
		for_each_domain(cpu, tmp) {
			if (weight <= tmp->span_weight)
				break;
			if (tmp->flags & sd_flag)
				sd = tmp;
		}
		/* while loop will break here if sd == NULL */
	}

	return new_cpu;
}

#ifdef CONFIG_SCHED_SMT
DEFINE_STATIC_KEY_FALSE(sched_smt_present);

static inline void set_idle_cores(int cpu, int val)
{
	struct sched_domain_shared *sds;

	sds = rcu_dereference(per_cpu(sd_llc_shared, cpu));
	if (sds)
		WRITE_ONCE(sds->has_idle_cores, val);
}

static inline bool test_idle_cores(int cpu, bool def)
{
	struct sched_domain_shared *sds;

	sds = rcu_dereference(per_cpu(sd_llc_shared, cpu));
	if (sds)
		return READ_ONCE(sds->has_idle_cores);

	return def;
}

/*
 * Scans the local SMT mask to see if the entire core is idle, and records this
 * information in sd_llc_shared->has_idle_cores.
 *
 * Since SMT siblings share all cache levels, inspecting this limited remote
 * state should be fairly cheap.
 */
void __update_idle_core(struct rq *rq)
{
	int core = cpu_of(rq);
	int cpu;

	rcu_read_lock();
	if (test_idle_cores(core, true))
		goto unlock;

	for_each_cpu(cpu, cpu_smt_mask(core)) {
		if (cpu == core)
			continue;

		if (!idle_cpu(cpu))
			goto unlock;
	}

	set_idle_cores(core, 1);
unlock:
	rcu_read_unlock();
}

/*
 * Scan the entire LLC domain for idle cores; this dynamically switches off if
 * there are no idle cores left in the system; tracked through
 * sd_llc->shared->has_idle_cores and enabled through update_idle_core() above.
 */
static int select_idle_core(struct task_struct *p, struct sched_domain *sd, int target)
{
	struct cpumask *cpus = this_cpu_cpumask_var_ptr(select_idle_mask);
	int core, cpu;

	if (!static_branch_likely(&sched_smt_present))
		return -1;

	if (!test_idle_cores(target, false))
		return -1;

	cpumask_and(cpus, sched_domain_span(sd), &p->cpus_allowed);

	for_each_cpu_wrap(core, cpus, target) {
		bool idle = true;

		for_each_cpu(cpu, cpu_smt_mask(core)) {
			cpumask_clear_cpu(cpu, cpus);
			if (!idle_cpu(cpu))
				idle = false;
		}

		if (idle)
			return core;
	}

	/*
	 * Failed to find an idle core; stop looking for one.
	 */
	set_idle_cores(target, 0);

	return -1;
}

/*
 * Scan the local SMT mask for idle CPUs.
 */
static int select_idle_smt(struct task_struct *p, struct sched_domain *sd, int target)
{
	int cpu;

	if (!static_branch_likely(&sched_smt_present))
		return -1;

	for_each_cpu(cpu, cpu_smt_mask(target)) {
		if (!cpumask_test_cpu(cpu, &p->cpus_allowed))
			continue;
		if (idle_cpu(cpu))
			return cpu;
	}

	return -1;
}

#else /* CONFIG_SCHED_SMT */

static inline int select_idle_core(struct task_struct *p, struct sched_domain *sd, int target)
{
	return -1;
}

static inline int select_idle_smt(struct task_struct *p, struct sched_domain *sd, int target)
{
	return -1;
}

#endif /* CONFIG_SCHED_SMT */

/*
 * Scan the LLC domain for idle CPUs; this is dynamically regulated by
 * comparing the average scan cost (tracked in sd->avg_scan_cost) against the
 * average idle time for this rq (as found in rq->avg_idle).
 */
static int select_idle_cpu(struct task_struct *p, struct sched_domain *sd, int target)
{
	struct sched_domain *this_sd;
	u64 avg_cost, avg_idle;
	u64 time, cost;
	s64 delta;
	int cpu, nr = INT_MAX;

	this_sd = rcu_dereference(*this_cpu_ptr(&sd_llc));
	if (!this_sd)
		return -1;

	/*
	 * Due to large variance we need a large fuzz factor; hackbench in
	 * particularly is sensitive here.
	 */
	avg_idle = this_rq()->avg_idle / 512;
	avg_cost = this_sd->avg_scan_cost + 1;

	if (sched_feat(SIS_AVG_CPU) && avg_idle < avg_cost)
		return -1;

	if (sched_feat(SIS_PROP)) {
		u64 span_avg = sd->span_weight * avg_idle;
		if (span_avg > 4*avg_cost)
			nr = div_u64(span_avg, avg_cost);
		else
			nr = 4;
	}

	time = local_clock();

	for_each_cpu_wrap(cpu, sched_domain_span(sd), target) {
		if (!--nr)
			return -1;
		if (!cpumask_test_cpu(cpu, &p->cpus_allowed))
			continue;
		if (cpu_isolated(cpu))
			continue;
		if (idle_cpu(cpu))
			break;
	}

	time = local_clock() - time;
	cost = this_sd->avg_scan_cost;
	delta = (s64)(time - cost) / 8;
	this_sd->avg_scan_cost += delta;

	return cpu;
}

/*
 * Try and locate an idle core/thread in the LLC cache domain.
 */
static inline int __select_idle_sibling(struct task_struct *p, int prev, int target)
{
	struct sched_domain *sd;
	int i;

	if (idle_cpu(target) && !cpu_isolated(target))
		return target;

	/*
	 * If the previous cpu is cache affine and idle, don't be stupid.
	 */
	if (prev != target && cpus_share_cache(prev, target) &&
				idle_cpu(prev) && !cpu_isolated(prev))
		return prev;

	sd = rcu_dereference(per_cpu(sd_llc, target));
	if (!sd)
		return target;

	i = select_idle_core(p, sd, target);
	if ((unsigned)i < nr_cpumask_bits)
		return i;

	i = select_idle_cpu(p, sd, target);
	if ((unsigned)i < nr_cpumask_bits)
		return i;

	i = select_idle_smt(p, sd, target);
	if ((unsigned)i < nr_cpumask_bits)
		return i;

	return target;
}

static inline int select_idle_sibling_cstate_aware(struct task_struct *p, int prev, int target)
{
	struct sched_domain *sd;
	struct sched_group *sg;
	int best_idle_cpu = -1;
	int best_idle_cstate = -1;
	int best_idle_capacity = INT_MAX;
	int i;

	/*
	 * Iterate the domains and find an elegible idle cpu.
	 */
	sd = rcu_dereference(per_cpu(sd_llc, target));
	for_each_lower_domain(sd) {
		sg = sd->groups;
		do {
			if (!cpumask_intersects(
					sched_group_span(sg), &p->cpus_allowed))
				goto next;

			for_each_cpu_and(i, &p->cpus_allowed, sched_group_span(sg)) {
				int idle_idx;
				unsigned long new_usage;
				unsigned long capacity_orig;

				if (!idle_cpu(i))
					goto next;

				if (cpu_isolated(i))
					continue;

				/* figure out if the task can fit here at all */
				new_usage = boosted_task_util(p);
				capacity_orig = capacity_orig_of(i);

				if (new_usage > capacity_orig)
					goto next;

				/* if the task fits without changing OPP and we
				 * intended to use this CPU, just proceed
				 */
				if (i == target && new_usage <= capacity_curr_of(target)) {
					return target;
				}

				/* otherwise select CPU with shallowest idle state
				 * to reduce wakeup latency.
				 */
				idle_idx = idle_get_state_idx(cpu_rq(i));

				if (idle_idx < best_idle_cstate &&
					capacity_orig <= best_idle_capacity) {
					best_idle_cpu = i;
					best_idle_cstate = idle_idx;
					best_idle_capacity = capacity_orig;
				}
			}
	next:
			sg = sg->next;
		} while (sg != sd->groups);
	}

	if (best_idle_cpu >= 0)
		target = best_idle_cpu;

	return target;
}

static int select_idle_sibling(struct task_struct *p, int prev, int target)
{
	if (!sysctl_sched_cstate_aware)
		return __select_idle_sibling(p, prev, target);

	return select_idle_sibling_cstate_aware(p, prev, target);
}

static inline bool task_fits_capacity(struct task_struct *p,
					long capacity,
					int cpu)
{
	unsigned int margin;

	if (capacity_orig_of(task_cpu(p)) > capacity_orig_of(cpu))
		margin = sched_capacity_margin_down[task_cpu(p)];
	else
		margin = sched_capacity_margin_up[task_cpu(p)];

	return capacity * 1024 > boosted_task_util(p) * margin;
}

static inline bool task_fits_max(struct task_struct *p, int cpu)
{
	unsigned long capacity = capacity_orig_of(cpu);
	unsigned long max_capacity = cpu_rq(cpu)->rd->max_cpu_capacity.val;

	if (capacity == max_capacity)
		return true;

	if (task_boost_policy(p) == SCHED_BOOST_ON_BIG
			&& is_min_capacity_cpu(cpu))
		return false;

	return task_fits_capacity(p, capacity, cpu);
}

struct find_best_target_env {
	struct cpumask *rtg_target;
	int placement_boost;
	bool need_idle;
	int fastpath;
};

static bool is_packing_eligible(struct task_struct *p, int target_cpu,
				struct find_best_target_env *fbt_env,
				unsigned int target_cpus_count,
				int best_idle_cstate)
{
	unsigned long tutil, estimated_capacity;

	if (task_placement_boost_enabled(p) || fbt_env->need_idle)
		return false;

	if (best_idle_cstate == -1)
		return false;

	if (target_cpus_count != 1)
		return true;

	if (task_in_cum_window_demand(cpu_rq(target_cpu), p))
		tutil = 0;
	else
		tutil = task_util(p);

	estimated_capacity = cpu_util_cum(target_cpu, tutil);
	estimated_capacity = add_capacity_margin(estimated_capacity,
						target_cpu);

	/*
	 * If there is only one active CPU and it is already above its current
	 * capacity, avoid placing additional task on the CPU.
	 */
	return (estimated_capacity <= capacity_curr_of(target_cpu));
}

static int start_cpu(struct task_struct *p, bool boosted,
		     struct cpumask *rtg_target)
{
	struct root_domain *rd = cpu_rq(smp_processor_id())->rd;
	int start_cpu = -1;

	if (boosted)
		return rd->max_cap_orig_cpu;

	/* A task always fits on its rtg_target */
	if (rtg_target) {
		int rtg_target_cpu = cpumask_first_and(rtg_target,
						cpu_online_mask);

		if (rtg_target_cpu < nr_cpu_ids)
			return rtg_target_cpu;
	}

	/* Where the task should land based on its demand */
	if (rd->min_cap_orig_cpu != -1
			&& task_fits_max(p, rd->min_cap_orig_cpu))
		start_cpu = rd->min_cap_orig_cpu;
	else if (rd->mid_cap_orig_cpu != -1
				&& task_fits_max(p, rd->mid_cap_orig_cpu))
		start_cpu = rd->mid_cap_orig_cpu;
	else
		start_cpu = rd->max_cap_orig_cpu;

	return start_cpu;
}

enum fastpaths {
	NONE = 0,
	SYNC_WAKEUP,
	PREV_CPU_FASTPATH,
};

static inline int find_best_target(struct task_struct *p, int *backup_cpu,
				   bool boosted, bool prefer_idle,
				   struct find_best_target_env *fbt_env)
{
	unsigned long min_util = boosted_task_util(p);
	unsigned long target_capacity = ULONG_MAX;
	unsigned long min_wake_util = ULONG_MAX;
	unsigned long target_max_spare_cap = 0;
	unsigned long target_util = ULONG_MAX;
	unsigned long best_active_util = ULONG_MAX;
	unsigned long best_active_cuml_util = ULONG_MAX;
	unsigned long best_idle_cuml_util = ULONG_MAX;
	int best_idle_cstate = INT_MAX;
	struct sched_domain *sd;
	struct sched_group *sg;
	int best_active_cpu = -1;
	int best_idle_cpu = -1;
	int target_cpu = -1;
	int cpu, i;
	long spare_wake_cap, most_spare_wake_cap = 0;
	int most_spare_cap_cpu = -1;
	unsigned int active_cpus_count = 0;
	int prev_cpu = task_cpu(p);
	bool next_group_higher_cap = false;
	int isolated_candidate = -1;

	*backup_cpu = -1;

	/*
	 * In most cases, target_capacity tracks capacity_orig of the most
	 * energy efficient CPU candidate, thus requiring to minimise
	 * target_capacity. For these cases target_capacity is already
	 * initialized to ULONG_MAX.
	 * However, for prefer_idle and boosted tasks we look for a high
	 * performance CPU, thus requiring to maximise target_capacity. In this
	 * case we initialise target_capacity to 0.
	 */
	if (prefer_idle && boosted)
		target_capacity = 0;

	/* Find start CPU based on boost value */
	cpu = start_cpu(p, boosted, fbt_env->rtg_target);
	if (cpu < 0)
		return -1;

	/* Find SD for the start CPU */
	sd = rcu_dereference(per_cpu(sd_ea, cpu));
	if (!sd)
		return -1;

	/* fast path for prev_cpu */
	if ((capacity_orig_of(prev_cpu) == capacity_orig_of(cpu)) &&
		!cpu_isolated(prev_cpu) && cpu_online(prev_cpu) &&
		idle_cpu(prev_cpu)) {

		if (idle_get_state_idx(cpu_rq(prev_cpu)) <= 1) {
			/*
			 * Since target_cpu and backup_cpu are both -1s the
			 * caller will choose prev_cpu and importantly skip
			 * energy evaluation
			 */
			target_cpu = -1;

			fbt_env->fastpath = PREV_CPU_FASTPATH;
			trace_sched_find_best_target(p, prefer_idle, min_util,
					cpu, -1, -1, -1, target_cpu, -1);
			goto out;
		}
	}

	/* Scan CPUs in all SDs */
	sg = sd->groups;
	do {
		for_each_cpu_and(i, &p->cpus_allowed, sched_group_span(sg)) {
			unsigned long capacity_curr = capacity_curr_of(i);
			unsigned long capacity_orig = capacity_orig_of(i);
			unsigned long wake_util, new_util, new_util_cuml;
			long spare_cap;
			int idle_idx = INT_MAX;

			trace_sched_cpu_util(i);

			if (!cpu_online(i) || cpu_isolated(i))
				continue;

			if (isolated_candidate == -1)
				isolated_candidate = i;
			/*
			 * This CPU is the target of an active migration that's
			 * yet to complete. Avoid placing another task on it.
			 * See check_for_migration()
			 */
			if (is_reserved(i))
				continue;

			if (sched_cpu_high_irqload(i))
				continue;

			/*
			 * p's blocked utilization is still accounted for on prev_cpu
			 * so prev_cpu will receive a negative bias due to the double
			 * accounting. However, the blocked utilization may be zero.
			 */
			wake_util = cpu_util_wake(i, p);
			new_util = wake_util + task_util_est(p);
			spare_wake_cap = capacity_orig_of(i) - wake_util;

			if (spare_wake_cap > most_spare_wake_cap) {
				most_spare_wake_cap = spare_wake_cap;
				most_spare_cap_cpu = i;
			}

			/*
			 * Cumulative demand may already be accounting for the
			 * task. If so, add just the boost-utilization to
			 * the cumulative demand of the cpu.
			 */
			if (task_in_cum_window_demand(cpu_rq(i), p))
				new_util_cuml = cpu_util_cum(i, 0) +
					       min_util - task_util(p);
			else
				new_util_cuml = cpu_util_cum(i, 0) + min_util;

			/*
			 * Ensure minimum capacity to grant the required boost.
			 * The target CPU can be already at a capacity level higher
			 * than the one required to boost the task.
			 */
			new_util = max(min_util, new_util);
			if (new_util > capacity_orig)
				continue;

			/*
			 * Pre-compute the maximum possible capacity we expect
			 * to have available on this CPU once the task is
			 * enqueued here.
			 */
			spare_cap = capacity_orig - new_util;

			if (idle_cpu(i))
				idle_idx = idle_get_state_idx(cpu_rq(i));


			/*
			 * Case A) Latency sensitive tasks
			 *
			 * Unconditionally favoring tasks that prefer idle CPU to
			 * improve latency.
			 *
			 * Looking for:
			 * - an idle CPU, whatever its idle_state is, since
			 *   the first CPUs we explore are more likely to be
			 *   reserved for latency sensitive tasks.
			 * - a non idle CPU where the task fits in its current
			 *   capacity and has the maximum spare capacity.
			 * - a non idle CPU with lower contention from other
			 *   tasks and running at the lowest possible OPP.
			 *
			 * The last two goals tries to favor a non idle CPU
			 * where the task can run as if it is "almost alone".
			 * A maximum spare capacity CPU is favoured since
			 * the task already fits into that CPU's capacity
			 * without waiting for an OPP chance.
			 *
			 * The following code path is the only one in the CPUs
			 * exploration loop which is always used by
			 * prefer_idle tasks. It exits the loop with wither a
			 * best_active_cpu or a target_cpu which should
			 * represent an optimal choice for latency sensitive
			 * tasks.
			 */
			if (prefer_idle) {

				/*
				 * Case A.1: IDLE CPU
				 * Return the best IDLE CPU we find:
				 * - for boosted tasks: the CPU with the highest
				 * performance (i.e. biggest capacity_orig)
				 * - for !boosted tasks: the most energy
				 * efficient CPU (i.e. smallest capacity_orig)
				 */
				if (idle_cpu(i)) {
					if (boosted &&
					    capacity_orig < target_capacity)
						continue;
					if (!boosted &&
					    capacity_orig > target_capacity)
						continue;
					if (capacity_orig == target_capacity &&
					    sysctl_sched_cstate_aware &&
					    best_idle_cstate <= idle_idx)
						continue;

					target_capacity = capacity_orig;
					best_idle_cstate = idle_idx;
					best_idle_cpu = i;
					continue;
				}
				if (best_idle_cpu != -1)
					continue;

				/*
				 * Case A.2: Target ACTIVE CPU
				 * Favor CPUs with max spare capacity.
				 */
				if (capacity_curr > new_util &&
				    spare_cap > target_max_spare_cap) {
					target_max_spare_cap = spare_cap;
					target_cpu = i;
					continue;
				}
				if (target_cpu != -1)
					continue;


				/*
				 * Case A.3: Backup ACTIVE CPU
				 * Favor CPUs with:
				 * - lower utilization due to other tasks
				 * - lower utilization with the task in
				 */
				if (wake_util > min_wake_util)
					continue;
				if (new_util > best_active_util)
					continue;

				/*
				 * If utilization is the same between CPUs,
				 * break the ties with WALT's cumulative
				 * demand
				 */
				if (new_util == best_active_util &&
				    new_util_cuml > best_active_cuml_util)
					continue;
				min_wake_util = wake_util;
				best_active_util = new_util;
				best_active_cuml_util = new_util_cuml;
				best_active_cpu = i;
				continue;
			}

			/*
			 * Skip processing placement further if we are visiting
			 * cpus with lower capacity than start cpu
			 */
			if (capacity_orig < capacity_orig_of(cpu))
				continue;




			/*
			 * Case B) Non latency sensitive tasks on IDLE CPUs.
			 *
			 * Find an optimal backup IDLE CPU for non latency
			 * sensitive tasks.
			 *
			 * Looking for:
			 * - minimizing the capacity_orig,
			 *   i.e. preferring LITTLE CPUs
			 * - favoring shallowest idle states
			 *   i.e. avoid to wakeup deep-idle CPUs
			 *
			 * The following code path is used by non latency
			 * sensitive tasks if IDLE CPUs are available. If at
			 * least one of such CPUs are available it sets the
			 * best_idle_cpu to the most suitable idle CPU to be
			 * selected.
			 *
			 * If idle CPUs are available, favour these CPUs to
			 * improve performances by spreading tasks.
			 * Indeed, the energy_diff() computed by the caller
			 * will take care to ensure the minimization of energy
			 * consumptions without affecting performance.
			 */
			if (idle_cpu(i)) {
				/*
				 * Skip CPUs in deeper idle state, but only
				 * if they are also less energy efficient.
				 * IOW, prefer a deep IDLE LITTLE CPU vs a
				 * shallow idle big CPU.
				 */
				if (capacity_orig >= target_capacity &&
				    sysctl_sched_cstate_aware &&
				    best_idle_cstate < idle_idx)
					continue;

				if (best_idle_cstate == idle_idx &&
					(best_idle_cpu == prev_cpu ||
					(i != prev_cpu &&
					new_util_cuml > best_idle_cuml_util)))
					continue;

				target_capacity = capacity_orig;
				best_idle_cstate = idle_idx;
				best_idle_cuml_util = new_util_cuml;
				best_idle_cpu = i;
				continue;
			}

			/*
			 * Consider only idle CPUs for active migration.
			 */
			if (p->state == TASK_RUNNING)
				continue;

			/*
			 * Case C) Non latency sensitive tasks on ACTIVE CPUs.
			 *
			 * Pack tasks in the most energy efficient capacities.
			 *
			 * This task packing strategy prefers more energy
			 * efficient CPUs (i.e. pack on smaller maximum
			 * capacity CPUs) while also trying to spread tasks to
			 * run them all at the lower OPP.
			 *
			 * This assumes for example that it's more energy
			 * efficient to run two tasks on two CPUs at a lower
			 * OPP than packing both on a single CPU but running
			 * that CPU at an higher OPP.
			 *
			 * Thus, this case keep track of the CPU with the
			 * smallest maximum capacity and highest spare maximum
			 * capacity.
			 */

			active_cpus_count++;

			/* Favor CPUs with maximum spare capacity */
			if (capacity_orig >= target_capacity &&
			    spare_cap < target_max_spare_cap)
				continue;

			target_max_spare_cap = spare_cap;
			target_capacity = capacity_orig;
			target_util = new_util;
			target_cpu = i;
		}

		next_group_higher_cap = (capacity_orig_of(group_first_cpu(sg)) <
			capacity_orig_of(group_first_cpu(sg->next)));

		/*
		 * If we've found a cpu, but the boost is ON_ALL we continue
		 * visiting other clusters. If the boost is ON_BIG we visit
		 * next cluster if they are higher in capacity. If we are
		 * not in any kind of boost, we break.
		 */
		if (!prefer_idle &&
			(target_cpu != -1 || best_idle_cpu != -1) &&
			(fbt_env->placement_boost == SCHED_BOOST_NONE ||
			sched_boost() != FULL_THROTTLE_BOOST ||
			(fbt_env->placement_boost == SCHED_BOOST_ON_BIG &&
				!next_group_higher_cap)))
			break;

		/*
		 * if we are in prefer_idle and have found an idle cpu,
		 * break from searching more groups based on the stune.boost and
		 * group cpu capacity.
		 */
		if (prefer_idle && best_idle_cpu != -1) {
			if (boosted) {
				if (!next_group_higher_cap)
					break;
			} else {
				if (next_group_higher_cap)
					break;
			}
		}

	} while (sg = sg->next, sg != sd->groups);

	if (best_idle_cpu != -1 && !is_packing_eligible(p, target_cpu, fbt_env,
					active_cpus_count, best_idle_cstate)) {
		target_cpu = best_idle_cpu;
		best_idle_cpu = -1;
	}

	/*
	 * For non latency sensitive tasks, cases B and C in the previous loop,
	 * we pick the best IDLE CPU only if we was not able to find a target
	 * ACTIVE CPU.
	 *
	 * Policies priorities:
	 *
	 * - prefer_idle tasks:
	 *
	 *   a) IDLE CPU available: best_idle_cpu
	 *   b) ACTIVE CPU where task fits and has the bigger maximum spare
	 *      capacity (i.e. target_cpu)
	 *   c) ACTIVE CPU with less contention due to other tasks
	 *      (i.e. best_active_cpu)
	 *
	 * - NON prefer_idle tasks:
	 *
	 *   a) ACTIVE CPU: target_cpu
	 *   b) IDLE CPU: best_idle_cpu
	 */

	if (prefer_idle && (best_idle_cpu != -1)) {
		trace_sched_find_best_target(p, prefer_idle, min_util, cpu,
					     best_idle_cpu, best_active_cpu,
					     -1, best_idle_cpu, -1);

		return best_idle_cpu;
	}

	if (target_cpu == -1)
		target_cpu = prefer_idle
			? best_active_cpu
			: best_idle_cpu;
	else
		*backup_cpu = prefer_idle
		? best_active_cpu
		: best_idle_cpu;

	if (target_cpu == -1 && most_spare_cap_cpu != -1 &&
		/* ensure we use active cpu for active migration */
		!(p->state == TASK_RUNNING && !idle_cpu(most_spare_cap_cpu)))
		target_cpu = most_spare_cap_cpu;

	trace_sched_find_best_target(p, prefer_idle, min_util, cpu,
				     best_idle_cpu, best_active_cpu,
				     most_spare_cap_cpu,
				     target_cpu,
				     *backup_cpu);

	/* it is possible for target and backup
	 * to select same CPU - if so, drop backup
	 */
	if (*backup_cpu == target_cpu)
		*backup_cpu = -1;

	/*
	 * The next step of energy evaluation includes
	 * prev_cpu. Drop target or backup if it is
	 * same as prev_cpu
	 */
	if (*backup_cpu == prev_cpu)
		*backup_cpu = -1;

	if (target_cpu == prev_cpu) {
		target_cpu = *backup_cpu;
		*backup_cpu = -1;
	}

	if (target_cpu == -1 && isolated_candidate != -1 &&
	    cpu_isolated(prev_cpu))
		target_cpu = isolated_candidate;

out:
	return target_cpu;
}

/*
 * Disable WAKE_AFFINE in the case where task @p doesn't fit in the
 * capacity of either the waking CPU @cpu or the previous CPU @prev_cpu.
 *
 * In that case WAKE_AFFINE doesn't make sense and we'll let
 * BALANCE_WAKE sort things out.
 */
static int wake_cap(struct task_struct *p, int cpu, int prev_cpu)
{
	long min_cap, max_cap;

	if (!static_branch_unlikely(&sched_asym_cpucapacity))
		return 0;

	min_cap = min(capacity_orig_of(prev_cpu), capacity_orig_of(cpu));
	max_cap = cpu_rq(cpu)->rd->max_cpu_capacity.val;

	/* Minimum capacity is close to max, no need to abort wake_affine */
	if (max_cap - min_cap < max_cap >> 3)
		return 0;

	/* Bring task utilization in sync with prev_cpu */
	sync_entity_load_avg(&p->se);

	return !task_fits_max(p, cpu);
}

bool __cpu_overutilized(int cpu, int delta)
{
	return (capacity_orig_of(cpu) * 1024) <
		((cpu_util(cpu) + delta) * sched_capacity_margin_up[cpu]);
}

bool cpu_overutilized(int cpu)
{
	return __cpu_overutilized(cpu, 0);
}

DEFINE_PER_CPU(struct energy_env, eenv_cache);

/* kernels often have NR_CPUS defined to be much
 * larger than exist in practise on booted systems.
 * Allocate the cpu array for eenv calculations
 * at boot time to avoid massive overprovisioning.
 */
#ifdef DEBUG_EENV_DECISIONS
static inline int eenv_debug_size_per_dbg_entry(void)
{
	return sizeof(struct _eenv_debug) + (sizeof(unsigned long) * num_possible_cpus());
}

static inline int eenv_debug_size_per_cpu_entry(void)
{
	/* each cpu struct has an array of _eenv_debug structs
	 * which have an array of unsigned longs at the end -
	 * the allocation should be extended so that there are
	 * at least 'num_possible_cpus' entries in the array.
	 */
	return EAS_EENV_DEBUG_LEVELS * eenv_debug_size_per_dbg_entry();
}
/* given a per-_eenv_cpu debug env ptr, get the ptr for a given index */
static inline struct _eenv_debug *eenv_debug_entry_ptr(struct _eenv_debug *base, int idx)
{
	char *ptr = (char *)base;
	ptr += (idx * eenv_debug_size_per_dbg_entry());
	return (struct _eenv_debug *)ptr;
}
/* given a pointer to the per-cpu global copy of _eenv_debug, get
 * a pointer to the specified _eenv_cpu debug env.
 */
static inline struct _eenv_debug *eenv_debug_percpu_debug_env_ptr(struct _eenv_debug *base, int cpu_idx)
{
	char *ptr = (char *)base;
	ptr += (cpu_idx * eenv_debug_size_per_cpu_entry());
	return (struct _eenv_debug *)ptr;
}

static inline int eenv_debug_size(void)
{
	return num_possible_cpus() * eenv_debug_size_per_cpu_entry();
}
#endif

static inline void alloc_eenv(void)
{
	int cpu;
	int cpu_count = num_possible_cpus();

	for_each_possible_cpu(cpu) {
		struct energy_env *eenv = &per_cpu(eenv_cache, cpu);
		eenv->cpu = kmalloc(sizeof(struct eenv_cpu) * cpu_count, GFP_KERNEL);
		eenv->eenv_cpu_count = cpu_count;
#ifdef DEBUG_EENV_DECISIONS
		eenv->debug = (struct _eenv_debug *)kmalloc(eenv_debug_size(), GFP_KERNEL);
#endif
	}
}

static inline void reset_eenv(struct energy_env *eenv)
{
	int cpu_count;
	struct eenv_cpu *cpu;
#ifdef DEBUG_EENV_DECISIONS
	struct _eenv_debug *debug;
	int cpu_idx;
	debug = eenv->debug;
#endif

	cpu_count = eenv->eenv_cpu_count;
	cpu = eenv->cpu;
	memset(eenv, 0, sizeof(struct energy_env));
	eenv->cpu = cpu;
	memset(eenv->cpu, 0, sizeof(struct eenv_cpu)*cpu_count);
	eenv->eenv_cpu_count = cpu_count;

#ifdef DEBUG_EENV_DECISIONS
	memset(debug, 0, eenv_debug_size());
	eenv->debug = debug;
	for(cpu_idx = 0; cpu_idx < eenv->cpu_array_len; cpu_idx++)
		eenv->cpu[cpu_idx].debug = eenv_debug_percpu_debug_env_ptr(debug, cpu_idx);
#endif
}
/*
 * get_eenv - reset the eenv struct cached for this CPU
 *
 * When the eenv is returned, it is configured to do
 * energy calculations for the maximum number of CPUs
 * the task can be placed on. The prev_cpu entry is
 * filled in here. Callers are responsible for adding
 * other CPU candidates up to eenv->max_cpu_count.
 */
static inline struct energy_env *get_eenv(struct task_struct *p, int prev_cpu)
{
	struct energy_env *eenv;
	cpumask_t cpumask_possible_cpus;
	int cpu = smp_processor_id();
	int i;

	eenv = &(per_cpu(eenv_cache, cpu));
	reset_eenv(eenv);

	/* populate eenv */
	eenv->p = p;
	/* use boosted task util for capacity selection
	 * during energy calculation, but unboosted task
	 * util for group utilization calculations
	 */
	eenv->util_delta = task_util_est(p);
	eenv->util_delta_boosted = boosted_task_util(p);

	cpumask_and(&cpumask_possible_cpus, &p->cpus_allowed, cpu_online_mask);
	eenv->max_cpu_count = cpumask_weight(&cpumask_possible_cpus);

	for (i=0; i < eenv->max_cpu_count; i++)
		eenv->cpu[i].cpu_id = -1;
	eenv->cpu[EAS_CPU_PRV].cpu_id = prev_cpu;
	eenv->next_idx = EAS_CPU_PRV;

	return eenv;
}

static inline int wake_to_idle(struct task_struct *p)
{
	return (current->flags & PF_WAKE_UP_IDLE) ||
		 (p->flags & PF_WAKE_UP_IDLE);
}

#ifdef CONFIG_SCHED_WALT
static inline bool is_task_util_above_min_thresh(struct task_struct *p)
{
	unsigned int threshold = (sysctl_sched_boost == CONSERVATIVE_BOOST) ?
			sysctl_sched_min_task_util_for_boost :
			sysctl_sched_min_task_util_for_colocation;

	return task_util(p) > threshold;
}

static inline struct cpumask *find_rtg_target(struct task_struct *p)
{
	struct related_thread_group *grp;
	struct cpumask *rtg_target;

	rcu_read_lock();

	grp = task_related_thread_group(p);
	if (grp && grp->preferred_cluster && is_task_util_above_min_thresh(p)) {
		rtg_target = &grp->preferred_cluster->cpus;
		if (!task_fits_max(p, cpumask_first(rtg_target)))
			rtg_target = NULL;
	} else {
		rtg_target = NULL;
	}

	rcu_read_unlock();

	return rtg_target;
}
#else
static inline struct cpumask *find_rtg_target(struct task_struct *p)
{
	return NULL;
}
#endif

/*
 * Needs to be called inside rcu_read_lock critical section.
 * sd is a pointer to the sched domain we wish to use for an
 * energy-aware placement option.
 */
static int find_energy_efficient_cpu(struct sched_domain *sd,
				     struct task_struct *p,
				     int cpu, int prev_cpu,
				     int sync)
{
	int use_fbt = sched_feat(FIND_BEST_TARGET);
	int cpu_iter, eas_cpu_idx = EAS_CPU_NXT;
	int delta = 0;
	int target_cpu = -1;
	struct energy_env *eenv;
	struct cpumask *rtg_target = find_rtg_target(p);
	struct find_best_target_env fbt_env;
	bool need_idle = wake_to_idle(p);
	int placement_boost = task_boost_policy(p);
	u64 start_t = 0;
	int next_cpu = -1, backup_cpu = -1;

	fbt_env.fastpath = 0;

	if (trace_sched_task_util_enabled())
		start_t = sched_clock();

	if (need_idle)
		sync = 0;

	if (sysctl_sched_sync_hint_enable && sync &&
				bias_to_waker_cpu(p, cpu, rtg_target)) {
		target_cpu = cpu;
		fbt_env.fastpath = SYNC_WAKEUP;
		goto out;
	}

	/* prepopulate energy diff environment */
	eenv = get_eenv(p, prev_cpu);
	if (eenv->max_cpu_count < 2)
		goto out;

	if(!use_fbt) {
		/*
		 * using this function outside wakeup balance will not supply
		 * an sd ptr. Instead, fetch the highest level with energy data.
		 */
		if (!sd)
			sd = rcu_dereference(per_cpu(sd_ea, prev_cpu));

		for_each_cpu_and(cpu_iter, &p->cpus_allowed, sched_domain_span(sd)) {
			unsigned long spare;

			/* prev_cpu already in list */
			if (cpu_iter == prev_cpu)
				continue;

			/*
			 * Consider only CPUs where the task is expected to
			 * fit without making the CPU overutilized.
			 */
			spare = capacity_spare_wake(cpu_iter, p);
			if (spare * 1024 < sched_capacity_margin_up[cpu_iter] *
							task_util_est(p))
				continue;

			/* Add CPU candidate */
			eenv->cpu[eas_cpu_idx++].cpu_id = cpu_iter;
			eenv->max_cpu_count = eas_cpu_idx;

			/* stop adding CPUs if we have no space left */
			if (eas_cpu_idx >= eenv->eenv_cpu_count)
				break;
		}
	} else {
		int boosted = (schedtune_task_boost(p) > 0);
		int prefer_idle;

		/*
		 * give compiler a hint that if sched_features
		 * cannot be changed, it is safe to optimise out
		 * all if(prefer_idle) blocks.
		 */
		prefer_idle = sched_feat(EAS_PREFER_IDLE) ?
				(schedtune_prefer_idle(p) > 0) : 0;

		eenv->max_cpu_count = EAS_CPU_BKP + 1;

		fbt_env.rtg_target = rtg_target;
		fbt_env.placement_boost = placement_boost;
		fbt_env.need_idle = need_idle;

		/* Find a cpu with sufficient capacity */
		target_cpu = find_best_target(p, &eenv->cpu[EAS_CPU_BKP].cpu_id,
					      boosted, prefer_idle, &fbt_env);
		if (target_cpu < 0)
			goto out;

		/* Immediately return a found idle CPU for a prefer_idle task */
		if (prefer_idle && idle_cpu(target_cpu))
			goto out;

#ifdef CONFIG_SCHED_WALT
		if (!walt_disabled && sysctl_sched_use_walt_cpu_util &&
		    p->state == TASK_WAKING)
			delta = task_util(p);
#endif
		if (task_placement_boost_enabled(p) || need_idle ||
		    (rtg_target && (!cpumask_test_cpu(prev_cpu, rtg_target) ||
		    cpumask_test_cpu(target_cpu, rtg_target))) ||
		    __cpu_overutilized(prev_cpu, delta) ||
		    !task_fits_max(p, prev_cpu) || cpu_isolated(prev_cpu))
			goto out;

		/* Place target into NEXT slot */
		eenv->cpu[EAS_CPU_NXT].cpu_id = target_cpu;

		next_cpu = eenv->cpu[EAS_CPU_NXT].cpu_id;
		backup_cpu = eenv->cpu[EAS_CPU_BKP].cpu_id;

		/* take note if no backup was found */
		if (eenv->cpu[EAS_CPU_BKP].cpu_id < 0)
			eenv->max_cpu_count = EAS_CPU_BKP;
	}

	if (eenv->max_cpu_count == EAS_CPU_NXT) {
		/*
		 * we did not find any energy-awareness
		 * candidates beyond prev_cpu, so we will
		 * fall-back to the regular slow-path.
		 */
		goto out;
	}

	/* find most energy-efficient CPU */
	target_cpu = select_energy_cpu_idx(eenv) < 0 ? prev_cpu :
					eenv->cpu[eenv->next_idx].cpu_id;

out:
	if (target_cpu < 0)
		target_cpu = prev_cpu;

	trace_sched_task_util(p, next_cpu, backup_cpu, target_cpu, sync,
			need_idle, fbt_env.fastpath, placement_boost,
			rtg_target ? cpumask_first(rtg_target) : -1, start_t);
	return target_cpu;
}

static inline bool nohz_kick_needed(struct rq *rq, bool only_update);
static void nohz_balancer_kick(bool only_update);

/*
 * wake_energy: Make the decision if we want to use an energy-aware
 * wakeup task placement or not. This is limited to situations where
 * we cannot use energy-awareness right now.
 *
 * Returns TRUE if we should attempt energy-aware wakeup, FALSE if not.
 *
 * Should only be called from select_task_rq_fair inside the RCU
 * read-side critical section.
 */
static inline int wake_energy(struct task_struct *p, int prev_cpu,
			      int sd_flag, int wake_flags)
{
	struct sched_domain *sd = NULL;
	int sync = wake_flags & WF_SYNC;

	sd = rcu_dereference_sched(cpu_rq(prev_cpu)->sd);

	/*
	 * Check all definite no-energy-awareness conditions
	 */
	if (!sd)
		return false;

	if (!energy_aware())
		return false;

	if (sd_overutilized(sd))
		return false;

	/*
	 * we cannot do energy-aware wakeup placement sensibly
	 * for tasks with 0 utilization, so let them be placed
	 * according to the normal strategy.
	 * However if fbt is in use we may still benefit from
	 * the heuristics we use there in selecting candidate
	 * CPUs.
	 */
	if (unlikely(!sched_feat(FIND_BEST_TARGET) && !task_util_est(p)))
		return false;

	if(!sched_feat(EAS_PREFER_IDLE)){
		/*
		 * Force prefer-idle tasks into the slow path, this may not happen
		 * if none of the sd flags matched.
		 */
		if (schedtune_prefer_idle(p) > 0 && !sync)
			return false;
	}
	return true;
}

/*
 * select_task_rq_fair: Select target runqueue for the waking task in domains
 * that have the 'sd_flag' flag set. In practice, this is SD_BALANCE_WAKE,
 * SD_BALANCE_FORK, or SD_BALANCE_EXEC.
 *
 * Balances load by selecting the idlest cpu in the idlest group, or under
 * certain conditions an idle sibling cpu if the domain has SD_WAKE_AFFINE set.
 *
 * Returns the target cpu number.
 *
 * preempt must be disabled.
 */
static int
select_task_rq_fair(struct task_struct *p, int prev_cpu, int sd_flag, int wake_flags,
		    int sibling_count_hint)
{
	struct sched_domain *tmp, *affine_sd = NULL;
	struct sched_domain *sd = NULL, *energy_sd = NULL;
	int cpu = smp_processor_id();
	int new_cpu = prev_cpu;
	int want_affine = 0;
	int want_energy = 0;
	int sync = wake_flags & WF_SYNC;

	rcu_read_lock();

	if (sd_flag & SD_BALANCE_WAKE) {
		int _wake_cap = wake_cap(p, cpu, prev_cpu);
		int _cpus_allowed = cpumask_test_cpu(cpu, &p->cpus_allowed);

		if (_cpus_allowed) {
			bool about_to_idle = sysctl_sched_sync_hint_enable &&
				wake_affine_idle(sd, p, cpu, prev_cpu, sync);

			if (!_wake_cap && about_to_idle) {
				rcu_read_unlock();
				return cpu;
			}
		}

		record_wakee(p);
		want_energy = wake_energy(p, prev_cpu, sd_flag, wake_flags);
		want_affine = !want_energy &&
			      !wake_wide(p, sibling_count_hint) &&
			      !_wake_cap &&
			      _cpus_allowed;
	}

	for_each_domain(cpu, tmp) {
		if (!(tmp->flags & SD_LOAD_BALANCE))
			break;

		/*
		 * If both cpu and prev_cpu are part of this domain,
		 * cpu is a valid SD_WAKE_AFFINE target.
		 */
		if (want_affine && (tmp->flags & SD_WAKE_AFFINE) &&
		    cpumask_test_cpu(prev_cpu, sched_domain_span(tmp))) {
			affine_sd = tmp;
			break;
		}

		/*
		 * If we are able to try an energy-aware wakeup,
		 * select the highest non-overutilized sched domain
		 * which includes this cpu and prev_cpu
		 *
		 * maybe want to not test prev_cpu and only consider
		 * the current one?
		 */
		if (want_energy &&
		    !sd_overutilized(tmp) &&
		    cpumask_test_cpu(prev_cpu, sched_domain_span(tmp)))
			energy_sd = tmp;

		if (tmp->flags & sd_flag)
			sd = tmp;
		else if (!(want_affine || want_energy))
			break;
	}

	if (affine_sd) {
		sd = NULL; /* Prefer wake_affine over balance flags */
		if (cpu == prev_cpu)
			goto pick_cpu;

		if (wake_affine(affine_sd, p, prev_cpu, sync))
			new_cpu = cpu;
	}

	if (sd && !(sd_flag & SD_BALANCE_FORK)) {
		/*
		 * We're going to need the task's util for capacity_spare_wake
		 * in find_idlest_group. Sync it up to prev_cpu's
		 * last_update_time.
		 */
		sync_entity_load_avg(&p->se);
	}

	if (!sd) {
pick_cpu:
		if (sd_flag & SD_BALANCE_WAKE) /* XXX always ? */
			new_cpu = select_idle_sibling(p, prev_cpu, new_cpu);

	} else {
		if (energy_sd)
			new_cpu = find_energy_efficient_cpu(energy_sd, p, cpu, prev_cpu, sync);

		/* if we did an energy-aware placement and had no choices available
		 * then fall back to the default find_idlest_cpu choice
		 */
		if (!energy_sd || (energy_sd && new_cpu == -1))
			new_cpu = find_idlest_cpu(sd, p, cpu, prev_cpu, sd_flag);
	}

	rcu_read_unlock();

#ifdef CONFIG_NO_HZ_COMMON
	if (nohz_kick_needed(cpu_rq(new_cpu), true))
		nohz_balancer_kick(true);
#endif

	return new_cpu;
}

/*
 * Called immediately before a task is migrated to a new cpu; task_cpu(p) and
 * cfs_rq_of(p) references at time of call are still valid and identify the
 * previous cpu. The caller guarantees p->pi_lock or task_rq(p)->lock is held.
 */
static void migrate_task_rq_fair(struct task_struct *p)
{
	/*
	 * As blocked tasks retain absolute vruntime the migration needs to
	 * deal with this by subtracting the old and adding the new
	 * min_vruntime -- the latter is done by enqueue_entity() when placing
	 * the task on the new runqueue.
	 */
	if (p->state == TASK_WAKING) {
		struct sched_entity *se = &p->se;
		struct cfs_rq *cfs_rq = cfs_rq_of(se);
		u64 min_vruntime;

#ifndef CONFIG_64BIT
		u64 min_vruntime_copy;

		do {
			min_vruntime_copy = cfs_rq->min_vruntime_copy;
			smp_rmb();
			min_vruntime = cfs_rq->min_vruntime;
		} while (min_vruntime != min_vruntime_copy);
#else
		min_vruntime = cfs_rq->min_vruntime;
#endif

		se->vruntime -= min_vruntime;
	}

	/*
	 * We are supposed to update the task to "current" time, then its up to date
	 * and ready to go to new CPU/cfs_rq. But we have difficulty in getting
	 * what current time is, so simply throw away the out-of-date time. This
	 * will result in the wakee task is less decayed, but giving the wakee more
	 * load sounds not bad.
	 */
	remove_entity_load_avg(&p->se);

	/* Tell new CPU we are migrated */
	p->se.avg.last_update_time = 0;

	/* We have migrated, no longer consider this task hot */
	p->se.exec_start = 0;
}

static void task_dead_fair(struct task_struct *p)
{
	remove_entity_load_avg(&p->se);
}
#endif /* CONFIG_SMP */

static unsigned long
wakeup_gran(struct sched_entity *curr, struct sched_entity *se)
{
	unsigned long gran = sysctl_sched_wakeup_granularity;

	/*
	 * Since its curr running now, convert the gran from real-time
	 * to virtual-time in his units.
	 *
	 * By using 'se' instead of 'curr' we penalize light tasks, so
	 * they get preempted easier. That is, if 'se' < 'curr' then
	 * the resulting gran will be larger, therefore penalizing the
	 * lighter, if otoh 'se' > 'curr' then the resulting gran will
	 * be smaller, again penalizing the lighter task.
	 *
	 * This is especially important for buddies when the leftmost
	 * task is higher priority than the buddy.
	 */
	return calc_delta_fair(gran, se);
}

/*
 * Should 'se' preempt 'curr'.
 *
 *             |s1
 *        |s2
 *   |s3
 *         g
 *      |<--->|c
 *
 *  w(c, s1) = -1
 *  w(c, s2) =  0
 *  w(c, s3) =  1
 *
 */
static int
wakeup_preempt_entity(struct sched_entity *curr, struct sched_entity *se)
{
	s64 gran, vdiff = curr->vruntime - se->vruntime;

	if (vdiff <= 0)
		return -1;

	gran = wakeup_gran(curr, se);
	if (vdiff > gran)
		return 1;

	return 0;
}

static void set_last_buddy(struct sched_entity *se)
{
	if (entity_is_task(se) && unlikely(task_of(se)->policy == SCHED_IDLE))
		return;

	for_each_sched_entity(se) {
		if (SCHED_WARN_ON(!se->on_rq))
			return;
		cfs_rq_of(se)->last = se;
	}
}

static void set_next_buddy(struct sched_entity *se)
{
	if (entity_is_task(se) && unlikely(task_of(se)->policy == SCHED_IDLE))
		return;

	for_each_sched_entity(se) {
		if (SCHED_WARN_ON(!se->on_rq))
			return;
		cfs_rq_of(se)->next = se;
	}
}

static void set_skip_buddy(struct sched_entity *se)
{
	for_each_sched_entity(se)
		cfs_rq_of(se)->skip = se;
}

/*
 * Preempt the current task with a newly woken task if needed:
 */
static void check_preempt_wakeup(struct rq *rq, struct task_struct *p, int wake_flags)
{
	struct task_struct *curr = rq->curr;
	struct sched_entity *se = &curr->se, *pse = &p->se;
	struct cfs_rq *cfs_rq = task_cfs_rq(curr);
	int scale = cfs_rq->nr_running >= sched_nr_latency;
	int next_buddy_marked = 0;

	if (unlikely(se == pse))
		return;

	/*
	 * This is possible from callers such as attach_tasks(), in which we
	 * unconditionally check_prempt_curr() after an enqueue (which may have
	 * lead to a throttle).  This both saves work and prevents false
	 * next-buddy nomination below.
	 */
	if (unlikely(throttled_hierarchy(cfs_rq_of(pse))))
		return;

	if (sched_feat(NEXT_BUDDY) && scale && !(wake_flags & WF_FORK)) {
		set_next_buddy(pse);
		next_buddy_marked = 1;
	}

	/*
	 * We can come here with TIF_NEED_RESCHED already set from new task
	 * wake up path.
	 *
	 * Note: this also catches the edge-case of curr being in a throttled
	 * group (e.g. via set_curr_task), since update_curr() (in the
	 * enqueue of curr) will have resulted in resched being set.  This
	 * prevents us from potentially nominating it as a false LAST_BUDDY
	 * below.
	 */
	if (test_tsk_need_resched(curr))
		return;

	/* Idle tasks are by definition preempted by non-idle tasks. */
	if (unlikely(curr->policy == SCHED_IDLE) &&
	    likely(p->policy != SCHED_IDLE))
		goto preempt;

	/*
	 * Batch and idle tasks do not preempt non-idle tasks (their preemption
	 * is driven by the tick):
	 */
	if (unlikely(p->policy != SCHED_NORMAL) || !sched_feat(WAKEUP_PREEMPTION))
		return;

	find_matching_se(&se, &pse);
	update_curr(cfs_rq_of(se));
	BUG_ON(!pse);
	if (wakeup_preempt_entity(se, pse) == 1) {
		/*
		 * Bias pick_next to pick the sched entity that is
		 * triggering this preemption.
		 */
		if (!next_buddy_marked)
			set_next_buddy(pse);
		goto preempt;
	}

	return;

preempt:
	resched_curr(rq);
	/*
	 * Only set the backward buddy when the current task is still
	 * on the rq. This can happen when a wakeup gets interleaved
	 * with schedule on the ->pre_schedule() or idle_balance()
	 * point, either of which can * drop the rq lock.
	 *
	 * Also, during early boot the idle thread is in the fair class,
	 * for obvious reasons its a bad idea to schedule back to it.
	 */
	if (unlikely(!se->on_rq || curr == rq->idle))
		return;

	if (sched_feat(LAST_BUDDY) && scale && entity_is_task(se))
		set_last_buddy(se);
}

static struct task_struct *
pick_next_task_fair(struct rq *rq, struct task_struct *prev, struct rq_flags *rf)
{
	struct cfs_rq *cfs_rq = &rq->cfs;
	struct sched_entity *se;
	struct task_struct *p;
	int new_tasks;

again:
	if (!cfs_rq->nr_running)
		goto idle;

#ifdef CONFIG_FAIR_GROUP_SCHED
	if (prev->sched_class != &fair_sched_class)
		goto simple;

	/*
	 * Because of the set_next_buddy() in dequeue_task_fair() it is rather
	 * likely that a next task is from the same cgroup as the current.
	 *
	 * Therefore attempt to avoid putting and setting the entire cgroup
	 * hierarchy, only change the part that actually changes.
	 */

	do {
		struct sched_entity *curr = cfs_rq->curr;

		/*
		 * Since we got here without doing put_prev_entity() we also
		 * have to consider cfs_rq->curr. If it is still a runnable
		 * entity, update_curr() will update its vruntime, otherwise
		 * forget we've ever seen it.
		 */
		if (curr) {
			if (curr->on_rq)
				update_curr(cfs_rq);
			else
				curr = NULL;

			/*
			 * This call to check_cfs_rq_runtime() will do the
			 * throttle and dequeue its entity in the parent(s).
			 * Therefore the nr_running test will indeed
			 * be correct.
			 */
			if (unlikely(check_cfs_rq_runtime(cfs_rq))) {
				cfs_rq = &rq->cfs;

				if (!cfs_rq->nr_running)
					goto idle;

				goto simple;
			}
		}

		se = pick_next_entity(cfs_rq, curr);
		cfs_rq = group_cfs_rq(se);
	} while (cfs_rq);

	p = task_of(se);

	/*
	 * Since we haven't yet done put_prev_entity and if the selected task
	 * is a different task than we started out with, try and touch the
	 * least amount of cfs_rqs.
	 */
	if (prev != p) {
		struct sched_entity *pse = &prev->se;

		while (!(cfs_rq = is_same_group(se, pse))) {
			int se_depth = se->depth;
			int pse_depth = pse->depth;

			if (se_depth <= pse_depth) {
				put_prev_entity(cfs_rq_of(pse), pse);
				pse = parent_entity(pse);
			}
			if (se_depth >= pse_depth) {
				set_next_entity(cfs_rq_of(se), se);
				se = parent_entity(se);
			}
		}

		put_prev_entity(cfs_rq, pse);
		set_next_entity(cfs_rq, se);
	}

	if (hrtick_enabled(rq))
		hrtick_start_fair(rq, p);

	update_misfit_status(p, rq);

	return p;
simple:
#endif

	put_prev_task(rq, prev);

	do {
		se = pick_next_entity(cfs_rq, NULL);
		set_next_entity(cfs_rq, se);
		cfs_rq = group_cfs_rq(se);
	} while (cfs_rq);

	p = task_of(se);

	if (hrtick_enabled(rq))
		hrtick_start_fair(rq, p);

	update_misfit_status(p, rq);

	return p;

idle:
	update_misfit_status(NULL, rq);
	new_tasks = idle_balance(rq, rf);

	/*
	 * Because idle_balance() releases (and re-acquires) rq->lock, it is
	 * possible for any higher priority task to appear. In that case we
	 * must re-start the pick_next_entity() loop.
	 */
	if (new_tasks < 0)
		return RETRY_TASK;

	if (new_tasks > 0)
		goto again;

	return NULL;
}

/*
 * Account for a descheduled task:
 */
static void put_prev_task_fair(struct rq *rq, struct task_struct *prev)
{
	struct sched_entity *se = &prev->se;
	struct cfs_rq *cfs_rq;

	for_each_sched_entity(se) {
		cfs_rq = cfs_rq_of(se);
		put_prev_entity(cfs_rq, se);
	}
}

/*
 * sched_yield() is very simple
 *
 * The magic of dealing with the ->skip buddy is in pick_next_entity.
 */
static void yield_task_fair(struct rq *rq)
{
	struct task_struct *curr = rq->curr;
	struct cfs_rq *cfs_rq = task_cfs_rq(curr);
	struct sched_entity *se = &curr->se;

	/*
	 * Are we the only task in the tree?
	 */
	if (unlikely(rq->nr_running == 1))
		return;

	clear_buddies(cfs_rq, se);

	if (curr->policy != SCHED_BATCH) {
		update_rq_clock(rq);
		/*
		 * Update run-time statistics of the 'current'.
		 */
		update_curr(cfs_rq);
		/*
		 * Tell update_rq_clock() that we've just updated,
		 * so we don't do microscopic update in schedule()
		 * and double the fastpath cost.
		 */
		rq_clock_skip_update(rq, true);
	}

	set_skip_buddy(se);
}

static bool yield_to_task_fair(struct rq *rq, struct task_struct *p, bool preempt)
{
	struct sched_entity *se = &p->se;

	/* throttled hierarchies are not runnable */
	if (!se->on_rq || throttled_hierarchy(cfs_rq_of(se)))
		return false;

	/* Tell the scheduler that we'd really like pse to run next. */
	set_next_buddy(se);

	yield_task_fair(rq);

	return true;
}

#ifdef CONFIG_SMP
/**************************************************
 * Fair scheduling class load-balancing methods.
 *
 * BASICS
 *
 * The purpose of load-balancing is to achieve the same basic fairness the
 * per-cpu scheduler provides, namely provide a proportional amount of compute
 * time to each task. This is expressed in the following equation:
 *
 *   W_i,n/P_i == W_j,n/P_j for all i,j                               (1)
 *
 * Where W_i,n is the n-th weight average for cpu i. The instantaneous weight
 * W_i,0 is defined as:
 *
 *   W_i,0 = \Sum_j w_i,j                                             (2)
 *
 * Where w_i,j is the weight of the j-th runnable task on cpu i. This weight
 * is derived from the nice value as per sched_prio_to_weight[].
 *
 * The weight average is an exponential decay average of the instantaneous
 * weight:
 *
 *   W'_i,n = (2^n - 1) / 2^n * W_i,n + 1 / 2^n * W_i,0               (3)
 *
 * C_i is the compute capacity of cpu i, typically it is the
 * fraction of 'recent' time available for SCHED_OTHER task execution. But it
 * can also include other factors [XXX].
 *
 * To achieve this balance we define a measure of imbalance which follows
 * directly from (1):
 *
 *   imb_i,j = max{ avg(W/C), W_i/C_i } - min{ avg(W/C), W_j/C_j }    (4)
 *
 * We them move tasks around to minimize the imbalance. In the continuous
 * function space it is obvious this converges, in the discrete case we get
 * a few fun cases generally called infeasible weight scenarios.
 *
 * [XXX expand on:
 *     - infeasible weights;
 *     - local vs global optima in the discrete case. ]
 *
 *
 * SCHED DOMAINS
 *
 * In order to solve the imbalance equation (4), and avoid the obvious O(n^2)
 * for all i,j solution, we create a tree of cpus that follows the hardware
 * topology where each level pairs two lower groups (or better). This results
 * in O(log n) layers. Furthermore we reduce the number of cpus going up the
 * tree to only the first of the previous level and we decrease the frequency
 * of load-balance at each level inv. proportional to the number of cpus in
 * the groups.
 *
 * This yields:
 *
 *     log_2 n     1     n
 *   \Sum       { --- * --- * 2^i } = O(n)                            (5)
 *     i = 0      2^i   2^i
 *                               `- size of each group
 *         |         |     `- number of cpus doing load-balance
 *         |         `- freq
 *         `- sum over all levels
 *
 * Coupled with a limit on how many tasks we can migrate every balance pass,
 * this makes (5) the runtime complexity of the balancer.
 *
 * An important property here is that each CPU is still (indirectly) connected
 * to every other cpu in at most O(log n) steps:
 *
 * The adjacency matrix of the resulting graph is given by:
 *
 *             log_2 n
 *   A_i,j = \Union     (i % 2^k == 0) && i / 2^(k+1) == j / 2^(k+1)  (6)
 *             k = 0
 *
 * And you'll find that:
 *
 *   A^(log_2 n)_i,j != 0  for all i,j                                (7)
 *
 * Showing there's indeed a path between every cpu in at most O(log n) steps.
 * The task movement gives a factor of O(m), giving a convergence complexity
 * of:
 *
 *   O(nm log n),  n := nr_cpus, m := nr_tasks                        (8)
 *
 *
 * WORK CONSERVING
 *
 * In order to avoid CPUs going idle while there's still work to do, new idle
 * balancing is more aggressive and has the newly idle cpu iterate up the domain
 * tree itself instead of relying on other CPUs to bring it work.
 *
 * This adds some complexity to both (5) and (8) but it reduces the total idle
 * time.
 *
 * [XXX more?]
 *
 *
 * CGROUPS
 *
 * Cgroups make a horror show out of (2), instead of a simple sum we get:
 *
 *                                s_k,i
 *   W_i,0 = \Sum_j \Prod_k w_k * -----                               (9)
 *                                 S_k
 *
 * Where
 *
 *   s_k,i = \Sum_j w_i,j,k  and  S_k = \Sum_i s_k,i                 (10)
 *
 * w_i,j,k is the weight of the j-th runnable task in the k-th cgroup on cpu i.
 *
 * The big problem is S_k, its a global sum needed to compute a local (W_i)
 * property.
 *
 * [XXX write more on how we solve this.. _after_ merging pjt's patches that
 *      rewrite all of this once again.]
 */

static unsigned long __read_mostly max_load_balance_interval = HZ/10;

enum fbq_type { regular, remote, all };

enum group_type {
	group_other = 0,
	group_misfit_task,
	group_imbalanced,
	group_overloaded,
};

#define LBF_ALL_PINNED	0x01
#define LBF_NEED_BREAK	0x02
#define LBF_DST_PINNED  0x04
#define LBF_SOME_PINNED	0x08
#define LBF_IGNORE_BIG_TASKS 0x100
#define LBF_IGNORE_PREFERRED_CLUSTER_TASKS 0x200

struct lb_env {
	struct sched_domain	*sd;

	struct rq		*src_rq;
	int			src_cpu;

	int			dst_cpu;
	struct rq		*dst_rq;

	struct cpumask		*dst_grpmask;
	int			new_dst_cpu;
	enum cpu_idle_type	idle;
	long			imbalance;
	unsigned int		src_grp_nr_running;
	/* The set of CPUs under consideration for load-balancing */
	struct cpumask		*cpus;

	unsigned int		flags;

	unsigned int		loop;
	unsigned int		loop_break;
	unsigned int		loop_max;

	enum fbq_type		fbq_type;
	enum group_type		src_grp_type;
	struct list_head	tasks;
};

/*
 * Is this task likely cache-hot:
 */
static int task_hot(struct task_struct *p, struct lb_env *env)
{
	s64 delta;

	lockdep_assert_held(&env->src_rq->lock);

	if (p->sched_class != &fair_sched_class)
		return 0;

	if (unlikely(p->policy == SCHED_IDLE))
		return 0;

	/*
	 * Buddy candidates are cache hot:
	 */
	if (sched_feat(CACHE_HOT_BUDDY) && env->dst_rq->nr_running &&
			(&p->se == cfs_rq_of(&p->se)->next ||
			 &p->se == cfs_rq_of(&p->se)->last))
		return 1;

	if (sysctl_sched_migration_cost == -1)
		return 1;
	if (sysctl_sched_migration_cost == 0)
		return 0;

	delta = rq_clock_task(env->src_rq) - p->se.exec_start;

	return delta < (s64)sysctl_sched_migration_cost;
}

#ifdef CONFIG_NUMA_BALANCING
/*
 * Returns 1, if task migration degrades locality
 * Returns 0, if task migration improves locality i.e migration preferred.
 * Returns -1, if task migration is not affected by locality.
 */
static int migrate_degrades_locality(struct task_struct *p, struct lb_env *env)
{
	struct numa_group *numa_group = rcu_dereference(p->numa_group);
	unsigned long src_faults, dst_faults;
	int src_nid, dst_nid;

	if (!static_branch_likely(&sched_numa_balancing))
		return -1;

	if (!p->numa_faults || !(env->sd->flags & SD_NUMA))
		return -1;

	src_nid = cpu_to_node(env->src_cpu);
	dst_nid = cpu_to_node(env->dst_cpu);

	if (src_nid == dst_nid)
		return -1;

	/* Migrating away from the preferred node is always bad. */
	if (src_nid == p->numa_preferred_nid) {
		if (env->src_rq->nr_running > env->src_rq->nr_preferred_running)
			return 1;
		else
			return -1;
	}

	/* Encourage migration to the preferred node. */
	if (dst_nid == p->numa_preferred_nid)
		return 0;

	/* Leaving a core idle is often worse than degrading locality. */
	if (env->idle != CPU_NOT_IDLE)
		return -1;

	if (numa_group) {
		src_faults = group_faults(p, src_nid);
		dst_faults = group_faults(p, dst_nid);
	} else {
		src_faults = task_faults(p, src_nid);
		dst_faults = task_faults(p, dst_nid);
	}

	return dst_faults < src_faults;
}

#else
static inline int migrate_degrades_locality(struct task_struct *p,
					     struct lb_env *env)
{
	return -1;
}
#endif

/*
 * can_migrate_task - may task p from runqueue rq be migrated to this_cpu?
 */
static
int can_migrate_task(struct task_struct *p, struct lb_env *env)
{
	int tsk_cache_hot;

	lockdep_assert_held(&env->src_rq->lock);

	/*
	 * We do not migrate tasks that are:
	 * 1) throttled_lb_pair, or
	 * 2) cannot be migrated to this CPU due to cpus_allowed, or
	 * 3) running (obviously), or
	 * 4) are cache-hot on their current CPU.
	 */
	if (throttled_lb_pair(task_group(p), env->src_cpu, env->dst_cpu))
		return 0;

	if (!cpumask_test_cpu(env->dst_cpu, &p->cpus_allowed)) {
		int cpu;

		schedstat_inc(p->se.statistics.nr_failed_migrations_affine);

		env->flags |= LBF_SOME_PINNED;

		/*
		 * Remember if this task can be migrated to any other cpu in
		 * our sched_group. We may want to revisit it if we couldn't
		 * meet load balance goals by pulling other tasks on src_cpu.
		 *
		 * Avoid computing new_dst_cpu for NEWLY_IDLE or if we have
		 * already computed one in current iteration.
		 */
		if (env->idle == CPU_NEWLY_IDLE || (env->flags & LBF_DST_PINNED))
			return 0;

		/* Prevent to re-select dst_cpu via env's cpus */
		for_each_cpu_and(cpu, env->dst_grpmask, env->cpus) {
			if (cpumask_test_cpu(cpu, &p->cpus_allowed)) {
				env->flags |= LBF_DST_PINNED;
				env->new_dst_cpu = cpu;
				break;
			}
		}

		return 0;
	}

	/* Record that we found atleast one task that could run on dst_cpu */
	env->flags &= ~LBF_ALL_PINNED;

	if (energy_aware() && !sd_overutilized(env->sd) &&
	    env->idle == CPU_NEWLY_IDLE &&
	    !task_in_related_thread_group(p)) {
		long util_cum_dst, util_cum_src;
		unsigned long demand;

		demand = task_util(p);
		util_cum_dst = cpu_util_cum(env->dst_cpu, 0) + demand;
		util_cum_src = cpu_util_cum(env->src_cpu, 0) - demand;

		if (util_cum_dst > util_cum_src)
			return 0;
	}

#ifdef CONFIG_SCHED_WALT
	if (env->flags & LBF_IGNORE_PREFERRED_CLUSTER_TASKS &&
			 !preferred_cluster(cpu_rq(env->dst_cpu)->cluster, p))
		return 0;

	/* Don't detach task if it doesn't fit on the destination */
	if (env->flags & LBF_IGNORE_BIG_TASKS &&
		!task_fits_max(p, env->dst_cpu))
		return 0;
#endif

	if (task_running(env->src_rq, p)) {
		schedstat_inc(p->se.statistics.nr_failed_migrations_running);
		return 0;
	}

	/* Don't detach task if it is under active migration */
	if (env->src_rq->push_task == p)
		return 0;

	/*
	 * Aggressive migration if:
	 * 1) IDLE or NEWLY_IDLE balance.
	 * 2) destination numa is preferred
	 * 3) task is cache cold, or
	 * 4) too many balance attempts have failed.
	 */
	tsk_cache_hot = migrate_degrades_locality(p, env);
	if (tsk_cache_hot == -1)
		tsk_cache_hot = task_hot(p, env);

	if (env->idle != CPU_NOT_IDLE || tsk_cache_hot <= 0 ||
	    env->sd->nr_balance_failed > env->sd->cache_nice_tries) {
		if (tsk_cache_hot == 1) {
			schedstat_inc(env->sd->lb_hot_gained[env->idle]);
			schedstat_inc(p->se.statistics.nr_forced_migrations);
		}
		return 1;
	}

	schedstat_inc(p->se.statistics.nr_failed_migrations_hot);
	return 0;
}

/*
 * detach_task() -- detach the task for the migration specified in env
 */
static void detach_task(struct task_struct *p, struct lb_env *env)
{
	lockdep_assert_held(&env->src_rq->lock);

	p->on_rq = TASK_ON_RQ_MIGRATING;
	deactivate_task(env->src_rq, p, DEQUEUE_NOCLOCK);
#ifdef CONFIG_SCHED_WALT
	double_lock_balance(env->src_rq, env->dst_rq);
	if (!(env->src_rq->clock_update_flags & RQCF_UPDATED))
		update_rq_clock(env->src_rq);
	set_task_cpu(p, env->dst_cpu);
	double_unlock_balance(env->src_rq, env->dst_rq);
#else
	set_task_cpu(p, env->dst_cpu);
#endif
}

/*
 * detach_one_task() -- tries to dequeue exactly one task from env->src_rq, as
 * part of active balancing operations within "domain".
 *
 * Returns a task if successful and NULL otherwise.
 */
static struct task_struct *detach_one_task(struct lb_env *env)
{
	struct task_struct *p, *n;

	lockdep_assert_held(&env->src_rq->lock);

	list_for_each_entry_safe(p, n, &env->src_rq->cfs_tasks, se.group_node) {
		if (!can_migrate_task(p, env))
			continue;

		detach_task(p, env);

		/*
		 * Right now, this is only the second place where
		 * lb_gained[env->idle] is updated (other is detach_tasks)
		 * so we can safely collect stats here rather than
		 * inside detach_tasks().
		 */
		schedstat_inc(env->sd->lb_gained[env->idle]);
		return p;
	}
	return NULL;
}

static const unsigned int sched_nr_migrate_break = 32;

/*
 * detach_tasks() -- tries to detach up to imbalance weighted load from
 * busiest_rq, as part of a balancing operation within domain "sd".
 *
 * Returns number of detached tasks if successful and 0 otherwise.
 */
static int detach_tasks(struct lb_env *env)
{
	struct list_head *tasks = &env->src_rq->cfs_tasks;
	struct task_struct *p;
	unsigned long load = 0;
	int detached = 0;
	int orig_loop = env->loop;

	lockdep_assert_held(&env->src_rq->lock);

	if (env->imbalance <= 0)
		return 0;

	if (!same_cluster(env->dst_cpu, env->src_cpu))
		env->flags |= LBF_IGNORE_PREFERRED_CLUSTER_TASKS;

	if (cpu_capacity(env->dst_cpu) < cpu_capacity(env->src_cpu))
		env->flags |= LBF_IGNORE_BIG_TASKS;

redo:
	while (!list_empty(tasks)) {
		/*
		 * We don't want to steal all, otherwise we may be treated likewise,
		 * which could at worst lead to a livelock crash.
		 */
		if (env->idle != CPU_NOT_IDLE && env->src_rq->nr_running <= 1)
			break;

		p = list_first_entry(tasks, struct task_struct, se.group_node);

		env->loop++;
		/* We've more or less seen every task there is, call it quits */
		if (env->loop > env->loop_max)
			break;

		/* take a breather every nr_migrate tasks */
		if (env->loop > env->loop_break) {
			env->loop_break += sched_nr_migrate_break;
			env->flags |= LBF_NEED_BREAK;
			break;
		}

		if (!can_migrate_task(p, env))
			goto next;

		load = task_h_load(p);

		if (sched_feat(LB_MIN) && load < 16 && !env->sd->nr_balance_failed)
			goto next;

		if ((load / 2) > env->imbalance)
			goto next;

		detach_task(p, env);
		list_add(&p->se.group_node, &env->tasks);

		detached++;
		env->imbalance -= load;

#ifdef CONFIG_PREEMPT
		/*
		 * NEWIDLE balancing is a source of latency, so preemptible
		 * kernels will stop after the first task is detached to minimize
		 * the critical section.
		 */
		if (env->idle == CPU_NEWLY_IDLE)
			break;
#endif

		/*
		 * We only want to steal up to the prescribed amount of
		 * weighted load.
		 */
		if (env->imbalance <= 0)
			break;

		continue;
next:
		trace_sched_load_balance_skip_tasks(env->src_cpu, env->dst_cpu,
				env->src_grp_type, p->pid, load, task_util(p),
				cpumask_bits(&p->cpus_allowed)[0]);
		list_move_tail(&p->se.group_node, tasks);
	}

	if (env->flags & (LBF_IGNORE_BIG_TASKS |
			LBF_IGNORE_PREFERRED_CLUSTER_TASKS) && !detached) {
		tasks = &env->src_rq->cfs_tasks;
		env->flags &= ~(LBF_IGNORE_BIG_TASKS |
				LBF_IGNORE_PREFERRED_CLUSTER_TASKS);
		env->loop = orig_loop;
		goto redo;
	}

	/*
	 * Right now, this is one of only two places we collect this stat
	 * so we can safely collect detach_one_task() stats here rather
	 * than inside detach_one_task().
	 */
	schedstat_add(env->sd->lb_gained[env->idle], detached);

	return detached;
}

/*
 * attach_task() -- attach the task detached by detach_task() to its new rq.
 */
static void attach_task(struct rq *rq, struct task_struct *p)
{
	lockdep_assert_held(&rq->lock);

	BUG_ON(task_rq(p) != rq);
	activate_task(rq, p, ENQUEUE_NOCLOCK);
	p->on_rq = TASK_ON_RQ_QUEUED;
	check_preempt_curr(rq, p, 0);
}

/*
 * attach_one_task() -- attaches the task returned from detach_one_task() to
 * its new rq.
 */
static void attach_one_task(struct rq *rq, struct task_struct *p)
{
	struct rq_flags rf;

	rq_lock(rq, &rf);
	update_rq_clock(rq);
	attach_task(rq, p);
	rq_unlock(rq, &rf);
}

/*
 * attach_tasks() -- attaches all tasks detached by detach_tasks() to their
 * new rq.
 */
static void attach_tasks(struct lb_env *env)
{
	struct list_head *tasks = &env->tasks;
	struct task_struct *p;
	struct rq_flags rf;

	rq_lock(env->dst_rq, &rf);
	update_rq_clock(env->dst_rq);

	while (!list_empty(tasks)) {
		p = list_first_entry(tasks, struct task_struct, se.group_node);
		list_del_init(&p->se.group_node);

		attach_task(env->dst_rq, p);
	}

	rq_unlock(env->dst_rq, &rf);
}

#ifdef CONFIG_FAIR_GROUP_SCHED

static inline bool cfs_rq_is_decayed(struct cfs_rq *cfs_rq)
{
	if (cfs_rq->load.weight)
		return false;

	if (cfs_rq->avg.load_sum)
		return false;

	if (cfs_rq->avg.util_sum)
		return false;

	if (cfs_rq->runnable_load_sum)
		return false;

	return true;
}

static void update_blocked_averages(int cpu)
{
	struct rq *rq = cpu_rq(cpu);
	struct cfs_rq *cfs_rq, *pos;
	struct rq_flags rf;

	rq_lock_irqsave(rq, &rf);
	update_rq_clock(rq);

	/*
	 * Iterates the task_group tree in a bottom up fashion, see
	 * list_add_leaf_cfs_rq() for details.
	 */
	for_each_leaf_cfs_rq_safe(rq, cfs_rq, pos) {
		struct sched_entity *se;

		/* throttled entities do not contribute to load */
		if (throttled_hierarchy(cfs_rq))
			continue;

		if (update_cfs_rq_load_avg(cfs_rq_clock_task(cfs_rq), cfs_rq))
			update_tg_load_avg(cfs_rq, 0);

		/* Propagate pending load changes to the parent, if any: */
		se = cfs_rq->tg->se[cpu];
		if (se && !skip_blocked_update(se))
			update_load_avg(se, 0);

		/*
		 * There can be a lot of idle CPU cgroups.  Don't let fully
		 * decayed cfs_rqs linger on the list.
		 */
		if (cfs_rq_is_decayed(cfs_rq))
			list_del_leaf_cfs_rq(cfs_rq);
	}
	update_rt_rq_load_avg(rq_clock_task(rq), cpu, &rq->rt, 0);
#ifdef CONFIG_NO_HZ_COMMON
	rq->last_blocked_load_update_tick = jiffies;
#endif
	rq_unlock_irqrestore(rq, &rf);
}

/*
 * Compute the hierarchical load factor for cfs_rq and all its ascendants.
 * This needs to be done in a top-down fashion because the load of a child
 * group is a fraction of its parents load.
 */
static void update_cfs_rq_h_load(struct cfs_rq *cfs_rq)
{
	struct rq *rq = rq_of(cfs_rq);
	struct sched_entity *se = cfs_rq->tg->se[cpu_of(rq)];
	unsigned long now = jiffies;
	unsigned long load;

	if (cfs_rq->last_h_load_update == now)
		return;

	cfs_rq->h_load_next = NULL;
	for_each_sched_entity(se) {
		cfs_rq = cfs_rq_of(se);
		cfs_rq->h_load_next = se;
		if (cfs_rq->last_h_load_update == now)
			break;
	}

	if (!se) {
		cfs_rq->h_load = cfs_rq_load_avg(cfs_rq);
		cfs_rq->last_h_load_update = now;
	}

	while ((se = cfs_rq->h_load_next) != NULL) {
		load = cfs_rq->h_load;
		load = div64_ul(load * se->avg.load_avg,
			cfs_rq_load_avg(cfs_rq) + 1);
		cfs_rq = group_cfs_rq(se);
		cfs_rq->h_load = load;
		cfs_rq->last_h_load_update = now;
	}
}

static unsigned long task_h_load(struct task_struct *p)
{
	struct cfs_rq *cfs_rq = task_cfs_rq(p);

	update_cfs_rq_h_load(cfs_rq);
	return div64_ul(p->se.avg.load_avg * cfs_rq->h_load,
			cfs_rq_load_avg(cfs_rq) + 1);
}
#else
static inline void update_blocked_averages(int cpu)
{
	struct rq *rq = cpu_rq(cpu);
	struct cfs_rq *cfs_rq = &rq->cfs;
	struct rq_flags rf;

	rq_lock_irqsave(rq, &rf);
	update_rq_clock(rq);
	update_cfs_rq_load_avg(cfs_rq_clock_task(cfs_rq), cfs_rq);
	update_rt_rq_load_avg(rq_clock_task(rq), cpu, &rq->rt, 0);
#ifdef CONFIG_NO_HZ_COMMON
	rq->last_blocked_load_update_tick = jiffies;
#endif
	rq_unlock_irqrestore(rq, &rf);
}

static unsigned long task_h_load(struct task_struct *p)
{
	return p->se.avg.load_avg;
}
#endif

/********** Helpers for find_busiest_group ************************/

/*
 * sg_lb_stats - stats of a sched_group required for load_balancing
 */
struct sg_lb_stats {
	unsigned long avg_load; /*Avg load across the CPUs of the group */
	unsigned long group_load; /* Total load over the CPUs of the group */
	unsigned long sum_weighted_load; /* Weighted load of group's tasks */
	unsigned long load_per_task;
	unsigned long group_capacity;
	unsigned long group_util; /* Total utilization of the group */
	unsigned int sum_nr_running; /* Nr tasks running in the group */
	unsigned int idle_cpus;
	unsigned int group_weight;
	enum group_type group_type;
	int group_no_capacity;
	/* A cpu has a task too big for its capacity */
	unsigned long group_misfit_task_load;
#ifdef CONFIG_NUMA_BALANCING
	unsigned int nr_numa_running;
	unsigned int nr_preferred_running;
#endif
};

/*
 * sd_lb_stats - Structure to store the statistics of a sched_domain
 *		 during load balancing.
 */
struct sd_lb_stats {
	struct sched_group *busiest;	/* Busiest group in this sd */
	struct sched_group *local;	/* Local group in this sd */
	unsigned long total_running;
	unsigned long total_load;	/* Total load of all groups in sd */
	unsigned long total_capacity;	/* Total capacity of all groups in sd */
	unsigned long total_util;	/* Total util of all groups in sd */
	unsigned long avg_load;	/* Average load across all groups in sd */

	struct sg_lb_stats busiest_stat;/* Statistics of the busiest group */
	struct sg_lb_stats local_stat;	/* Statistics of the local group */
};

static inline void init_sd_lb_stats(struct sd_lb_stats *sds)
{
	/*
	 * Skimp on the clearing to avoid duplicate work. We can avoid clearing
	 * local_stat because update_sg_lb_stats() does a full clear/assignment.
	 * We must however clear busiest_stat::avg_load because
	 * update_sd_pick_busiest() reads this before assignment.
	 */
	*sds = (struct sd_lb_stats){
		.busiest = NULL,
		.local = NULL,
		.total_running = 0UL,
		.total_load = 0UL,
		.total_capacity = 0UL,
		.total_util = 0UL,
		.busiest_stat = {
			.avg_load = 0UL,
			.sum_nr_running = 0,
			.group_type = group_other,
		},
	};
}

/**
 * get_sd_load_idx - Obtain the load index for a given sched domain.
 * @sd: The sched_domain whose load_idx is to be obtained.
 * @idle: The idle status of the CPU for whose sd load_idx is obtained.
 *
 * Return: The load index.
 */
static inline int get_sd_load_idx(struct sched_domain *sd,
					enum cpu_idle_type idle)
{
	int load_idx;

	switch (idle) {
	case CPU_NOT_IDLE:
		load_idx = sd->busy_idx;
		break;

	case CPU_NEWLY_IDLE:
		load_idx = sd->newidle_idx;
		break;
	default:
		load_idx = sd->idle_idx;
		break;
	}

	return load_idx;
}

static unsigned long scale_rt_capacity(int cpu)
{
	struct rq *rq = cpu_rq(cpu);
	u64 total, used, age_stamp, avg;
	s64 delta;

	/*
	 * Since we're reading these variables without serialization make sure
	 * we read them once before doing sanity checks on them.
	 */
	age_stamp = READ_ONCE(rq->age_stamp);
	avg = READ_ONCE(rq->rt_avg);
	delta = __rq_clock_broken(rq) - age_stamp;

	if (unlikely(delta < 0))
		delta = 0;

	total = sched_avg_period() + delta;

	used = div_u64(avg, total);

	if (likely(used < SCHED_CAPACITY_SCALE))
		return SCHED_CAPACITY_SCALE - used;

	return 1;
}

void init_max_cpu_capacity(struct max_cpu_capacity *mcc)
{
	raw_spin_lock_init(&mcc->lock);
	mcc->val = 0;
	mcc->cpu = -1;
}

static void update_cpu_capacity(struct sched_domain *sd, int cpu)
{
	unsigned long capacity = arch_scale_cpu_capacity(sd, cpu);
	struct sched_group *sdg = sd->groups;
	struct max_cpu_capacity *mcc;
	unsigned long max_capacity;
	int max_cap_cpu;
	unsigned long flags;

	capacity *= arch_scale_max_freq_capacity(sd, cpu);
	capacity >>= SCHED_CAPACITY_SHIFT;

	capacity = min(capacity, thermal_cap(cpu));
	cpu_rq(cpu)->cpu_capacity_orig = capacity;

	mcc = &cpu_rq(cpu)->rd->max_cpu_capacity;

	raw_spin_lock_irqsave(&mcc->lock, flags);
	max_capacity = mcc->val;
	max_cap_cpu = mcc->cpu;

	if ((max_capacity > capacity && max_cap_cpu == cpu) ||
	    max_capacity < capacity) {
		mcc->val = capacity;
		mcc->cpu = cpu;
#ifdef CONFIG_SCHED_DEBUG
		raw_spin_unlock_irqrestore(&mcc->lock, flags);
		printk_deferred("CPU%d: update max cpu_capacity %lu\n",
							cpu, capacity);
		goto skip_unlock;
#endif
	}
	raw_spin_unlock_irqrestore(&mcc->lock, flags);

skip_unlock: __attribute__ ((unused));
	capacity *= scale_rt_capacity(cpu);
	capacity >>= SCHED_CAPACITY_SHIFT;

	if (!capacity)
		capacity = 1;

	cpu_rq(cpu)->cpu_capacity = capacity;
	sdg->sgc->capacity = capacity;
	sdg->sgc->min_capacity = capacity;
	sdg->sgc->max_capacity = capacity;
}

void update_group_capacity(struct sched_domain *sd, int cpu)
{
	struct sched_domain *child = sd->child;
	struct sched_group *group, *sdg = sd->groups;
	unsigned long capacity, min_capacity, max_capacity;
	unsigned long interval;

	interval = msecs_to_jiffies(sd->balance_interval);
	interval = clamp(interval, 1UL, max_load_balance_interval);
	sdg->sgc->next_update = jiffies + interval;

	if (!child) {
		update_cpu_capacity(sd, cpu);
		return;
	}

	capacity = 0;
	min_capacity = ULONG_MAX;
	max_capacity = 0;

	if (child->flags & SD_OVERLAP) {
		/*
		 * SD_OVERLAP domains cannot assume that child groups
		 * span the current group.
		 */

		for_each_cpu(cpu, sched_group_span(sdg)) {
			struct sched_group_capacity *sgc;
			struct rq *rq = cpu_rq(cpu);

			if (cpumask_test_cpu(cpu, cpu_isolated_mask))
				continue;
			/*
			 * build_sched_domains() -> init_sched_groups_capacity()
			 * gets here before we've attached the domains to the
			 * runqueues.
			 *
			 * Use capacity_of(), which is set irrespective of domains
			 * in update_cpu_capacity().
			 *
			 * This avoids capacity from being 0 and
			 * causing divide-by-zero issues on boot.
			 */
			if (unlikely(!rq->sd)) {
				capacity += capacity_of(cpu);
			} else {
				sgc = rq->sd->groups->sgc;
				capacity += sgc->capacity;
			}

			min_capacity = min(capacity, min_capacity);
			max_capacity = max(capacity, max_capacity);
		}
	} else  {
		/*
		 * !SD_OVERLAP domains can assume that child groups
		 * span the current group.
		 */

		group = child->groups;
		do {
			struct sched_group_capacity *sgc = group->sgc;
			cpumask_t *cpus = sched_group_span(group);

			if (!cpu_isolated(cpumask_first(cpus))) {
				capacity += sgc->capacity;
				min_capacity = min(sgc->min_capacity,
							min_capacity);
				max_capacity = max(sgc->max_capacity,
							max_capacity);
			}
			group = group->next;
		} while (group != child->groups);
	}

	sdg->sgc->capacity = capacity;
	sdg->sgc->min_capacity = min_capacity;
	sdg->sgc->max_capacity = max_capacity;
}

/*
 * Check whether the capacity of the rq has been noticeably reduced by side
 * activity. The imbalance_pct is used for the threshold.
 * Return true is the capacity is reduced
 */
static inline int
check_cpu_capacity(struct rq *rq, struct sched_domain *sd)
{
	return ((rq->cpu_capacity * sd->imbalance_pct) <
				(rq->cpu_capacity_orig * 100));
}

/*
 * Group imbalance indicates (and tries to solve) the problem where balancing
 * groups is inadequate due to ->cpus_allowed constraints.
 *
 * Imagine a situation of two groups of 4 cpus each and 4 tasks each with a
 * cpumask covering 1 cpu of the first group and 3 cpus of the second group.
 * Something like:
 *
 *	{ 0 1 2 3 } { 4 5 6 7 }
 *	        *     * * *
 *
 * If we were to balance group-wise we'd place two tasks in the first group and
 * two tasks in the second group. Clearly this is undesired as it will overload
 * cpu 3 and leave one of the cpus in the second group unused.
 *
 * The current solution to this issue is detecting the skew in the first group
 * by noticing the lower domain failed to reach balance and had difficulty
 * moving tasks due to affinity constraints.
 *
 * When this is so detected; this group becomes a candidate for busiest; see
 * update_sd_pick_busiest(). And calculate_imbalance() and
 * find_busiest_group() avoid some of the usual balance conditions to allow it
 * to create an effective group imbalance.
 *
 * This is a somewhat tricky proposition since the next run might not find the
 * group imbalance and decide the groups need to be balanced again. A most
 * subtle and fragile situation.
 */

static inline int sg_imbalanced(struct sched_group *group)
{
	return group->sgc->imbalance;
}

/*
 * group_has_capacity returns true if the group has spare capacity that could
 * be used by some tasks.
 * We consider that a group has spare capacity if the  * number of task is
 * smaller than the number of CPUs or if the utilization is lower than the
 * available capacity for CFS tasks.
 * For the latter, we use a threshold to stabilize the state, to take into
 * account the variance of the tasks' load and to return true if the available
 * capacity in meaningful for the load balancer.
 * As an example, an available capacity of 1% can appear but it doesn't make
 * any benefit for the load balance.
 */
static inline bool
group_has_capacity(struct lb_env *env, struct sg_lb_stats *sgs)
{
	if (sgs->sum_nr_running < sgs->group_weight)
		return true;

	if ((sgs->group_capacity * 100) >
			(sgs->group_util * env->sd->imbalance_pct))
		return true;

	return false;
}

/*
 *  group_is_overloaded returns true if the group has more tasks than it can
 *  handle.
 *  group_is_overloaded is not equals to !group_has_capacity because a group
 *  with the exact right number of tasks, has no more spare capacity but is not
 *  overloaded so both group_has_capacity and group_is_overloaded return
 *  false.
 */
static inline bool
group_is_overloaded(struct lb_env *env, struct sg_lb_stats *sgs)
{
	if (sgs->sum_nr_running <= sgs->group_weight)
		return false;

#ifdef CONFIG_SCHED_WALT
	if (env->idle != CPU_NOT_IDLE && walt_rotation_enabled)
		return true;
#endif

	if ((sgs->group_capacity * 100) <
			(sgs->group_util * env->sd->imbalance_pct))
		return true;

	return false;
}

/*
 * group_smaller_min_cpu_capacity: Returns true if sched_group sg has smaller
 * per-CPU capacity than sched_group ref.
 */
static inline bool
group_smaller_min_cpu_capacity(struct sched_group *sg, struct sched_group *ref)
{
	return sg->sgc->min_capacity *
				sched_capacity_margin_up[group_first_cpu(sg)] <
						ref->sgc->min_capacity * 1024;
}

/*
 * group_smaller_max_cpu_capacity: Returns true if sched_group sg has smaller
 * per-CPU capacity_orig than sched_group ref.
 */
static inline bool
group_smaller_max_cpu_capacity(struct sched_group *sg, struct sched_group *ref)
{
	return sg->sgc->max_capacity *
				sched_capacity_margin_up[group_first_cpu(sg)] <
						ref->sgc->max_capacity * 1024;
}

/*
 * group_similar_cpu_capacity: Returns true if the minimum capacity of the
 * compared groups differ by less than 12.5%.
 */
static inline bool
group_similar_cpu_capacity(struct sched_group *sg, struct sched_group *ref)
{
	long diff = sg->sgc->min_capacity - ref->sgc->min_capacity;
	long max = max(sg->sgc->min_capacity, ref->sgc->min_capacity);

	return abs(diff) < max >> 3;
}

static inline enum
group_type group_classify(struct sched_group *group,
			  struct sg_lb_stats *sgs)
{
	if (sgs->group_no_capacity)
		return group_overloaded;

	if (sg_imbalanced(group))
		return group_imbalanced;

	if (sgs->group_misfit_task_load)
		return group_misfit_task;

	return group_other;
}

/**
 * update_sg_lb_stats - Update sched_group's statistics for load balancing.
 * @env: The load balancing environment.
 * @group: sched_group whose statistics are to be updated.
 * @load_idx: Load index of sched_domain of this_cpu for load calc.
 * @local_group: Does group contain this_cpu.
 * @sgs: variable to hold the statistics for this group.
 * @overload: Indicate pullable load (e.g. >1 runnable task).
 * @overutilized: Indicate overutilization for any CPU.
 */
static inline void update_sg_lb_stats(struct lb_env *env,
			struct sched_group *group, int load_idx,
			int local_group, struct sg_lb_stats *sgs,
			bool *overload, bool *overutilized, bool *misfit_task)
{
	unsigned long load;
	int i, nr_running;

	memset(sgs, 0, sizeof(*sgs));

	for_each_cpu_and(i, sched_group_span(group), env->cpus) {
		struct rq *rq = cpu_rq(i);

		if (cpu_isolated(i))
			continue;

		/* Bias balancing toward cpus of our domain */
		if (local_group)
			load = target_load(i, load_idx);
		else
			load = source_load(i, load_idx);

		sgs->group_load += load;
		sgs->group_util += cpu_util(i);
		sgs->sum_nr_running += rq->cfs.h_nr_running;

		nr_running = rq->nr_running;
		if (nr_running > 1)
			*overload = true;

#ifdef CONFIG_NUMA_BALANCING
		sgs->nr_numa_running += rq->nr_numa_running;
		sgs->nr_preferred_running += rq->nr_preferred_running;
#endif
		sgs->sum_weighted_load += weighted_cpuload(rq);
		/*
		 * No need to call idle_cpu() if nr_running is not 0
		 */
		if (!nr_running && idle_cpu(i))
			sgs->idle_cpus++;

		if (env->sd->flags & SD_ASYM_CPUCAPACITY &&
		    sgs->group_misfit_task_load < rq->misfit_task_load) {
			sgs->group_misfit_task_load = rq->misfit_task_load;
			*overload = 1;
		}


		if (cpu_overutilized(i)) {
			*overutilized = true;

			if (rq->misfit_task_load)
				*misfit_task = true;
		}
	}

	/* Isolated CPU has no weight */
	if (!group->group_weight) {
		sgs->group_capacity = 0;
		sgs->avg_load = 0;
		sgs->group_no_capacity = 1;
		sgs->group_type = group_other;
		sgs->group_weight = group->group_weight;
	} else {
		/* Adjust by relative CPU capacity of the group */
		sgs->group_capacity = group->sgc->capacity;
		sgs->avg_load = (sgs->group_load*SCHED_CAPACITY_SCALE) /
							sgs->group_capacity;

		sgs->group_weight = group->group_weight;

		sgs->group_no_capacity = group_is_overloaded(env, sgs);
		sgs->group_type = group_classify(group, sgs);
	}

	if (sgs->sum_nr_running)
		sgs->load_per_task = sgs->sum_weighted_load /
						sgs->sum_nr_running;
}

/**
 * update_sd_pick_busiest - return 1 on busiest group
 * @env: The load balancing environment.
 * @sds: sched_domain statistics
 * @sg: sched_group candidate to be checked for being the busiest
 * @sgs: sched_group statistics
 *
 * Determine if @sg is a busier group than the previously selected
 * busiest group.
 *
 * Return: %true if @sg is a busier group than the previously selected
 * busiest group. %false otherwise.
 */
static bool update_sd_pick_busiest(struct lb_env *env,
				   struct sd_lb_stats *sds,
				   struct sched_group *sg,
				   struct sg_lb_stats *sgs)
{
	struct sg_lb_stats *busiest = &sds->busiest_stat;

	/*
	 * Don't try to pull misfit tasks we can't help.
	 * We can use max_capacity here as reduction in capacity on some
	 * cpus in the group should either be possible to resolve
	 * internally or be covered by avg_load imbalance (eventually).
	 */
	if (sgs->group_type == group_misfit_task &&
	    (!group_smaller_max_cpu_capacity(sg, sds->local) ||
	     !group_has_capacity(env, &sds->local_stat)))
		return false;

	if (sgs->group_type > busiest->group_type)
		return true;

	if (sgs->group_type < busiest->group_type)
		return false;

	if (sgs->avg_load <= busiest->avg_load)
		return false;

	if (!(env->sd->flags & SD_ASYM_CPUCAPACITY))
		goto asym_packing;

	/*
	 * Candidate sg has no more than one task per CPU and
	 * has higher per-CPU capacity. Migrating tasks to less
	 * capable CPUs may harm throughput. Maximize throughput,
	 * power/energy consequences are not considered.
	 */
	if (sgs->sum_nr_running <= sgs->group_weight &&
	    group_smaller_min_cpu_capacity(sds->local, sg))
		return false;

	/*
	 * Candidate sg doesn't face any severe imbalance issues so
	 * don't disturb unless the groups are of similar capacity
	 * where balancing is more harmless.
	 */
	if (sgs->group_type == group_other &&
		!group_similar_cpu_capacity(sds->local, sg))
		return false;

	/*
	 * If we have more than one misfit sg go with the biggest misfit.
	 */
	if (sgs->group_type == group_misfit_task &&
	    sgs->group_misfit_task_load < busiest->group_misfit_task_load)
		return false;

asym_packing:
	/* This is the busiest node in its class. */
	if (!(env->sd->flags & SD_ASYM_PACKING))
		return true;

	/* No ASYM_PACKING if target cpu is already busy */
	if (env->idle == CPU_NOT_IDLE)
		return true;
	/*
	 * ASYM_PACKING needs to move all the work to the highest
	 * prority CPUs in the group, therefore mark all groups
	 * of lower priority than ourself as busy.
	 */
	if (sgs->sum_nr_running &&
	    sched_asym_prefer(env->dst_cpu, sg->asym_prefer_cpu)) {
		if (!sds->busiest)
			return true;

		/* Prefer to move from lowest priority cpu's work */
		if (sched_asym_prefer(sds->busiest->asym_prefer_cpu,
				      sg->asym_prefer_cpu))
			return true;
	}

	return false;
}

#ifdef CONFIG_NUMA_BALANCING
static inline enum fbq_type fbq_classify_group(struct sg_lb_stats *sgs)
{
	if (sgs->sum_nr_running > sgs->nr_numa_running)
		return regular;
	if (sgs->sum_nr_running > sgs->nr_preferred_running)
		return remote;
	return all;
}

static inline enum fbq_type fbq_classify_rq(struct rq *rq)
{
	if (rq->nr_running > rq->nr_numa_running)
		return regular;
	if (rq->nr_running > rq->nr_preferred_running)
		return remote;
	return all;
}
#else
static inline enum fbq_type fbq_classify_group(struct sg_lb_stats *sgs)
{
	return all;
}

static inline enum fbq_type fbq_classify_rq(struct rq *rq)
{
	return regular;
}
#endif /* CONFIG_NUMA_BALANCING */

#ifdef CONFIG_NO_HZ_COMMON
static struct {
	cpumask_var_t idle_cpus_mask;
	atomic_t nr_cpus;
	unsigned long next_balance;     /* in jiffy units */
	unsigned long next_update;     /* in jiffy units */
} nohz ____cacheline_aligned;
#endif

#define lb_sd_parent(sd) \
	(sd->parent && sd->parent->groups != sd->parent->groups->next)

/**
 * update_sd_lb_stats - Update sched_domain's statistics for load balancing.
 * @env: The load balancing environment.
 * @sds: variable to hold the statistics for this sched_domain.
 */
static inline void update_sd_lb_stats(struct lb_env *env, struct sd_lb_stats *sds)
{
	struct sched_domain *child = env->sd->child;
	struct sched_group *sg = env->sd->groups;
	struct sg_lb_stats *local = &sds->local_stat;
	struct sg_lb_stats tmp_sgs;
	int load_idx;
	bool overload = false, overutilized = false, misfit_task = false;
	bool prefer_sibling = child && child->flags & SD_PREFER_SIBLING;

#ifdef CONFIG_NO_HZ_COMMON
	if (env->idle == CPU_NEWLY_IDLE) {
		int cpu;

		/* Update the stats of NOHZ idle CPUs in the sd */
		for_each_cpu_and(cpu, sched_domain_span(env->sd),
				 nohz.idle_cpus_mask) {
			struct rq *rq = cpu_rq(cpu);

			/* ... Unless we've already done since the last tick */
			if (time_after(jiffies,
                                       rq->last_blocked_load_update_tick))
				update_blocked_averages(cpu);
		}
	}
	/*
	 * If we've just updated all of the NOHZ idle CPUs, then we can push
	 * back the next nohz.next_update, which will prevent an unnecessary
	 * wakeup for the nohz stats kick
	 */
	if (cpumask_subset(nohz.idle_cpus_mask, sched_domain_span(env->sd)))
		nohz.next_update = jiffies + LOAD_AVG_PERIOD;
#endif

	load_idx = get_sd_load_idx(env->sd, env->idle);

	do {
		struct sg_lb_stats *sgs = &tmp_sgs;
		int local_group;

		local_group = cpumask_test_cpu(env->dst_cpu, sched_group_span(sg));
		if (local_group) {
			sds->local = sg;
			sgs = local;

			if (env->idle != CPU_NEWLY_IDLE ||
			    time_after_eq(jiffies, sg->sgc->next_update))
				update_group_capacity(env->sd, env->dst_cpu);
		}

		update_sg_lb_stats(env, sg, load_idx, local_group, sgs,
						&overload, &overutilized,
						&misfit_task);

		if (local_group)
			goto next_group;

		/*
		 * In case the child domain prefers tasks go to siblings
		 * first, lower the sg capacity so that we'll try
		 * and move all the excess tasks away. We lower the capacity
		 * of a group only if the local group has the capacity to fit
		 * these excess tasks. The extra check prevents the case where
		 * you always pull from the heaviest group when it is already
		 * under-utilized (possible with a large weight task outweighs
		 * the tasks on the system).
		 */
		if (prefer_sibling && sds->local &&
		    group_has_capacity(env, local) &&
		    (sgs->sum_nr_running > local->sum_nr_running + 1)) {
			sgs->group_no_capacity = 1;
			sgs->group_type = group_classify(sg, sgs);
		}

		if (update_sd_pick_busiest(env, sds, sg, sgs)) {
			sds->busiest = sg;
			sds->busiest_stat = *sgs;
		}

next_group:
		/* Now, start updating sd_lb_stats */
		sds->total_running += sgs->sum_nr_running;
		sds->total_load += sgs->group_load;
		sds->total_capacity += sgs->group_capacity;
		sds->total_util += sgs->group_util;

		trace_sched_load_balance_sg_stats(sg->cpumask[0], sgs->group_type,
					sgs->idle_cpus, sgs->sum_nr_running,
					sgs->group_load, sgs->group_capacity,
					sgs->group_util, sgs->group_no_capacity,
					sgs->load_per_task,
					sgs->group_misfit_task_load,
					sds->busiest ? sds->busiest->cpumask[0] : 0);

		sg = sg->next;
	} while (sg != env->sd->groups);

	if (env->sd->flags & SD_NUMA)
		env->fbq_type = fbq_classify_group(&sds->busiest_stat);

	env->src_grp_nr_running = sds->busiest_stat.sum_nr_running;

	if (!lb_sd_parent(env->sd)) {
		/* update overload indicator if we are at root domain */
		if (READ_ONCE(env->dst_rq->rd->overload) != overload)
			WRITE_ONCE(env->dst_rq->rd->overload, overload);
	}

	if (overutilized)
		set_sd_overutilized(env->sd);
	else
		clear_sd_overutilized(env->sd);

	/*
	 * If there is a misfit task in one cpu in this sched_domain
	 * it is likely that the imbalance cannot be sorted out among
	 * the cpu's in this sched_domain. In this case set the
	 * overutilized flag at the parent sched_domain.
	 */
	if (misfit_task) {
		struct sched_domain *sd = env->sd->parent;

		/*
		 * In case of a misfit task, load balance at the parent
		 * sched domain level will make sense only if the the cpus
		 * have a different capacity. If cpus at a domain level have
		 * the same capacity, the misfit task cannot be well
		 * accomodated	in any of the cpus and there in no point in
		 * trying a load balance at this level
		 */
		while (sd) {
			if (sd->flags & SD_ASYM_CPUCAPACITY) {
				set_sd_overutilized(sd);
				break;
			}
			sd = sd->parent;
		}
	}

	/*
	 * If the domain util is greater that domain capacity, load balancing
	 * needs to be done at the next sched domain level as well.
	 */
	if (lb_sd_parent(env->sd) &&
	    sds->total_capacity * 1024 < sds->total_util *
			sched_capacity_margin_up[group_first_cpu(sds->local)])
		set_sd_overutilized(env->sd->parent);
}

/**
 * check_asym_packing - Check to see if the group is packed into the
 *			sched domain.
 *
 * This is primarily intended to used at the sibling level.  Some
 * cores like POWER7 prefer to use lower numbered SMT threads.  In the
 * case of POWER7, it can move to lower SMT modes only when higher
 * threads are idle.  When in lower SMT modes, the threads will
 * perform better since they share less core resources.  Hence when we
 * have idle threads, we want them to be the higher ones.
 *
 * This packing function is run on idle threads.  It checks to see if
 * the busiest CPU in this domain (core in the P7 case) has a higher
 * CPU number than the packing function is being run on.  Here we are
 * assuming lower CPU number will be equivalent to lower a SMT thread
 * number.
 *
 * Return: 1 when packing is required and a task should be moved to
 * this CPU.  The amount of the imbalance is returned in env->imbalance.
 *
 * @env: The load balancing environment.
 * @sds: Statistics of the sched_domain which is to be packed
 */
static int check_asym_packing(struct lb_env *env, struct sd_lb_stats *sds)
{
	int busiest_cpu;

	if (!(env->sd->flags & SD_ASYM_PACKING))
		return 0;

	if (env->idle == CPU_NOT_IDLE)
		return 0;

	if (!sds->busiest)
		return 0;

	busiest_cpu = sds->busiest->asym_prefer_cpu;
	if (sched_asym_prefer(busiest_cpu, env->dst_cpu))
		return 0;

	env->imbalance = DIV_ROUND_CLOSEST(
		sds->busiest_stat.avg_load * sds->busiest_stat.group_capacity,
		SCHED_CAPACITY_SCALE);

	return 1;
}

/**
 * fix_small_imbalance - Calculate the minor imbalance that exists
 *			amongst the groups of a sched_domain, during
 *			load balancing.
 * @env: The load balancing environment.
 * @sds: Statistics of the sched_domain whose imbalance is to be calculated.
 */
static inline
void fix_small_imbalance(struct lb_env *env, struct sd_lb_stats *sds)
{
	unsigned long tmp, capa_now = 0, capa_move = 0;
	unsigned int imbn = 2;
	unsigned long scaled_busy_load_per_task;
	struct sg_lb_stats *local, *busiest;

	local = &sds->local_stat;
	busiest = &sds->busiest_stat;

	if (!local->sum_nr_running)
		local->load_per_task = cpu_avg_load_per_task(env->dst_cpu);
	else if (busiest->load_per_task > local->load_per_task)
		imbn = 1;

	scaled_busy_load_per_task =
		(busiest->load_per_task * SCHED_CAPACITY_SCALE) /
		busiest->group_capacity;

	if (busiest->avg_load + scaled_busy_load_per_task >=
	    local->avg_load + (scaled_busy_load_per_task * imbn)) {
		env->imbalance = busiest->load_per_task;
		return;
	}

	/*
	 * OK, we don't have enough imbalance to justify moving tasks,
	 * however we may be able to increase total CPU capacity used by
	 * moving them.
	 */

	capa_now += busiest->group_capacity *
			min(busiest->load_per_task, busiest->avg_load);
	capa_now += local->group_capacity *
			min(local->load_per_task, local->avg_load);
	capa_now /= SCHED_CAPACITY_SCALE;

	/* Amount of load we'd subtract */
	if (busiest->avg_load > scaled_busy_load_per_task) {
		capa_move += busiest->group_capacity *
			    min(busiest->load_per_task,
				busiest->avg_load - scaled_busy_load_per_task);
	}

	/* Amount of load we'd add */
	if (busiest->avg_load * busiest->group_capacity <
	    busiest->load_per_task * SCHED_CAPACITY_SCALE) {
		tmp = (busiest->avg_load * busiest->group_capacity) /
		      local->group_capacity;
	} else {
		tmp = (busiest->load_per_task * SCHED_CAPACITY_SCALE) /
		      local->group_capacity;
	}
	capa_move += local->group_capacity *
		    min(local->load_per_task, local->avg_load + tmp);
	capa_move /= SCHED_CAPACITY_SCALE;

	/* Move if we gain throughput */
	if (capa_move > capa_now) {
		env->imbalance = busiest->load_per_task;
		return;
	}

	/* We can't see throughput improvement with the load-based
	 * method, but it is possible depending upon group size and
	 * capacity range that there might still be an underutilized
	 * cpu available in an asymmetric capacity system. Do one last
	 * check just in case.
	 */
	if (env->sd->flags & SD_ASYM_CPUCAPACITY &&
		busiest->group_type == group_overloaded &&
		busiest->sum_nr_running > busiest->group_weight &&
		local->sum_nr_running < local->group_weight &&
		local->group_capacity < busiest->group_capacity)
		env->imbalance = busiest->load_per_task;
}

/**
 * calculate_imbalance - Calculate the amount of imbalance present within the
 *			 groups of a given sched_domain during load balance.
 * @env: load balance environment
 * @sds: statistics of the sched_domain whose imbalance is to be calculated.
 */
static inline void calculate_imbalance(struct lb_env *env, struct sd_lb_stats *sds)
{
	unsigned long max_pull, load_above_capacity = ~0UL;
	struct sg_lb_stats *local, *busiest;
	bool no_imbalance = false;

	local = &sds->local_stat;
	busiest = &sds->busiest_stat;

	if (busiest->group_type == group_imbalanced) {
		/*
		 * In the group_imb case we cannot rely on group-wide averages
		 * to ensure cpu-load equilibrium, look at wider averages. XXX
		 */
		busiest->load_per_task =
			min(busiest->load_per_task, sds->avg_load);
	}

	/*
	 * Avg load of busiest sg can be less and avg load of local sg can
	 * be greater than avg load across all sgs of sd because avg load
	 * factors in sg capacity and sgs with smaller group_type are
	 * skipped when updating the busiest sg:
	 */
	if (busiest->avg_load <= sds->avg_load ||
	    local->avg_load >= sds->avg_load)
		no_imbalance = true;

	if (busiest->group_type != group_misfit_task && no_imbalance) {
		env->imbalance = 0;
		if (busiest->group_type == group_overloaded &&
				local->group_type <= group_misfit_task) {
			env->imbalance = busiest->load_per_task;
			return;
		}
		return fix_small_imbalance(env, sds);
	}

	/*
	 * If there aren't any idle cpus, avoid creating some.
	 */
	if (busiest->group_type == group_overloaded &&
	    local->group_type   == group_overloaded) {
		load_above_capacity = busiest->sum_nr_running * SCHED_CAPACITY_SCALE;
		if (load_above_capacity > busiest->group_capacity) {
			load_above_capacity -= busiest->group_capacity;
			load_above_capacity *= scale_load_down(NICE_0_LOAD);
			load_above_capacity /= busiest->group_capacity;
		} else
			load_above_capacity = ~0UL;
	}

	/*
	 * In case of a misfit task, independent of avg loads we do load balance
	 * at the parent sched domain level for B.L systems, so it is possible
	 * that busiest group avg load can be less than sd avg load.
	 * So skip calculating load based imbalance between groups.
	 */
	if (!no_imbalance) {
		/*
		 * We're trying to get all the cpus to the average_load,
		 * so we don't want to push ourselves above the average load,
		 * nor do we wish to reduce the max loaded cpu below the average
		 * load. At the same time, we also don't want to reduce the
		 * group load below the group capacity.
		 * Thus we look for the minimum possible imbalance.
		 */
		max_pull = min(busiest->avg_load - sds->avg_load,
				load_above_capacity);

		/* How much load to actually move to equalise the imbalance */
		env->imbalance = min(max_pull * busiest->group_capacity,
				     (sds->avg_load - local->avg_load) *
				     local->group_capacity) /
				     SCHED_CAPACITY_SCALE;
	} else {
		/*
		 * Skipped load based imbalance calculations, but let's find
		 * imbalance based on busiest group type or fix small imbalance.
		 */
		env->imbalance = 0;
	}

	/* Boost imbalance to allow misfit task to be balanced.
	 * Always do this if we are doing a NEWLY_IDLE balance
	 * on the assumption that any tasks we have must not be
	 * long-running (and hence we cannot rely upon load).
	 * However if we are not idle, we should assume the tasks
	 * we have are longer running and not override load-based
	 * calculations above unless we are sure that the local
	 * group is underutilized.
	 */
	if (busiest->group_type == group_misfit_task &&
	    (env->idle == CPU_NEWLY_IDLE ||
	     local->sum_nr_running < local->group_weight)) {
		env->imbalance = max_t(long, env->imbalance,
				       busiest->group_misfit_task_load);
	}

	/*
	 * if *imbalance is less than the average load per runnable task
	 * there is no guarantee that any tasks will be moved so we'll have
	 * a think about bumping its value to force at least one task to be
	 * moved
	 */
	if (env->imbalance < busiest->load_per_task) {
		/*
		 * The busiest group is overloaded so it could use help
		 * from the other groups. If the local group has idle CPUs
		 * and it is not overloaded and has no imbalance with in
		 * the group, allow the load balance by bumping the
		 * imbalance.
		 */
		if (busiest->group_type == group_overloaded &&
			local->group_type <= group_misfit_task &&
			env->idle != CPU_NOT_IDLE) {
			env->imbalance = busiest->load_per_task;
			return;
		}

		return fix_small_imbalance(env, sds);
	}
}

/******* find_busiest_group() helpers end here *********************/

/**
 * find_busiest_group - Returns the busiest group within the sched_domain
 * if there is an imbalance.
 *
 * Also calculates the amount of weighted load which should be moved
 * to restore balance.
 *
 * @env: The load balancing environment.
 *
 * Return:	- The busiest group if imbalance exists.
 */
static struct sched_group *find_busiest_group(struct lb_env *env)
{
	struct sg_lb_stats *local, *busiest;
	struct sd_lb_stats sds;

	init_sd_lb_stats(&sds);

	/*
	 * Compute the various statistics relavent for load balancing at
	 * this level.
	 */
	update_sd_lb_stats(env, &sds);

	if (energy_aware() && !sd_overutilized(env->sd)) {
		int cpu_local, cpu_busiest;
		unsigned long capacity_local, capacity_busiest;

		if (env->idle != CPU_NEWLY_IDLE)
			goto out_balanced;

		if (!sds.local || !sds.busiest)
			goto out_balanced;

		cpu_local = group_first_cpu(sds.local);
		cpu_busiest = group_first_cpu(sds.busiest);

		/* TODO: don't assume same cap cpus are in same domain */
		capacity_local = capacity_orig_of(cpu_local);
		capacity_busiest = capacity_orig_of(cpu_busiest);
		if (capacity_local > capacity_busiest) {
			goto out_balanced;
		} else if (capacity_local == capacity_busiest) {
			if (cpu_rq(cpu_busiest)->nr_running < 2)
				goto out_balanced;
		}
	}

	local = &sds.local_stat;
	busiest = &sds.busiest_stat;

	/* ASYM feature bypasses nice load balance check */
	if (check_asym_packing(env, &sds))
		return sds.busiest;

	/* There is no busy sibling group to pull tasks from */
	if (!sds.busiest || busiest->sum_nr_running == 0)
		goto out_balanced;

	/* XXX broken for overlapping NUMA groups */
	sds.avg_load = (SCHED_CAPACITY_SCALE * sds.total_load)
						/ sds.total_capacity;

	/*
	 * If the busiest group is imbalanced the below checks don't
	 * work because they assume all things are equal, which typically
	 * isn't true due to cpus_allowed constraints and the like.
	 */
	if (busiest->group_type == group_imbalanced)
		goto force_balance;

	/*
	 * When dst_cpu is idle, prevent SMP nice and/or asymmetric group
	 * capacities from resulting in underutilization due to avg_load.
	 */
	if (env->idle != CPU_NOT_IDLE && group_has_capacity(env, local) &&
	    busiest->group_no_capacity)
		goto force_balance;

	/* Misfit tasks should be dealt with regardless of the avg load */
	if (busiest->group_type == group_misfit_task)
		goto force_balance;

	/*
	 * If the local group is busier than the selected busiest group
	 * don't try and pull any tasks.
	 */
	if (local->avg_load >= busiest->avg_load)
		goto out_balanced;

	/*
	 * Don't pull any tasks if this group is already above the domain
	 * average load.
	 */
	if (local->avg_load >= sds.avg_load)
		goto out_balanced;

	if (env->idle == CPU_IDLE) {
		/*
		 * This cpu is idle. If the busiest group is not overloaded
		 * and there is no imbalance between this and busiest group
		 * wrt idle cpus, it is balanced. The imbalance becomes
		 * significant if the diff is greater than 1 otherwise we
		 * might end up to just move the imbalance on another group
		 */
		if ((busiest->group_type != group_overloaded) &&
				(local->idle_cpus <= (busiest->idle_cpus + 1)))
			goto out_balanced;
	} else {
		/*
		 * In the CPU_NEWLY_IDLE, CPU_NOT_IDLE cases, use
		 * imbalance_pct to be conservative.
		 */
		if (100 * busiest->avg_load <=
				env->sd->imbalance_pct * local->avg_load)
			goto out_balanced;
	}

force_balance:
	/* Looks like there is an imbalance. Compute it */
	env->src_grp_type = busiest->group_type;
	calculate_imbalance(env, &sds);
	trace_sched_load_balance_stats(sds.busiest->cpumask[0], busiest->group_type,
				busiest->avg_load, busiest->load_per_task,
				sds.local->cpumask[0], local->group_type,
				local->avg_load, local->load_per_task,
				sds.avg_load, env->imbalance);
	return sds.busiest;

out_balanced:
	env->imbalance = 0;
	return NULL;
}

/*
 * find_busiest_queue - find the busiest runqueue among the cpus in group.
 */
static struct rq *find_busiest_queue(struct lb_env *env,
				     struct sched_group *group)
{
	struct rq *busiest = NULL, *rq;
	unsigned long busiest_load = 0, busiest_capacity = 1;
	int i;

	for_each_cpu_and(i, sched_group_span(group), env->cpus) {
		unsigned long capacity, wl;
		enum fbq_type rt;

		rq = cpu_rq(i);
		rt = fbq_classify_rq(rq);

		/*
		 * We classify groups/runqueues into three groups:
		 *  - regular: there are !numa tasks
		 *  - remote:  there are numa tasks that run on the 'wrong' node
		 *  - all:     there is no distinction
		 *
		 * In order to avoid migrating ideally placed numa tasks,
		 * ignore those when there's better options.
		 *
		 * If we ignore the actual busiest queue to migrate another
		 * task, the next balance pass can still reduce the busiest
		 * queue by moving tasks around inside the node.
		 *
		 * If we cannot move enough load due to this classification
		 * the next pass will adjust the group classification and
		 * allow migration of more tasks.
		 *
		 * Both cases only affect the total convergence complexity.
		 */
		if (rt > env->fbq_type)
			continue;

		/*
		 * For ASYM_CPUCAPACITY domains with misfit tasks we simply
		 * seek the "biggest" misfit task.
		 */
		if (env->src_grp_type == group_misfit_task) {
			if (rq->misfit_task_load > busiest_load) {
				busiest_load = rq->misfit_task_load;
				busiest = rq;
			}
			continue;
		}

		/*
		 * Ignore cpu, which is undergoing active_balance and doesn't
		 * have more than 2 tasks.
		 */
		if (rq->active_balance && rq->nr_running <= 2)
			continue;

		capacity = capacity_of(i);

		/*
		 * For ASYM_CPUCAPACITY domains, don't pick a cpu that could
		 * eventually lead to active_balancing high->low capacity.
		 * Higher per-cpu capacity is considered better than balancing
		 * average load.
		 */
		if (env->sd->flags & SD_ASYM_CPUCAPACITY &&
		    capacity_of(env->dst_cpu) < capacity &&
		    rq->nr_running == 1)
			continue;

		wl = weighted_cpuload(rq);

		/*
		 * When comparing with imbalance, use weighted_cpuload()
		 * which is not scaled with the cpu capacity.
		 */

		if (rq->nr_running == 1 && wl > env->imbalance &&
		    !check_cpu_capacity(rq, env->sd))
			continue;

		/*
		 * For the load comparisons with the other cpu's, consider
		 * the weighted_cpuload() scaled with the cpu capacity, so
		 * that the load can be moved away from the cpu that is
		 * potentially running at a lower capacity.
		 *
		 * Thus we're looking for max(wl_i / capacity_i), crosswise
		 * multiplication to rid ourselves of the division works out
		 * to: wl_i * capacity_j > wl_j * capacity_i;  where j is
		 * our previous maximum.
		 */
		if (wl * busiest_capacity > busiest_load * capacity) {
			busiest_load = wl;
			busiest_capacity = capacity;
			busiest = rq;
		}
	}

	return busiest;
}

/*
 * Max backoff if we encounter pinned tasks. Pretty arbitrary value, but
 * so long as it is large enough.
 */
#define MAX_PINNED_INTERVAL	512
#define NEED_ACTIVE_BALANCE_THRESHOLD 10

static int need_active_balance(struct lb_env *env)
{
	struct sched_domain *sd = env->sd;

	if (env->idle == CPU_NEWLY_IDLE) {

		/*
		 * ASYM_PACKING needs to force migrate tasks from busy but
		 * lower priority CPUs in order to pack all tasks in the
		 * highest priority CPUs.
		 */
		if ((sd->flags & SD_ASYM_PACKING) &&
		    sched_asym_prefer(env->dst_cpu, env->src_cpu))
			return 1;
	}

	/*
	 * The dst_cpu is idle and the src_cpu CPU has only 1 CFS task.
	 * It's worth migrating the task if the src_cpu's capacity is reduced
	 * because of other sched_class or IRQs if more capacity stays
	 * available on dst_cpu.
	 */
	if ((env->idle != CPU_NOT_IDLE) &&
	    (env->src_rq->cfs.h_nr_running == 1)) {
		if ((check_cpu_capacity(env->src_rq, sd)) &&
		    (capacity_of(env->src_cpu)*sd->imbalance_pct < capacity_of(env->dst_cpu)*100))
			return 1;
	}

	if ((env->idle != CPU_NOT_IDLE) &&
		(capacity_of(env->src_cpu) < capacity_of(env->dst_cpu)) &&
	    ((capacity_orig_of(env->src_cpu) < capacity_orig_of(env->dst_cpu))) &&
				env->src_rq->cfs.h_nr_running == 1 &&
				cpu_overutilized(env->src_cpu) &&
				!cpu_overutilized(env->dst_cpu)) {
			return 1;
	}

	if (env->idle != CPU_NOT_IDLE &&
			env->src_grp_type == group_misfit_task)
		return 1;

	if (env->src_grp_type == group_overloaded &&
	    env->src_rq->misfit_task_load)
		return 1;

	return unlikely(sd->nr_balance_failed > sd->cache_nice_tries+2);
}

static int group_balance_cpu_not_isolated(struct sched_group *sg)
{
	cpumask_t cpus;

	cpumask_and(&cpus, sched_group_span(sg), group_balance_mask(sg));
	cpumask_andnot(&cpus, &cpus, cpu_isolated_mask);
	return cpumask_first(&cpus);
}

static int active_load_balance_cpu_stop(void *data);

static int should_we_balance(struct lb_env *env)
{
	struct sched_group *sg = env->sd->groups;
	int cpu, balance_cpu = -1;

	/*
	 * Ensure the balancing environment is consistent; can happen
	 * when the softirq triggers 'during' hotplug.
	 */
	if (!cpumask_test_cpu(env->dst_cpu, env->cpus))
		return 0;

	/*
	 * In the newly idle case, we will allow all the cpu's
	 * to do the newly idle load balance.
	 */
	if (env->idle == CPU_NEWLY_IDLE)
		return 1;

	/* Try to find first idle cpu */
	for_each_cpu_and(cpu, group_balance_mask(sg), env->cpus) {
		if (!idle_cpu(cpu) || cpu_isolated(cpu))
			continue;

		balance_cpu = cpu;
		break;
	}

	if (balance_cpu == -1)
		balance_cpu = group_balance_cpu_not_isolated(sg);

	/*
	 * First idle cpu or the first cpu(busiest) in this sched group
	 * is eligible for doing load balancing at this and above domains.
	 */
	return balance_cpu == env->dst_cpu;
}

/*
 * Check this_cpu to ensure it is balanced within domain. Attempt to move
 * tasks if there is an imbalance.
 */
static int load_balance(int this_cpu, struct rq *this_rq,
			struct sched_domain *sd, enum cpu_idle_type idle,
			int *continue_balancing)
{
	int ld_moved = 0, cur_ld_moved, active_balance = 0;
	struct sched_domain *sd_parent = lb_sd_parent(sd) ? sd->parent : NULL;
	struct sched_group *group = NULL;
	struct rq *busiest = NULL;
	struct rq_flags rf;
	struct cpumask *cpus = this_cpu_cpumask_var_ptr(load_balance_mask);

	struct lb_env env = {
		.sd		= sd,
		.dst_cpu	= this_cpu,
		.dst_rq		= this_rq,
		.dst_grpmask    = sched_group_span(sd->groups),
		.idle		= idle,
		.loop_break	= sched_nr_migrate_break,
		.cpus		= cpus,
		.fbq_type	= all,
		.tasks		= LIST_HEAD_INIT(env.tasks),
		.imbalance		= 0,
		.flags			= 0,
		.loop			= 0,
	};

	cpumask_and(cpus, sched_domain_span(sd), cpu_active_mask);

	schedstat_inc(sd->lb_count[idle]);

redo:
	if (!should_we_balance(&env)) {
		*continue_balancing = 0;
		goto out_balanced;
	}

	group = find_busiest_group(&env);
	if (!group) {
		schedstat_inc(sd->lb_nobusyg[idle]);
		goto out_balanced;
	}

	busiest = find_busiest_queue(&env, group);
	if (!busiest) {
		schedstat_inc(sd->lb_nobusyq[idle]);
		goto out_balanced;
	}

	BUG_ON(busiest == env.dst_rq);

	schedstat_add(sd->lb_imbalance[idle], env.imbalance);

	env.src_cpu = busiest->cpu;
	env.src_rq = busiest;

	ld_moved = 0;
	if (busiest->nr_running > 1) {
		/*
		 * Attempt to move tasks. If find_busiest_group has found
		 * an imbalance but busiest->nr_running <= 1, the group is
		 * still unbalanced. ld_moved simply stays zero, so it is
		 * correctly treated as an imbalance.
		 */
		env.flags |= LBF_ALL_PINNED;
		env.loop_max  = min(sysctl_sched_nr_migrate, busiest->nr_running);

more_balance:
		rq_lock_irqsave(busiest, &rf);

		/*
		 * The world might have changed. Validate assumptions.
		 * And also, if the busiest cpu is undergoing active_balance,
		 * it doesn't need help if it has less than 2 tasks on it.
		 */

		if (busiest->nr_running <= 1 ||
		    (busiest->active_balance && busiest->nr_running <= 2)) {
			rq_unlock_irqrestore(busiest, &rf);
			env.flags &= ~LBF_ALL_PINNED;
			goto no_move;
		}

		update_rq_clock(busiest);

		/*
		 * cur_ld_moved - load moved in current iteration
		 * ld_moved     - cumulative load moved across iterations
		 */
		cur_ld_moved = detach_tasks(&env);

		/*
		 * We've detached some tasks from busiest_rq. Every
		 * task is masked "TASK_ON_RQ_MIGRATING", so we can safely
		 * unlock busiest->lock, and we are able to be sure
		 * that nobody can manipulate the tasks in parallel.
		 * See task_rq_lock() family for the details.
		 */

		rq_unlock(busiest, &rf);

		if (cur_ld_moved) {
			attach_tasks(&env);
			ld_moved += cur_ld_moved;
		}

		local_irq_restore(rf.flags);

		if (env.flags & LBF_NEED_BREAK) {
			env.flags &= ~LBF_NEED_BREAK;
			goto more_balance;
		}

		/*
		 * Revisit (affine) tasks on src_cpu that couldn't be moved to
		 * us and move them to an alternate dst_cpu in our sched_group
		 * where they can run. The upper limit on how many times we
		 * iterate on same src_cpu is dependent on number of cpus in our
		 * sched_group.
		 *
		 * This changes load balance semantics a bit on who can move
		 * load to a given_cpu. In addition to the given_cpu itself
		 * (or a ilb_cpu acting on its behalf where given_cpu is
		 * nohz-idle), we now have balance_cpu in a position to move
		 * load to given_cpu. In rare situations, this may cause
		 * conflicts (balance_cpu and given_cpu/ilb_cpu deciding
		 * _independently_ and at _same_ time to move some load to
		 * given_cpu) causing exceess load to be moved to given_cpu.
		 * This however should not happen so much in practice and
		 * moreover subsequent load balance cycles should correct the
		 * excess load moved.
		 */
		if ((env.flags & LBF_DST_PINNED) && env.imbalance > 0) {

			/* Prevent to re-select dst_cpu via env's cpus */
			cpumask_clear_cpu(env.dst_cpu, env.cpus);

			env.dst_rq	 = cpu_rq(env.new_dst_cpu);
			env.dst_cpu	 = env.new_dst_cpu;
			env.flags	&= ~LBF_DST_PINNED;
			env.loop	 = 0;
			env.loop_break	 = sched_nr_migrate_break;

			/*
			 * Go back to "more_balance" rather than "redo" since we
			 * need to continue with same src_cpu.
			 */
			goto more_balance;
		}

		/*
		 * We failed to reach balance because of affinity.
		 */
		if (sd_parent) {
			int *group_imbalance = &sd_parent->groups->sgc->imbalance;

			if ((env.flags & LBF_SOME_PINNED) && env.imbalance > 0)
				*group_imbalance = 1;
		}

		/* All tasks on this runqueue were pinned by CPU affinity */
		if (unlikely(env.flags & LBF_ALL_PINNED)) {
			cpumask_clear_cpu(cpu_of(busiest), cpus);
			/*
			 * Attempting to continue load balancing at the current
			 * sched_domain level only makes sense if there are
			 * active CPUs remaining as possible busiest CPUs to
			 * pull load from which are not contained within the
			 * destination group that is receiving any migrated
			 * load.
			 */
			if (!cpumask_subset(cpus, env.dst_grpmask)) {
				env.loop = 0;
				env.loop_break = sched_nr_migrate_break;
				goto redo;
			}
			goto out_all_pinned;
		}
	}

no_move:
	if (!ld_moved) {
		/*
		 * Increment the failure counter only on periodic balance.
		 * We do not want newidle balance, which can be very
		 * frequent, pollute the failure counter causing
		 * excessive cache_hot migrations and active balances.
		 */
		if (idle != CPU_NEWLY_IDLE) {
			if (env.src_grp_nr_running > 1)
				sd->nr_balance_failed++;
		}

		if (need_active_balance(&env)) {
			unsigned long flags;

			raw_spin_lock_irqsave(&busiest->lock, flags);

			/*
			 * The CPUs are marked as reserved if tasks
			 * are pushed/pulled from other CPUs. In that case,
			 * bail out from the load balancer.
			 */
			if (is_reserved(this_cpu) ||
			    is_reserved(cpu_of(busiest))) {
				raw_spin_unlock_irqrestore(&busiest->lock,
							   flags);
				*continue_balancing = 0;
				goto out;
			}

			/* don't kick the active_load_balance_cpu_stop,
			 * if the curr task on busiest cpu can't be
			 * moved to this_cpu
			 */
			if (!cpumask_test_cpu(this_cpu, &busiest->curr->cpus_allowed)) {
				raw_spin_unlock_irqrestore(&busiest->lock,
							    flags);
				env.flags |= LBF_ALL_PINNED;
				goto out_one_pinned;
			}

			/*
			 * ->active_balance synchronizes accesses to
			 * ->active_balance_work.  Once set, it's cleared
			 * only after active load balance is finished.
			 */
			if (!busiest->active_balance &&
			    !cpu_isolated(cpu_of(busiest))) {
				busiest->active_balance = 1;
				busiest->push_cpu = this_cpu;
				active_balance = 1;
			}
			raw_spin_unlock_irqrestore(&busiest->lock, flags);

			if (active_balance) {
				stop_one_cpu_nowait(cpu_of(busiest),
					active_load_balance_cpu_stop, busiest,
					&busiest->active_balance_work);
				*continue_balancing = 0;
			}

			/* We've kicked active balancing, force task migration. */
			sd->nr_balance_failed = sd->cache_nice_tries +
					NEED_ACTIVE_BALANCE_THRESHOLD - 1;
		}
	} else
		sd->nr_balance_failed = 0;

	if (likely(!active_balance)) {
		/* We were unbalanced, so reset the balancing interval */
		sd->balance_interval = sd->min_interval;
	} else {
		/*
		 * If we've begun active balancing, start to back off. This
		 * case may not be covered by the all_pinned logic if there
		 * is only 1 task on the busy runqueue (because we don't call
		 * detach_tasks).
		 */
		if (sd->balance_interval < sd->max_interval)
			sd->balance_interval *= 2;
	}

	goto out;

out_balanced:
	/*
	 * We reach balance although we may have faced some affinity
	 * constraints. Clear the imbalance flag if it was set.
	 */
	if (sd_parent) {
		int *group_imbalance = &sd_parent->groups->sgc->imbalance;

		if (*group_imbalance)
			*group_imbalance = 0;
	}

out_all_pinned:
	/*
	 * We reach balance because all tasks are pinned at this level so
	 * we can't migrate them. Let the imbalance flag set so parent level
	 * can try to migrate them.
	 */
	schedstat_inc(sd->lb_balanced[idle]);

	sd->nr_balance_failed = 0;

out_one_pinned:
	/* tune up the balancing interval */
	if (((env.flags & LBF_ALL_PINNED) &&
			sd->balance_interval < MAX_PINNED_INTERVAL) ||
			(sd->balance_interval < sd->max_interval))
		sd->balance_interval *= 2;

	ld_moved = 0;
out:
	trace_sched_load_balance(this_cpu, idle, *continue_balancing,
				 group ? group->cpumask[0] : 0,
				 busiest ? busiest->nr_running : 0,
				 env.imbalance, env.flags, ld_moved,
				 sd->balance_interval, active_balance);
	return ld_moved;
}

static inline unsigned long
get_sd_balance_interval(struct sched_domain *sd, int cpu_busy)
{
	unsigned long interval = sd->balance_interval;
	unsigned int cpu;

	if (cpu_busy)
		interval *= sd->busy_factor;

	/* scale ms to jiffies */
	interval = msecs_to_jiffies(interval);
	interval = clamp(interval, 1UL, max_load_balance_interval);

	/*
	 * check if sched domain is marked as overutilized
	 * we ought to only do this on systems which have SD_ASYMCAPACITY
	 * but we want to do it for all sched domains in those systems
	 * So for now, just check if overutilized as a proxy.
	 */
	/*
	 * If we are overutilized and we have a misfit task, then
	 * we want to balance as soon as practically possible, so
	 * we return an interval of zero.
	 */
	if (energy_aware() && sd_overutilized(sd)) {
		/* we know the root is overutilized, let's check for a misfit task */
		for_each_cpu(cpu, sched_domain_span(sd)) {
			if (cpu_rq(cpu)->misfit_task_load)
				return 1;
		}
	}
	return interval;
}

static inline void
update_next_balance(struct sched_domain *sd, unsigned long *next_balance)
{
	unsigned long interval, next;

	/* used by idle balance, so cpu_busy = 0 */
	interval = get_sd_balance_interval(sd, 0);
	next = sd->last_balance + interval;

	if (time_after(*next_balance, next))
		*next_balance = next;
}

/*
 * idle_balance is called by schedule() if this_cpu is about to become
 * idle. Attempts to pull tasks from other CPUs.
 */
static int idle_balance(struct rq *this_rq, struct rq_flags *rf)
{
	unsigned long next_balance = jiffies + HZ;
	int this_cpu = this_rq->cpu;
	struct sched_domain *sd;
	int pulled_task = 0;
	u64 curr_cost = 0;

	if (cpu_isolated(this_cpu))
		return 0;

	/*
	 * We must set idle_stamp _before_ calling idle_balance(), such that we
	 * measure the duration of idle_balance() as idle time.
	 */
	this_rq->idle_stamp = rq_clock(this_rq);

	/*
	 * Do not pull tasks towards !active CPUs...
	 */
	if (!cpu_active(this_cpu))
		return 0;

	/*
	 * This is OK, because current is on_cpu, which avoids it being picked
	 * for load-balance and preemption/IRQs are still disabled avoiding
	 * further scheduler activity on it and we're being very careful to
	 * re-start the picking loop.
	 */
	rq_unpin_lock(this_rq, rf);

	if (this_rq->avg_idle < sysctl_sched_migration_cost ||
	    !READ_ONCE(this_rq->rd->overload)) {
		rcu_read_lock();
		sd = rcu_dereference_check_sched_domain(this_rq->sd);
		if (sd)
			update_next_balance(sd, &next_balance);
		rcu_read_unlock();

		goto out;
	}

	raw_spin_unlock(&this_rq->lock);

	update_blocked_averages(this_cpu);
	rcu_read_lock();
	for_each_domain(this_cpu, sd) {
		int continue_balancing = 1;
		u64 t0, domain_cost;

		if (!(sd->flags & SD_LOAD_BALANCE)) {
			if (time_after_eq(jiffies,
					  sd->groups->sgc->next_update))
				update_group_capacity(sd, this_cpu);
			continue;
		}

		if (this_rq->avg_idle < curr_cost + sd->max_newidle_lb_cost) {
			update_next_balance(sd, &next_balance);
			break;
		}

		if (sd->flags & SD_BALANCE_NEWIDLE) {
			t0 = sched_clock_cpu(this_cpu);

			pulled_task = load_balance(this_cpu, this_rq,
						   sd, CPU_NEWLY_IDLE,
						   &continue_balancing);

			domain_cost = sched_clock_cpu(this_cpu) - t0;
			if (domain_cost > sd->max_newidle_lb_cost)
				sd->max_newidle_lb_cost = domain_cost;

			curr_cost += domain_cost;
		}

		update_next_balance(sd, &next_balance);

		/*
		 * Stop searching for tasks to pull if there are
		 * now runnable tasks on this rq.
		 */
		if (pulled_task || this_rq->nr_running > 0)
			break;
	}
	rcu_read_unlock();

	raw_spin_lock(&this_rq->lock);

	if (curr_cost > this_rq->max_idle_balance_cost)
		this_rq->max_idle_balance_cost = curr_cost;

	/*
	 * While browsing the domains, we released the rq lock, a task could
	 * have been enqueued in the meantime. Since we're not going idle,
	 * pretend we pulled a task.
	 */
	if (this_rq->cfs.h_nr_running && !pulled_task)
		pulled_task = 1;

out:
	/* Move the next balance forward */
	if (time_after(this_rq->next_balance, next_balance))
		this_rq->next_balance = next_balance;

	/* Is there a task of a high priority class? */
	if (this_rq->nr_running != this_rq->cfs.h_nr_running)
		pulled_task = -1;

	if (pulled_task)
		this_rq->idle_stamp = 0;

	rq_repin_lock(this_rq, rf);

	return pulled_task;
}

/*
 * active_load_balance_cpu_stop is run by cpu stopper. It pushes
 * running tasks off the busiest CPU onto idle CPUs. It requires at
 * least 1 task to be running on each physical CPU where possible, and
 * avoids physical / logical imbalances.
 */
static int active_load_balance_cpu_stop(void *data)
{
	struct rq *busiest_rq = data;
	int busiest_cpu = cpu_of(busiest_rq);
	int target_cpu = busiest_rq->push_cpu;
	struct rq *target_rq = cpu_rq(target_cpu);
	struct sched_domain *sd = NULL;
	struct task_struct *p = NULL;
	struct rq_flags rf;
	struct task_struct *push_task;
	int push_task_detached = 0;
	struct lb_env env = {
		.sd			= sd,
		.dst_cpu		= target_cpu,
		.dst_rq			= target_rq,
		.src_cpu		= busiest_rq->cpu,
		.src_rq			= busiest_rq,
		.idle			= CPU_IDLE,
		.flags			= 0,
		.loop			= 0,
	};
	bool moved = false;

	rq_lock_irq(busiest_rq, &rf);
	/*
	 * Between queueing the stop-work and running it is a hole in which
	 * CPUs can become inactive. We should not move tasks from or to
	 * inactive CPUs.
	 */
	if (!cpu_active(busiest_cpu) || !cpu_active(target_cpu))
		goto out_unlock;

	/* make sure the requested cpu hasn't gone down in the meantime */
	if (unlikely(busiest_cpu != smp_processor_id() ||
		     !busiest_rq->active_balance))
		goto out_unlock;

	/* Is there any task to move? */
	if (busiest_rq->nr_running <= 1)
		goto out_unlock;

	/*
	 * This condition is "impossible", if it occurs
	 * we need to fix it. Originally reported by
	 * Bjorn Helgaas on a 128-cpu setup.
	 */
	BUG_ON(busiest_rq == target_rq);

	push_task = busiest_rq->push_task;
	target_cpu = busiest_rq->push_cpu;
	if (push_task) {
		if (task_on_rq_queued(push_task) &&
			push_task->state == TASK_RUNNING &&
			task_cpu(push_task) == busiest_cpu &&
					cpu_online(target_cpu)) {
			update_rq_clock(busiest_rq);
			detach_task(push_task, &env);
			push_task_detached = 1;
			moved = true;
		}
		goto out_unlock;
	}

	/* Search for an sd spanning us and the target CPU. */
	rcu_read_lock();
	for_each_domain(target_cpu, sd) {
		if ((sd->flags & SD_LOAD_BALANCE) &&
		    cpumask_test_cpu(busiest_cpu, sched_domain_span(sd)))
				break;
	}

	if (likely(sd)) {
		struct lb_env env = {
			.sd		= sd,
			.dst_cpu	= target_cpu,
			.dst_rq		= target_rq,
			.src_cpu	= busiest_rq->cpu,
			.src_rq		= busiest_rq,
			.idle		= CPU_IDLE,
			/*
			 * can_migrate_task() doesn't need to compute new_dst_cpu
			 * for active balancing. Since we have CPU_IDLE, but no
			 * @dst_grpmask we need to make that test go away with lying
			 * about DST_PINNED.
			 */
			.flags		= LBF_DST_PINNED,
		};

		schedstat_inc(sd->alb_count);
		update_rq_clock(busiest_rq);

		p = detach_one_task(&env);
		if (p) {
			schedstat_inc(sd->alb_pushed);
			/* Active balancing done, reset the failure counter. */
			sd->nr_balance_failed = 0;
			moved = true;
		} else {
			schedstat_inc(sd->alb_failed);
		}
	}
	rcu_read_unlock();
out_unlock:
	busiest_rq->active_balance = 0;
	push_task = busiest_rq->push_task;
	target_cpu = busiest_rq->push_cpu;

	if (push_task)
		busiest_rq->push_task = NULL;

	rq_unlock(busiest_rq, &rf);

	if (push_task) {
		if (push_task_detached)
			attach_one_task(target_rq, push_task);
		put_task_struct(push_task);
		clear_reserved(target_cpu);
	}

	if (p)
		attach_one_task(target_rq, p);

	local_irq_enable();

	return 0;
}

static inline int on_null_domain(struct rq *rq)
{
	return unlikely(!rcu_dereference_sched(rq->sd));
}

#ifdef CONFIG_NO_HZ_COMMON
/*
 * idle load balancing details
 * - When one of the busy CPUs notice that there may be an idle rebalancing
 *   needed, they will kick the idle load balancer, which then does idle
 *   load balancing for all the idle CPUs.
 */

static inline int find_new_ilb(void)
{
	int ilb = nr_cpu_ids;
	struct sched_domain *sd;
	int cpu = raw_smp_processor_id();
	struct rq *rq = cpu_rq(cpu);
	cpumask_t cpumask;

	rcu_read_lock();
	sd = rcu_dereference_check_sched_domain(rq->sd);
	if (sd) {
		cpumask_and(&cpumask, nohz.idle_cpus_mask,
				sched_domain_span(sd));
		cpumask_andnot(&cpumask, &cpumask,
				cpu_isolated_mask);
		ilb = cpumask_first(&cpumask);
	}
	rcu_read_unlock();

	if (sd && (ilb >= nr_cpu_ids || !idle_cpu(ilb))) {
		if (!energy_aware() ||
				(capacity_orig_of(cpu) ==
				cpu_rq(cpu)->rd->max_cpu_capacity.val ||
				cpu_overutilized(cpu))) {
			cpumask_andnot(&cpumask, nohz.idle_cpus_mask,
					cpu_isolated_mask);
			ilb = cpumask_first(&cpumask);
		}
	}

	if (ilb < nr_cpu_ids && idle_cpu(ilb))
		return ilb;

	return nr_cpu_ids;
}

/*
 * Kick a CPU to do the nohz balancing, if it is time for it. We pick the
 * nohz_load_balancer CPU (if there is one) otherwise fallback to any idle
 * CPU (if there is one).
 */
static void nohz_balancer_kick(bool only_update)
{
	int ilb_cpu;

	nohz.next_balance++;

	ilb_cpu = find_new_ilb();

	if (ilb_cpu >= nr_cpu_ids)
		return;

	if (test_and_set_bit(NOHZ_BALANCE_KICK, nohz_flags(ilb_cpu)))
		return;

	if (only_update)
		set_bit(NOHZ_STATS_KICK, nohz_flags(ilb_cpu));

	/*
	 * Use smp_send_reschedule() instead of resched_cpu().
	 * This way we generate a sched IPI on the target cpu which
	 * is idle. And the softirq performing nohz idle load balance
	 * will be run before returning from the IPI.
	 */
	trace_sched_load_balance_nohz_kick(smp_processor_id(), ilb_cpu);
	smp_send_reschedule(ilb_cpu);
	return;
}

void nohz_balance_exit_idle(unsigned int cpu)
{
	if (unlikely(test_bit(NOHZ_TICK_STOPPED, nohz_flags(cpu)))) {
		/*
		 * Completely isolated CPUs don't ever set, so we must test.
		 */
		if (likely(cpumask_test_cpu(cpu, nohz.idle_cpus_mask))) {
			cpumask_clear_cpu(cpu, nohz.idle_cpus_mask);
			atomic_dec(&nohz.nr_cpus);
		}
		clear_bit(NOHZ_TICK_STOPPED, nohz_flags(cpu));
	}
}

static inline void set_cpu_sd_state_busy(void)
{
	struct sched_domain *sd;
	int cpu = smp_processor_id();

	rcu_read_lock();
	sd = rcu_dereference(per_cpu(sd_llc, cpu));

	if (!sd || !sd->nohz_idle)
		goto unlock;
	sd->nohz_idle = 0;

	atomic_inc(&sd->shared->nr_busy_cpus);
unlock:
	rcu_read_unlock();
}

void set_cpu_sd_state_idle(void)
{
	struct sched_domain *sd;
	int cpu = smp_processor_id();

	rcu_read_lock();
	sd = rcu_dereference(per_cpu(sd_llc, cpu));

	if (!sd || sd->nohz_idle)
		goto unlock;
	sd->nohz_idle = 1;

	atomic_dec(&sd->shared->nr_busy_cpus);
unlock:
	rcu_read_unlock();
}

/*
 * This routine will record that the cpu is going idle with tick stopped.
 * This info will be used in performing idle load balancing in the future.
 */
void nohz_balance_enter_idle(int cpu)
{
	/*
	 * If this cpu is going down, then nothing needs to be done.
	 */
	if (!cpu_active(cpu))
		return;

	/* Spare idle load balancing on CPUs that don't want to be disturbed: */
	if (!is_housekeeping_cpu(cpu))
		return;

	if (test_bit(NOHZ_TICK_STOPPED, nohz_flags(cpu)))
		return;

	/*
	 * If we're a completely isolated CPU, we don't play.
	 */
	if (on_null_domain(cpu_rq(cpu)) || cpu_isolated(cpu))
		return;

	cpumask_set_cpu(cpu, nohz.idle_cpus_mask);
	atomic_inc(&nohz.nr_cpus);
	set_bit(NOHZ_TICK_STOPPED, nohz_flags(cpu));
}
#else
static inline void nohz_balancer_kick(bool only_update) {}
#endif

static DEFINE_SPINLOCK(balancing);

/*
 * Scale the max load_balance interval with the number of CPUs in the system.
 * This trades load-balance latency on larger machines for less cross talk.
 */
void update_max_interval(void)
{
	cpumask_t avail_mask;
	unsigned int available_cpus;

	cpumask_andnot(&avail_mask, cpu_online_mask, cpu_isolated_mask);
	available_cpus = cpumask_weight(&avail_mask);

	max_load_balance_interval = HZ*available_cpus/10;
}

/*
 * It checks each scheduling domain to see if it is due to be balanced,
 * and initiates a balancing operation if so.
 *
 * Balancing parameters are set up in init_sched_domains.
 */
static void rebalance_domains(struct rq *rq, enum cpu_idle_type idle)
{
	int continue_balancing = 1;
	int cpu = rq->cpu;
	unsigned long interval;
	struct sched_domain *sd;
	/* Earliest time when we have to do rebalance again */
	unsigned long next_balance = jiffies + 60*HZ;
	int update_next_balance = 0;
	int need_serialize, need_decay = 0;
	u64 max_cost = 0;

	rcu_read_lock();
	for_each_domain(cpu, sd) {
		/*
		 * Decay the newidle max times here because this is a regular
		 * visit to all the domains. Decay ~1% per second.
		 */
		if (time_after(jiffies, sd->next_decay_max_lb_cost)) {
			sd->max_newidle_lb_cost =
				(sd->max_newidle_lb_cost * 253) / 256;
			sd->next_decay_max_lb_cost = jiffies + HZ;
			need_decay = 1;
		}
		max_cost += sd->max_newidle_lb_cost;

		if (energy_aware() && !sd_overutilized(sd))
			continue;

		if (!(sd->flags & SD_LOAD_BALANCE)) {
			if (time_after_eq(jiffies,
					  sd->groups->sgc->next_update))
				update_group_capacity(sd, cpu);
			continue;
		}

		/*
		 * Stop the load balance at this level. There is another
		 * CPU in our sched group which is doing load balancing more
		 * actively.
		 */
		if (!continue_balancing) {
			if (need_decay)
				continue;
			break;
		}

		interval = get_sd_balance_interval(sd, idle != CPU_IDLE);

		need_serialize = sd->flags & SD_SERIALIZE;
		if (need_serialize) {
			if (!spin_trylock(&balancing))
				goto out;
		}

		if (time_after_eq(jiffies, sd->last_balance + interval)) {
			if (load_balance(cpu, rq, sd, idle, &continue_balancing)) {
				/*
				 * The LBF_DST_PINNED logic could have changed
				 * env->dst_cpu, so we can't know our idle
				 * state even if we migrated tasks. Update it.
				 */
				idle = idle_cpu(cpu) ? CPU_IDLE : CPU_NOT_IDLE;
			}
			sd->last_balance = jiffies;
			interval = get_sd_balance_interval(sd, idle != CPU_IDLE);
		}
		if (need_serialize)
			spin_unlock(&balancing);
out:
		if (time_after(next_balance, sd->last_balance + interval)) {
			next_balance = sd->last_balance + interval;
			update_next_balance = 1;
		}
	}
	if (need_decay) {
		/*
		 * Ensure the rq-wide value also decays but keep it at a
		 * reasonable floor to avoid funnies with rq->avg_idle.
		 */
		rq->max_idle_balance_cost =
			max((u64)sysctl_sched_migration_cost, max_cost);
	}
	rcu_read_unlock();

	/*
	 * next_balance will be updated only when there is a need.
	 * When the cpu is attached to null domain for ex, it will not be
	 * updated.
	 */
	if (likely(update_next_balance)) {
		rq->next_balance = next_balance;

#ifdef CONFIG_NO_HZ_COMMON
		/*
		 * If this CPU has been elected to perform the nohz idle
		 * balance. Other idle CPUs have already rebalanced with
		 * nohz_idle_balance() and nohz.next_balance has been
		 * updated accordingly. This CPU is now running the idle load
		 * balance for itself and we need to update the
		 * nohz.next_balance accordingly.
		 */
		if ((idle == CPU_IDLE) && time_after(nohz.next_balance, rq->next_balance))
			nohz.next_balance = rq->next_balance;
#endif
	}
}

#ifdef CONFIG_NO_HZ_COMMON
/*
 * In CONFIG_NO_HZ_COMMON case, the idle balance kickee will do the
 * rebalancing for all the cpus for whom scheduler ticks are stopped.
 */
static void nohz_idle_balance(struct rq *this_rq, enum cpu_idle_type idle)
{
	int this_cpu = this_rq->cpu;
	struct rq *rq;
	struct sched_domain *sd;
	int balance_cpu;
	/* Earliest time when we have to do rebalance again */
	unsigned long next_balance = jiffies + 60*HZ;
	int update_next_balance = 0;
	cpumask_t cpus;

	if (idle != CPU_IDLE ||
	    !test_bit(NOHZ_BALANCE_KICK, nohz_flags(this_cpu)))
		goto end;

	/*
	 * This cpu is going to update the blocked load of idle CPUs either
	 * before doing a rebalancing or just to keep metrics up to date. we
	 * can safely update the next update timestamp
	 */
	rcu_read_lock();
	sd = rcu_dereference(this_rq->sd);
	/*
	 * Check whether there is a sched_domain available for this cpu.
	 * The last other cpu can have been unplugged since the ILB has been
	 * triggered and the sched_domain can now be null. The idle balance
	 * sequence will quickly be aborted as there is no more idle CPUs
	 */
	if (sd)
		nohz.next_update = jiffies + msecs_to_jiffies(LOAD_AVG_PERIOD);
	rcu_read_unlock();

	cpumask_andnot(&cpus, nohz.idle_cpus_mask, cpu_isolated_mask);

	for_each_cpu(balance_cpu, &cpus) {
		if (balance_cpu == this_cpu || !idle_cpu(balance_cpu))
			continue;

		/*
		 * If this cpu gets work to do, stop the load balancing
		 * work being done for other cpus. Next load
		 * balancing owner will pick it up.
		 */
		if (need_resched())
			break;

		rq = cpu_rq(balance_cpu);

		/*
		 * If time for next balance is due,
		 * do the balance.
		 */
		if (time_after_eq(jiffies, rq->next_balance)) {
			struct rq_flags rf;

			rq_lock_irq(rq, &rf);
			update_rq_clock(rq);
			cpu_load_update_idle(rq);
			rq_unlock_irq(rq, &rf);

			update_blocked_averages(balance_cpu);
			/*
			 * This idle load balance softirq may have been
			 * triggered only to update the blocked load and shares
			 * of idle CPUs (which we have just done for
			 * balance_cpu). In that case skip the actual balance.
			 */
			if (!test_bit(NOHZ_STATS_KICK, nohz_flags(this_cpu)))
				rebalance_domains(rq, idle);
		}

		if (time_after(next_balance, rq->next_balance)) {
			next_balance = rq->next_balance;
			update_next_balance = 1;
		}
	}

	/*
	 * next_balance will be updated only when there is a need.
	 * When the CPU is attached to null domain for ex, it will not be
	 * updated.
	 */
	if (likely(update_next_balance))
		nohz.next_balance = next_balance;
end:
	clear_bit(NOHZ_BALANCE_KICK, nohz_flags(this_cpu));
}

/*
 * Current heuristic for kicking the idle load balancer in the presence
 * of an idle cpu in the system.
 *   - This rq has more than one task.
 *   - This rq has at least one CFS task and the capacity of the CPU is
 *     significantly reduced because of RT tasks or IRQs.
 *   - At parent of LLC scheduler domain level, this cpu's scheduler group has
 *     multiple busy cpu.
 *   - For SD_ASYM_PACKING, if the lower numbered cpu's in the scheduler
 *     domain span are idle.
 */
static inline bool nohz_kick_needed(struct rq *rq, bool only_update)
{
	unsigned long now = jiffies;
	struct sched_domain_shared *sds;
	struct sched_domain *sd;
	int nr_busy, i, cpu = rq->cpu;
	bool kick = false;
	cpumask_t cpumask;

	if (unlikely(rq->idle_balance) && !only_update)
		return false;

       /*
	* We may be recently in ticked or tickless idle mode. At the first
	* busy tick after returning from idle, we will update the busy stats.
	*/
	set_cpu_sd_state_busy();
	nohz_balance_exit_idle(cpu);

	/*
	 * None are in tickless mode and hence no need for NOHZ idle load
	 * balancing.
	 */
	cpumask_andnot(&cpumask, nohz.idle_cpus_mask, cpu_isolated_mask);
	if (cpumask_empty(&cpumask))
		return false;

	if (only_update) {
		if (time_before(now, nohz.next_update))
			return false;
		else
			return true;
	}

	if (time_before(now, nohz.next_balance))
		return false;

	/*
	 * If energy aware is enabled, do idle load balance if runqueue has
	 * at least 2 tasks and cpu is overutilized
	 */
	if (rq->nr_running >= 2 &&
	    (!energy_aware() || cpu_overutilized(cpu)))
		return true;

	if (energy_aware())
		return false;

	rcu_read_lock();
	sds = rcu_dereference(per_cpu(sd_llc_shared, cpu));
	if (sds && !energy_aware()) {
		/*
		 * XXX: write a coherent comment on why we do this.
		 * See also: http://lkml.kernel.org/r/20111202010832.602203411@sbsiddha-desk.sc.intel.com
		 */
		nr_busy = atomic_read(&sds->nr_busy_cpus);
		if (nr_busy > 1) {
			kick = true;
			goto unlock;
		}

	}

	sd = rcu_dereference(rq->sd);
	if (sd) {
		if ((rq->cfs.h_nr_running >= 1) &&
				check_cpu_capacity(rq, sd)) {
			kick = true;
			goto unlock;
		}
	}

	sd = rcu_dereference(per_cpu(sd_asym, cpu));
	if (sd) {
		for_each_cpu(i, sched_domain_span(sd)) {
			if (i == cpu ||
			    !cpumask_test_cpu(i, &cpumask))
				continue;

			if (sched_asym_prefer(i, cpu)) {
				kick = true;
				goto unlock;
			}
		}
	}
unlock:
	rcu_read_unlock();
	return kick;
}
#else
static void nohz_idle_balance(struct rq *this_rq, enum cpu_idle_type idle) { }
static inline bool nohz_kick_needed(struct rq *rq, bool only_update) { return false; }
#endif

/*
 * run_rebalance_domains is triggered when needed from the scheduler tick.
 * Also triggered for nohz idle balancing (with nohz_balancing_kick set).
 */
static __latent_entropy void run_rebalance_domains(struct softirq_action *h)
{
	struct rq *this_rq = this_rq();
	enum cpu_idle_type idle = this_rq->idle_balance ?
						CPU_IDLE : CPU_NOT_IDLE;

	/*
	 * Since core isolation doesn't update nohz.idle_cpus_mask, there
	 * is a possibility this nohz kicked cpu could be isolated. Hence
	 * return if the cpu is isolated.
	 */
	if (cpu_isolated(this_rq->cpu))
		return;
	/*
	 * If this cpu has a pending nohz_balance_kick, then do the
	 * balancing on behalf of the other idle cpus whose ticks are
	 * stopped. Do nohz_idle_balance *before* rebalance_domains to
	 * give the idle cpus a chance to load balance. Else we may
	 * load balance only within the local sched_domain hierarchy
	 * and abort nohz_idle_balance altogether if we pull some load.
	 */
	nohz_idle_balance(this_rq, idle);
	update_blocked_averages(this_rq->cpu);
#ifdef CONFIG_NO_HZ_COMMON
	if (!test_bit(NOHZ_STATS_KICK, nohz_flags(this_rq->cpu)))
		rebalance_domains(this_rq, idle);
	clear_bit(NOHZ_STATS_KICK, nohz_flags(this_rq->cpu));
#else
	rebalance_domains(this_rq, idle);
#endif
}

/*
 * Trigger the SCHED_SOFTIRQ if it is time to do periodic load balancing.
 */
void trigger_load_balance(struct rq *rq)
{
	/* Don't need to rebalance while attached to NULL domain or
	 * cpu is isolated.
	 */
	if (unlikely(on_null_domain(rq)) || cpu_isolated(cpu_of(rq)))
		return;

	if (time_after_eq(jiffies, rq->next_balance))
		raise_softirq(SCHED_SOFTIRQ);
#ifdef CONFIG_NO_HZ_COMMON
	if (nohz_kick_needed(rq, false))
		nohz_balancer_kick(false);
#endif
}

static void rq_online_fair(struct rq *rq)
{
	update_sysctl();

	update_runtime_enabled(rq);
}

static void rq_offline_fair(struct rq *rq)
{
	update_sysctl();

	/* Ensure any throttled groups are reachable by pick_next_task */
	unthrottle_offline_cfs_rqs(rq);
}

#endif /* CONFIG_SMP */

/*
 * scheduler tick hitting a task of our scheduling class:
 */
static void task_tick_fair(struct rq *rq, struct task_struct *curr, int queued)
{
	struct cfs_rq *cfs_rq;
	struct sched_entity *se = &curr->se;
#ifdef CONFIG_SCHED_WALT
	bool old_misfit = curr->misfit;
	bool misfit;
#endif

	for_each_sched_entity(se) {
		cfs_rq = cfs_rq_of(se);
		entity_tick(cfs_rq, se, queued);
	}

	if (static_branch_unlikely(&sched_numa_balancing))
		task_tick_numa(rq, curr);

	update_misfit_status(curr, rq);

#ifdef CONFIG_SCHED_WALT
	misfit = rq->misfit_task_load;

	if (old_misfit != misfit) {
		walt_fixup_nr_big_tasks(rq, curr, 1, misfit);
		curr->misfit = misfit;
	}
#endif

	update_overutilized_status(rq);
}

/*
 * called on fork with the child task as argument from the parent's context
 *  - child not yet on the tasklist
 *  - preemption disabled
 */
static void task_fork_fair(struct task_struct *p)
{
	struct cfs_rq *cfs_rq;
	struct sched_entity *se = &p->se, *curr;
	struct rq *rq = this_rq();
	struct rq_flags rf;

	rq_lock(rq, &rf);
	update_rq_clock(rq);

	cfs_rq = task_cfs_rq(current);
	curr = cfs_rq->curr;
	if (curr) {
		update_curr(cfs_rq);
		se->vruntime = curr->vruntime;
	}
	place_entity(cfs_rq, se, 1);

	if (sysctl_sched_child_runs_first && curr && entity_before(curr, se)) {
		/*
		 * Upon rescheduling, sched_class::put_prev_task() will place
		 * 'current' within the tree based on its new key value.
		 */
		swap(curr->vruntime, se->vruntime);
		resched_curr(rq);
	}

	se->vruntime -= cfs_rq->min_vruntime;
	rq_unlock(rq, &rf);
}

/*
 * Priority of the task has changed. Check to see if we preempt
 * the current task.
 */
static void
prio_changed_fair(struct rq *rq, struct task_struct *p, int oldprio)
{
	if (!task_on_rq_queued(p))
		return;

	/*
	 * Reschedule if we are currently running on this runqueue and
	 * our priority decreased, or if we are not currently running on
	 * this runqueue and our priority is higher than the current's
	 */
	if (rq->curr == p) {
		if (p->prio > oldprio)
			resched_curr(rq);
	} else
		check_preempt_curr(rq, p, 0);
}

static inline bool vruntime_normalized(struct task_struct *p)
{
	struct sched_entity *se = &p->se;

	/*
	 * In both the TASK_ON_RQ_QUEUED and TASK_ON_RQ_MIGRATING cases,
	 * the dequeue_entity(.flags=0) will already have normalized the
	 * vruntime.
	 */
	if (p->on_rq)
		return true;

	/*
	 * When !on_rq, vruntime of the task has usually NOT been normalized.
	 * But there are some cases where it has already been normalized:
	 *
	 * - A forked child which is waiting for being woken up by
	 *   wake_up_new_task().
	 * - A task which has been woken up by try_to_wake_up() and
	 *   waiting for actually being woken up by sched_ttwu_pending().
	 */
	if (!se->sum_exec_runtime ||
	    (p->state == TASK_WAKING && p->sched_remote_wakeup))
		return true;

	return false;
}

#ifdef CONFIG_FAIR_GROUP_SCHED
/*
 * Propagate the changes of the sched_entity across the tg tree to make it
 * visible to the root
 */
static void propagate_entity_cfs_rq(struct sched_entity *se)
{
	struct cfs_rq *cfs_rq;

	/* Start to propagate at parent */
	se = se->parent;

	for_each_sched_entity(se) {
		cfs_rq = cfs_rq_of(se);

		if (cfs_rq_throttled(cfs_rq))
			break;

		update_load_avg(se, UPDATE_TG);
	}
}
#else
static void propagate_entity_cfs_rq(struct sched_entity *se) { }
#endif

static void detach_entity_cfs_rq(struct sched_entity *se)
{
	struct cfs_rq *cfs_rq = cfs_rq_of(se);

	/* Catch up with the cfs_rq and remove our load when we leave */
	update_load_avg(se, 0);
	detach_entity_load_avg(cfs_rq, se);
	update_tg_load_avg(cfs_rq, false);
	propagate_entity_cfs_rq(se);
}

static void attach_entity_cfs_rq(struct sched_entity *se)
{
	struct cfs_rq *cfs_rq = cfs_rq_of(se);

#ifdef CONFIG_FAIR_GROUP_SCHED
	/*
	 * Since the real-depth could have been changed (only FAIR
	 * class maintain depth value), reset depth properly.
	 */
	se->depth = se->parent ? se->parent->depth + 1 : 0;
#endif

	/* Synchronize entity with its cfs_rq */
	update_load_avg(se, sched_feat(ATTACH_AGE_LOAD) ? 0 : SKIP_AGE_LOAD);
	attach_entity_load_avg(cfs_rq, se);
	update_tg_load_avg(cfs_rq, false);
	propagate_entity_cfs_rq(se);
}

static void detach_task_cfs_rq(struct task_struct *p)
{
	struct sched_entity *se = &p->se;
	struct cfs_rq *cfs_rq = cfs_rq_of(se);

	if (!vruntime_normalized(p)) {
		/*
		 * Fix up our vruntime so that the current sleep doesn't
		 * cause 'unlimited' sleep bonus.
		 */
		place_entity(cfs_rq, se, 0);
		se->vruntime -= cfs_rq->min_vruntime;
	}

	detach_entity_cfs_rq(se);
}

static void attach_task_cfs_rq(struct task_struct *p)
{
	struct sched_entity *se = &p->se;
	struct cfs_rq *cfs_rq = cfs_rq_of(se);

	attach_entity_cfs_rq(se);

	if (!vruntime_normalized(p))
		se->vruntime += cfs_rq->min_vruntime;
}

static void switched_from_fair(struct rq *rq, struct task_struct *p)
{
	detach_task_cfs_rq(p);
}

static void switched_to_fair(struct rq *rq, struct task_struct *p)
{
	attach_task_cfs_rq(p);

	if (task_on_rq_queued(p)) {
		/*
		 * We were most likely switched from sched_rt, so
		 * kick off the schedule if running, otherwise just see
		 * if we can still preempt the current task.
		 */
		if (rq->curr == p)
			resched_curr(rq);
		else
			check_preempt_curr(rq, p, 0);
	}
}

/* Account for a task changing its policy or group.
 *
 * This routine is mostly called to set cfs_rq->curr field when a task
 * migrates between groups/classes.
 */
static void set_curr_task_fair(struct rq *rq)
{
	struct sched_entity *se = &rq->curr->se;

	for_each_sched_entity(se) {
		struct cfs_rq *cfs_rq = cfs_rq_of(se);

		set_next_entity(cfs_rq, se);
		/* ensure bandwidth has been allocated on our new cfs_rq */
		account_cfs_rq_runtime(cfs_rq, 0);
	}
}

void init_cfs_rq(struct cfs_rq *cfs_rq)
{
	cfs_rq->tasks_timeline = RB_ROOT_CACHED;
	cfs_rq->min_vruntime = (u64)(-(1LL << 20));
#ifndef CONFIG_64BIT
	cfs_rq->min_vruntime_copy = cfs_rq->min_vruntime;
#endif
#ifdef CONFIG_SMP
#ifdef CONFIG_FAIR_GROUP_SCHED
	cfs_rq->propagate_avg = 0;
#endif
	atomic_long_set(&cfs_rq->removed_load_avg, 0);
	atomic_long_set(&cfs_rq->removed_util_avg, 0);
#endif
}

#ifdef CONFIG_FAIR_GROUP_SCHED
static void task_set_group_fair(struct task_struct *p)
{
	struct sched_entity *se = &p->se;

	set_task_rq(p, task_cpu(p));
	se->depth = se->parent ? se->parent->depth + 1 : 0;
}

static void task_move_group_fair(struct task_struct *p)
{
	detach_task_cfs_rq(p);
	set_task_rq(p, task_cpu(p));

#ifdef CONFIG_SMP
	/* Tell se's cfs_rq has been changed -- migrated */
	p->se.avg.last_update_time = 0;
#endif
	attach_task_cfs_rq(p);
}

static void task_change_group_fair(struct task_struct *p, int type)
{
	switch (type) {
	case TASK_SET_GROUP:
		task_set_group_fair(p);
		break;

	case TASK_MOVE_GROUP:
		task_move_group_fair(p);
		break;
	}
}

void free_fair_sched_group(struct task_group *tg)
{
	int i;

	destroy_cfs_bandwidth(tg_cfs_bandwidth(tg));

	for_each_possible_cpu(i) {
		if (tg->cfs_rq)
			kfree(tg->cfs_rq[i]);
		if (tg->se)
			kfree(tg->se[i]);
	}

	kfree(tg->cfs_rq);
	kfree(tg->se);
}

int alloc_fair_sched_group(struct task_group *tg, struct task_group *parent)
{
	struct sched_entity *se;
	struct cfs_rq *cfs_rq;
	int i;

	tg->cfs_rq = kzalloc(sizeof(cfs_rq) * nr_cpu_ids, GFP_KERNEL);
	if (!tg->cfs_rq)
		goto err;
	tg->se = kzalloc(sizeof(se) * nr_cpu_ids, GFP_KERNEL);
	if (!tg->se)
		goto err;

	tg->shares = NICE_0_LOAD;

	init_cfs_bandwidth(tg_cfs_bandwidth(tg));

	for_each_possible_cpu(i) {
		cfs_rq = kzalloc_node(sizeof(struct cfs_rq),
				      GFP_KERNEL, cpu_to_node(i));
		if (!cfs_rq)
			goto err;

		se = kzalloc_node(sizeof(struct sched_entity),
				  GFP_KERNEL, cpu_to_node(i));
		if (!se)
			goto err_free_rq;

		init_cfs_rq(cfs_rq);
		init_tg_cfs_entry(tg, cfs_rq, se, i, parent->se[i]);
		init_entity_runnable_average(se);
	}

	return 1;

err_free_rq:
	kfree(cfs_rq);
err:
	return 0;
}

void online_fair_sched_group(struct task_group *tg)
{
	struct sched_entity *se;
	struct rq *rq;
	int i;

	for_each_possible_cpu(i) {
		rq = cpu_rq(i);
		se = tg->se[i];

		raw_spin_lock_irq(&rq->lock);
		update_rq_clock(rq);
		attach_entity_cfs_rq(se);
		sync_throttle(tg, i);
		raw_spin_unlock_irq(&rq->lock);
	}
}

void unregister_fair_sched_group(struct task_group *tg)
{
	unsigned long flags;
	struct rq *rq;
	int cpu;

	for_each_possible_cpu(cpu) {
		if (tg->se[cpu])
			remove_entity_load_avg(tg->se[cpu]);

		/*
		 * Only empty task groups can be destroyed; so we can speculatively
		 * check on_list without danger of it being re-added.
		 */
		if (!tg->cfs_rq[cpu]->on_list)
			continue;

		rq = cpu_rq(cpu);

		raw_spin_lock_irqsave(&rq->lock, flags);
		list_del_leaf_cfs_rq(tg->cfs_rq[cpu]);
		raw_spin_unlock_irqrestore(&rq->lock, flags);
	}
}

void init_tg_cfs_entry(struct task_group *tg, struct cfs_rq *cfs_rq,
			struct sched_entity *se, int cpu,
			struct sched_entity *parent)
{
	struct rq *rq = cpu_rq(cpu);

	cfs_rq->tg = tg;
	cfs_rq->rq = rq;
	init_cfs_rq_runtime(cfs_rq);

	tg->cfs_rq[cpu] = cfs_rq;
	tg->se[cpu] = se;

	/* se could be NULL for root_task_group */
	if (!se)
		return;

	if (!parent) {
		se->cfs_rq = &rq->cfs;
		se->depth = 0;
	} else {
		se->cfs_rq = parent->my_q;
		se->depth = parent->depth + 1;
	}

	se->my_q = cfs_rq;
	/* guarantee group entities always have weight */
	update_load_set(&se->load, NICE_0_LOAD);
	se->parent = parent;
}

static DEFINE_MUTEX(shares_mutex);

int sched_group_set_shares(struct task_group *tg, unsigned long shares)
{
	int i;

	/*
	 * We can't change the weight of the root cgroup.
	 */
	if (!tg->se[0])
		return -EINVAL;

	shares = clamp(shares, scale_load(MIN_SHARES), scale_load(MAX_SHARES));

	mutex_lock(&shares_mutex);
	if (tg->shares == shares)
		goto done;

	tg->shares = shares;
	for_each_possible_cpu(i) {
		struct rq *rq = cpu_rq(i);
		struct sched_entity *se = tg->se[i];
		struct rq_flags rf;

		/* Propagate contribution to hierarchy */
		rq_lock_irqsave(rq, &rf);
		update_rq_clock(rq);
		for_each_sched_entity(se) {
			update_load_avg(se, UPDATE_TG);
			update_cfs_shares(se);
		}
		rq_unlock_irqrestore(rq, &rf);
	}

done:
	mutex_unlock(&shares_mutex);
	return 0;
}
#else /* CONFIG_FAIR_GROUP_SCHED */

void free_fair_sched_group(struct task_group *tg) { }

int alloc_fair_sched_group(struct task_group *tg, struct task_group *parent)
{
	return 1;
}

void online_fair_sched_group(struct task_group *tg) { }

void unregister_fair_sched_group(struct task_group *tg) { }

#endif /* CONFIG_FAIR_GROUP_SCHED */


static unsigned int get_rr_interval_fair(struct rq *rq, struct task_struct *task)
{
	struct sched_entity *se = &task->se;
	unsigned int rr_interval = 0;

	/*
	 * Time slice is 0 for SCHED_OTHER tasks that are on an otherwise
	 * idle runqueue:
	 */
	if (rq->cfs.load.weight)
		rr_interval = NS_TO_JIFFIES(sched_slice(cfs_rq_of(se), se));

	return rr_interval;
}

/*
 * All the scheduling class methods:
 */
const struct sched_class fair_sched_class = {
	.next			= &idle_sched_class,
	.enqueue_task		= enqueue_task_fair,
	.dequeue_task		= dequeue_task_fair,
	.yield_task		= yield_task_fair,
	.yield_to_task		= yield_to_task_fair,

	.check_preempt_curr	= check_preempt_wakeup,

	.pick_next_task		= pick_next_task_fair,
	.put_prev_task		= put_prev_task_fair,

#ifdef CONFIG_SMP
	.select_task_rq		= select_task_rq_fair,
	.migrate_task_rq	= migrate_task_rq_fair,

	.rq_online		= rq_online_fair,
	.rq_offline		= rq_offline_fair,

	.task_dead		= task_dead_fair,
	.set_cpus_allowed	= set_cpus_allowed_common,
#endif

	.set_curr_task          = set_curr_task_fair,
	.task_tick		= task_tick_fair,
	.task_fork		= task_fork_fair,

	.prio_changed		= prio_changed_fair,
	.switched_from		= switched_from_fair,
	.switched_to		= switched_to_fair,

	.get_rr_interval	= get_rr_interval_fair,

	.update_curr		= update_curr_fair,

#ifdef CONFIG_FAIR_GROUP_SCHED
	.task_change_group	= task_change_group_fair,
#endif

#ifdef CONFIG_SCHED_WALT
	.fixup_walt_sched_stats	= walt_fixup_sched_stats_fair,
#endif
};

#ifdef CONFIG_SCHED_DEBUG
void print_cfs_stats(struct seq_file *m, int cpu)
{
	struct cfs_rq *cfs_rq, *pos;

	rcu_read_lock();
	for_each_leaf_cfs_rq_safe(cpu_rq(cpu), cfs_rq, pos)
		print_cfs_rq(m, cpu, cfs_rq);
	rcu_read_unlock();
}

#ifdef CONFIG_NUMA_BALANCING
void show_numa_stats(struct task_struct *p, struct seq_file *m)
{
	int node;
	unsigned long tsf = 0, tpf = 0, gsf = 0, gpf = 0;

	for_each_online_node(node) {
		if (p->numa_faults) {
			tsf = p->numa_faults[task_faults_idx(NUMA_MEM, node, 0)];
			tpf = p->numa_faults[task_faults_idx(NUMA_MEM, node, 1)];
		}
		if (p->numa_group) {
			gsf = p->numa_group->faults[task_faults_idx(NUMA_MEM, node, 0)],
			gpf = p->numa_group->faults[task_faults_idx(NUMA_MEM, node, 1)];
		}
		print_numa_stats(m, node, tsf, tpf, gsf, gpf);
	}
}
#endif /* CONFIG_NUMA_BALANCING */
#endif /* CONFIG_SCHED_DEBUG */

__init void init_sched_fair_class(void)
{
#ifdef CONFIG_SMP
	open_softirq(SCHED_SOFTIRQ, run_rebalance_domains);

#ifdef CONFIG_NO_HZ_COMMON
	nohz.next_balance = jiffies;
	nohz.next_update = jiffies;
	zalloc_cpumask_var(&nohz.idle_cpus_mask, GFP_NOWAIT);
#endif

	alloc_eenv();
#endif /* SMP */

}

/* WALT sched implementation begins here */
#ifdef CONFIG_SCHED_WALT

#ifdef CONFIG_CFS_BANDWIDTH

static void walt_init_cfs_rq_stats(struct cfs_rq *cfs_rq)
{
	cfs_rq->walt_stats.nr_big_tasks = 0;
	cfs_rq->walt_stats.cumulative_runnable_avg_scaled = 0;
	cfs_rq->walt_stats.pred_demands_sum_scaled = 0;
}

static void walt_inc_cfs_rq_stats(struct cfs_rq *cfs_rq, struct task_struct *p)
{
	inc_nr_big_task(&cfs_rq->walt_stats, p);
	fixup_cumulative_runnable_avg(&cfs_rq->walt_stats,
				      p->ravg.demand_scaled,
				      p->ravg.pred_demand_scaled);
}

static void walt_dec_cfs_rq_stats(struct cfs_rq *cfs_rq, struct task_struct *p)
{
	dec_nr_big_task(&cfs_rq->walt_stats, p);
	fixup_cumulative_runnable_avg(&cfs_rq->walt_stats,
				      -(s64)p->ravg.demand_scaled,
				      -(s64)p->ravg.pred_demand_scaled);
}

static void walt_inc_throttled_cfs_rq_stats(struct walt_sched_stats *stats,
					    struct cfs_rq *tcfs_rq)
{
	struct rq *rq = rq_of(tcfs_rq);

	stats->nr_big_tasks += tcfs_rq->walt_stats.nr_big_tasks;
	fixup_cumulative_runnable_avg(stats,
			tcfs_rq->walt_stats.cumulative_runnable_avg_scaled,
			tcfs_rq->walt_stats.pred_demands_sum_scaled);

	if (stats == &rq->walt_stats)
		walt_fixup_cum_window_demand(rq,
			tcfs_rq->walt_stats.cumulative_runnable_avg_scaled);

}

static void walt_dec_throttled_cfs_rq_stats(struct walt_sched_stats *stats,
					    struct cfs_rq *tcfs_rq)
{
	struct rq *rq = rq_of(tcfs_rq);

	stats->nr_big_tasks -= tcfs_rq->walt_stats.nr_big_tasks;
	fixup_cumulative_runnable_avg(stats,
			-tcfs_rq->walt_stats.cumulative_runnable_avg_scaled,
			-tcfs_rq->walt_stats.pred_demands_sum_scaled);

	/*
	 * We remove the throttled cfs_rq's tasks's contribution from the
	 * cumulative window demand so that the same can be added
	 * unconditionally when the cfs_rq is unthrottled.
	 */
	if (stats == &rq->walt_stats)
		walt_fixup_cum_window_demand(rq,
			-tcfs_rq->walt_stats.cumulative_runnable_avg_scaled);
}

static void walt_fixup_sched_stats_fair(struct rq *rq, struct task_struct *p,
					u16 updated_demand_scaled,
					u16 updated_pred_demand_scaled)
{
	struct cfs_rq *cfs_rq;
	struct sched_entity *se = &p->se;
	s64 task_load_delta = (s64)updated_demand_scaled -
			      p->ravg.demand_scaled;
	s64 pred_demand_delta = (s64)updated_pred_demand_scaled -
				p->ravg.pred_demand_scaled;

	for_each_sched_entity(se) {
		cfs_rq = cfs_rq_of(se);

		fixup_cumulative_runnable_avg(&cfs_rq->walt_stats,
					      task_load_delta,
					      pred_demand_delta);
		if (cfs_rq_throttled(cfs_rq))
			break;
	}

	/* Fix up rq->walt_stats only if we didn't find any throttled cfs_rq */
	if (!se) {
		fixup_cumulative_runnable_avg(&rq->walt_stats,
					      task_load_delta,
					      pred_demand_delta);
		walt_fixup_cum_window_demand(rq, task_load_delta);
	}
}

static void walt_fixup_nr_big_tasks(struct rq *rq, struct task_struct *p,
							int delta, bool inc)
{
	struct cfs_rq *cfs_rq;
	struct sched_entity *se = &p->se;

	for_each_sched_entity(se) {
		cfs_rq = cfs_rq_of(se);

		cfs_rq->walt_stats.nr_big_tasks += inc ? delta : -delta;
		BUG_ON(cfs_rq->walt_stats.nr_big_tasks < 0);

		if (cfs_rq_throttled(cfs_rq))
			break;
	}

	/* Fix up rq->walt_stats only if we didn't find any throttled cfs_rq */
	if (!se)
		walt_adjust_nr_big_tasks(rq, delta, inc);
}

/*
 * Check if task is part of a hierarchy where some cfs_rq does not have any
 * runtime left.
 *
 * We can't rely on throttled_hierarchy() to do this test, as
 * cfs_rq->throttle_count will not be updated yet when this function is called
 * from scheduler_tick()
 */
static int task_will_be_throttled(struct task_struct *p)
{
	struct sched_entity *se = &p->se;
	struct cfs_rq *cfs_rq;

	if (!cfs_bandwidth_used())
		return 0;

	for_each_sched_entity(se) {
		cfs_rq = cfs_rq_of(se);
		if (!cfs_rq->runtime_enabled)
			continue;
		if (cfs_rq->runtime_remaining <= 0)
			return 1;
	}

	return 0;
}

#else /* CONFIG_CFS_BANDWIDTH */

static void walt_fixup_sched_stats_fair(struct rq *rq, struct task_struct *p,
					u16 updated_demand_scaled,
					u16 updated_pred_demand_scaled)
{
	fixup_walt_sched_stats_common(rq, p, updated_demand_scaled,
				      updated_pred_demand_scaled);
}

static void walt_fixup_nr_big_tasks(struct rq *rq, struct task_struct *p,
							int delta, bool inc)
{
	walt_adjust_nr_big_tasks(rq, delta, inc);
}

static int task_will_be_throttled(struct task_struct *p)
{
	return false;
}

#endif /* CONFIG_CFS_BANDWIDTH */

static inline int
kick_active_balance(struct rq *rq, struct task_struct *p, int new_cpu)
{
	unsigned long flags;
	int rc = 0;

	/* Invoke active balance to force migrate currently running task */
	raw_spin_lock_irqsave(&rq->lock, flags);
	if (!rq->active_balance) {
		rq->active_balance = 1;
		rq->push_cpu = new_cpu;
		get_task_struct(p);
		rq->push_task = p;
		rc = 1;
	}
	raw_spin_unlock_irqrestore(&rq->lock, flags);

	return rc;
}

#ifdef CONFIG_SCHED_WALT
struct walt_rotate_work {
	struct work_struct w;
	struct task_struct *src_task;
	struct task_struct *dst_task;
	int src_cpu;
	int dst_cpu;
};

static DEFINE_PER_CPU(struct walt_rotate_work, walt_rotate_works);

static void walt_rotate_work_func(struct work_struct *work)
{
	struct walt_rotate_work *wr = container_of(work,
				struct walt_rotate_work, w);

	migrate_swap(wr->src_task, wr->dst_task);

	put_task_struct(wr->src_task);
	put_task_struct(wr->dst_task);

	clear_reserved(wr->src_cpu);
	clear_reserved(wr->dst_cpu);
}

void walt_rotate_work_init(void)
{
	int i;

	for_each_possible_cpu(i) {
		struct walt_rotate_work *wr = &per_cpu(walt_rotate_works, i);

		INIT_WORK(&wr->w, walt_rotate_work_func);
	}
}

#define WALT_ROTATION_THRESHOLD_NS	16000000
static void walt_check_for_rotation(struct rq *src_rq)
{
	u64 wc, wait, max_wait = 0, run, max_run = 0;
	int deserved_cpu = nr_cpu_ids, dst_cpu = nr_cpu_ids;
	int i, src_cpu = cpu_of(src_rq);
	struct rq *dst_rq;
	struct walt_rotate_work *wr = NULL;

	if (!walt_rotation_enabled)
		return;

	if (got_boost_kick())
		return;

	if (!is_min_capacity_cpu(src_cpu))
		return;

	wc = sched_ktime_clock();
	for_each_possible_cpu(i) {
		struct rq *rq = cpu_rq(i);

		if (!is_min_capacity_cpu(i))
			break;

		if (is_reserved(i))
			continue;

		if (!rq->misfit_task_load || rq->curr->sched_class !=
						&fair_sched_class)
			continue;

		wait = wc - rq->curr->last_enqueued_ts;
		if (wait > max_wait) {
			max_wait = wait;
			deserved_cpu = i;
		}
	}

	if (deserved_cpu != src_cpu)
		return;

	for_each_possible_cpu(i) {
		struct rq *rq = cpu_rq(i);

		if (is_min_capacity_cpu(i))
			continue;

		if (is_reserved(i))
			continue;

		if (rq->curr->sched_class != &fair_sched_class)
			continue;

		if (rq->nr_running > 1)
			continue;

		run = wc - rq->curr->last_enqueued_ts;

		if (run < WALT_ROTATION_THRESHOLD_NS)
			continue;

		if (run > max_run) {
			max_run = run;
			dst_cpu = i;
		}
	}

	if (dst_cpu == nr_cpu_ids)
		return;

	dst_rq = cpu_rq(dst_cpu);

	double_rq_lock(src_rq, dst_rq);
	if (dst_rq->curr->sched_class == &fair_sched_class) {
		get_task_struct(src_rq->curr);
		get_task_struct(dst_rq->curr);

		mark_reserved(src_cpu);
		mark_reserved(dst_cpu);
		wr = &per_cpu(walt_rotate_works, src_cpu);

		wr->src_task = src_rq->curr;
		wr->dst_task = dst_rq->curr;

		wr->src_cpu = src_cpu;
		wr->dst_cpu = dst_cpu;
	}
	double_rq_unlock(src_rq, dst_rq);

	if (wr)
		queue_work_on(src_cpu, system_highpri_wq, &wr->w);
}
#else
static inline void walt_check_for_rotation(struct rq *rq)
{
}
#endif

static DEFINE_RAW_SPINLOCK(migration_lock);
void check_for_migration(struct rq *rq, struct task_struct *p)
{
	int active_balance;
	int new_cpu = -1;
	int cpu = smp_processor_id();
	int prev_cpu = task_cpu(p);
	struct sched_domain *sd = NULL;

	if (rq->misfit_task_load) {
		if (rq->curr->state != TASK_RUNNING ||
		    rq->curr->nr_cpus_allowed == 1)
			return;

		if (task_will_be_throttled(p))
			return;

		raw_spin_lock(&migration_lock);
		rcu_read_lock();
		new_cpu = find_energy_efficient_cpu(sd, p, cpu,	prev_cpu, 0);
		rcu_read_unlock();
		if ((new_cpu != -1) &&
			(capacity_orig_of(new_cpu) > capacity_orig_of(cpu))) {
			active_balance = kick_active_balance(rq, p, new_cpu);
			if (active_balance) {
				mark_reserved(new_cpu);
				raw_spin_unlock(&migration_lock);
				stop_one_cpu_nowait(cpu,
					active_load_balance_cpu_stop, rq,
					&rq->active_balance_work);
				return;
			}
		} else {
			walt_check_for_rotation(rq);
		}
		raw_spin_unlock(&migration_lock);
	}
}

#endif /* CONFIG_SCHED_WALT */<|MERGE_RESOLUTION|>--- conflicted
+++ resolved
@@ -5801,13 +5801,9 @@
 bias_to_waker_cpu(struct task_struct *p, int cpu, struct cpumask *rtg_target)
 {
 	bool base_test = cpumask_test_cpu(cpu, &p->cpus_allowed) &&
-<<<<<<< HEAD
 			cpu_active(cpu) && task_fits_max(p, cpu) &&
 			!__cpu_overutilized(cpu, task_util(p)) &&
 			cpu_is_in_target_set(p, cpu);
-=======
-			cpu_active(cpu) && task_fits_max(p, cpu);
->>>>>>> eb707175
 	bool rtg_test = rtg_target && cpumask_test_cpu(cpu, rtg_target);
 
 	return base_test && (!rtg_target || rtg_test);
