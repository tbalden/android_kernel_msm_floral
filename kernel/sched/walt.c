--- conflicted
+++ resolved
@@ -54,6 +54,65 @@
 static struct irq_work walt_cpufreq_irq_work;
 static struct irq_work walt_migration_irq_work;
 
+static unsigned int task_load(struct task_struct *p)
+{
+	return p->ravg.demand;
+}
+
+static inline void fixup_cum_window_demand(struct rq *rq, s64 delta)
+{
+	rq->cum_window_demand += delta;
+	if (unlikely((s64)rq->cum_window_demand < 0))
+		rq->cum_window_demand = 0;
+}
+
+void
+walt_inc_cumulative_runnable_avg(struct rq *rq,
+				 struct task_struct *p)
+{
+	rq->cumulative_runnable_avg += p->ravg.demand;
+
+	/*
+	 * Add a task's contribution to the cumulative window demand when
+	 *
+	 * (1) task is enqueued with on_rq = 1 i.e migration,
+	 *     prio/cgroup/class change.
+	 * (2) task is waking for the first time in this window.
+	 */
+	if (p->on_rq || (p->last_sleep_ts < rq->window_start))
+		fixup_cum_window_demand(rq, p->ravg.demand);
+}
+
+void
+walt_dec_cumulative_runnable_avg(struct rq *rq,
+				 struct task_struct *p)
+{
+	rq->cumulative_runnable_avg -= p->ravg.demand;
+	BUG_ON((s64)rq->cumulative_runnable_avg < 0);
+
+	/*
+	 * on_rq will be 1 for sleeping tasks. So check if the task
+	 * is migrating or dequeuing in RUNNING state to change the
+	 * prio/cgroup/class.
+	 */
+	if (task_on_rq_migrating(p) || p->state == TASK_RUNNING)
+		fixup_cum_window_demand(rq, -(s64)p->ravg.demand);
+}
+
+void
+walt_fixup_cumulative_runnable_avg(struct rq *rq,
+				   struct task_struct *p, u64 new_task_load)
+{
+	s64 task_load_delta = (s64)new_task_load - task_load(p);
+
+	rq->cumulative_runnable_avg += task_load_delta;
+	if ((s64)rq->cumulative_runnable_avg < 0)
+		panic("cra less than zero: tld: %lld, task_load(p) = %u\n",
+			task_load_delta, task_load(p));
+
+	fixup_cum_window_demand(rq, task_load_delta);
+}
+
 u64 sched_ktime_clock(void)
 {
 	if (unlikely(sched_ktime_suspended))
@@ -95,7 +154,6 @@
 		raw_spin_lock(&cpu_rq(cpu)->lock);
 }
 
-<<<<<<< HEAD
 static void release_rq_locks_irqrestore(const cpumask_t *cpus,
 					unsigned long *flags)
 {
@@ -204,11 +262,6 @@
 __read_mostly unsigned int sysctl_sched_freq_reporting_policy;
 
 static int __init set_sched_ravg_window(char *str)
-=======
-void
-walt_fixup_cumulative_runnable_avg(struct rq *rq,
-				   struct task_struct *p, u64 new_task_load)
->>>>>>> 1d75f58e
 {
 	unsigned int window_size;
 
@@ -1758,6 +1811,9 @@
 				p->sched_class->fixup_walt_sched_stats)
 			p->sched_class->fixup_walt_sched_stats(rq, p,
 					demand_scaled, pred_demand_scaled);
+		if (task_on_rq_queued(p))
+			p->sched_class->fixup_cumulative_runnable_avg(rq, p,
+								      demand);
 		else if (rq->curr == p)
 			walt_fixup_cum_window_demand(rq, demand_scaled);
 	}
@@ -3094,18 +3150,8 @@
 	 * exit case, however, it saves us the overhead of handling inter
 	 * cluster migration fixups while the task is part of a related group.
 	 */
-<<<<<<< HEAD
 	p->ravg.curr_window_cpu[cpu] = p->ravg.curr_window;
 	p->ravg.prev_window_cpu[cpu] = p->ravg.prev_window;
-=======
-	if (!task_has_dl_policy(p) || !p->dl.dl_throttled) {
-		if (task_on_rq_queued(p))
-			p->sched_class->fixup_cumulative_runnable_avg(rq, p,
-								      demand);
-		else if (rq->curr == p)
-			fixup_cum_window_demand(rq, demand);
-	}
->>>>>>> 1d75f58e
 
 	trace_sched_migration_update_sum(p, migrate_type, rq);
 
