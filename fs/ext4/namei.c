// SPDX-License-Identifier: GPL-2.0
/*
 *  linux/fs/ext4/namei.c
 *
 * Copyright (C) 1992, 1993, 1994, 1995
 * Remy Card (card@masi.ibp.fr)
 * Laboratoire MASI - Institut Blaise Pascal
 * Universite Pierre et Marie Curie (Paris VI)
 *
 *  from
 *
 *  linux/fs/minix/namei.c
 *
 *  Copyright (C) 1991, 1992  Linus Torvalds
 *
 *  Big-endian to little-endian byte-swapping/bitmaps by
 *        David S. Miller (davem@caip.rutgers.edu), 1995
 *  Directory entry file type support and forward compatibility hooks
 *	for B-tree directories by Theodore Ts'o (tytso@mit.edu), 1998
 *  Hash Tree Directory indexing (c)
 *	Daniel Phillips, 2001
 *  Hash Tree Directory indexing porting
 *	Christopher Li, 2002
 *  Hash Tree Directory indexing cleanup
 *	Theodore Ts'o, 2002
 */

#include <linux/fs.h>
#include <linux/pagemap.h>
#include <linux/time.h>
#include <linux/fcntl.h>
#include <linux/stat.h>
#include <linux/string.h>
#include <linux/quotaops.h>
#include <linux/buffer_head.h>
#include <linux/bio.h>
#include <linux/unicode.h>
#include "ext4.h"
#include "ext4_jbd2.h"

#include "xattr.h"
#include "acl.h"

#include <trace/events/ext4.h>
/*
 * define how far ahead to read directories while searching them.
 */
#define NAMEI_RA_CHUNKS  2
#define NAMEI_RA_BLOCKS  4
#define NAMEI_RA_SIZE	     (NAMEI_RA_CHUNKS * NAMEI_RA_BLOCKS)

static struct buffer_head *ext4_append(handle_t *handle,
					struct inode *inode,
					ext4_lblk_t *block)
{
	struct buffer_head *bh;
	int err;

	if (unlikely(EXT4_SB(inode->i_sb)->s_max_dir_size_kb &&
		     ((inode->i_size >> 10) >=
		      EXT4_SB(inode->i_sb)->s_max_dir_size_kb)))
		return ERR_PTR(-ENOSPC);

	*block = inode->i_size >> inode->i_sb->s_blocksize_bits;

	bh = ext4_bread(handle, inode, *block, EXT4_GET_BLOCKS_CREATE);
	if (IS_ERR(bh))
		return bh;
	inode->i_size += inode->i_sb->s_blocksize;
	EXT4_I(inode)->i_disksize = inode->i_size;
	BUFFER_TRACE(bh, "get_write_access");
	err = ext4_journal_get_write_access(handle, bh);
	if (err) {
		brelse(bh);
		ext4_std_error(inode->i_sb, err);
		return ERR_PTR(err);
	}
	return bh;
}

static int ext4_dx_csum_verify(struct inode *inode,
			       struct ext4_dir_entry *dirent);

/*
 * Hints to ext4_read_dirblock regarding whether we expect a directory
 * block being read to be an index block, or a block containing
 * directory entries (and if the latter, whether it was found via a
 * logical block in an htree index block).  This is used to control
 * what sort of sanity checkinig ext4_read_dirblock() will do on the
 * directory block read from the storage device.  EITHER will means
 * the caller doesn't know what kind of directory block will be read,
 * so no specific verification will be done.
 */
typedef enum {
	EITHER, INDEX, DIRENT, DIRENT_HTREE
} dirblock_type_t;

#define ext4_read_dirblock(inode, block, type) \
	__ext4_read_dirblock((inode), (block), (type), __func__, __LINE__)

static struct buffer_head *__ext4_read_dirblock(struct inode *inode,
						ext4_lblk_t block,
						dirblock_type_t type,
						const char *func,
						unsigned int line)
{
	struct buffer_head *bh;
	struct ext4_dir_entry *dirent;
	int is_dx_block = 0;

	bh = ext4_bread(NULL, inode, block, 0);
	if (IS_ERR(bh)) {
		__ext4_warning(inode->i_sb, func, line,
			       "inode #%lu: lblock %lu: comm %s: "
			       "error %ld reading directory block",
			       inode->i_ino, (unsigned long)block,
			       current->comm, PTR_ERR(bh));

		return bh;
	}
	if (!bh && (type == INDEX || type == DIRENT_HTREE)) {
		ext4_error_inode(inode, func, line, block,
				 "Directory hole found for htree %s block",
				 (type == INDEX) ? "index" : "leaf");
		return ERR_PTR(-EFSCORRUPTED);
	}
	if (!bh)
		return NULL;
	dirent = (struct ext4_dir_entry *) bh->b_data;
	/* Determine whether or not we have an index block */
	if (is_dx(inode)) {
		if (block == 0)
			is_dx_block = 1;
		else if (ext4_rec_len_from_disk(dirent->rec_len,
						inode->i_sb->s_blocksize) ==
			 inode->i_sb->s_blocksize)
			is_dx_block = 1;
	}
	if (!is_dx_block && type == INDEX) {
		ext4_error_inode(inode, func, line, block,
		       "directory leaf block found instead of index block");
		brelse(bh);
		return ERR_PTR(-EFSCORRUPTED);
	}
	if (!ext4_has_metadata_csum(inode->i_sb) ||
	    buffer_verified(bh))
		return bh;

	/*
	 * An empty leaf block can get mistaken for a index block; for
	 * this reason, we can only check the index checksum when the
	 * caller is sure it should be an index block.
	 */
	if (is_dx_block && type == INDEX) {
		if (ext4_dx_csum_verify(inode, dirent))
			set_buffer_verified(bh);
		else {
			ext4_error_inode(inode, func, line, block,
					 "Directory index failed checksum");
			brelse(bh);
			return ERR_PTR(-EFSBADCRC);
		}
	}
	if (!is_dx_block) {
		if (ext4_dirent_csum_verify(inode, dirent))
			set_buffer_verified(bh);
		else {
			ext4_error_inode(inode, func, line, block,
					 "Directory block failed checksum");
			brelse(bh);
			return ERR_PTR(-EFSBADCRC);
		}
	}
	return bh;
}

#ifndef assert
#define assert(test) J_ASSERT(test)
#endif

#ifdef DX_DEBUG
#define dxtrace(command) command
#else
#define dxtrace(command)
#endif

struct fake_dirent
{
	__le32 inode;
	__le16 rec_len;
	u8 name_len;
	u8 file_type;
};

struct dx_countlimit
{
	__le16 limit;
	__le16 count;
};

struct dx_entry
{
	__le32 hash;
	__le32 block;
};

/*
 * dx_root_info is laid out so that if it should somehow get overlaid by a
 * dirent the two low bits of the hash version will be zero.  Therefore, the
 * hash version mod 4 should never be 0.  Sincerely, the paranoia department.
 */

struct dx_root
{
	struct fake_dirent dot;
	char dot_name[4];
	struct fake_dirent dotdot;
	char dotdot_name[4];
	struct dx_root_info
	{
		__le32 reserved_zero;
		u8 hash_version;
		u8 info_length; /* 8 */
		u8 indirect_levels;
		u8 unused_flags;
	}
	info;
	struct dx_entry	entries[0];
};

struct dx_node
{
	struct fake_dirent fake;
	struct dx_entry	entries[0];
};


struct dx_frame
{
	struct buffer_head *bh;
	struct dx_entry *entries;
	struct dx_entry *at;
};

struct dx_map_entry
{
	u32 hash;
	u16 offs;
	u16 size;
};

/*
 * This goes at the end of each htree block.
 */
struct dx_tail {
	u32 dt_reserved;
	__le32 dt_checksum;	/* crc32c(uuid+inum+dirblock) */
};

static inline ext4_lblk_t dx_get_block(struct dx_entry *entry);
static void dx_set_block(struct dx_entry *entry, ext4_lblk_t value);
static inline unsigned dx_get_hash(struct dx_entry *entry);
static void dx_set_hash(struct dx_entry *entry, unsigned value);
static unsigned dx_get_count(struct dx_entry *entries);
static unsigned dx_get_limit(struct dx_entry *entries);
static void dx_set_count(struct dx_entry *entries, unsigned value);
static void dx_set_limit(struct dx_entry *entries, unsigned value);
static unsigned dx_root_limit(struct inode *dir, unsigned infosize);
static unsigned dx_node_limit(struct inode *dir);
static struct dx_frame *dx_probe(struct ext4_filename *fname,
				 struct inode *dir,
				 struct dx_hash_info *hinfo,
				 struct dx_frame *frame);
static void dx_release(struct dx_frame *frames);
static int dx_make_map(struct inode *dir, struct ext4_dir_entry_2 *de,
		       unsigned blocksize, struct dx_hash_info *hinfo,
		       struct dx_map_entry map[]);
static void dx_sort_map(struct dx_map_entry *map, unsigned count);
static struct ext4_dir_entry_2 *dx_move_dirents(char *from, char *to,
		struct dx_map_entry *offsets, int count, unsigned blocksize);
static struct ext4_dir_entry_2* dx_pack_dirents(char *base, unsigned blocksize);
static void dx_insert_block(struct dx_frame *frame,
					u32 hash, ext4_lblk_t block);
static int ext4_htree_next_block(struct inode *dir, __u32 hash,
				 struct dx_frame *frame,
				 struct dx_frame *frames,
				 __u32 *start_hash);
static struct buffer_head * ext4_dx_find_entry(struct inode *dir,
		struct ext4_filename *fname,
		struct ext4_dir_entry_2 **res_dir);
static int ext4_dx_add_entry(handle_t *handle, struct ext4_filename *fname,
			     struct inode *dir, struct inode *inode);

/* checksumming functions */
void initialize_dirent_tail(struct ext4_dir_entry_tail *t,
			    unsigned int blocksize)
{
	memset(t, 0, sizeof(struct ext4_dir_entry_tail));
	t->det_rec_len = ext4_rec_len_to_disk(
			sizeof(struct ext4_dir_entry_tail), blocksize);
	t->det_reserved_ft = EXT4_FT_DIR_CSUM;
}

/* Walk through a dirent block to find a checksum "dirent" at the tail */
static struct ext4_dir_entry_tail *get_dirent_tail(struct inode *inode,
						   struct ext4_dir_entry *de)
{
	struct ext4_dir_entry_tail *t;

#ifdef PARANOID
	struct ext4_dir_entry *d, *top;

	d = de;
	top = (struct ext4_dir_entry *)(((void *)de) +
		(EXT4_BLOCK_SIZE(inode->i_sb) -
		sizeof(struct ext4_dir_entry_tail)));
	while (d < top && d->rec_len)
		d = (struct ext4_dir_entry *)(((void *)d) +
		    le16_to_cpu(d->rec_len));

	if (d != top)
		return NULL;

	t = (struct ext4_dir_entry_tail *)d;
#else
	t = EXT4_DIRENT_TAIL(de, EXT4_BLOCK_SIZE(inode->i_sb));
#endif

	if (t->det_reserved_zero1 ||
	    le16_to_cpu(t->det_rec_len) != sizeof(struct ext4_dir_entry_tail) ||
	    t->det_reserved_zero2 ||
	    t->det_reserved_ft != EXT4_FT_DIR_CSUM)
		return NULL;

	return t;
}

static __le32 ext4_dirent_csum(struct inode *inode,
			       struct ext4_dir_entry *dirent, int size)
{
	struct ext4_sb_info *sbi = EXT4_SB(inode->i_sb);
	struct ext4_inode_info *ei = EXT4_I(inode);
	__u32 csum;

	csum = ext4_chksum(sbi, ei->i_csum_seed, (__u8 *)dirent, size);
	return cpu_to_le32(csum);
}

#define warn_no_space_for_csum(inode)					\
	__warn_no_space_for_csum((inode), __func__, __LINE__)

static void __warn_no_space_for_csum(struct inode *inode, const char *func,
				     unsigned int line)
{
	__ext4_warning_inode(inode, func, line,
		"No space for directory leaf checksum. Please run e2fsck -D.");
}

int ext4_dirent_csum_verify(struct inode *inode, struct ext4_dir_entry *dirent)
{
	struct ext4_dir_entry_tail *t;

	if (!ext4_has_metadata_csum(inode->i_sb))
		return 1;

	t = get_dirent_tail(inode, dirent);
	if (!t) {
		warn_no_space_for_csum(inode);
		return 0;
	}

	if (t->det_checksum != ext4_dirent_csum(inode, dirent,
						(void *)t - (void *)dirent))
		return 0;

	return 1;
}

static void ext4_dirent_csum_set(struct inode *inode,
				 struct ext4_dir_entry *dirent)
{
	struct ext4_dir_entry_tail *t;

	if (!ext4_has_metadata_csum(inode->i_sb))
		return;

	t = get_dirent_tail(inode, dirent);
	if (!t) {
		warn_no_space_for_csum(inode);
		return;
	}

	t->det_checksum = ext4_dirent_csum(inode, dirent,
					   (void *)t - (void *)dirent);
}

int ext4_handle_dirty_dirent_node(handle_t *handle,
				  struct inode *inode,
				  struct buffer_head *bh)
{
	ext4_dirent_csum_set(inode, (struct ext4_dir_entry *)bh->b_data);
	return ext4_handle_dirty_metadata(handle, inode, bh);
}

static struct dx_countlimit *get_dx_countlimit(struct inode *inode,
					       struct ext4_dir_entry *dirent,
					       int *offset)
{
	struct ext4_dir_entry *dp;
	struct dx_root_info *root;
	int count_offset;

	if (le16_to_cpu(dirent->rec_len) == EXT4_BLOCK_SIZE(inode->i_sb))
		count_offset = 8;
	else if (le16_to_cpu(dirent->rec_len) == 12) {
		dp = (struct ext4_dir_entry *)(((void *)dirent) + 12);
		if (le16_to_cpu(dp->rec_len) !=
		    EXT4_BLOCK_SIZE(inode->i_sb) - 12)
			return NULL;
		root = (struct dx_root_info *)(((void *)dp + 12));
		if (root->reserved_zero ||
		    root->info_length != sizeof(struct dx_root_info))
			return NULL;
		count_offset = 32;
	} else
		return NULL;

	if (offset)
		*offset = count_offset;
	return (struct dx_countlimit *)(((void *)dirent) + count_offset);
}

static __le32 ext4_dx_csum(struct inode *inode, struct ext4_dir_entry *dirent,
			   int count_offset, int count, struct dx_tail *t)
{
	struct ext4_sb_info *sbi = EXT4_SB(inode->i_sb);
	struct ext4_inode_info *ei = EXT4_I(inode);
	__u32 csum;
	int size;
	__u32 dummy_csum = 0;
	int offset = offsetof(struct dx_tail, dt_checksum);

	size = count_offset + (count * sizeof(struct dx_entry));
	csum = ext4_chksum(sbi, ei->i_csum_seed, (__u8 *)dirent, size);
	csum = ext4_chksum(sbi, csum, (__u8 *)t, offset);
	csum = ext4_chksum(sbi, csum, (__u8 *)&dummy_csum, sizeof(dummy_csum));

	return cpu_to_le32(csum);
}

static int ext4_dx_csum_verify(struct inode *inode,
			       struct ext4_dir_entry *dirent)
{
	struct dx_countlimit *c;
	struct dx_tail *t;
	int count_offset, limit, count;

	if (!ext4_has_metadata_csum(inode->i_sb))
		return 1;

	c = get_dx_countlimit(inode, dirent, &count_offset);
	if (!c) {
		EXT4_ERROR_INODE(inode, "dir seems corrupt?  Run e2fsck -D.");
		return 0;
	}
	limit = le16_to_cpu(c->limit);
	count = le16_to_cpu(c->count);
	if (count_offset + (limit * sizeof(struct dx_entry)) >
	    EXT4_BLOCK_SIZE(inode->i_sb) - sizeof(struct dx_tail)) {
		warn_no_space_for_csum(inode);
		return 0;
	}
	t = (struct dx_tail *)(((struct dx_entry *)c) + limit);

	if (t->dt_checksum != ext4_dx_csum(inode, dirent, count_offset,
					    count, t))
		return 0;
	return 1;
}

static void ext4_dx_csum_set(struct inode *inode, struct ext4_dir_entry *dirent)
{
	struct dx_countlimit *c;
	struct dx_tail *t;
	int count_offset, limit, count;

	if (!ext4_has_metadata_csum(inode->i_sb))
		return;

	c = get_dx_countlimit(inode, dirent, &count_offset);
	if (!c) {
		EXT4_ERROR_INODE(inode, "dir seems corrupt?  Run e2fsck -D.");
		return;
	}
	limit = le16_to_cpu(c->limit);
	count = le16_to_cpu(c->count);
	if (count_offset + (limit * sizeof(struct dx_entry)) >
	    EXT4_BLOCK_SIZE(inode->i_sb) - sizeof(struct dx_tail)) {
		warn_no_space_for_csum(inode);
		return;
	}
	t = (struct dx_tail *)(((struct dx_entry *)c) + limit);

	t->dt_checksum = ext4_dx_csum(inode, dirent, count_offset, count, t);
}

static inline int ext4_handle_dirty_dx_node(handle_t *handle,
					    struct inode *inode,
					    struct buffer_head *bh)
{
	ext4_dx_csum_set(inode, (struct ext4_dir_entry *)bh->b_data);
	return ext4_handle_dirty_metadata(handle, inode, bh);
}

/*
 * p is at least 6 bytes before the end of page
 */
static inline struct ext4_dir_entry_2 *
ext4_next_entry(struct ext4_dir_entry_2 *p, unsigned long blocksize)
{
	return (struct ext4_dir_entry_2 *)((char *)p +
		ext4_rec_len_from_disk(p->rec_len, blocksize));
}

/*
 * Future: use high four bits of block for coalesce-on-delete flags
 * Mask them off for now.
 */

static inline ext4_lblk_t dx_get_block(struct dx_entry *entry)
{
	return le32_to_cpu(entry->block) & 0x0fffffff;
}

static inline void dx_set_block(struct dx_entry *entry, ext4_lblk_t value)
{
	entry->block = cpu_to_le32(value);
}

static inline unsigned dx_get_hash(struct dx_entry *entry)
{
	return le32_to_cpu(entry->hash);
}

static inline void dx_set_hash(struct dx_entry *entry, unsigned value)
{
	entry->hash = cpu_to_le32(value);
}

static inline unsigned dx_get_count(struct dx_entry *entries)
{
	return le16_to_cpu(((struct dx_countlimit *) entries)->count);
}

static inline unsigned dx_get_limit(struct dx_entry *entries)
{
	return le16_to_cpu(((struct dx_countlimit *) entries)->limit);
}

static inline void dx_set_count(struct dx_entry *entries, unsigned value)
{
	((struct dx_countlimit *) entries)->count = cpu_to_le16(value);
}

static inline void dx_set_limit(struct dx_entry *entries, unsigned value)
{
	((struct dx_countlimit *) entries)->limit = cpu_to_le16(value);
}

static inline unsigned dx_root_limit(struct inode *dir, unsigned infosize)
{
	unsigned entry_space = dir->i_sb->s_blocksize - EXT4_DIR_REC_LEN(1) -
		EXT4_DIR_REC_LEN(2) - infosize;

	if (ext4_has_metadata_csum(dir->i_sb))
		entry_space -= sizeof(struct dx_tail);
	return entry_space / sizeof(struct dx_entry);
}

static inline unsigned dx_node_limit(struct inode *dir)
{
	unsigned entry_space = dir->i_sb->s_blocksize - EXT4_DIR_REC_LEN(0);

	if (ext4_has_metadata_csum(dir->i_sb))
		entry_space -= sizeof(struct dx_tail);
	return entry_space / sizeof(struct dx_entry);
}

/*
 * Debug
 */
#ifdef DX_DEBUG
static void dx_show_index(char * label, struct dx_entry *entries)
{
	int i, n = dx_get_count (entries);
	printk(KERN_DEBUG "%s index", label);
	for (i = 0; i < n; i++) {
		printk(KERN_CONT " %x->%lu",
		       i ? dx_get_hash(entries + i) : 0,
		       (unsigned long)dx_get_block(entries + i));
	}
	printk(KERN_CONT "\n");
}

struct stats
{
	unsigned names;
	unsigned space;
	unsigned bcount;
};

static struct stats dx_show_leaf(struct inode *dir,
				struct dx_hash_info *hinfo,
				struct ext4_dir_entry_2 *de,
				int size, int show_names)
{
	unsigned names = 0, space = 0;
	char *base = (char *) de;
	struct dx_hash_info h = *hinfo;

	printk("names: ");
	while ((char *) de < base + size)
	{
		if (de->inode)
		{
			if (show_names)
			{
#ifdef CONFIG_FS_ENCRYPTION
				int len;
				char *name;
				struct fscrypt_str fname_crypto_str =
					FSTR_INIT(NULL, 0);
				int res = 0;

				name  = de->name;
				len = de->name_len;
				if (IS_ENCRYPTED(dir))
					res = fscrypt_get_encryption_info(dir);
				if (res) {
					printk(KERN_WARNING "Error setting up"
					       " fname crypto: %d\n", res);
				}
				if (!fscrypt_has_encryption_key(dir)) {
					/* Directory is not encrypted */
					ext4fs_dirhash(dir, de->name,
						de->name_len, &h);
					printk("%*.s:(U)%x.%u ", len,
					       name, h.hash,
					       (unsigned) ((char *) de
							   - base));
				} else {
					struct fscrypt_str de_name =
						FSTR_INIT(name, len);

					/* Directory is encrypted */
					res = fscrypt_fname_alloc_buffer(
						dir, len,
						&fname_crypto_str);
					if (res)
						printk(KERN_WARNING "Error "
							"allocating crypto "
							"buffer--skipping "
							"crypto\n");
					res = fscrypt_fname_disk_to_usr(dir,
						0, 0, &de_name,
						&fname_crypto_str);
					if (res) {
						printk(KERN_WARNING "Error "
							"converting filename "
							"from disk to usr"
							"\n");
						name = "??";
						len = 2;
					} else {
						name = fname_crypto_str.name;
						len = fname_crypto_str.len;
					}
					ext4fs_dirhash(dir, de->name,
						       de->name_len, &h);
					printk("%*.s:(E)%x.%u ", len, name,
					       h.hash, (unsigned) ((char *) de
								   - base));
					fscrypt_fname_free_buffer(
							&fname_crypto_str);
				}
#else
				int len = de->name_len;
				char *name = de->name;
				ext4fs_dirhash(dir, de->name, de->name_len, &h);
				printk("%*.s:%x.%u ", len, name, h.hash,
				       (unsigned) ((char *) de - base));
#endif
			}
			space += EXT4_DIR_REC_LEN(de->name_len);
			names++;
		}
		de = ext4_next_entry(de, size);
	}
	printk(KERN_CONT "(%i)\n", names);
	return (struct stats) { names, space, 1 };
}

struct stats dx_show_entries(struct dx_hash_info *hinfo, struct inode *dir,
			     struct dx_entry *entries, int levels)
{
	unsigned blocksize = dir->i_sb->s_blocksize;
	unsigned count = dx_get_count(entries), names = 0, space = 0, i;
	unsigned bcount = 0;
	struct buffer_head *bh;
	printk("%i indexed blocks...\n", count);
	for (i = 0; i < count; i++, entries++)
	{
		ext4_lblk_t block = dx_get_block(entries);
		ext4_lblk_t hash  = i ? dx_get_hash(entries): 0;
		u32 range = i < count - 1? (dx_get_hash(entries + 1) - hash): ~hash;
		struct stats stats;
		printk("%s%3u:%03u hash %8x/%8x ",levels?"":"   ", i, block, hash, range);
		bh = ext4_bread(NULL,dir, block, 0);
		if (!bh || IS_ERR(bh))
			continue;
		stats = levels?
		   dx_show_entries(hinfo, dir, ((struct dx_node *) bh->b_data)->entries, levels - 1):
		   dx_show_leaf(dir, hinfo, (struct ext4_dir_entry_2 *)
			bh->b_data, blocksize, 0);
		names += stats.names;
		space += stats.space;
		bcount += stats.bcount;
		brelse(bh);
	}
	if (bcount)
		printk(KERN_DEBUG "%snames %u, fullness %u (%u%%)\n",
		       levels ? "" : "   ", names, space/bcount,
		       (space/bcount)*100/blocksize);
	return (struct stats) { names, space, bcount};
}
#endif /* DX_DEBUG */

/*
 * Probe for a directory leaf block to search.
 *
 * dx_probe can return ERR_BAD_DX_DIR, which means there was a format
 * error in the directory index, and the caller should fall back to
 * searching the directory normally.  The callers of dx_probe **MUST**
 * check for this error code, and make sure it never gets reflected
 * back to userspace.
 */
static struct dx_frame *
dx_probe(struct ext4_filename *fname, struct inode *dir,
	 struct dx_hash_info *hinfo, struct dx_frame *frame_in)
{
	unsigned count, indirect;
	struct dx_entry *at, *entries, *p, *q, *m;
	struct dx_root *root;
	struct dx_frame *frame = frame_in;
	struct dx_frame *ret_err = ERR_PTR(ERR_BAD_DX_DIR);
	u32 hash;

	memset(frame_in, 0, EXT4_HTREE_LEVEL * sizeof(frame_in[0]));
	frame->bh = ext4_read_dirblock(dir, 0, INDEX);
	if (IS_ERR(frame->bh))
		return (struct dx_frame *) frame->bh;

	root = (struct dx_root *) frame->bh->b_data;
	if (root->info.hash_version != DX_HASH_TEA &&
	    root->info.hash_version != DX_HASH_HALF_MD4 &&
	    root->info.hash_version != DX_HASH_LEGACY) {
		ext4_warning_inode(dir, "Unrecognised inode hash code %u",
				   root->info.hash_version);
		goto fail;
	}
	if (fname)
		hinfo = &fname->hinfo;
	hinfo->hash_version = root->info.hash_version;
	if (hinfo->hash_version <= DX_HASH_TEA)
		hinfo->hash_version += EXT4_SB(dir->i_sb)->s_hash_unsigned;
	hinfo->seed = EXT4_SB(dir->i_sb)->s_hash_seed;
	if (fname && fname_name(fname))
		ext4fs_dirhash(dir, fname_name(fname), fname_len(fname), hinfo);
	hash = hinfo->hash;

	if (root->info.unused_flags & 1) {
		ext4_warning_inode(dir, "Unimplemented hash flags: %#06x",
				   root->info.unused_flags);
		goto fail;
	}

	indirect = root->info.indirect_levels;
	if (indirect >= ext4_dir_htree_level(dir->i_sb)) {
		ext4_warning(dir->i_sb,
			     "Directory (ino: %lu) htree depth %#06x exceed"
			     "supported value", dir->i_ino,
			     ext4_dir_htree_level(dir->i_sb));
		if (ext4_dir_htree_level(dir->i_sb) < EXT4_HTREE_LEVEL) {
			ext4_warning(dir->i_sb, "Enable large directory "
						"feature to access it");
		}
		goto fail;
	}

	entries = (struct dx_entry *)(((char *)&root->info) +
				      root->info.info_length);

	if (dx_get_limit(entries) != dx_root_limit(dir,
						   root->info.info_length)) {
		ext4_warning_inode(dir, "dx entry: limit %u != root limit %u",
				   dx_get_limit(entries),
				   dx_root_limit(dir, root->info.info_length));
		goto fail;
	}

	dxtrace(printk("Look up %x", hash));
	while (1) {
		count = dx_get_count(entries);
		if (!count || count > dx_get_limit(entries)) {
			ext4_warning_inode(dir,
					   "dx entry: count %u beyond limit %u",
					   count, dx_get_limit(entries));
			goto fail;
		}

		p = entries + 1;
		q = entries + count - 1;
		while (p <= q) {
			m = p + (q - p) / 2;
			dxtrace(printk(KERN_CONT "."));
			if (dx_get_hash(m) > hash)
				q = m - 1;
			else
				p = m + 1;
		}

		if (0) { // linear search cross check
			unsigned n = count - 1;
			at = entries;
			while (n--)
			{
				dxtrace(printk(KERN_CONT ","));
				if (dx_get_hash(++at) > hash)
				{
					at--;
					break;
				}
			}
			assert (at == p - 1);
		}

		at = p - 1;
		dxtrace(printk(KERN_CONT " %x->%u\n",
			       at == entries ? 0 : dx_get_hash(at),
			       dx_get_block(at)));
		frame->entries = entries;
		frame->at = at;
		if (!indirect--)
			return frame;
		frame++;
		frame->bh = ext4_read_dirblock(dir, dx_get_block(at), INDEX);
		if (IS_ERR(frame->bh)) {
			ret_err = (struct dx_frame *) frame->bh;
			frame->bh = NULL;
			goto fail;
		}
		entries = ((struct dx_node *) frame->bh->b_data)->entries;

		if (dx_get_limit(entries) != dx_node_limit(dir)) {
			ext4_warning_inode(dir,
				"dx entry: limit %u != node limit %u",
				dx_get_limit(entries), dx_node_limit(dir));
			goto fail;
		}
	}
fail:
	while (frame >= frame_in) {
		brelse(frame->bh);
		frame--;
	}

	if (ret_err == ERR_PTR(ERR_BAD_DX_DIR))
		ext4_warning_inode(dir,
			"Corrupt directory, running e2fsck is recommended");
	return ret_err;
}

static void dx_release(struct dx_frame *frames)
{
	struct dx_root_info *info;
	int i;
	unsigned int indirect_levels;

	if (frames[0].bh == NULL)
		return;

	info = &((struct dx_root *)frames[0].bh->b_data)->info;
	/* save local copy, "info" may be freed after brelse() */
	indirect_levels = info->indirect_levels;
	for (i = 0; i <= indirect_levels; i++) {
		if (frames[i].bh == NULL)
			break;
		brelse(frames[i].bh);
		frames[i].bh = NULL;
	}
}

/*
 * This function increments the frame pointer to search the next leaf
 * block, and reads in the necessary intervening nodes if the search
 * should be necessary.  Whether or not the search is necessary is
 * controlled by the hash parameter.  If the hash value is even, then
 * the search is only continued if the next block starts with that
 * hash value.  This is used if we are searching for a specific file.
 *
 * If the hash value is HASH_NB_ALWAYS, then always go to the next block.
 *
 * This function returns 1 if the caller should continue to search,
 * or 0 if it should not.  If there is an error reading one of the
 * index blocks, it will a negative error code.
 *
 * If start_hash is non-null, it will be filled in with the starting
 * hash of the next page.
 */
static int ext4_htree_next_block(struct inode *dir, __u32 hash,
				 struct dx_frame *frame,
				 struct dx_frame *frames,
				 __u32 *start_hash)
{
	struct dx_frame *p;
	struct buffer_head *bh;
	int num_frames = 0;
	__u32 bhash;

	p = frame;
	/*
	 * Find the next leaf page by incrementing the frame pointer.
	 * If we run out of entries in the interior node, loop around and
	 * increment pointer in the parent node.  When we break out of
	 * this loop, num_frames indicates the number of interior
	 * nodes need to be read.
	 */
	while (1) {
		if (++(p->at) < p->entries + dx_get_count(p->entries))
			break;
		if (p == frames)
			return 0;
		num_frames++;
		p--;
	}

	/*
	 * If the hash is 1, then continue only if the next page has a
	 * continuation hash of any value.  This is used for readdir
	 * handling.  Otherwise, check to see if the hash matches the
	 * desired contiuation hash.  If it doesn't, return since
	 * there's no point to read in the successive index pages.
	 */
	bhash = dx_get_hash(p->at);
	if (start_hash)
		*start_hash = bhash;
	if ((hash & 1) == 0) {
		if ((bhash & ~1) != hash)
			return 0;
	}
	/*
	 * If the hash is HASH_NB_ALWAYS, we always go to the next
	 * block so no check is necessary
	 */
	while (num_frames--) {
		bh = ext4_read_dirblock(dir, dx_get_block(p->at), INDEX);
		if (IS_ERR(bh))
			return PTR_ERR(bh);
		p++;
		brelse(p->bh);
		p->bh = bh;
		p->at = p->entries = ((struct dx_node *) bh->b_data)->entries;
	}
	return 1;
}


/*
 * This function fills a red-black tree with information from a
 * directory block.  It returns the number directory entries loaded
 * into the tree.  If there is an error it is returned in err.
 */
static int htree_dirblock_to_tree(struct file *dir_file,
				  struct inode *dir, ext4_lblk_t block,
				  struct dx_hash_info *hinfo,
				  __u32 start_hash, __u32 start_minor_hash)
{
	struct buffer_head *bh;
	struct ext4_dir_entry_2 *de, *top;
	int err = 0, count = 0;
	struct fscrypt_str fname_crypto_str = FSTR_INIT(NULL, 0), tmp_str;

	dxtrace(printk(KERN_INFO "In htree dirblock_to_tree: block %lu\n",
							(unsigned long)block));
	bh = ext4_read_dirblock(dir, block, DIRENT_HTREE);
	if (IS_ERR(bh))
		return PTR_ERR(bh);

	de = (struct ext4_dir_entry_2 *) bh->b_data;
	top = (struct ext4_dir_entry_2 *) ((char *) de +
					   dir->i_sb->s_blocksize -
					   EXT4_DIR_REC_LEN(0));
#ifdef CONFIG_FS_ENCRYPTION
	/* Check if the directory is encrypted */
	if (IS_ENCRYPTED(dir)) {
		err = fscrypt_get_encryption_info(dir);
		if (err < 0) {
			brelse(bh);
			return err;
		}
		err = fscrypt_fname_alloc_buffer(dir, EXT4_NAME_LEN,
						     &fname_crypto_str);
		if (err < 0) {
			brelse(bh);
			return err;
		}
	}
#endif
	for (; de < top; de = ext4_next_entry(de, dir->i_sb->s_blocksize)) {
		if (ext4_check_dir_entry(dir, NULL, de, bh,
				bh->b_data, bh->b_size,
				(block<<EXT4_BLOCK_SIZE_BITS(dir->i_sb))
					 + ((char *)de - bh->b_data))) {
			/* silently ignore the rest of the block */
			break;
		}
		ext4fs_dirhash(dir, de->name, de->name_len, hinfo);
		if ((hinfo->hash < start_hash) ||
		    ((hinfo->hash == start_hash) &&
		     (hinfo->minor_hash < start_minor_hash)))
			continue;
		if (de->inode == 0)
			continue;
		if (!IS_ENCRYPTED(dir)) {
			tmp_str.name = de->name;
			tmp_str.len = de->name_len;
			err = ext4_htree_store_dirent(dir_file,
				   hinfo->hash, hinfo->minor_hash, de,
				   &tmp_str);
		} else {
			int save_len = fname_crypto_str.len;
			struct fscrypt_str de_name = FSTR_INIT(de->name,
								de->name_len);

			/* Directory is encrypted */
			err = fscrypt_fname_disk_to_usr(dir, hinfo->hash,
					hinfo->minor_hash, &de_name,
					&fname_crypto_str);
			if (err) {
				count = err;
				goto errout;
			}
			err = ext4_htree_store_dirent(dir_file,
				   hinfo->hash, hinfo->minor_hash, de,
					&fname_crypto_str);
			fname_crypto_str.len = save_len;
		}
		if (err != 0) {
			count = err;
			goto errout;
		}
		count++;
	}
errout:
	brelse(bh);
#ifdef CONFIG_FS_ENCRYPTION
	fscrypt_fname_free_buffer(&fname_crypto_str);
#endif
	return count;
}


/*
 * This function fills a red-black tree with information from a
 * directory.  We start scanning the directory in hash order, starting
 * at start_hash and start_minor_hash.
 *
 * This function returns the number of entries inserted into the tree,
 * or a negative error code.
 */
int ext4_htree_fill_tree(struct file *dir_file, __u32 start_hash,
			 __u32 start_minor_hash, __u32 *next_hash)
{
	struct dx_hash_info hinfo;
	struct ext4_dir_entry_2 *de;
	struct dx_frame frames[EXT4_HTREE_LEVEL], *frame;
	struct inode *dir;
	ext4_lblk_t block;
	int count = 0;
	int ret, err;
	__u32 hashval;
	struct fscrypt_str tmp_str;

	dxtrace(printk(KERN_DEBUG "In htree_fill_tree, start hash: %x:%x\n",
		       start_hash, start_minor_hash));
	dir = file_inode(dir_file);
	if (!(ext4_test_inode_flag(dir, EXT4_INODE_INDEX))) {
		hinfo.hash_version = EXT4_SB(dir->i_sb)->s_def_hash_version;
		if (hinfo.hash_version <= DX_HASH_TEA)
			hinfo.hash_version +=
				EXT4_SB(dir->i_sb)->s_hash_unsigned;
		hinfo.seed = EXT4_SB(dir->i_sb)->s_hash_seed;
		if (ext4_has_inline_data(dir)) {
			int has_inline_data = 1;
			count = htree_inlinedir_to_tree(dir_file, dir, 0,
							&hinfo, start_hash,
							start_minor_hash,
							&has_inline_data);
			if (has_inline_data) {
				*next_hash = ~0;
				return count;
			}
		}
		count = htree_dirblock_to_tree(dir_file, dir, 0, &hinfo,
					       start_hash, start_minor_hash);
		*next_hash = ~0;
		return count;
	}
	hinfo.hash = start_hash;
	hinfo.minor_hash = 0;
	frame = dx_probe(NULL, dir, &hinfo, frames);
	if (IS_ERR(frame))
		return PTR_ERR(frame);

	/* Add '.' and '..' from the htree header */
	if (!start_hash && !start_minor_hash) {
		de = (struct ext4_dir_entry_2 *) frames[0].bh->b_data;
		tmp_str.name = de->name;
		tmp_str.len = de->name_len;
		err = ext4_htree_store_dirent(dir_file, 0, 0,
					      de, &tmp_str);
		if (err != 0)
			goto errout;
		count++;
	}
	if (start_hash < 2 || (start_hash ==2 && start_minor_hash==0)) {
		de = (struct ext4_dir_entry_2 *) frames[0].bh->b_data;
		de = ext4_next_entry(de, dir->i_sb->s_blocksize);
		tmp_str.name = de->name;
		tmp_str.len = de->name_len;
		err = ext4_htree_store_dirent(dir_file, 2, 0,
					      de, &tmp_str);
		if (err != 0)
			goto errout;
		count++;
	}

	while (1) {
		if (fatal_signal_pending(current)) {
			err = -ERESTARTSYS;
			goto errout;
		}
		cond_resched();
		block = dx_get_block(frame->at);
		ret = htree_dirblock_to_tree(dir_file, dir, block, &hinfo,
					     start_hash, start_minor_hash);
		if (ret < 0) {
			err = ret;
			goto errout;
		}
		count += ret;
		hashval = ~0;
		ret = ext4_htree_next_block(dir, HASH_NB_ALWAYS,
					    frame, frames, &hashval);
		*next_hash = hashval;
		if (ret < 0) {
			err = ret;
			goto errout;
		}
		/*
		 * Stop if:  (a) there are no more entries, or
		 * (b) we have inserted at least one entry and the
		 * next hash value is not a continuation
		 */
		if ((ret == 0) ||
		    (count && ((hashval & 1) == 0)))
			break;
	}
	dx_release(frames);
	dxtrace(printk(KERN_DEBUG "Fill tree: returned %d entries, "
		       "next hash: %x\n", count, *next_hash));
	return count;
errout:
	dx_release(frames);
	return (err);
}

static inline int search_dirblock(struct buffer_head *bh,
				  struct inode *dir,
				  struct ext4_filename *fname,
				  unsigned int offset,
				  struct ext4_dir_entry_2 **res_dir)
{
	return ext4_search_dir(bh, bh->b_data, dir->i_sb->s_blocksize, dir,
			       fname, offset, res_dir);
}

/*
 * Directory block splitting, compacting
 */

/*
 * Create map of hash values, offsets, and sizes, stored at end of block.
 * Returns number of entries mapped.
 */
static int dx_make_map(struct inode *dir, struct ext4_dir_entry_2 *de,
		       unsigned blocksize, struct dx_hash_info *hinfo,
		       struct dx_map_entry *map_tail)
{
	int count = 0;
	char *base = (char *) de;
	struct dx_hash_info h = *hinfo;

	while ((char *) de < base + blocksize) {
		if (de->name_len && de->inode) {
			ext4fs_dirhash(dir, de->name, de->name_len, &h);
			map_tail--;
			map_tail->hash = h.hash;
			map_tail->offs = ((char *) de - base)>>2;
			map_tail->size = le16_to_cpu(de->rec_len);
			count++;
			cond_resched();
		}
		/* XXX: do we need to check rec_len == 0 case? -Chris */
		de = ext4_next_entry(de, blocksize);
	}
	return count;
}

/* Sort map by hash value */
static void dx_sort_map (struct dx_map_entry *map, unsigned count)
{
	struct dx_map_entry *p, *q, *top = map + count - 1;
	int more;
	/* Combsort until bubble sort doesn't suck */
	while (count > 2) {
		count = count*10/13;
		if (count - 9 < 2) /* 9, 10 -> 11 */
			count = 11;
		for (p = top, q = p - count; q >= map; p--, q--)
			if (p->hash < q->hash)
				swap(*p, *q);
	}
	/* Garden variety bubble sort */
	do {
		more = 0;
		q = top;
		while (q-- > map) {
			if (q[1].hash >= q[0].hash)
				continue;
			swap(*(q+1), *q);
			more = 1;
		}
	} while(more);
}

static void dx_insert_block(struct dx_frame *frame, u32 hash, ext4_lblk_t block)
{
	struct dx_entry *entries = frame->entries;
	struct dx_entry *old = frame->at, *new = old + 1;
	int count = dx_get_count(entries);

	assert(count < dx_get_limit(entries));
	assert(old < entries + count);
	memmove(new + 1, new, (char *)(entries + count) - (char *)(new));
	dx_set_hash(new, hash);
	dx_set_block(new, block);
	dx_set_count(entries, count + 1);
}

#ifdef CONFIG_UNICODE
/*
 * Test whether a case-insensitive directory entry matches the filename
 * being searched for.  If quick is set, assume the name being looked up
 * is already in the casefolded form.
 *
 * Returns: 0 if the directory entry matches, more than 0 if it
 * doesn't match or less than zero on error.
 */
int ext4_ci_compare(const struct inode *parent, const struct qstr *name,
		    const struct qstr *entry, bool quick)
{
	const struct ext4_sb_info *sbi = EXT4_SB(parent->i_sb);
	const struct unicode_map *um = sbi->s_encoding;
	int ret;

	if (quick)
		ret = utf8_strncasecmp_folded(um, name, entry);
	else
		ret = utf8_strncasecmp(um, name, entry);

	if (ret < 0) {
		/* Handle invalid character sequence as either an error
		 * or as an opaque byte sequence.
		 */
		if (ext4_has_strict_mode(sbi))
			return -EINVAL;

		if (name->len != entry->len)
			return 1;

		return !!memcmp(name->name, entry->name, name->len);
	}

	return ret;
}

void ext4_fname_setup_ci_filename(struct inode *dir, const struct qstr *iname,
				  struct fscrypt_str *cf_name)
{
	int len;

	if (!IS_CASEFOLDED(dir) || !EXT4_SB(dir->i_sb)->s_encoding) {
		cf_name->name = NULL;
		return;
	}

	cf_name->name = kmalloc(EXT4_NAME_LEN, GFP_NOFS);
	if (!cf_name->name)
		return;

	len = utf8_casefold(EXT4_SB(dir->i_sb)->s_encoding,
			    iname, cf_name->name,
			    EXT4_NAME_LEN);
	if (len <= 0) {
		kfree(cf_name->name);
		cf_name->name = NULL;
		return;
	}
	cf_name->len = (unsigned) len;

}
#endif

/*
 * Test whether a directory entry matches the filename being searched for.
 *
 * Return: %true if the directory entry matches, otherwise %false.
 */
static inline bool ext4_match(const struct inode *parent,
			      const struct ext4_filename *fname,
			      const struct ext4_dir_entry_2 *de)
{
	struct fscrypt_name f;
#ifdef CONFIG_UNICODE
	const struct qstr entry = {.name = de->name, .len = de->name_len};
#endif

	if (!de->inode)
		return false;

	f.usr_fname = fname->usr_fname;
	f.disk_name = fname->disk_name;
#ifdef CONFIG_FS_ENCRYPTION
	f.crypto_buf = fname->crypto_buf;
#endif

#ifdef CONFIG_UNICODE
	if (EXT4_SB(parent->i_sb)->s_encoding && IS_CASEFOLDED(parent)) {
		if (fname->cf_name.name) {
			struct qstr cf = {.name = fname->cf_name.name,
					  .len = fname->cf_name.len};
			return !ext4_ci_compare(parent, &cf, &entry, true);
		}
		return !ext4_ci_compare(parent, fname->usr_fname, &entry,
					false);
	}
#endif

	return fscrypt_match_name(&f, de->name, de->name_len);
}

/*
 * Returns 0 if not found, -1 on failure, and 1 on success
 */
int ext4_search_dir(struct buffer_head *bh, char *search_buf, int buf_size,
		    struct inode *dir, struct ext4_filename *fname,
		    unsigned int offset, struct ext4_dir_entry_2 **res_dir)
{
	struct ext4_dir_entry_2 * de;
	char * dlimit;
	int de_len;

	de = (struct ext4_dir_entry_2 *)search_buf;
	dlimit = search_buf + buf_size;
	while ((char *) de < dlimit) {
		/* this code is executed quadratically often */
		/* do minimal checking `by hand' */
		if ((char *) de + de->name_len <= dlimit &&
		    ext4_match(dir, fname, de)) {
			/* found a match - just to be sure, do
			 * a full check */
			if (ext4_check_dir_entry(dir, NULL, de, bh, bh->b_data,
						 bh->b_size, offset))
				return -1;
			*res_dir = de;
			return 1;
		}
		/* prevent looping on a bad block */
		de_len = ext4_rec_len_from_disk(de->rec_len,
						dir->i_sb->s_blocksize);
		if (de_len <= 0)
			return -1;
		offset += de_len;
		de = (struct ext4_dir_entry_2 *) ((char *) de + de_len);
	}
	return 0;
}

static int is_dx_internal_node(struct inode *dir, ext4_lblk_t block,
			       struct ext4_dir_entry *de)
{
	struct super_block *sb = dir->i_sb;

	if (!is_dx(dir))
		return 0;
	if (block == 0)
		return 1;
	if (de->inode == 0 &&
	    ext4_rec_len_from_disk(de->rec_len, sb->s_blocksize) ==
			sb->s_blocksize)
		return 1;
	return 0;
}

/*
 *	__ext4_find_entry()
 *
 * finds an entry in the specified directory with the wanted name. It
 * returns the cache buffer in which the entry was found, and the entry
 * itself (as a parameter - res_dir). It does NOT read the inode of the
 * entry - you'll have to do that yourself if you want to.
 *
 * The returned buffer_head has ->b_count elevated.  The caller is expected
 * to brelse() it when appropriate.
 */
static struct buffer_head *__ext4_find_entry(struct inode *dir,
					     struct ext4_filename *fname,
					     struct ext4_dir_entry_2 **res_dir,
					     int *inlined)
{
	struct super_block *sb;
	struct buffer_head *bh_use[NAMEI_RA_SIZE];
	struct buffer_head *bh, *ret = NULL;
	ext4_lblk_t start, block;
	const u8 *name = fname->usr_fname->name;
	size_t ra_max = 0;	/* Number of bh's in the readahead
				   buffer, bh_use[] */
	size_t ra_ptr = 0;	/* Current index into readahead
				   buffer */
	ext4_lblk_t  nblocks;
	int i, namelen, retval;

	*res_dir = NULL;
	sb = dir->i_sb;
	namelen = fname->usr_fname->len;
	if (namelen > EXT4_NAME_LEN)
		return NULL;

	if (ext4_has_inline_data(dir)) {
		int has_inline_data = 1;
		ret = ext4_find_inline_entry(dir, fname, res_dir,
					     &has_inline_data);
		if (has_inline_data) {
			if (inlined)
				*inlined = 1;
			goto cleanup_and_exit;
		}
	}

	if ((namelen <= 2) && (name[0] == '.') &&
	    (name[1] == '.' || name[1] == '\0')) {
		/*
		 * "." or ".." will only be in the first block
		 * NFS may look up ".."; "." should be handled by the VFS
		 */
		block = start = 0;
		nblocks = 1;
		goto restart;
	}
	if (is_dx(dir)) {
		ret = ext4_dx_find_entry(dir, fname, res_dir);
		/*
		 * On success, or if the error was file not found,
		 * return.  Otherwise, fall back to doing a search the
		 * old fashioned way.
		 */
		if (!IS_ERR(ret) || PTR_ERR(ret) != ERR_BAD_DX_DIR)
			goto cleanup_and_exit;
		dxtrace(printk(KERN_DEBUG "ext4_find_entry: dx failed, "
			       "falling back\n"));
		ret = NULL;
	}
	nblocks = dir->i_size >> EXT4_BLOCK_SIZE_BITS(sb);
	if (!nblocks) {
		ret = NULL;
		goto cleanup_and_exit;
	}
	start = EXT4_I(dir)->i_dir_start_lookup;
	if (start >= nblocks)
		start = 0;
	block = start;
restart:
	do {
		/*
		 * We deal with the read-ahead logic here.
		 */
		cond_resched();
		if (ra_ptr >= ra_max) {
			/* Refill the readahead buffer */
			ra_ptr = 0;
			if (block < start)
				ra_max = start - block;
			else
				ra_max = nblocks - block;
			ra_max = min(ra_max, ARRAY_SIZE(bh_use));
			retval = ext4_bread_batch(dir, block, ra_max,
						  false /* wait */, bh_use);
			if (retval) {
				ret = ERR_PTR(retval);
				ra_max = 0;
				goto cleanup_and_exit;
			}
		}
		if ((bh = bh_use[ra_ptr++]) == NULL)
			goto next;
		wait_on_buffer(bh);
		if (!buffer_uptodate(bh)) {
			EXT4_ERROR_INODE(dir, "reading directory lblock %lu",
					 (unsigned long) block);
			brelse(bh);
			ret = ERR_PTR(-EIO);
			goto cleanup_and_exit;
		}
		if (!buffer_verified(bh) &&
		    !is_dx_internal_node(dir, block,
					 (struct ext4_dir_entry *)bh->b_data) &&
		    !ext4_dirent_csum_verify(dir,
				(struct ext4_dir_entry *)bh->b_data)) {
			EXT4_ERROR_INODE(dir, "checksumming directory "
					 "block %lu", (unsigned long)block);
			brelse(bh);
			ret = ERR_PTR(-EFSBADCRC);
			goto cleanup_and_exit;
		}
		set_buffer_verified(bh);
		i = search_dirblock(bh, dir, fname,
			    block << EXT4_BLOCK_SIZE_BITS(sb), res_dir);
		if (i == 1) {
			EXT4_I(dir)->i_dir_start_lookup = block;
			ret = bh;
			goto cleanup_and_exit;
		} else {
			brelse(bh);
			if (i < 0)
				goto cleanup_and_exit;
		}
	next:
		if (++block >= nblocks)
			block = 0;
	} while (block != start);

	/*
	 * If the directory has grown while we were searching, then
	 * search the last part of the directory before giving up.
	 */
	block = nblocks;
	nblocks = dir->i_size >> EXT4_BLOCK_SIZE_BITS(sb);
	if (block < nblocks) {
		start = 0;
		goto restart;
	}

cleanup_and_exit:
	/* Clean up the read-ahead blocks */
	for (; ra_ptr < ra_max; ra_ptr++)
		brelse(bh_use[ra_ptr]);
	return ret;
}

static struct buffer_head *ext4_find_entry(struct inode *dir,
					   const struct qstr *d_name,
					   struct ext4_dir_entry_2 **res_dir,
					   int *inlined)
{
	int err;
	struct ext4_filename fname;
	struct buffer_head *bh;

	err = ext4_fname_setup_filename(dir, d_name, 1, &fname);
	if (err == -ENOENT)
		return NULL;
	if (err)
		return ERR_PTR(err);

	bh = __ext4_find_entry(dir, &fname, res_dir, inlined);

	ext4_fname_free_filename(&fname);
	return bh;
}

static struct buffer_head *ext4_lookup_entry(struct inode *dir,
					     struct dentry *dentry,
					     struct ext4_dir_entry_2 **res_dir)
{
	int err;
	struct ext4_filename fname;
	struct buffer_head *bh;

	err = ext4_fname_prepare_lookup(dir, dentry, &fname);
	if (err == -ENOENT)
		return NULL;
	if (err)
		return ERR_PTR(err);

	bh = __ext4_find_entry(dir, &fname, res_dir, NULL);

	ext4_fname_free_filename(&fname);
	return bh;
}

static struct buffer_head * ext4_dx_find_entry(struct inode *dir,
			struct ext4_filename *fname,
			struct ext4_dir_entry_2 **res_dir)
{
	struct super_block * sb = dir->i_sb;
	struct dx_frame frames[EXT4_HTREE_LEVEL], *frame;
	struct buffer_head *bh;
	ext4_lblk_t block;
	int retval;

#ifdef CONFIG_FS_ENCRYPTION
	*res_dir = NULL;
#endif
	frame = dx_probe(fname, dir, NULL, frames);
	if (IS_ERR(frame))
		return (struct buffer_head *) frame;
	do {
		block = dx_get_block(frame->at);
		bh = ext4_read_dirblock(dir, block, DIRENT_HTREE);
		if (IS_ERR(bh))
			goto errout;

		retval = search_dirblock(bh, dir, fname,
					 block << EXT4_BLOCK_SIZE_BITS(sb),
					 res_dir);
		if (retval == 1)
			goto success;
		brelse(bh);
		if (retval == -1) {
			bh = ERR_PTR(ERR_BAD_DX_DIR);
			goto errout;
		}

		/* Check to see if we should continue to search */
		retval = ext4_htree_next_block(dir, fname->hinfo.hash, frame,
					       frames, NULL);
		if (retval < 0) {
			ext4_warning_inode(dir,
				"error %d reading directory index block",
				retval);
			bh = ERR_PTR(retval);
			goto errout;
		}
	} while (retval == 1);

	bh = NULL;
errout:
	dxtrace(printk(KERN_DEBUG "%s not found\n", fname->usr_fname->name));
success:
	dx_release(frames);
	return bh;
}

static struct dentry *ext4_lookup(struct inode *dir, struct dentry *dentry, unsigned int flags)
{
	struct inode *inode;
	struct ext4_dir_entry_2 *de;
	struct buffer_head *bh;

	if (dentry->d_name.len > EXT4_NAME_LEN)
		return ERR_PTR(-ENAMETOOLONG);

	bh = ext4_lookup_entry(dir, dentry, &de);
	if (IS_ERR(bh))
		return (struct dentry *) bh;
	inode = NULL;
	if (bh) {
		__u32 ino = le32_to_cpu(de->inode);
		brelse(bh);
		if (!ext4_valid_inum(dir->i_sb, ino)) {
			EXT4_ERROR_INODE(dir, "bad inode number: %u", ino);
			return ERR_PTR(-EFSCORRUPTED);
		}
		if (unlikely(ino == dir->i_ino)) {
			EXT4_ERROR_INODE(dir, "'%pd' linked to parent dir",
					 dentry);
			return ERR_PTR(-EFSCORRUPTED);
		}
		inode = ext4_iget(dir->i_sb, ino, EXT4_IGET_NORMAL);
		if (inode == ERR_PTR(-ESTALE)) {
			EXT4_ERROR_INODE(dir,
					 "deleted inode referenced: %u",
					 ino);
			return ERR_PTR(-EFSCORRUPTED);
		}
		if (!IS_ERR(inode) && IS_ENCRYPTED(dir) &&
		    (S_ISDIR(inode->i_mode) || S_ISLNK(inode->i_mode)) &&
		    !fscrypt_has_permitted_context(dir, inode)) {
			ext4_warning(inode->i_sb,
				     "Inconsistent encryption contexts: %lu/%lu",
				     dir->i_ino, inode->i_ino);
			iput(inode);
			return ERR_PTR(-EPERM);
		}
	}

#ifdef CONFIG_UNICODE
	if (!inode && IS_CASEFOLDED(dir)) {
		/* Eventually we want to call d_add_ci(dentry, NULL)
		 * for negative dentries in the encoding case as
		 * well.  For now, prevent the negative dentry
		 * from being cached.
		 */
		return NULL;
	}
#endif
	return d_splice_alias(inode, dentry);
}


struct dentry *ext4_get_parent(struct dentry *child)
{
	__u32 ino;
	static const struct qstr dotdot = QSTR_INIT("..", 2);
	struct ext4_dir_entry_2 * de;
	struct buffer_head *bh;

	bh = ext4_find_entry(d_inode(child), &dotdot, &de, NULL);
	if (IS_ERR(bh))
		return (struct dentry *) bh;
	if (!bh)
		return ERR_PTR(-ENOENT);
	ino = le32_to_cpu(de->inode);
	brelse(bh);

	if (!ext4_valid_inum(child->d_sb, ino)) {
		EXT4_ERROR_INODE(d_inode(child),
				 "bad parent inode number: %u", ino);
		return ERR_PTR(-EFSCORRUPTED);
	}

	return d_obtain_alias(ext4_iget(child->d_sb, ino, EXT4_IGET_NORMAL));
}

/*
 * Move count entries from end of map between two memory locations.
 * Returns pointer to last entry moved.
 */
static struct ext4_dir_entry_2 *
dx_move_dirents(char *from, char *to, struct dx_map_entry *map, int count,
		unsigned blocksize)
{
	unsigned rec_len = 0;

	while (count--) {
		struct ext4_dir_entry_2 *de = (struct ext4_dir_entry_2 *)
						(from + (map->offs<<2));
		rec_len = EXT4_DIR_REC_LEN(de->name_len);
		memcpy (to, de, rec_len);
		((struct ext4_dir_entry_2 *) to)->rec_len =
				ext4_rec_len_to_disk(rec_len, blocksize);
		de->inode = 0;
		map++;
		to += rec_len;
	}
	return (struct ext4_dir_entry_2 *) (to - rec_len);
}

/*
 * Compact each dir entry in the range to the minimal rec_len.
 * Returns pointer to last entry in range.
 */
static struct ext4_dir_entry_2* dx_pack_dirents(char *base, unsigned blocksize)
{
	struct ext4_dir_entry_2 *next, *to, *prev, *de = (struct ext4_dir_entry_2 *) base;
	unsigned rec_len = 0;

	prev = to = de;
	while ((char*)de < base + blocksize) {
		next = ext4_next_entry(de, blocksize);
		if (de->inode && de->name_len) {
			rec_len = EXT4_DIR_REC_LEN(de->name_len);
			if (de > to)
				memmove(to, de, rec_len);
			to->rec_len = ext4_rec_len_to_disk(rec_len, blocksize);
			prev = to;
			to = (struct ext4_dir_entry_2 *) (((char *) to) + rec_len);
		}
		de = next;
	}
	return prev;
}

/*
 * Split a full leaf block to make room for a new dir entry.
 * Allocate a new block, and move entries so that they are approx. equally full.
 * Returns pointer to de in block into which the new entry will be inserted.
 */
static struct ext4_dir_entry_2 *do_split(handle_t *handle, struct inode *dir,
			struct buffer_head **bh,struct dx_frame *frame,
			struct dx_hash_info *hinfo)
{
	unsigned blocksize = dir->i_sb->s_blocksize;
	unsigned count, continued;
	struct buffer_head *bh2;
	ext4_lblk_t newblock;
	u32 hash2;
	struct dx_map_entry *map;
	char *data1 = (*bh)->b_data, *data2;
	unsigned split, move, size;
	struct ext4_dir_entry_2 *de = NULL, *de2;
	struct ext4_dir_entry_tail *t;
	int	csum_size = 0;
	int	err = 0, i;

	if (ext4_has_metadata_csum(dir->i_sb))
		csum_size = sizeof(struct ext4_dir_entry_tail);

	bh2 = ext4_append(handle, dir, &newblock);
	if (IS_ERR(bh2)) {
		brelse(*bh);
		*bh = NULL;
		return (struct ext4_dir_entry_2 *) bh2;
	}

	BUFFER_TRACE(*bh, "get_write_access");
	err = ext4_journal_get_write_access(handle, *bh);
	if (err)
		goto journal_error;

	BUFFER_TRACE(frame->bh, "get_write_access");
	err = ext4_journal_get_write_access(handle, frame->bh);
	if (err)
		goto journal_error;

	data2 = bh2->b_data;

	/* create map in the end of data2 block */
	map = (struct dx_map_entry *) (data2 + blocksize);
	count = dx_make_map(dir, (struct ext4_dir_entry_2 *) data1,
			     blocksize, hinfo, map);
	map -= count;
	dx_sort_map(map, count);
	/* Split the existing block in the middle, size-wise */
	size = 0;
	move = 0;
	for (i = count-1; i >= 0; i--) {
		/* is more than half of this entry in 2nd half of the block? */
		if (size + map[i].size/2 > blocksize/2)
			break;
		size += map[i].size;
		move++;
	}
	/* map index at which we will split */
	split = count - move;
	hash2 = map[split].hash;
	continued = hash2 == map[split - 1].hash;
	dxtrace(printk(KERN_INFO "Split block %lu at %x, %i/%i\n",
			(unsigned long)dx_get_block(frame->at),
					hash2, split, count-split));

	/* Fancy dance to stay within two buffers */
	de2 = dx_move_dirents(data1, data2, map + split, count - split,
			      blocksize);
	de = dx_pack_dirents(data1, blocksize);
	de->rec_len = ext4_rec_len_to_disk(data1 + (blocksize - csum_size) -
					   (char *) de,
					   blocksize);
	de2->rec_len = ext4_rec_len_to_disk(data2 + (blocksize - csum_size) -
					    (char *) de2,
					    blocksize);
	if (csum_size) {
		t = EXT4_DIRENT_TAIL(data2, blocksize);
		initialize_dirent_tail(t, blocksize);

		t = EXT4_DIRENT_TAIL(data1, blocksize);
		initialize_dirent_tail(t, blocksize);
	}

	dxtrace(dx_show_leaf(dir, hinfo, (struct ext4_dir_entry_2 *) data1,
			blocksize, 1));
	dxtrace(dx_show_leaf(dir, hinfo, (struct ext4_dir_entry_2 *) data2,
			blocksize, 1));

	/* Which block gets the new entry? */
	if (hinfo->hash >= hash2) {
		swap(*bh, bh2);
		de = de2;
	}
	dx_insert_block(frame, hash2 + continued, newblock);
	err = ext4_handle_dirty_dirent_node(handle, dir, bh2);
	if (err)
		goto journal_error;
	err = ext4_handle_dirty_dx_node(handle, dir, frame->bh);
	if (err)
		goto journal_error;
	brelse(bh2);
	dxtrace(dx_show_index("frame", frame->entries));
	return de;

journal_error:
	brelse(*bh);
	brelse(bh2);
	*bh = NULL;
	ext4_std_error(dir->i_sb, err);
	return ERR_PTR(err);
}

int ext4_find_dest_de(struct inode *dir, struct inode *inode,
		      struct buffer_head *bh,
		      void *buf, int buf_size,
		      struct ext4_filename *fname,
		      struct ext4_dir_entry_2 **dest_de)
{
	struct ext4_dir_entry_2 *de;
	unsigned short reclen = EXT4_DIR_REC_LEN(fname_len(fname));
	int nlen, rlen;
	unsigned int offset = 0;
	char *top;

	de = (struct ext4_dir_entry_2 *)buf;
	top = buf + buf_size - reclen;
	while ((char *) de <= top) {
		if (ext4_check_dir_entry(dir, NULL, de, bh,
					 buf, buf_size, offset))
			return -EFSCORRUPTED;
		if (ext4_match(dir, fname, de))
			return -EEXIST;
		nlen = EXT4_DIR_REC_LEN(de->name_len);
		rlen = ext4_rec_len_from_disk(de->rec_len, buf_size);
		if ((de->inode ? rlen - nlen : rlen) >= reclen)
			break;
		de = (struct ext4_dir_entry_2 *)((char *)de + rlen);
		offset += rlen;
	}
	if ((char *) de > top)
		return -ENOSPC;

	*dest_de = de;
	return 0;
}

void ext4_insert_dentry(struct inode *inode,
			struct ext4_dir_entry_2 *de,
			int buf_size,
			struct ext4_filename *fname)
{

	int nlen, rlen;

	nlen = EXT4_DIR_REC_LEN(de->name_len);
	rlen = ext4_rec_len_from_disk(de->rec_len, buf_size);
	if (de->inode) {
		struct ext4_dir_entry_2 *de1 =
			(struct ext4_dir_entry_2 *)((char *)de + nlen);
		de1->rec_len = ext4_rec_len_to_disk(rlen - nlen, buf_size);
		de->rec_len = ext4_rec_len_to_disk(nlen, buf_size);
		de = de1;
	}
	de->file_type = EXT4_FT_UNKNOWN;
	de->inode = cpu_to_le32(inode->i_ino);
	ext4_set_de_type(inode->i_sb, de, inode->i_mode);
	de->name_len = fname_len(fname);
	memcpy(de->name, fname_name(fname), fname_len(fname));
}

/*
 * Add a new entry into a directory (leaf) block.  If de is non-NULL,
 * it points to a directory entry which is guaranteed to be large
 * enough for new directory entry.  If de is NULL, then
 * add_dirent_to_buf will attempt search the directory block for
 * space.  It will return -ENOSPC if no space is available, and -EIO
 * and -EEXIST if directory entry already exists.
 */
static int add_dirent_to_buf(handle_t *handle, struct ext4_filename *fname,
			     struct inode *dir,
			     struct inode *inode, struct ext4_dir_entry_2 *de,
			     struct buffer_head *bh)
{
	unsigned int	blocksize = dir->i_sb->s_blocksize;
	int		csum_size = 0;
	int		err;

	if (ext4_has_metadata_csum(inode->i_sb))
		csum_size = sizeof(struct ext4_dir_entry_tail);

	if (!de) {
		err = ext4_find_dest_de(dir, inode, bh, bh->b_data,
					blocksize - csum_size, fname, &de);
		if (err)
			return err;
	}
	BUFFER_TRACE(bh, "get_write_access");
	err = ext4_journal_get_write_access(handle, bh);
	if (err) {
		ext4_std_error(dir->i_sb, err);
		return err;
	}

	/* By now the buffer is marked for journaling */
	ext4_insert_dentry(inode, de, blocksize, fname);

	/*
	 * XXX shouldn't update any times until successful
	 * completion of syscall, but too many callers depend
	 * on this.
	 *
	 * XXX similarly, too many callers depend on
	 * ext4_new_inode() setting the times, but error
	 * recovery deletes the inode, so the worst that can
	 * happen is that the times are slightly out of date
	 * and/or different from the directory change time.
	 */
	dir->i_mtime = dir->i_ctime = current_time(dir);
	ext4_update_dx_flag(dir);
	inode_inc_iversion(dir);
	ext4_mark_inode_dirty(handle, dir);
	BUFFER_TRACE(bh, "call ext4_handle_dirty_metadata");
	err = ext4_handle_dirty_dirent_node(handle, dir, bh);
	if (err)
		ext4_std_error(dir->i_sb, err);
	return 0;
}

/*
 * This converts a one block unindexed directory to a 3 block indexed
 * directory, and adds the dentry to the indexed directory.
 */
static int make_indexed_dir(handle_t *handle, struct ext4_filename *fname,
			    struct inode *dir,
			    struct inode *inode, struct buffer_head *bh)
{
	struct buffer_head *bh2;
	struct dx_root	*root;
	struct dx_frame	frames[EXT4_HTREE_LEVEL], *frame;
	struct dx_entry *entries;
	struct ext4_dir_entry_2	*de, *de2;
	struct ext4_dir_entry_tail *t;
	char		*data1, *top;
	unsigned	len;
	int		retval;
	unsigned	blocksize;
	ext4_lblk_t  block;
	struct fake_dirent *fde;
	int csum_size = 0;

	if (ext4_has_metadata_csum(inode->i_sb))
		csum_size = sizeof(struct ext4_dir_entry_tail);

	blocksize =  dir->i_sb->s_blocksize;
	dxtrace(printk(KERN_DEBUG "Creating index: inode %lu\n", dir->i_ino));
	BUFFER_TRACE(bh, "get_write_access");
	retval = ext4_journal_get_write_access(handle, bh);
	if (retval) {
		ext4_std_error(dir->i_sb, retval);
		brelse(bh);
		return retval;
	}
	root = (struct dx_root *) bh->b_data;

	/* The 0th block becomes the root, move the dirents out */
	fde = &root->dotdot;
	de = (struct ext4_dir_entry_2 *)((char *)fde +
		ext4_rec_len_from_disk(fde->rec_len, blocksize));
	if ((char *) de >= (((char *) root) + blocksize)) {
		EXT4_ERROR_INODE(dir, "invalid rec_len for '..'");
		brelse(bh);
		return -EFSCORRUPTED;
	}
	len = ((char *) root) + (blocksize - csum_size) - (char *) de;

	/* Allocate new block for the 0th block's dirents */
	bh2 = ext4_append(handle, dir, &block);
	if (IS_ERR(bh2)) {
		brelse(bh);
		return PTR_ERR(bh2);
	}
	ext4_set_inode_flag(dir, EXT4_INODE_INDEX);
	data1 = bh2->b_data;

	memcpy (data1, de, len);
	de = (struct ext4_dir_entry_2 *) data1;
	top = data1 + len;
	while ((char *)(de2 = ext4_next_entry(de, blocksize)) < top)
		de = de2;
	de->rec_len = ext4_rec_len_to_disk(data1 + (blocksize - csum_size) -
					   (char *) de,
					   blocksize);

	if (csum_size) {
		t = EXT4_DIRENT_TAIL(data1, blocksize);
		initialize_dirent_tail(t, blocksize);
	}

	/* Initialize the root; the dot dirents already exist */
	de = (struct ext4_dir_entry_2 *) (&root->dotdot);
	de->rec_len = ext4_rec_len_to_disk(blocksize - EXT4_DIR_REC_LEN(2),
					   blocksize);
	memset (&root->info, 0, sizeof(root->info));
	root->info.info_length = sizeof(root->info);
	root->info.hash_version = EXT4_SB(dir->i_sb)->s_def_hash_version;
	entries = root->entries;
	dx_set_block(entries, 1);
	dx_set_count(entries, 1);
	dx_set_limit(entries, dx_root_limit(dir, sizeof(root->info)));

	/* Initialize as for dx_probe */
	fname->hinfo.hash_version = root->info.hash_version;
	if (fname->hinfo.hash_version <= DX_HASH_TEA)
		fname->hinfo.hash_version += EXT4_SB(dir->i_sb)->s_hash_unsigned;
	fname->hinfo.seed = EXT4_SB(dir->i_sb)->s_hash_seed;
	ext4fs_dirhash(dir, fname_name(fname), fname_len(fname), &fname->hinfo);

	memset(frames, 0, sizeof(frames));
	frame = frames;
	frame->entries = entries;
	frame->at = entries;
	frame->bh = bh;

	retval = ext4_handle_dirty_dx_node(handle, dir, frame->bh);
	if (retval)
		goto out_frames;	
	retval = ext4_handle_dirty_dirent_node(handle, dir, bh2);
	if (retval)
		goto out_frames;	

	de = do_split(handle,dir, &bh2, frame, &fname->hinfo);
	if (IS_ERR(de)) {
		retval = PTR_ERR(de);
		goto out_frames;
	}

	retval = add_dirent_to_buf(handle, fname, dir, inode, de, bh2);
out_frames:
	/*
	 * Even if the block split failed, we have to properly write
	 * out all the changes we did so far. Otherwise we can end up
	 * with corrupted filesystem.
	 */
	if (retval)
		ext4_mark_inode_dirty(handle, dir);
	dx_release(frames);
	brelse(bh2);
	return retval;
}

/*
 *	ext4_add_entry()
 *
 * adds a file entry to the specified directory, using the same
 * semantics as ext4_find_entry(). It returns NULL if it failed.
 *
 * NOTE!! The inode part of 'de' is left at 0 - which means you
 * may not sleep between calling this and putting something into
 * the entry, as someone else might have used it while you slept.
 */
static int ext4_add_entry(handle_t *handle, struct dentry *dentry,
			  struct inode *inode)
{
	struct inode *dir = d_inode(dentry->d_parent);
	struct buffer_head *bh = NULL;
	struct ext4_dir_entry_2 *de;
	struct ext4_dir_entry_tail *t;
	struct super_block *sb;
	struct ext4_sb_info *sbi;
	struct ext4_filename fname;
	int	retval;
	int	dx_fallback=0;
	unsigned blocksize;
	ext4_lblk_t block, blocks;
	int	csum_size = 0;

	if (ext4_has_metadata_csum(inode->i_sb))
		csum_size = sizeof(struct ext4_dir_entry_tail);

	sb = dir->i_sb;
	sbi = EXT4_SB(sb);
	blocksize = sb->s_blocksize;
	if (!dentry->d_name.len)
		return -EINVAL;

#ifdef CONFIG_UNICODE
	if (ext4_has_strict_mode(sbi) && IS_CASEFOLDED(dir) &&
	    sbi->s_encoding && utf8_validate(sbi->s_encoding, &dentry->d_name))
		return -EINVAL;
#endif

	retval = ext4_fname_setup_filename(dir, &dentry->d_name, 0, &fname);
	if (retval)
		return retval;

	if (ext4_has_inline_data(dir)) {
		retval = ext4_try_add_inline_entry(handle, &fname, dir, inode);
		if (retval < 0)
			goto out;
		if (retval == 1) {
			retval = 0;
			goto out;
		}
	}

	if (is_dx(dir)) {
		retval = ext4_dx_add_entry(handle, &fname, dir, inode);
		if (!retval || (retval != ERR_BAD_DX_DIR))
			goto out;
		/* Can we just ignore htree data? */
		if (ext4_has_metadata_csum(sb)) {
			EXT4_ERROR_INODE(dir,
				"Directory has corrupted htree index.");
			retval = -EFSCORRUPTED;
			goto out;
		}
		ext4_clear_inode_flag(dir, EXT4_INODE_INDEX);
		dx_fallback++;
		ext4_mark_inode_dirty(handle, dir);
	}
	blocks = dir->i_size >> sb->s_blocksize_bits;
	for (block = 0; block < blocks; block++) {
		bh = ext4_read_dirblock(dir, block, DIRENT);
		if (bh == NULL) {
			bh = ext4_bread(handle, dir, block,
					EXT4_GET_BLOCKS_CREATE);
			goto add_to_new_block;
		}
		if (IS_ERR(bh)) {
			retval = PTR_ERR(bh);
			bh = NULL;
			goto out;
		}
		retval = add_dirent_to_buf(handle, &fname, dir, inode,
					   NULL, bh);
		if (retval != -ENOSPC)
			goto out;

		if (blocks == 1 && !dx_fallback &&
		    ext4_has_feature_dir_index(sb)) {
			retval = make_indexed_dir(handle, &fname, dir,
						  inode, bh);
			bh = NULL; /* make_indexed_dir releases bh */
			goto out;
		}
		brelse(bh);
	}
	bh = ext4_append(handle, dir, &block);
add_to_new_block:
	if (IS_ERR(bh)) {
		retval = PTR_ERR(bh);
		bh = NULL;
		goto out;
	}
	de = (struct ext4_dir_entry_2 *) bh->b_data;
	de->inode = 0;
	de->rec_len = ext4_rec_len_to_disk(blocksize - csum_size, blocksize);

	if (csum_size) {
		t = EXT4_DIRENT_TAIL(bh->b_data, blocksize);
		initialize_dirent_tail(t, blocksize);
	}

	retval = add_dirent_to_buf(handle, &fname, dir, inode, de, bh);
out:
	ext4_fname_free_filename(&fname);
	brelse(bh);
	if (retval == 0)
		ext4_set_inode_state(inode, EXT4_STATE_NEWENTRY);
	return retval;
}

/*
 * Returns 0 for success, or a negative error value
 */
static int ext4_dx_add_entry(handle_t *handle, struct ext4_filename *fname,
			     struct inode *dir, struct inode *inode)
{
	struct dx_frame frames[EXT4_HTREE_LEVEL], *frame;
	struct dx_entry *entries, *at;
	struct buffer_head *bh;
	struct super_block *sb = dir->i_sb;
	struct ext4_dir_entry_2 *de;
	int restart;
	int err;

again:
	restart = 0;
	frame = dx_probe(fname, dir, NULL, frames);
	if (IS_ERR(frame))
		return PTR_ERR(frame);
	entries = frame->entries;
	at = frame->at;
	bh = ext4_read_dirblock(dir, dx_get_block(frame->at), DIRENT_HTREE);
	if (IS_ERR(bh)) {
		err = PTR_ERR(bh);
		bh = NULL;
		goto cleanup;
	}

	BUFFER_TRACE(bh, "get_write_access");
	err = ext4_journal_get_write_access(handle, bh);
	if (err)
		goto journal_error;

	err = add_dirent_to_buf(handle, fname, dir, inode, NULL, bh);
	if (err != -ENOSPC)
		goto cleanup;

	err = 0;
	/* Block full, should compress but for now just split */
	dxtrace(printk(KERN_DEBUG "using %u of %u node entries\n",
		       dx_get_count(entries), dx_get_limit(entries)));
	/* Need to split index? */
	if (dx_get_count(entries) == dx_get_limit(entries)) {
		ext4_lblk_t newblock;
		int levels = frame - frames + 1;
		unsigned int icount;
		int add_level = 1;
		struct dx_entry *entries2;
		struct dx_node *node2;
		struct buffer_head *bh2;

		while (frame > frames) {
			if (dx_get_count((frame - 1)->entries) <
			    dx_get_limit((frame - 1)->entries)) {
				add_level = 0;
				break;
			}
			frame--; /* split higher index block */
			at = frame->at;
			entries = frame->entries;
			restart = 1;
		}
		if (add_level && levels == ext4_dir_htree_level(sb)) {
			ext4_warning(sb, "Directory (ino: %lu) index full, "
					 "reach max htree level :%d",
					 dir->i_ino, levels);
			if (ext4_dir_htree_level(sb) < EXT4_HTREE_LEVEL) {
				ext4_warning(sb, "Large directory feature is "
						 "not enabled on this "
						 "filesystem");
			}
			err = -ENOSPC;
			goto cleanup;
		}
		icount = dx_get_count(entries);
		bh2 = ext4_append(handle, dir, &newblock);
		if (IS_ERR(bh2)) {
			err = PTR_ERR(bh2);
			goto cleanup;
		}
		node2 = (struct dx_node *)(bh2->b_data);
		entries2 = node2->entries;
		memset(&node2->fake, 0, sizeof(struct fake_dirent));
		node2->fake.rec_len = ext4_rec_len_to_disk(sb->s_blocksize,
							   sb->s_blocksize);
		BUFFER_TRACE(frame->bh, "get_write_access");
		err = ext4_journal_get_write_access(handle, frame->bh);
		if (err)
			goto journal_error;
		if (!add_level) {
			unsigned icount1 = icount/2, icount2 = icount - icount1;
			unsigned hash2 = dx_get_hash(entries + icount1);
			dxtrace(printk(KERN_DEBUG "Split index %i/%i\n",
				       icount1, icount2));

			BUFFER_TRACE(frame->bh, "get_write_access"); /* index root */
			err = ext4_journal_get_write_access(handle,
							     (frame - 1)->bh);
			if (err)
				goto journal_error;

			memcpy((char *) entries2, (char *) (entries + icount1),
			       icount2 * sizeof(struct dx_entry));
			dx_set_count(entries, icount1);
			dx_set_count(entries2, icount2);
			dx_set_limit(entries2, dx_node_limit(dir));

			/* Which index block gets the new entry? */
			if (at - entries >= icount1) {
				frame->at = at = at - entries - icount1 + entries2;
				frame->entries = entries = entries2;
				swap(frame->bh, bh2);
			}
			dx_insert_block((frame - 1), hash2, newblock);
			dxtrace(dx_show_index("node", frame->entries));
			dxtrace(dx_show_index("node",
			       ((struct dx_node *) bh2->b_data)->entries));
			err = ext4_handle_dirty_dx_node(handle, dir, bh2);
			if (err)
				goto journal_error;
			brelse (bh2);
			err = ext4_handle_dirty_dx_node(handle, dir,
						   (frame - 1)->bh);
			if (err)
				goto journal_error;
			if (restart) {
				err = ext4_handle_dirty_dx_node(handle, dir,
							   frame->bh);
				goto journal_error;
			}
		} else {
			struct dx_root *dxroot;
			memcpy((char *) entries2, (char *) entries,
			       icount * sizeof(struct dx_entry));
			dx_set_limit(entries2, dx_node_limit(dir));

			/* Set up root */
			dx_set_count(entries, 1);
			dx_set_block(entries + 0, newblock);
			dxroot = (struct dx_root *)frames[0].bh->b_data;
			dxroot->info.indirect_levels += 1;
			dxtrace(printk(KERN_DEBUG
				       "Creating %d level index...\n",
				       dxroot->info.indirect_levels));
			err = ext4_handle_dirty_dx_node(handle, dir, frame->bh);
			if (err)
				goto journal_error;
			err = ext4_handle_dirty_dx_node(handle, dir, bh2);
			brelse(bh2);
			restart = 1;
			goto journal_error;
		}
	}
	de = do_split(handle, dir, &bh, frame, &fname->hinfo);
	if (IS_ERR(de)) {
		err = PTR_ERR(de);
		goto cleanup;
	}
	err = add_dirent_to_buf(handle, fname, dir, inode, de, bh);
	goto cleanup;

journal_error:
	ext4_std_error(dir->i_sb, err); /* this is a no-op if err == 0 */
cleanup:
	brelse(bh);
	dx_release(frames);
	/* @restart is true means htree-path has been changed, we need to
	 * repeat dx_probe() to find out valid htree-path
	 */
	if (restart && err == 0)
		goto again;
	return err;
}

/*
 * ext4_generic_delete_entry deletes a directory entry by merging it
 * with the previous entry
 */
int ext4_generic_delete_entry(handle_t *handle,
			      struct inode *dir,
			      struct ext4_dir_entry_2 *de_del,
			      struct buffer_head *bh,
			      void *entry_buf,
			      int buf_size,
			      int csum_size)
{
	struct ext4_dir_entry_2 *de, *pde;
	unsigned int blocksize = dir->i_sb->s_blocksize;
	int i;

	i = 0;
	pde = NULL;
	de = (struct ext4_dir_entry_2 *)entry_buf;
	while (i < buf_size - csum_size) {
		if (ext4_check_dir_entry(dir, NULL, de, bh,
					 bh->b_data, bh->b_size, i))
			return -EFSCORRUPTED;
		if (de == de_del)  {
			if (pde)
				pde->rec_len = ext4_rec_len_to_disk(
					ext4_rec_len_from_disk(pde->rec_len,
							       blocksize) +
					ext4_rec_len_from_disk(de->rec_len,
							       blocksize),
					blocksize);
			else
				de->inode = 0;
			inode_inc_iversion(dir);
			return 0;
		}
		i += ext4_rec_len_from_disk(de->rec_len, blocksize);
		pde = de;
		de = ext4_next_entry(de, blocksize);
	}
	return -ENOENT;
}

static int ext4_delete_entry(handle_t *handle,
			     struct inode *dir,
			     struct ext4_dir_entry_2 *de_del,
			     struct buffer_head *bh)
{
	int err, csum_size = 0;

	if (ext4_has_inline_data(dir)) {
		int has_inline_data = 1;
		err = ext4_delete_inline_entry(handle, dir, de_del, bh,
					       &has_inline_data);
		if (has_inline_data)
			return err;
	}

	if (ext4_has_metadata_csum(dir->i_sb))
		csum_size = sizeof(struct ext4_dir_entry_tail);

	BUFFER_TRACE(bh, "get_write_access");
	err = ext4_journal_get_write_access(handle, bh);
	if (unlikely(err))
		goto out;

	err = ext4_generic_delete_entry(handle, dir, de_del,
					bh, bh->b_data,
					dir->i_sb->s_blocksize, csum_size);
	if (err)
		goto out;

	BUFFER_TRACE(bh, "call ext4_handle_dirty_metadata");
	err = ext4_handle_dirty_dirent_node(handle, dir, bh);
	if (unlikely(err))
		goto out;

	return 0;
out:
	if (err != -ENOENT)
		ext4_std_error(dir->i_sb, err);
	return err;
}

/*
 * Set directory link count to 1 if nlinks > EXT4_LINK_MAX, or if nlinks == 2
 * since this indicates that nlinks count was previously 1 to avoid overflowing
 * the 16-bit i_links_count field on disk.  Directories with i_nlink == 1 mean
 * that subdirectory link counts are not being maintained accurately.
 *
 * The caller has already checked for i_nlink overflow in case the DIR_LINK
 * feature is not enabled and returned -EMLINK.  The is_dx() check is a proxy
 * for checking S_ISDIR(inode) (since the INODE_INDEX feature will not be set
 * on regular files) and to avoid creating huge/slow non-HTREE directories.
 */
static void ext4_inc_count(handle_t *handle, struct inode *inode)
{
	inc_nlink(inode);
	if (is_dx(inode) &&
	    (inode->i_nlink > EXT4_LINK_MAX || inode->i_nlink == 2))
		set_nlink(inode, 1);
}

/*
 * If a directory had nlink == 1, then we should let it be 1. This indicates
 * directory has >EXT4_LINK_MAX subdirs.
 */
static void ext4_dec_count(handle_t *handle, struct inode *inode)
{
	if (!S_ISDIR(inode->i_mode) || inode->i_nlink > 2)
		drop_nlink(inode);
}


static int ext4_add_nondir(handle_t *handle,
		struct dentry *dentry, struct inode *inode)
{
	int err = ext4_add_entry(handle, dentry, inode);
	if (!err) {
		ext4_mark_inode_dirty(handle, inode);
		d_instantiate_new(dentry, inode);
		return 0;
	}
	drop_nlink(inode);
	unlock_new_inode(inode);
	iput(inode);
	return err;
}

/*
 * By the time this is called, we already have created
 * the directory cache entry for the new file, but it
 * is so far negative - it has no inode.
 *
 * If the create succeeds, we fill in the inode information
 * with d_instantiate().
 */
static int ext4_create(struct inode *dir, struct dentry *dentry, umode_t mode,
		       bool excl)
{
	handle_t *handle;
	struct inode *inode;
	int err, credits, retries = 0;

	err = dquot_initialize(dir);
	if (err)
		return err;

	credits = (EXT4_DATA_TRANS_BLOCKS(dir->i_sb) +
		   EXT4_INDEX_EXTRA_TRANS_BLOCKS + 3);
retry:
	inode = ext4_new_inode_start_handle(dir, mode, &dentry->d_name, 0,
					    NULL, EXT4_HT_DIR, credits);
	handle = ext4_journal_current_handle();
	err = PTR_ERR(inode);
	if (!IS_ERR(inode)) {
		inode->i_op = &ext4_file_inode_operations;
		inode->i_fop = &ext4_file_operations;
		ext4_set_aops(inode);
		err = ext4_add_nondir(handle, dentry, inode);
		if (!err && IS_DIRSYNC(dir))
			ext4_handle_sync(handle);
	}
	if (handle)
		ext4_journal_stop(handle);
	if (err == -ENOSPC && ext4_should_retry_alloc(dir->i_sb, &retries))
		goto retry;
	return err;
}

static int ext4_mknod(struct inode *dir, struct dentry *dentry,
		      umode_t mode, dev_t rdev)
{
	handle_t *handle;
	struct inode *inode;
	int err, credits, retries = 0;

	err = dquot_initialize(dir);
	if (err)
		return err;

	credits = (EXT4_DATA_TRANS_BLOCKS(dir->i_sb) +
		   EXT4_INDEX_EXTRA_TRANS_BLOCKS + 3);
retry:
	inode = ext4_new_inode_start_handle(dir, mode, &dentry->d_name, 0,
					    NULL, EXT4_HT_DIR, credits);
	handle = ext4_journal_current_handle();
	err = PTR_ERR(inode);
	if (!IS_ERR(inode)) {
		init_special_inode(inode, inode->i_mode, rdev);
		inode->i_op = &ext4_special_inode_operations;
		err = ext4_add_nondir(handle, dentry, inode);
		if (!err && IS_DIRSYNC(dir))
			ext4_handle_sync(handle);
	}
	if (handle)
		ext4_journal_stop(handle);
	if (err == -ENOSPC && ext4_should_retry_alloc(dir->i_sb, &retries))
		goto retry;
	return err;
}

static int ext4_tmpfile(struct inode *dir, struct dentry *dentry, umode_t mode)
{
	handle_t *handle;
	struct inode *inode;
	int err, retries = 0;

	err = dquot_initialize(dir);
	if (err)
		return err;

retry:
	inode = ext4_new_inode_start_handle(dir, mode,
					    NULL, 0, NULL,
					    EXT4_HT_DIR,
			EXT4_MAXQUOTAS_INIT_BLOCKS(dir->i_sb) +
			  4 + EXT4_XATTR_TRANS_BLOCKS);
	handle = ext4_journal_current_handle();
	err = PTR_ERR(inode);
	if (!IS_ERR(inode)) {
		inode->i_op = &ext4_file_inode_operations;
		inode->i_fop = &ext4_file_operations;
		ext4_set_aops(inode);
		d_tmpfile(dentry, inode);
		err = ext4_orphan_add(handle, inode);
		if (err)
			goto err_unlock_inode;
		mark_inode_dirty(inode);
		unlock_new_inode(inode);
	}
	if (handle)
		ext4_journal_stop(handle);
	if (err == -ENOSPC && ext4_should_retry_alloc(dir->i_sb, &retries))
		goto retry;
	return err;
err_unlock_inode:
	ext4_journal_stop(handle);
	unlock_new_inode(inode);
	return err;
}

struct ext4_dir_entry_2 *ext4_init_dot_dotdot(struct inode *inode,
			  struct ext4_dir_entry_2 *de,
			  int blocksize, int csum_size,
			  unsigned int parent_ino, int dotdot_real_len)
{
	de->inode = cpu_to_le32(inode->i_ino);
	de->name_len = 1;
	de->rec_len = ext4_rec_len_to_disk(EXT4_DIR_REC_LEN(de->name_len),
					   blocksize);
	strcpy(de->name, ".");
	ext4_set_de_type(inode->i_sb, de, S_IFDIR);

	de = ext4_next_entry(de, blocksize);
	de->inode = cpu_to_le32(parent_ino);
	de->name_len = 2;
	if (!dotdot_real_len)
		de->rec_len = ext4_rec_len_to_disk(blocksize -
					(csum_size + EXT4_DIR_REC_LEN(1)),
					blocksize);
	else
		de->rec_len = ext4_rec_len_to_disk(
				EXT4_DIR_REC_LEN(de->name_len), blocksize);
	strcpy(de->name, "..");
	ext4_set_de_type(inode->i_sb, de, S_IFDIR);

	return ext4_next_entry(de, blocksize);
}

static int ext4_init_new_dir(handle_t *handle, struct inode *dir,
			     struct inode *inode)
{
	struct buffer_head *dir_block = NULL;
	struct ext4_dir_entry_2 *de;
	struct ext4_dir_entry_tail *t;
	ext4_lblk_t block = 0;
	unsigned int blocksize = dir->i_sb->s_blocksize;
	int csum_size = 0;
	int err;

	if (ext4_has_metadata_csum(dir->i_sb))
		csum_size = sizeof(struct ext4_dir_entry_tail);

	if (ext4_test_inode_state(inode, EXT4_STATE_MAY_INLINE_DATA)) {
		err = ext4_try_create_inline_dir(handle, dir, inode);
		if (err < 0 && err != -ENOSPC)
			goto out;
		if (!err)
			goto out;
	}

	inode->i_size = 0;
	dir_block = ext4_append(handle, inode, &block);
	if (IS_ERR(dir_block))
		return PTR_ERR(dir_block);
	de = (struct ext4_dir_entry_2 *)dir_block->b_data;
	ext4_init_dot_dotdot(inode, de, blocksize, csum_size, dir->i_ino, 0);
	set_nlink(inode, 2);
	if (csum_size) {
		t = EXT4_DIRENT_TAIL(dir_block->b_data, blocksize);
		initialize_dirent_tail(t, blocksize);
	}

	BUFFER_TRACE(dir_block, "call ext4_handle_dirty_metadata");
	err = ext4_handle_dirty_dirent_node(handle, inode, dir_block);
	if (err)
		goto out;
	set_buffer_verified(dir_block);
out:
	brelse(dir_block);
	return err;
}

static int ext4_mkdir(struct inode *dir, struct dentry *dentry, umode_t mode)
{
	handle_t *handle;
	struct inode *inode;
	int err, credits, retries = 0;

	if (EXT4_DIR_LINK_MAX(dir))
		return -EMLINK;

	err = dquot_initialize(dir);
	if (err)
		return err;

	credits = (EXT4_DATA_TRANS_BLOCKS(dir->i_sb) +
		   EXT4_INDEX_EXTRA_TRANS_BLOCKS + 3);
retry:
	inode = ext4_new_inode_start_handle(dir, S_IFDIR | mode,
					    &dentry->d_name,
					    0, NULL, EXT4_HT_DIR, credits);
	handle = ext4_journal_current_handle();
	err = PTR_ERR(inode);
	if (IS_ERR(inode))
		goto out_stop;

	inode->i_op = &ext4_dir_inode_operations;
	inode->i_fop = &ext4_dir_operations;
	err = ext4_init_new_dir(handle, dir, inode);
	if (err)
		goto out_clear_inode;
	err = ext4_mark_inode_dirty(handle, inode);
	if (!err)
		err = ext4_add_entry(handle, dentry, inode);
	if (err) {
out_clear_inode:
		clear_nlink(inode);
		unlock_new_inode(inode);
		ext4_mark_inode_dirty(handle, inode);
		iput(inode);
		goto out_stop;
	}
	ext4_inc_count(handle, dir);
	ext4_update_dx_flag(dir);
	err = ext4_mark_inode_dirty(handle, dir);
	if (err)
		goto out_clear_inode;
	d_instantiate_new(dentry, inode);
	if (IS_DIRSYNC(dir))
		ext4_handle_sync(handle);

out_stop:
	if (handle)
		ext4_journal_stop(handle);
	if (err == -ENOSPC && ext4_should_retry_alloc(dir->i_sb, &retries))
		goto retry;
	return err;
}

/*
 * routine to check that the specified directory is empty (for rmdir)
 */
bool ext4_empty_dir(struct inode *inode)
{
	unsigned int offset;
	struct buffer_head *bh;
	struct ext4_dir_entry_2 *de;
	struct super_block *sb;

	if (ext4_has_inline_data(inode)) {
		int has_inline_data = 1;
		int ret;

		ret = empty_inline_dir(inode, &has_inline_data);
		if (has_inline_data)
			return ret;
	}

	sb = inode->i_sb;
	if (inode->i_size < EXT4_DIR_REC_LEN(1) + EXT4_DIR_REC_LEN(2)) {
		EXT4_ERROR_INODE(inode, "invalid size");
		return true;
	}
	/* The first directory block must not be a hole,
	 * so treat it as DIRENT_HTREE
	 */
	bh = ext4_read_dirblock(inode, 0, DIRENT_HTREE);
	if (IS_ERR(bh))
		return true;

	de = (struct ext4_dir_entry_2 *) bh->b_data;
	if (ext4_check_dir_entry(inode, NULL, de, bh, bh->b_data, bh->b_size,
				 0) ||
	    le32_to_cpu(de->inode) != inode->i_ino || strcmp(".", de->name)) {
		ext4_warning_inode(inode, "directory missing '.'");
<<<<<<< HEAD
		brelse(bh);
		return true;
	}
	offset = ext4_rec_len_from_disk(de->rec_len, sb->s_blocksize);
	de = ext4_next_entry(de, sb->s_blocksize);
	if (ext4_check_dir_entry(inode, NULL, de, bh, bh->b_data, bh->b_size,
				 offset) ||
	    le32_to_cpu(de->inode) == 0 || strcmp("..", de->name)) {
		ext4_warning_inode(inode, "directory missing '..'");
		brelse(bh);
		return true;
	}
=======
		brelse(bh);
		return true;
	}
	offset = ext4_rec_len_from_disk(de->rec_len, sb->s_blocksize);
	de = ext4_next_entry(de, sb->s_blocksize);
	if (ext4_check_dir_entry(inode, NULL, de, bh, bh->b_data, bh->b_size,
				 offset) ||
	    le32_to_cpu(de->inode) == 0 || strcmp("..", de->name)) {
		ext4_warning_inode(inode, "directory missing '..'");
		brelse(bh);
		return true;
	}
>>>>>>> a3e631c1
	offset += ext4_rec_len_from_disk(de->rec_len, sb->s_blocksize);
	while (offset < inode->i_size) {
		if (!(offset & (sb->s_blocksize - 1))) {
			unsigned int lblock;
			brelse(bh);
			lblock = offset >> EXT4_BLOCK_SIZE_BITS(sb);
			bh = ext4_read_dirblock(inode, lblock, EITHER);
			if (bh == NULL) {
				offset += sb->s_blocksize;
				continue;
			}
			if (IS_ERR(bh))
				return true;
		}
		de = (struct ext4_dir_entry_2 *) (bh->b_data +
					(offset & (sb->s_blocksize - 1)));
		if (ext4_check_dir_entry(inode, NULL, de, bh,
					 bh->b_data, bh->b_size, offset)) {
			offset = (offset | (sb->s_blocksize - 1)) + 1;
			continue;
		}
		if (le32_to_cpu(de->inode)) {
			brelse(bh);
			return false;
		}
		offset += ext4_rec_len_from_disk(de->rec_len, sb->s_blocksize);
	}
	brelse(bh);
	return true;
}

/*
 * ext4_orphan_add() links an unlinked or truncated inode into a list of
 * such inodes, starting at the superblock, in case we crash before the
 * file is closed/deleted, or in case the inode truncate spans multiple
 * transactions and the last transaction is not recovered after a crash.
 *
 * At filesystem recovery time, we walk this list deleting unlinked
 * inodes and truncating linked inodes in ext4_orphan_cleanup().
 *
 * Orphan list manipulation functions must be called under i_mutex unless
 * we are just creating the inode or deleting it.
 */
int ext4_orphan_add(handle_t *handle, struct inode *inode)
{
	struct super_block *sb = inode->i_sb;
	struct ext4_sb_info *sbi = EXT4_SB(sb);
	struct ext4_iloc iloc;
	int err = 0, rc;
	bool dirty = false;

	if (!sbi->s_journal || is_bad_inode(inode))
		return 0;

	WARN_ON_ONCE(!(inode->i_state & (I_NEW | I_FREEING)) &&
		     !inode_is_locked(inode));
	/*
	 * Exit early if inode already is on orphan list. This is a big speedup
	 * since we don't have to contend on the global s_orphan_lock.
	 */
	if (!list_empty(&EXT4_I(inode)->i_orphan))
		return 0;

	/*
	 * Orphan handling is only valid for files with data blocks
	 * being truncated, or files being unlinked. Note that we either
	 * hold i_mutex, or the inode can not be referenced from outside,
	 * so i_nlink should not be bumped due to race
	 */
	J_ASSERT((S_ISREG(inode->i_mode) || S_ISDIR(inode->i_mode) ||
		  S_ISLNK(inode->i_mode)) || inode->i_nlink == 0);

	BUFFER_TRACE(sbi->s_sbh, "get_write_access");
	err = ext4_journal_get_write_access(handle, sbi->s_sbh);
	if (err)
		goto out;

	err = ext4_reserve_inode_write(handle, inode, &iloc);
	if (err)
		goto out;

	mutex_lock(&sbi->s_orphan_lock);
	/*
	 * Due to previous errors inode may be already a part of on-disk
	 * orphan list. If so skip on-disk list modification.
	 */
	if (!NEXT_ORPHAN(inode) || NEXT_ORPHAN(inode) >
	    (le32_to_cpu(sbi->s_es->s_inodes_count))) {
		/* Insert this inode at the head of the on-disk orphan list */
		NEXT_ORPHAN(inode) = le32_to_cpu(sbi->s_es->s_last_orphan);
		sbi->s_es->s_last_orphan = cpu_to_le32(inode->i_ino);
		dirty = true;
	}
	list_add(&EXT4_I(inode)->i_orphan, &sbi->s_orphan);
	mutex_unlock(&sbi->s_orphan_lock);

	if (dirty) {
		err = ext4_handle_dirty_super(handle, sb);
		rc = ext4_mark_iloc_dirty(handle, inode, &iloc);
		if (!err)
			err = rc;
		if (err) {
			/*
			 * We have to remove inode from in-memory list if
			 * addition to on disk orphan list failed. Stray orphan
			 * list entries can cause panics at unmount time.
			 */
			mutex_lock(&sbi->s_orphan_lock);
			list_del_init(&EXT4_I(inode)->i_orphan);
			mutex_unlock(&sbi->s_orphan_lock);
		}
	} else
		brelse(iloc.bh);

	jbd_debug(4, "superblock will point to %lu\n", inode->i_ino);
	jbd_debug(4, "orphan inode %lu will point to %d\n",
			inode->i_ino, NEXT_ORPHAN(inode));
out:
	ext4_std_error(sb, err);
	return err;
}

/*
 * ext4_orphan_del() removes an unlinked or truncated inode from the list
 * of such inodes stored on disk, because it is finally being cleaned up.
 */
int ext4_orphan_del(handle_t *handle, struct inode *inode)
{
	struct list_head *prev;
	struct ext4_inode_info *ei = EXT4_I(inode);
	struct ext4_sb_info *sbi = EXT4_SB(inode->i_sb);
	__u32 ino_next;
	struct ext4_iloc iloc;
	int err = 0;

	if (!sbi->s_journal && !(sbi->s_mount_state & EXT4_ORPHAN_FS))
		return 0;

	WARN_ON_ONCE(!(inode->i_state & (I_NEW | I_FREEING)) &&
		     !inode_is_locked(inode));
	/* Do this quick check before taking global s_orphan_lock. */
	if (list_empty(&ei->i_orphan))
		return 0;

	if (handle) {
		/* Grab inode buffer early before taking global s_orphan_lock */
		err = ext4_reserve_inode_write(handle, inode, &iloc);
	}

	mutex_lock(&sbi->s_orphan_lock);
	jbd_debug(4, "remove inode %lu from orphan list\n", inode->i_ino);

	prev = ei->i_orphan.prev;
	list_del_init(&ei->i_orphan);

	/* If we're on an error path, we may not have a valid
	 * transaction handle with which to update the orphan list on
	 * disk, but we still need to remove the inode from the linked
	 * list in memory. */
	if (!handle || err) {
		mutex_unlock(&sbi->s_orphan_lock);
		goto out_err;
	}

	ino_next = NEXT_ORPHAN(inode);
	if (prev == &sbi->s_orphan) {
		jbd_debug(4, "superblock will point to %u\n", ino_next);
		BUFFER_TRACE(sbi->s_sbh, "get_write_access");
		err = ext4_journal_get_write_access(handle, sbi->s_sbh);
		if (err) {
			mutex_unlock(&sbi->s_orphan_lock);
			goto out_brelse;
		}
		sbi->s_es->s_last_orphan = cpu_to_le32(ino_next);
		mutex_unlock(&sbi->s_orphan_lock);
		err = ext4_handle_dirty_super(handle, inode->i_sb);
	} else {
		struct ext4_iloc iloc2;
		struct inode *i_prev =
			&list_entry(prev, struct ext4_inode_info, i_orphan)->vfs_inode;

		jbd_debug(4, "orphan inode %lu will point to %u\n",
			  i_prev->i_ino, ino_next);
		err = ext4_reserve_inode_write(handle, i_prev, &iloc2);
		if (err) {
			mutex_unlock(&sbi->s_orphan_lock);
			goto out_brelse;
		}
		NEXT_ORPHAN(i_prev) = ino_next;
		err = ext4_mark_iloc_dirty(handle, i_prev, &iloc2);
		mutex_unlock(&sbi->s_orphan_lock);
	}
	if (err)
		goto out_brelse;
	NEXT_ORPHAN(inode) = 0;
	err = ext4_mark_iloc_dirty(handle, inode, &iloc);
out_err:
	ext4_std_error(inode->i_sb, err);
	return err;

out_brelse:
	brelse(iloc.bh);
	goto out_err;
}

static int ext4_rmdir(struct inode *dir, struct dentry *dentry)
{
	int retval;
	struct inode *inode;
	struct buffer_head *bh;
	struct ext4_dir_entry_2 *de;
	handle_t *handle = NULL;

	if (unlikely(ext4_forced_shutdown(EXT4_SB(dir->i_sb))))
		return -EIO;

	/* Initialize quotas before so that eventual writes go in
	 * separate transaction */
	retval = dquot_initialize(dir);
	if (retval)
		return retval;
	retval = dquot_initialize(d_inode(dentry));
	if (retval)
		return retval;

	retval = -ENOENT;
	bh = ext4_find_entry(dir, &dentry->d_name, &de, NULL);
	if (IS_ERR(bh))
		return PTR_ERR(bh);
	if (!bh)
		goto end_rmdir;

	inode = d_inode(dentry);

	retval = -EFSCORRUPTED;
	if (le32_to_cpu(de->inode) != inode->i_ino)
		goto end_rmdir;

	retval = -ENOTEMPTY;
	if (!ext4_empty_dir(inode))
		goto end_rmdir;

	handle = ext4_journal_start(dir, EXT4_HT_DIR,
				    EXT4_DATA_TRANS_BLOCKS(dir->i_sb));
	if (IS_ERR(handle)) {
		retval = PTR_ERR(handle);
		handle = NULL;
		goto end_rmdir;
	}

	if (IS_DIRSYNC(dir))
		ext4_handle_sync(handle);

	retval = ext4_delete_entry(handle, dir, de, bh);
	if (retval)
		goto end_rmdir;
	if (!EXT4_DIR_LINK_EMPTY(inode))
		ext4_warning_inode(inode,
			     "empty directory '%.*s' has too many links (%u)",
			     dentry->d_name.len, dentry->d_name.name,
			     inode->i_nlink);
	inode->i_version++;
	clear_nlink(inode);
	/* There's no need to set i_disksize: the fact that i_nlink is
	 * zero will ensure that the right thing happens during any
	 * recovery. */
	inode->i_size = 0;
	ext4_orphan_add(handle, inode);
	inode->i_ctime = dir->i_ctime = dir->i_mtime = current_time(inode);
	ext4_mark_inode_dirty(handle, inode);
	ext4_dec_count(handle, dir);
	ext4_update_dx_flag(dir);
	ext4_mark_inode_dirty(handle, dir);

#ifdef CONFIG_UNICODE
	/* VFS negative dentries are incompatible with Encoding and
	 * Case-insensitiveness. Eventually we'll want avoid
	 * invalidating the dentries here, alongside with returning the
	 * negative dentries at ext4_lookup(), when it is better
	 * supported by the VFS for the CI case.
	 */
	if (IS_CASEFOLDED(dir))
		d_invalidate(dentry);
#endif

end_rmdir:
	brelse(bh);
	if (handle)
		ext4_journal_stop(handle);
	return retval;
}

static int ext4_unlink(struct inode *dir, struct dentry *dentry)
{
	int retval;
	struct inode *inode;
	struct buffer_head *bh;
	struct ext4_dir_entry_2 *de;
	handle_t *handle = NULL;

	if (unlikely(ext4_forced_shutdown(EXT4_SB(dir->i_sb))))
		return -EIO;

	trace_ext4_unlink_enter(dir, dentry);
	/* Initialize quotas before so that eventual writes go
	 * in separate transaction */
	retval = dquot_initialize(dir);
	if (retval)
		return retval;
	retval = dquot_initialize(d_inode(dentry));
	if (retval)
		return retval;

	retval = -ENOENT;
	bh = ext4_find_entry(dir, &dentry->d_name, &de, NULL);
	if (IS_ERR(bh))
		return PTR_ERR(bh);
	if (!bh)
		goto end_unlink;

	inode = d_inode(dentry);

	retval = -EFSCORRUPTED;
	if (le32_to_cpu(de->inode) != inode->i_ino)
		goto end_unlink;

	handle = ext4_journal_start(dir, EXT4_HT_DIR,
				    EXT4_DATA_TRANS_BLOCKS(dir->i_sb));
	if (IS_ERR(handle)) {
		retval = PTR_ERR(handle);
		handle = NULL;
		goto end_unlink;
	}

	if (IS_DIRSYNC(dir))
		ext4_handle_sync(handle);

	retval = ext4_delete_entry(handle, dir, de, bh);
	if (retval)
		goto end_unlink;
	dir->i_ctime = dir->i_mtime = current_time(dir);
	ext4_update_dx_flag(dir);
	ext4_mark_inode_dirty(handle, dir);
	if (inode->i_nlink == 0)
		ext4_warning_inode(inode, "Deleting file '%.*s' with no links",
				   dentry->d_name.len, dentry->d_name.name);
	else
		drop_nlink(inode);
	if (!inode->i_nlink)
		ext4_orphan_add(handle, inode);
	inode->i_ctime = current_time(inode);
	ext4_mark_inode_dirty(handle, inode);

#ifdef CONFIG_UNICODE
	/* VFS negative dentries are incompatible with Encoding and
	 * Case-insensitiveness. Eventually we'll want avoid
	 * invalidating the dentries here, alongside with returning the
	 * negative dentries at ext4_lookup(), when it is  better
	 * supported by the VFS for the CI case.
	 */
	if (IS_CASEFOLDED(dir))
		d_invalidate(dentry);
#endif

end_unlink:
	brelse(bh);
	if (handle)
		ext4_journal_stop(handle);
	trace_ext4_unlink_exit(dentry, retval);
	return retval;
}

static int ext4_symlink(struct inode *dir,
			struct dentry *dentry, const char *symname)
{
	handle_t *handle;
	struct inode *inode;
	int err, len = strlen(symname);
	int credits;
	struct fscrypt_str disk_link;

	if (unlikely(ext4_forced_shutdown(EXT4_SB(dir->i_sb))))
		return -EIO;

	err = fscrypt_prepare_symlink(dir, symname, len, dir->i_sb->s_blocksize,
				      &disk_link);
	if (err)
		return err;

	err = dquot_initialize(dir);
	if (err)
		return err;

	if ((disk_link.len > EXT4_N_BLOCKS * 4)) {
		/*
		 * For non-fast symlinks, we just allocate inode and put it on
		 * orphan list in the first transaction => we need bitmap,
		 * group descriptor, sb, inode block, quota blocks, and
		 * possibly selinux xattr blocks.
		 */
		credits = 4 + EXT4_MAXQUOTAS_INIT_BLOCKS(dir->i_sb) +
			  EXT4_XATTR_TRANS_BLOCKS;
	} else {
		/*
		 * Fast symlink. We have to add entry to directory
		 * (EXT4_DATA_TRANS_BLOCKS + EXT4_INDEX_EXTRA_TRANS_BLOCKS),
		 * allocate new inode (bitmap, group descriptor, inode block,
		 * quota blocks, sb is already counted in previous macros).
		 */
		credits = EXT4_DATA_TRANS_BLOCKS(dir->i_sb) +
			  EXT4_INDEX_EXTRA_TRANS_BLOCKS + 3;
	}

	inode = ext4_new_inode_start_handle(dir, S_IFLNK|S_IRWXUGO,
					    &dentry->d_name, 0, NULL,
					    EXT4_HT_DIR, credits);
	handle = ext4_journal_current_handle();
	if (IS_ERR(inode)) {
		if (handle)
			ext4_journal_stop(handle);
		return PTR_ERR(inode);
	}

	if (IS_ENCRYPTED(inode)) {
		err = fscrypt_encrypt_symlink(inode, symname, len, &disk_link);
		if (err)
			goto err_drop_inode;
		inode->i_op = &ext4_encrypted_symlink_inode_operations;
	}

	if ((disk_link.len > EXT4_N_BLOCKS * 4)) {
		if (!IS_ENCRYPTED(inode))
			inode->i_op = &ext4_symlink_inode_operations;
		inode_nohighmem(inode);
		ext4_set_aops(inode);
		/*
		 * We cannot call page_symlink() with transaction started
		 * because it calls into ext4_write_begin() which can wait
		 * for transaction commit if we are running out of space
		 * and thus we deadlock. So we have to stop transaction now
		 * and restart it when symlink contents is written.
		 * 
		 * To keep fs consistent in case of crash, we have to put inode
		 * to orphan list in the mean time.
		 */
		drop_nlink(inode);
		err = ext4_orphan_add(handle, inode);
		ext4_journal_stop(handle);
		handle = NULL;
		if (err)
			goto err_drop_inode;
		err = __page_symlink(inode, disk_link.name, disk_link.len, 1);
		if (err)
			goto err_drop_inode;
		/*
		 * Now inode is being linked into dir (EXT4_DATA_TRANS_BLOCKS
		 * + EXT4_INDEX_EXTRA_TRANS_BLOCKS), inode is also modified
		 */
		handle = ext4_journal_start(dir, EXT4_HT_DIR,
				EXT4_DATA_TRANS_BLOCKS(dir->i_sb) +
				EXT4_INDEX_EXTRA_TRANS_BLOCKS + 1);
		if (IS_ERR(handle)) {
			err = PTR_ERR(handle);
			handle = NULL;
			goto err_drop_inode;
		}
		set_nlink(inode, 1);
		err = ext4_orphan_del(handle, inode);
		if (err)
			goto err_drop_inode;
	} else {
		/* clear the extent format for fast symlink */
		ext4_clear_inode_flag(inode, EXT4_INODE_EXTENTS);
		if (!IS_ENCRYPTED(inode)) {
			inode->i_op = &ext4_fast_symlink_inode_operations;
			inode->i_link = (char *)&EXT4_I(inode)->i_data;
		}
		memcpy((char *)&EXT4_I(inode)->i_data, disk_link.name,
		       disk_link.len);
		inode->i_size = disk_link.len - 1;
	}
	EXT4_I(inode)->i_disksize = inode->i_size;
	err = ext4_add_nondir(handle, dentry, inode);
	if (!err && IS_DIRSYNC(dir))
		ext4_handle_sync(handle);

	if (handle)
		ext4_journal_stop(handle);
	goto out_free_encrypted_link;

err_drop_inode:
	if (handle)
		ext4_journal_stop(handle);
	clear_nlink(inode);
	unlock_new_inode(inode);
	iput(inode);
out_free_encrypted_link:
	if (disk_link.name != (unsigned char *)symname)
		kfree(disk_link.name);
	return err;
}

static int ext4_link(struct dentry *old_dentry,
		     struct inode *dir, struct dentry *dentry)
{
	handle_t *handle;
	struct inode *inode = d_inode(old_dentry);
	int err, retries = 0;

	if (inode->i_nlink >= EXT4_LINK_MAX)
		return -EMLINK;

	err = fscrypt_prepare_link(old_dentry, dir, dentry);
	if (err)
		return err;

       if ((ext4_test_inode_flag(dir, EXT4_INODE_PROJINHERIT)) &&
	   (!projid_eq(EXT4_I(dir)->i_projid,
		       EXT4_I(old_dentry->d_inode)->i_projid)))
		return -EXDEV;

	err = dquot_initialize(dir);
	if (err)
		return err;

retry:
	handle = ext4_journal_start(dir, EXT4_HT_DIR,
		(EXT4_DATA_TRANS_BLOCKS(dir->i_sb) +
		 EXT4_INDEX_EXTRA_TRANS_BLOCKS) + 1);
	if (IS_ERR(handle))
		return PTR_ERR(handle);

	if (IS_DIRSYNC(dir))
		ext4_handle_sync(handle);

	inode->i_ctime = current_time(inode);
	ext4_inc_count(handle, inode);
	ihold(inode);

	err = ext4_add_entry(handle, dentry, inode);
	if (!err) {
		ext4_mark_inode_dirty(handle, inode);
		/* this can happen only for tmpfile being
		 * linked the first time
		 */
		if (inode->i_nlink == 1)
			ext4_orphan_del(handle, inode);
		d_instantiate(dentry, inode);
	} else {
		drop_nlink(inode);
		iput(inode);
	}
	ext4_journal_stop(handle);
	if (err == -ENOSPC && ext4_should_retry_alloc(dir->i_sb, &retries))
		goto retry;
	return err;
}


/*
 * Try to find buffer head where contains the parent block.
 * It should be the inode block if it is inlined or the 1st block
 * if it is a normal dir.
 */
static struct buffer_head *ext4_get_first_dir_block(handle_t *handle,
					struct inode *inode,
					int *retval,
					struct ext4_dir_entry_2 **parent_de,
					int *inlined)
{
	struct buffer_head *bh;

	if (!ext4_has_inline_data(inode)) {
		/* The first directory block must not be a hole, so
		 * treat it as DIRENT_HTREE
		 */
		bh = ext4_read_dirblock(inode, 0, DIRENT_HTREE);
		if (IS_ERR(bh)) {
			*retval = PTR_ERR(bh);
			return NULL;
		}
		*parent_de = ext4_next_entry(
					(struct ext4_dir_entry_2 *)bh->b_data,
					inode->i_sb->s_blocksize);
		return bh;
	}

	*inlined = 1;
	return ext4_get_first_inline_block(inode, parent_de, retval);
}

struct ext4_renament {
	struct inode *dir;
	struct dentry *dentry;
	struct inode *inode;
	bool is_dir;
	int dir_nlink_delta;

	/* entry for "dentry" */
	struct buffer_head *bh;
	struct ext4_dir_entry_2 *de;
	int inlined;

	/* entry for ".." in inode if it's a directory */
	struct buffer_head *dir_bh;
	struct ext4_dir_entry_2 *parent_de;
	int dir_inlined;
};

static int ext4_rename_dir_prepare(handle_t *handle, struct ext4_renament *ent)
{
	int retval;

	ent->dir_bh = ext4_get_first_dir_block(handle, ent->inode,
					      &retval, &ent->parent_de,
					      &ent->dir_inlined);
	if (!ent->dir_bh)
		return retval;
	if (le32_to_cpu(ent->parent_de->inode) != ent->dir->i_ino)
		return -EFSCORRUPTED;
	BUFFER_TRACE(ent->dir_bh, "get_write_access");
	return ext4_journal_get_write_access(handle, ent->dir_bh);
}

static int ext4_rename_dir_finish(handle_t *handle, struct ext4_renament *ent,
				  unsigned dir_ino)
{
	int retval;

	ent->parent_de->inode = cpu_to_le32(dir_ino);
	BUFFER_TRACE(ent->dir_bh, "call ext4_handle_dirty_metadata");
	if (!ent->dir_inlined) {
		if (is_dx(ent->inode)) {
			retval = ext4_handle_dirty_dx_node(handle,
							   ent->inode,
							   ent->dir_bh);
		} else {
			retval = ext4_handle_dirty_dirent_node(handle,
							       ent->inode,
							       ent->dir_bh);
		}
	} else {
		retval = ext4_mark_inode_dirty(handle, ent->inode);
	}
	if (retval) {
		ext4_std_error(ent->dir->i_sb, retval);
		return retval;
	}
	return 0;
}

static int ext4_setent(handle_t *handle, struct ext4_renament *ent,
		       unsigned ino, unsigned file_type)
{
	int retval;

	BUFFER_TRACE(ent->bh, "get write access");
	retval = ext4_journal_get_write_access(handle, ent->bh);
	if (retval)
		return retval;
	ent->de->inode = cpu_to_le32(ino);
	if (ext4_has_feature_filetype(ent->dir->i_sb))
		ent->de->file_type = file_type;
	ent->dir->i_version++;
	ent->dir->i_ctime = ent->dir->i_mtime =
		current_time(ent->dir);
	ext4_mark_inode_dirty(handle, ent->dir);
	BUFFER_TRACE(ent->bh, "call ext4_handle_dirty_metadata");
	if (!ent->inlined) {
		retval = ext4_handle_dirty_dirent_node(handle,
						       ent->dir, ent->bh);
		if (unlikely(retval)) {
			ext4_std_error(ent->dir->i_sb, retval);
			return retval;
		}
	}
	brelse(ent->bh);
	ent->bh = NULL;

	return 0;
}

static int ext4_find_delete_entry(handle_t *handle, struct inode *dir,
				  const struct qstr *d_name)
{
	int retval = -ENOENT;
	struct buffer_head *bh;
	struct ext4_dir_entry_2 *de;

	bh = ext4_find_entry(dir, d_name, &de, NULL);
	if (IS_ERR(bh))
		return PTR_ERR(bh);
	if (bh) {
		retval = ext4_delete_entry(handle, dir, de, bh);
		brelse(bh);
	}
	return retval;
}

static void ext4_rename_delete(handle_t *handle, struct ext4_renament *ent,
			       int force_reread)
{
	int retval;
	/*
	 * ent->de could have moved from under us during htree split, so make
	 * sure that we are deleting the right entry.  We might also be pointing
	 * to a stale entry in the unused part of ent->bh so just checking inum
	 * and the name isn't enough.
	 */
	if (le32_to_cpu(ent->de->inode) != ent->inode->i_ino ||
	    ent->de->name_len != ent->dentry->d_name.len ||
	    strncmp(ent->de->name, ent->dentry->d_name.name,
		    ent->de->name_len) ||
	    force_reread) {
		retval = ext4_find_delete_entry(handle, ent->dir,
						&ent->dentry->d_name);
	} else {
		retval = ext4_delete_entry(handle, ent->dir, ent->de, ent->bh);
		if (retval == -ENOENT) {
			retval = ext4_find_delete_entry(handle, ent->dir,
							&ent->dentry->d_name);
		}
	}

	if (retval) {
		ext4_warning_inode(ent->dir,
				   "Deleting old file: nlink %d, error=%d",
				   ent->dir->i_nlink, retval);
	}
}

static void ext4_update_dir_count(handle_t *handle, struct ext4_renament *ent)
{
	if (ent->dir_nlink_delta) {
		if (ent->dir_nlink_delta == -1)
			ext4_dec_count(handle, ent->dir);
		else
			ext4_inc_count(handle, ent->dir);
		ext4_mark_inode_dirty(handle, ent->dir);
	}
}

static struct inode *ext4_whiteout_for_rename(struct ext4_renament *ent,
					      int credits, handle_t **h)
{
	struct inode *wh;
	handle_t *handle;
	int retries = 0;

	/*
	 * for inode block, sb block, group summaries,
	 * and inode bitmap
	 */
	credits += (EXT4_MAXQUOTAS_TRANS_BLOCKS(ent->dir->i_sb) +
		    EXT4_XATTR_TRANS_BLOCKS + 4);
retry:
	wh = ext4_new_inode_start_handle(ent->dir, S_IFCHR | WHITEOUT_MODE,
					 &ent->dentry->d_name, 0, NULL,
					 EXT4_HT_DIR, credits);

	handle = ext4_journal_current_handle();
	if (IS_ERR(wh)) {
		if (handle)
			ext4_journal_stop(handle);
		if (PTR_ERR(wh) == -ENOSPC &&
		    ext4_should_retry_alloc(ent->dir->i_sb, &retries))
			goto retry;
	} else {
		*h = handle;
		init_special_inode(wh, wh->i_mode, WHITEOUT_DEV);
		wh->i_op = &ext4_special_inode_operations;
	}
	return wh;
}

/*
 * Anybody can rename anything with this: the permission checks are left to the
 * higher-level routines.
 *
 * n.b.  old_{dentry,inode) refers to the source dentry/inode
 * while new_{dentry,inode) refers to the destination dentry/inode
 * This comes from rename(const char *oldpath, const char *newpath)
 */
static int ext4_rename(struct inode *old_dir, struct dentry *old_dentry,
		       struct inode *new_dir, struct dentry *new_dentry,
		       unsigned int flags)
{
	handle_t *handle = NULL;
	struct ext4_renament old = {
		.dir = old_dir,
		.dentry = old_dentry,
		.inode = d_inode(old_dentry),
	};
	struct ext4_renament new = {
		.dir = new_dir,
		.dentry = new_dentry,
		.inode = d_inode(new_dentry),
	};
	int force_reread;
	int retval;
	struct inode *whiteout = NULL;
	int credits;
	u8 old_file_type;

	if (new.inode && new.inode->i_nlink == 0) {
		EXT4_ERROR_INODE(new.inode,
				 "target of rename is already freed");
		return -EFSCORRUPTED;
	}

	if ((ext4_test_inode_flag(new_dir, EXT4_INODE_PROJINHERIT)) &&
	    (!projid_eq(EXT4_I(new_dir)->i_projid,
			EXT4_I(old_dentry->d_inode)->i_projid)))
		return -EXDEV;

	retval = dquot_initialize(old.dir);
	if (retval)
		return retval;
	retval = dquot_initialize(new.dir);
	if (retval)
		return retval;

	/* Initialize quotas before so that eventual writes go
	 * in separate transaction */
	if (new.inode) {
		retval = dquot_initialize(new.inode);
		if (retval)
			return retval;
	}

	old.bh = ext4_find_entry(old.dir, &old.dentry->d_name, &old.de, NULL);
	if (IS_ERR(old.bh))
		return PTR_ERR(old.bh);
	/*
	 *  Check for inode number is _not_ due to possible IO errors.
	 *  We might rmdir the source, keep it as pwd of some process
	 *  and merrily kill the link to whatever was created under the
	 *  same name. Goodbye sticky bit ;-<
	 */
	retval = -ENOENT;
	if (!old.bh || le32_to_cpu(old.de->inode) != old.inode->i_ino)
		goto end_rename;

	new.bh = ext4_find_entry(new.dir, &new.dentry->d_name,
				 &new.de, &new.inlined);
	if (IS_ERR(new.bh)) {
		retval = PTR_ERR(new.bh);
		new.bh = NULL;
		goto end_rename;
	}
	if (new.bh) {
		if (!new.inode) {
			brelse(new.bh);
			new.bh = NULL;
		}
	}
	if (new.inode && !test_opt(new.dir->i_sb, NO_AUTO_DA_ALLOC))
		ext4_alloc_da_blocks(old.inode);

	credits = (2 * EXT4_DATA_TRANS_BLOCKS(old.dir->i_sb) +
		   EXT4_INDEX_EXTRA_TRANS_BLOCKS + 2);
	if (!(flags & RENAME_WHITEOUT)) {
		handle = ext4_journal_start(old.dir, EXT4_HT_DIR, credits);
		if (IS_ERR(handle)) {
			retval = PTR_ERR(handle);
			handle = NULL;
			goto end_rename;
		}
	} else {
		whiteout = ext4_whiteout_for_rename(&old, credits, &handle);
		if (IS_ERR(whiteout)) {
			retval = PTR_ERR(whiteout);
			whiteout = NULL;
			goto end_rename;
		}
	}

	if (IS_DIRSYNC(old.dir) || IS_DIRSYNC(new.dir))
		ext4_handle_sync(handle);

	if (S_ISDIR(old.inode->i_mode)) {
		if (new.inode) {
			retval = -ENOTEMPTY;
			if (!ext4_empty_dir(new.inode))
				goto end_rename;
		} else {
			retval = -EMLINK;
			if (new.dir != old.dir && EXT4_DIR_LINK_MAX(new.dir))
				goto end_rename;
		}
		retval = ext4_rename_dir_prepare(handle, &old);
		if (retval)
			goto end_rename;
	}
	/*
	 * If we're renaming a file within an inline_data dir and adding or
	 * setting the new dirent causes a conversion from inline_data to
	 * extents/blockmap, we need to force the dirent delete code to
	 * re-read the directory, or else we end up trying to delete a dirent
	 * from what is now the extent tree root (or a block map).
	 */
	force_reread = (new.dir->i_ino == old.dir->i_ino &&
			ext4_test_inode_flag(new.dir, EXT4_INODE_INLINE_DATA));

	old_file_type = old.de->file_type;
	if (whiteout) {
		/*
		 * Do this before adding a new entry, so the old entry is sure
		 * to be still pointing to the valid old entry.
		 */
		retval = ext4_setent(handle, &old, whiteout->i_ino,
				     EXT4_FT_CHRDEV);
		if (retval)
			goto end_rename;
		ext4_mark_inode_dirty(handle, whiteout);
	}
	if (!new.bh) {
		retval = ext4_add_entry(handle, new.dentry, old.inode);
		if (retval)
			goto end_rename;
	} else {
		retval = ext4_setent(handle, &new,
				     old.inode->i_ino, old_file_type);
		if (retval)
			goto end_rename;
	}
	if (force_reread)
		force_reread = !ext4_test_inode_flag(new.dir,
						     EXT4_INODE_INLINE_DATA);

	/*
	 * Like most other Unix systems, set the ctime for inodes on a
	 * rename.
	 */
	old.inode->i_ctime = current_time(old.inode);
	ext4_mark_inode_dirty(handle, old.inode);

	if (!whiteout) {
		/*
		 * ok, that's it
		 */
		ext4_rename_delete(handle, &old, force_reread);
	}

	if (new.inode) {
		ext4_dec_count(handle, new.inode);
		new.inode->i_ctime = current_time(new.inode);
	}
	old.dir->i_ctime = old.dir->i_mtime = current_time(old.dir);
	ext4_update_dx_flag(old.dir);
	if (old.dir_bh) {
		retval = ext4_rename_dir_finish(handle, &old, new.dir->i_ino);
		if (retval)
			goto end_rename;

		ext4_dec_count(handle, old.dir);
		if (new.inode) {
			/* checked ext4_empty_dir above, can't have another
			 * parent, ext4_dec_count() won't work for many-linked
			 * dirs */
			clear_nlink(new.inode);
		} else {
			ext4_inc_count(handle, new.dir);
			ext4_update_dx_flag(new.dir);
			ext4_mark_inode_dirty(handle, new.dir);
		}
	}
	ext4_mark_inode_dirty(handle, old.dir);
	if (new.inode) {
		ext4_mark_inode_dirty(handle, new.inode);
		if (!new.inode->i_nlink)
			ext4_orphan_add(handle, new.inode);
	}
	retval = 0;

end_rename:
	brelse(old.dir_bh);
	brelse(old.bh);
	brelse(new.bh);
	if (whiteout) {
		if (retval)
			drop_nlink(whiteout);
		unlock_new_inode(whiteout);
		iput(whiteout);
	}
	if (handle)
		ext4_journal_stop(handle);
	return retval;
}

static int ext4_cross_rename(struct inode *old_dir, struct dentry *old_dentry,
			     struct inode *new_dir, struct dentry *new_dentry)
{
	handle_t *handle = NULL;
	struct ext4_renament old = {
		.dir = old_dir,
		.dentry = old_dentry,
		.inode = d_inode(old_dentry),
	};
	struct ext4_renament new = {
		.dir = new_dir,
		.dentry = new_dentry,
		.inode = d_inode(new_dentry),
	};
	u8 new_file_type;
	int retval;
	struct timespec ctime;

	if ((ext4_test_inode_flag(new_dir, EXT4_INODE_PROJINHERIT) &&
	     !projid_eq(EXT4_I(new_dir)->i_projid,
			EXT4_I(old_dentry->d_inode)->i_projid)) ||
	    (ext4_test_inode_flag(old_dir, EXT4_INODE_PROJINHERIT) &&
	     !projid_eq(EXT4_I(old_dir)->i_projid,
			EXT4_I(new_dentry->d_inode)->i_projid)))
		return -EXDEV;

	retval = dquot_initialize(old.dir);
	if (retval)
		return retval;
	retval = dquot_initialize(new.dir);
	if (retval)
		return retval;

	old.bh = ext4_find_entry(old.dir, &old.dentry->d_name,
				 &old.de, &old.inlined);
	if (IS_ERR(old.bh))
		return PTR_ERR(old.bh);
	/*
	 *  Check for inode number is _not_ due to possible IO errors.
	 *  We might rmdir the source, keep it as pwd of some process
	 *  and merrily kill the link to whatever was created under the
	 *  same name. Goodbye sticky bit ;-<
	 */
	retval = -ENOENT;
	if (!old.bh || le32_to_cpu(old.de->inode) != old.inode->i_ino)
		goto end_rename;

	new.bh = ext4_find_entry(new.dir, &new.dentry->d_name,
				 &new.de, &new.inlined);
	if (IS_ERR(new.bh)) {
		retval = PTR_ERR(new.bh);
		new.bh = NULL;
		goto end_rename;
	}

	/* RENAME_EXCHANGE case: old *and* new must both exist */
	if (!new.bh || le32_to_cpu(new.de->inode) != new.inode->i_ino)
		goto end_rename;

	handle = ext4_journal_start(old.dir, EXT4_HT_DIR,
		(2 * EXT4_DATA_TRANS_BLOCKS(old.dir->i_sb) +
		 2 * EXT4_INDEX_EXTRA_TRANS_BLOCKS + 2));
	if (IS_ERR(handle)) {
		retval = PTR_ERR(handle);
		handle = NULL;
		goto end_rename;
	}

	if (IS_DIRSYNC(old.dir) || IS_DIRSYNC(new.dir))
		ext4_handle_sync(handle);

	if (S_ISDIR(old.inode->i_mode)) {
		old.is_dir = true;
		retval = ext4_rename_dir_prepare(handle, &old);
		if (retval)
			goto end_rename;
	}
	if (S_ISDIR(new.inode->i_mode)) {
		new.is_dir = true;
		retval = ext4_rename_dir_prepare(handle, &new);
		if (retval)
			goto end_rename;
	}

	/*
	 * Other than the special case of overwriting a directory, parents'
	 * nlink only needs to be modified if this is a cross directory rename.
	 */
	if (old.dir != new.dir && old.is_dir != new.is_dir) {
		old.dir_nlink_delta = old.is_dir ? -1 : 1;
		new.dir_nlink_delta = -old.dir_nlink_delta;
		retval = -EMLINK;
		if ((old.dir_nlink_delta > 0 && EXT4_DIR_LINK_MAX(old.dir)) ||
		    (new.dir_nlink_delta > 0 && EXT4_DIR_LINK_MAX(new.dir)))
			goto end_rename;
	}

	new_file_type = new.de->file_type;
	retval = ext4_setent(handle, &new, old.inode->i_ino, old.de->file_type);
	if (retval)
		goto end_rename;

	retval = ext4_setent(handle, &old, new.inode->i_ino, new_file_type);
	if (retval)
		goto end_rename;

	/*
	 * Like most other Unix systems, set the ctime for inodes on a
	 * rename.
	 */
	ctime = current_time(old.inode);
	old.inode->i_ctime = ctime;
	new.inode->i_ctime = ctime;
	ext4_mark_inode_dirty(handle, old.inode);
	ext4_mark_inode_dirty(handle, new.inode);

	if (old.dir_bh) {
		retval = ext4_rename_dir_finish(handle, &old, new.dir->i_ino);
		if (retval)
			goto end_rename;
	}
	if (new.dir_bh) {
		retval = ext4_rename_dir_finish(handle, &new, old.dir->i_ino);
		if (retval)
			goto end_rename;
	}
	ext4_update_dir_count(handle, &old);
	ext4_update_dir_count(handle, &new);
	retval = 0;

end_rename:
	brelse(old.dir_bh);
	brelse(new.dir_bh);
	brelse(old.bh);
	brelse(new.bh);
	if (handle)
		ext4_journal_stop(handle);
	return retval;
}

static int ext4_rename2(struct inode *old_dir, struct dentry *old_dentry,
			struct inode *new_dir, struct dentry *new_dentry,
			unsigned int flags)
{
	int err;

	if (unlikely(ext4_forced_shutdown(EXT4_SB(old_dir->i_sb))))
		return -EIO;

	if (flags & ~(RENAME_NOREPLACE | RENAME_EXCHANGE | RENAME_WHITEOUT))
		return -EINVAL;

	err = fscrypt_prepare_rename(old_dir, old_dentry, new_dir, new_dentry,
				     flags);
	if (err)
		return err;

	if (flags & RENAME_EXCHANGE) {
		return ext4_cross_rename(old_dir, old_dentry,
					 new_dir, new_dentry);
	}

	return ext4_rename(old_dir, old_dentry, new_dir, new_dentry, flags);
}

/*
 * directories can handle most operations...
 */
const struct inode_operations ext4_dir_inode_operations = {
	.create		= ext4_create,
	.lookup		= ext4_lookup,
	.link		= ext4_link,
	.unlink		= ext4_unlink,
	.symlink	= ext4_symlink,
	.mkdir		= ext4_mkdir,
	.rmdir		= ext4_rmdir,
	.mknod		= ext4_mknod,
	.tmpfile	= ext4_tmpfile,
	.rename		= ext4_rename2,
	.setattr	= ext4_setattr,
	.getattr	= ext4_getattr,
	.listxattr	= ext4_listxattr,
	.get_acl	= ext4_get_acl,
	.set_acl	= ext4_set_acl,
	.fiemap         = ext4_fiemap,
};

const struct inode_operations ext4_special_inode_operations = {
	.setattr	= ext4_setattr,
	.getattr	= ext4_getattr,
	.listxattr	= ext4_listxattr,
	.get_acl	= ext4_get_acl,
	.set_acl	= ext4_set_acl,
};<|MERGE_RESOLUTION|>--- conflicted
+++ resolved
@@ -2858,7 +2858,6 @@
 				 0) ||
 	    le32_to_cpu(de->inode) != inode->i_ino || strcmp(".", de->name)) {
 		ext4_warning_inode(inode, "directory missing '.'");
-<<<<<<< HEAD
 		brelse(bh);
 		return true;
 	}
@@ -2871,20 +2870,6 @@
 		brelse(bh);
 		return true;
 	}
-=======
-		brelse(bh);
-		return true;
-	}
-	offset = ext4_rec_len_from_disk(de->rec_len, sb->s_blocksize);
-	de = ext4_next_entry(de, sb->s_blocksize);
-	if (ext4_check_dir_entry(inode, NULL, de, bh, bh->b_data, bh->b_size,
-				 offset) ||
-	    le32_to_cpu(de->inode) == 0 || strcmp("..", de->name)) {
-		ext4_warning_inode(inode, "directory missing '..'");
-		brelse(bh);
-		return true;
-	}
->>>>>>> a3e631c1
 	offset += ext4_rec_len_from_disk(de->rec_len, sb->s_blocksize);
 	while (offset < inode->i_size) {
 		if (!(offset & (sb->s_blocksize - 1))) {
