// SPDX-License-Identifier: GPL-2.0
/*
 * fs/f2fs/namei.c
 *
 * Copyright (c) 2012 Samsung Electronics Co., Ltd.
 *             http://www.samsung.com/
 */
#include <linux/fs.h>
#include <linux/f2fs_fs.h>
#include <linux/pagemap.h>
#include <linux/sched.h>
#include <linux/ctype.h>
#include <linux/dcache.h>
#include <linux/namei.h>
#include <linux/quotaops.h>

#include "f2fs.h"
#include "node.h"
#include "segment.h"
#include "xattr.h"
#include "acl.h"
#include <trace/events/f2fs.h>

static struct inode *f2fs_new_inode(struct inode *dir, umode_t mode)
{
	struct f2fs_sb_info *sbi = F2FS_I_SB(dir);
	nid_t ino;
	struct inode *inode;
	bool nid_free = false;
	int xattr_size = 0;
	int err;

	inode = new_inode(dir->i_sb);
	if (!inode)
		return ERR_PTR(-ENOMEM);

	f2fs_lock_op(sbi);
	if (!f2fs_alloc_nid(sbi, &ino)) {
		f2fs_unlock_op(sbi);
		err = -ENOSPC;
		goto fail;
	}
	f2fs_unlock_op(sbi);

	nid_free = true;

	inode_init_owner(inode, dir, mode);

	inode->i_ino = ino;
	inode->i_blocks = 0;
	inode->i_mtime = inode->i_atime = inode->i_ctime =
			F2FS_I(inode)->i_crtime = current_time(inode);
	inode->i_generation = sbi->s_next_generation++;

	if (S_ISDIR(inode->i_mode))
		F2FS_I(inode)->i_current_depth = 1;

	err = insert_inode_locked(inode);
	if (err) {
		err = -EINVAL;
		goto fail;
	}

<<<<<<< HEAD
	if (f2fs_sb_has_project_quota(sbi->sb) &&
=======
	if (f2fs_sb_has_project_quota(sbi) &&
>>>>>>> fab7352c
		(F2FS_I(dir)->i_flags & F2FS_PROJINHERIT_FL))
		F2FS_I(inode)->i_projid = F2FS_I(dir)->i_projid;
	else
		F2FS_I(inode)->i_projid = make_kprojid(&init_user_ns,
							F2FS_DEF_PROJID);

	err = dquot_initialize(inode);
	if (err)
		goto fail_drop;

	set_inode_flag(inode, FI_NEW_INODE);

	/* If the directory encrypted, then we should encrypt the inode. */
	if ((f2fs_encrypted_inode(dir) || DUMMY_ENCRYPTION_ENABLED(sbi)) &&
				f2fs_may_encrypt(inode))
		f2fs_set_encrypted_inode(inode);

<<<<<<< HEAD
	if (f2fs_sb_has_extra_attr(sbi->sb)) {
=======
	if (f2fs_sb_has_extra_attr(sbi)) {
>>>>>>> fab7352c
		set_inode_flag(inode, FI_EXTRA_ATTR);
		F2FS_I(inode)->i_extra_isize = F2FS_TOTAL_EXTRA_ATTR_SIZE;
	}

	if (test_opt(sbi, INLINE_XATTR))
		set_inode_flag(inode, FI_INLINE_XATTR);

	if (test_opt(sbi, INLINE_DATA) && f2fs_may_inline_data(inode))
		set_inode_flag(inode, FI_INLINE_DATA);
	if (f2fs_may_inline_dentry(inode))
		set_inode_flag(inode, FI_INLINE_DENTRY);

<<<<<<< HEAD
	if (f2fs_sb_has_flexible_inline_xattr(sbi->sb)) {
=======
	if (f2fs_sb_has_flexible_inline_xattr(sbi)) {
>>>>>>> fab7352c
		f2fs_bug_on(sbi, !f2fs_has_extra_attr(inode));
		if (f2fs_has_inline_xattr(inode))
			xattr_size = F2FS_OPTION(sbi).inline_xattr_size;
		/* Otherwise, will be 0 */
	} else if (f2fs_has_inline_xattr(inode) ||
				f2fs_has_inline_dentry(inode)) {
		xattr_size = DEFAULT_INLINE_XATTR_ADDRS;
	}
	F2FS_I(inode)->i_inline_xattr_size = xattr_size;

	f2fs_init_extent_tree(inode, NULL);

	stat_inc_inline_xattr(inode);
	stat_inc_inline_inode(inode);
	stat_inc_inline_dir(inode);

	F2FS_I(inode)->i_flags =
		f2fs_mask_flags(mode, F2FS_I(dir)->i_flags & F2FS_FL_INHERITED);

	if (S_ISDIR(inode->i_mode))
		F2FS_I(inode)->i_flags |= F2FS_INDEX_FL;

	if (F2FS_I(inode)->i_flags & F2FS_PROJINHERIT_FL)
		set_inode_flag(inode, FI_PROJ_INHERIT);

	f2fs_set_inode_flags(inode);

	trace_f2fs_new_inode(inode, 0);
	return inode;

fail:
	trace_f2fs_new_inode(inode, err);
	make_bad_inode(inode);
	if (nid_free)
		set_inode_flag(inode, FI_FREE_NID);
	iput(inode);
	return ERR_PTR(err);
fail_drop:
	trace_f2fs_new_inode(inode, err);
	dquot_drop(inode);
	inode->i_flags |= S_NOQUOTA;
	if (nid_free)
		set_inode_flag(inode, FI_FREE_NID);
	clear_nlink(inode);
	unlock_new_inode(inode);
	iput(inode);
	return ERR_PTR(err);
}

static int is_extension_exist(const unsigned char *s, const char *sub)
{
	size_t slen = strlen(s);
	size_t sublen = strlen(sub);
	int i;

	/*
	 * filename format of multimedia file should be defined as:
	 * "filename + '.' + extension + (optional: '.' + temp extension)".
	 */
	if (slen < sublen + 2)
		return 0;

	for (i = 1; i < slen - sublen; i++) {
		if (s[i] != '.')
			continue;
		if (!strncasecmp(s + i + 1, sub, sublen))
			return 1;
	}

	return 0;
}

/*
 * Set multimedia files as cold files for hot/cold data separation
 */
static inline void set_file_temperature(struct f2fs_sb_info *sbi, struct inode *inode,
		const unsigned char *name)
{
	__u8 (*extlist)[F2FS_EXTENSION_LEN] = sbi->raw_super->extension_list;
	int i, cold_count, hot_count;

	down_read(&sbi->sb_lock);

	cold_count = le32_to_cpu(sbi->raw_super->extension_count);
	hot_count = sbi->raw_super->hot_ext_count;

	for (i = 0; i < cold_count + hot_count; i++) {
		if (is_extension_exist(name, extlist[i]))
			break;
	}

	up_read(&sbi->sb_lock);

	if (i == cold_count + hot_count)
		return;

	if (i < cold_count)
		file_set_cold(inode);
	else
		file_set_hot(inode);
}

int f2fs_update_extension_list(struct f2fs_sb_info *sbi, const char *name,
							bool hot, bool set)
{
	__u8 (*extlist)[F2FS_EXTENSION_LEN] = sbi->raw_super->extension_list;
	int cold_count = le32_to_cpu(sbi->raw_super->extension_count);
	int hot_count = sbi->raw_super->hot_ext_count;
	int total_count = cold_count + hot_count;
	int start, count;
	int i;

	if (set) {
		if (total_count == F2FS_MAX_EXTENSION)
			return -EINVAL;
	} else {
		if (!hot && !cold_count)
			return -EINVAL;
		if (hot && !hot_count)
			return -EINVAL;
	}

	if (hot) {
		start = cold_count;
		count = total_count;
	} else {
		start = 0;
		count = cold_count;
	}

	for (i = start; i < count; i++) {
		if (strcmp(name, extlist[i]))
			continue;

		if (set)
			return -EINVAL;

		memcpy(extlist[i], extlist[i + 1],
				F2FS_EXTENSION_LEN * (total_count - i - 1));
		memset(extlist[total_count - 1], 0, F2FS_EXTENSION_LEN);
		if (hot)
			sbi->raw_super->hot_ext_count = hot_count - 1;
		else
			sbi->raw_super->extension_count =
						cpu_to_le32(cold_count - 1);
		return 0;
	}

	if (!set)
		return -EINVAL;

	if (hot) {
		memcpy(extlist[count], name, strlen(name));
		sbi->raw_super->hot_ext_count = hot_count + 1;
	} else {
		char buf[F2FS_MAX_EXTENSION][F2FS_EXTENSION_LEN];

		memcpy(buf, &extlist[cold_count],
				F2FS_EXTENSION_LEN * hot_count);
		memset(extlist[cold_count], 0, F2FS_EXTENSION_LEN);
		memcpy(extlist[cold_count], name, strlen(name));
		memcpy(&extlist[cold_count + 1], buf,
				F2FS_EXTENSION_LEN * hot_count);
		sbi->raw_super->extension_count = cpu_to_le32(cold_count + 1);
	}
	return 0;
}

static int f2fs_create(struct inode *dir, struct dentry *dentry, umode_t mode,
						bool excl)
{
	struct f2fs_sb_info *sbi = F2FS_I_SB(dir);
	struct inode *inode;
	nid_t ino = 0;
	int err;

	if (unlikely(f2fs_cp_error(sbi)))
		return -EIO;
	err = f2fs_is_checkpoint_ready(sbi);
	if (err)
		return err;

	err = dquot_initialize(dir);
	if (err)
		return err;

	inode = f2fs_new_inode(dir, mode);
	if (IS_ERR(inode))
		return PTR_ERR(inode);

	if (!test_opt(sbi, DISABLE_EXT_IDENTIFY))
		set_file_temperature(sbi, inode, dentry->d_name.name);

	inode->i_op = &f2fs_file_inode_operations;
	inode->i_fop = &f2fs_file_operations;
	inode->i_mapping->a_ops = &f2fs_dblock_aops;
	ino = inode->i_ino;

	f2fs_lock_op(sbi);
	err = f2fs_add_link(dentry, inode);
	if (err)
		goto out;
	f2fs_unlock_op(sbi);

	f2fs_alloc_nid_done(sbi, ino);

	d_instantiate_new(dentry, inode);

	if (IS_DIRSYNC(dir))
		f2fs_sync_fs(sbi->sb, 1);

	f2fs_balance_fs(sbi, true);
	return 0;
out:
	f2fs_handle_failed_inode(inode);
	return err;
}

static int f2fs_link(struct dentry *old_dentry, struct inode *dir,
		struct dentry *dentry)
{
	struct inode *inode = d_inode(old_dentry);
	struct f2fs_sb_info *sbi = F2FS_I_SB(dir);
	int err;

	if (unlikely(f2fs_cp_error(sbi)))
		return -EIO;
	err = f2fs_is_checkpoint_ready(sbi);
	if (err)
		return err;

	err = fscrypt_prepare_link(old_dentry, dir, dentry);
	if (err)
		return err;

	if (is_inode_flag_set(dir, FI_PROJ_INHERIT) &&
			(!projid_eq(F2FS_I(dir)->i_projid,
			F2FS_I(old_dentry->d_inode)->i_projid)))
		return -EXDEV;

	err = dquot_initialize(dir);
	if (err)
		return err;

	f2fs_balance_fs(sbi, true);

	inode->i_ctime = current_time(inode);
	ihold(inode);

	set_inode_flag(inode, FI_INC_LINK);
	f2fs_lock_op(sbi);
	err = f2fs_add_link(dentry, inode);
	if (err)
		goto out;
	f2fs_unlock_op(sbi);

	d_instantiate(dentry, inode);

	if (IS_DIRSYNC(dir))
		f2fs_sync_fs(sbi->sb, 1);
	return 0;
out:
	clear_inode_flag(inode, FI_INC_LINK);
	iput(inode);
	f2fs_unlock_op(sbi);
	return err;
}

struct dentry *f2fs_get_parent(struct dentry *child)
{
	struct qstr dotdot = QSTR_INIT("..", 2);
	struct page *page;
	unsigned long ino = f2fs_inode_by_name(d_inode(child), &dotdot, &page);
	if (!ino) {
		if (IS_ERR(page))
			return ERR_CAST(page);
		return ERR_PTR(-ENOENT);
	}
	return d_obtain_alias(f2fs_iget(child->d_sb, ino));
}

static int __recover_dot_dentries(struct inode *dir, nid_t pino)
{
	struct f2fs_sb_info *sbi = F2FS_I_SB(dir);
	struct qstr dot = QSTR_INIT(".", 1);
	struct qstr dotdot = QSTR_INIT("..", 2);
	struct f2fs_dir_entry *de;
	struct page *page;
	int err = 0;

	if (f2fs_readonly(sbi->sb)) {
		f2fs_msg(sbi->sb, KERN_INFO,
			"skip recovering inline_dots inode (ino:%lu, pino:%u) "
			"in readonly mountpoint", dir->i_ino, pino);
		return 0;
	}

	err = dquot_initialize(dir);
	if (err)
		return err;

	f2fs_balance_fs(sbi, true);

	f2fs_lock_op(sbi);

	de = f2fs_find_entry(dir, &dot, &page);
	if (de) {
		f2fs_put_page(page, 0);
	} else if (IS_ERR(page)) {
		err = PTR_ERR(page);
		goto out;
	} else {
		err = f2fs_do_add_link(dir, &dot, NULL, dir->i_ino, S_IFDIR);
		if (err)
			goto out;
	}

	de = f2fs_find_entry(dir, &dotdot, &page);
	if (de)
		f2fs_put_page(page, 0);
	else if (IS_ERR(page))
		err = PTR_ERR(page);
	else
		err = f2fs_do_add_link(dir, &dotdot, NULL, pino, S_IFDIR);
out:
	if (!err)
		clear_inode_flag(dir, FI_INLINE_DOTS);

	f2fs_unlock_op(sbi);
	return err;
}

static struct dentry *f2fs_lookup(struct inode *dir, struct dentry *dentry,
		unsigned int flags)
{
	struct inode *inode = NULL;
	struct f2fs_dir_entry *de;
	struct page *page;
	struct dentry *new;
	nid_t ino = -1;
	int err = 0;
	unsigned int root_ino = F2FS_ROOT_INO(F2FS_I_SB(dir));

	trace_f2fs_lookup_start(dir, dentry, flags);

	err = fscrypt_prepare_lookup(dir, dentry, flags);
	if (err)
		goto out;

	if (dentry->d_name.len > F2FS_NAME_LEN) {
		err = -ENAMETOOLONG;
		goto out;
	}

	de = f2fs_find_entry(dir, &dentry->d_name, &page);
	if (!de) {
		if (IS_ERR(page)) {
			err = PTR_ERR(page);
			goto out;
		}
		goto out_splice;
	}

	ino = le32_to_cpu(de->ino);
	f2fs_put_page(page, 0);

	inode = f2fs_iget(dir->i_sb, ino);
	if (IS_ERR(inode)) {
		err = PTR_ERR(inode);
		goto out;
	}

	if ((dir->i_ino == root_ino) && f2fs_has_inline_dots(dir)) {
		err = __recover_dot_dentries(dir, root_ino);
		if (err)
			goto out_iput;
	}

	if (f2fs_has_inline_dots(inode)) {
		err = __recover_dot_dentries(inode, dir->i_ino);
		if (err)
			goto out_iput;
	}
	if (f2fs_encrypted_inode(dir) &&
	    (S_ISDIR(inode->i_mode) || S_ISLNK(inode->i_mode)) &&
	    !fscrypt_has_permitted_context(dir, inode)) {
		f2fs_msg(inode->i_sb, KERN_WARNING,
			 "Inconsistent encryption contexts: %lu/%lu",
			 dir->i_ino, inode->i_ino);
		err = -EPERM;
		goto out_iput;
	}
out_splice:
	new = d_splice_alias(inode, dentry);
	if (IS_ERR(new))
		err = PTR_ERR(new);
	trace_f2fs_lookup_end(dir, dentry, ino, err);
	return new;
out_iput:
	iput(inode);
out:
	trace_f2fs_lookup_end(dir, dentry, ino, err);
	return ERR_PTR(err);
}

static int f2fs_unlink(struct inode *dir, struct dentry *dentry)
{
	struct f2fs_sb_info *sbi = F2FS_I_SB(dir);
	struct inode *inode = d_inode(dentry);
	struct f2fs_dir_entry *de;
	struct page *page;
	int err = -ENOENT;

	trace_f2fs_unlink_enter(dir, dentry);

	if (unlikely(f2fs_cp_error(sbi)))
		return -EIO;

	err = dquot_initialize(dir);
	if (err)
		return err;
	err = dquot_initialize(inode);
	if (err)
		return err;

	de = f2fs_find_entry(dir, &dentry->d_name, &page);
	if (!de) {
		if (IS_ERR(page))
			err = PTR_ERR(page);
		goto fail;
	}

	f2fs_balance_fs(sbi, true);

	f2fs_lock_op(sbi);
	err = f2fs_acquire_orphan_inode(sbi);
	if (err) {
		f2fs_unlock_op(sbi);
		f2fs_put_page(page, 0);
		goto fail;
	}
	f2fs_delete_entry(de, page, dir, inode);
	f2fs_unlock_op(sbi);

	if (IS_DIRSYNC(dir))
		f2fs_sync_fs(sbi->sb, 1);
fail:
	trace_f2fs_unlink_exit(inode, err);
	return err;
}

static const char *f2fs_get_link(struct dentry *dentry,
				 struct inode *inode,
				 struct delayed_call *done)
{
	const char *link = page_get_link(dentry, inode, done);
	if (!IS_ERR(link) && !*link) {
		/* this is broken symlink case */
		do_delayed_call(done);
		clear_delayed_call(done);
		link = ERR_PTR(-ENOENT);
	}
	return link;
}

static int f2fs_symlink(struct inode *dir, struct dentry *dentry,
					const char *symname)
{
	struct f2fs_sb_info *sbi = F2FS_I_SB(dir);
	struct inode *inode;
	size_t len = strlen(symname);
	struct fscrypt_str disk_link;
	int err;

	if (unlikely(f2fs_cp_error(sbi)))
		return -EIO;
	err = f2fs_is_checkpoint_ready(sbi);
	if (err)
		return err;

	err = fscrypt_prepare_symlink(dir, symname, len, dir->i_sb->s_blocksize,
				      &disk_link);
	if (err)
		return err;

	err = dquot_initialize(dir);
	if (err)
		return err;

	inode = f2fs_new_inode(dir, S_IFLNK | S_IRWXUGO);
	if (IS_ERR(inode))
		return PTR_ERR(inode);

	if (IS_ENCRYPTED(inode))
		inode->i_op = &f2fs_encrypted_symlink_inode_operations;
	else
		inode->i_op = &f2fs_symlink_inode_operations;
	inode_nohighmem(inode);
	inode->i_mapping->a_ops = &f2fs_dblock_aops;

	f2fs_lock_op(sbi);
	err = f2fs_add_link(dentry, inode);
	if (err)
		goto out_f2fs_handle_failed_inode;
	f2fs_unlock_op(sbi);
	f2fs_alloc_nid_done(sbi, inode->i_ino);

	err = fscrypt_encrypt_symlink(inode, symname, len, &disk_link);
	if (err)
		goto err_out;

	err = page_symlink(inode, disk_link.name, disk_link.len);

err_out:
	d_instantiate_new(dentry, inode);

	/*
	 * Let's flush symlink data in order to avoid broken symlink as much as
	 * possible. Nevertheless, fsyncing is the best way, but there is no
	 * way to get a file descriptor in order to flush that.
	 *
	 * Note that, it needs to do dir->fsync to make this recoverable.
	 * If the symlink path is stored into inline_data, there is no
	 * performance regression.
	 */
	if (!err) {
		filemap_write_and_wait_range(inode->i_mapping, 0,
							disk_link.len - 1);

		if (IS_DIRSYNC(dir))
			f2fs_sync_fs(sbi->sb, 1);
	} else {
		f2fs_unlink(dir, dentry);
	}

	f2fs_balance_fs(sbi, true);
	goto out_free_encrypted_link;

out_f2fs_handle_failed_inode:
	f2fs_handle_failed_inode(inode);
out_free_encrypted_link:
	if (disk_link.name != (unsigned char *)symname)
<<<<<<< HEAD
		kfree(disk_link.name);
=======
		kvfree(disk_link.name);
>>>>>>> fab7352c
	return err;
}

static int f2fs_mkdir(struct inode *dir, struct dentry *dentry, umode_t mode)
{
	struct f2fs_sb_info *sbi = F2FS_I_SB(dir);
	struct inode *inode;
	int err;

	if (unlikely(f2fs_cp_error(sbi)))
		return -EIO;

	err = dquot_initialize(dir);
	if (err)
		return err;

	inode = f2fs_new_inode(dir, S_IFDIR | mode);
	if (IS_ERR(inode))
		return PTR_ERR(inode);

	inode->i_op = &f2fs_dir_inode_operations;
	inode->i_fop = &f2fs_dir_operations;
	inode->i_mapping->a_ops = &f2fs_dblock_aops;
	inode_nohighmem(inode);

	set_inode_flag(inode, FI_INC_LINK);
	f2fs_lock_op(sbi);
	err = f2fs_add_link(dentry, inode);
	if (err)
		goto out_fail;
	f2fs_unlock_op(sbi);

	f2fs_alloc_nid_done(sbi, inode->i_ino);

	d_instantiate_new(dentry, inode);

	if (IS_DIRSYNC(dir))
		f2fs_sync_fs(sbi->sb, 1);

	f2fs_balance_fs(sbi, true);
	return 0;

out_fail:
	clear_inode_flag(inode, FI_INC_LINK);
	f2fs_handle_failed_inode(inode);
	return err;
}

static int f2fs_rmdir(struct inode *dir, struct dentry *dentry)
{
	struct inode *inode = d_inode(dentry);
	if (f2fs_empty_dir(inode))
		return f2fs_unlink(dir, dentry);
	return -ENOTEMPTY;
}

static int f2fs_mknod(struct inode *dir, struct dentry *dentry,
				umode_t mode, dev_t rdev)
{
	struct f2fs_sb_info *sbi = F2FS_I_SB(dir);
	struct inode *inode;
	int err = 0;

	if (unlikely(f2fs_cp_error(sbi)))
		return -EIO;
	err = f2fs_is_checkpoint_ready(sbi);
	if (err)
		return err;

	err = dquot_initialize(dir);
	if (err)
		return err;

	inode = f2fs_new_inode(dir, mode);
	if (IS_ERR(inode))
		return PTR_ERR(inode);

	init_special_inode(inode, inode->i_mode, rdev);
	inode->i_op = &f2fs_special_inode_operations;

	f2fs_lock_op(sbi);
	err = f2fs_add_link(dentry, inode);
	if (err)
		goto out;
	f2fs_unlock_op(sbi);

	f2fs_alloc_nid_done(sbi, inode->i_ino);

	d_instantiate_new(dentry, inode);

	if (IS_DIRSYNC(dir))
		f2fs_sync_fs(sbi->sb, 1);

	f2fs_balance_fs(sbi, true);
	return 0;
out:
	f2fs_handle_failed_inode(inode);
	return err;
}

static int __f2fs_tmpfile(struct inode *dir, struct dentry *dentry,
					umode_t mode, struct inode **whiteout)
{
	struct f2fs_sb_info *sbi = F2FS_I_SB(dir);
	struct inode *inode;
	int err;

	err = dquot_initialize(dir);
	if (err)
		return err;

	inode = f2fs_new_inode(dir, mode);
	if (IS_ERR(inode))
		return PTR_ERR(inode);

	if (whiteout) {
		init_special_inode(inode, inode->i_mode, WHITEOUT_DEV);
		inode->i_op = &f2fs_special_inode_operations;
	} else {
		inode->i_op = &f2fs_file_inode_operations;
		inode->i_fop = &f2fs_file_operations;
		inode->i_mapping->a_ops = &f2fs_dblock_aops;
	}

	f2fs_lock_op(sbi);
	err = f2fs_acquire_orphan_inode(sbi);
	if (err)
		goto out;

	err = f2fs_do_tmpfile(inode, dir);
	if (err)
		goto release_out;

	/*
	 * add this non-linked tmpfile to orphan list, in this way we could
	 * remove all unused data of tmpfile after abnormal power-off.
	 */
	f2fs_add_orphan_inode(inode);
	f2fs_alloc_nid_done(sbi, inode->i_ino);

	if (whiteout) {
		f2fs_i_links_write(inode, false);
		*whiteout = inode;
	} else {
		d_tmpfile(dentry, inode);
	}
	/* link_count was changed by d_tmpfile as well. */
	f2fs_unlock_op(sbi);
	unlock_new_inode(inode);

	f2fs_balance_fs(sbi, true);
	return 0;

release_out:
	f2fs_release_orphan_inode(sbi);
out:
	f2fs_handle_failed_inode(inode);
	return err;
}

static int f2fs_tmpfile(struct inode *dir, struct dentry *dentry, umode_t mode)
{
	struct f2fs_sb_info *sbi = F2FS_I_SB(dir);

	if (unlikely(f2fs_cp_error(sbi)))
		return -EIO;

	if (f2fs_encrypted_inode(dir) || DUMMY_ENCRYPTION_ENABLED(sbi)) {
		int err = fscrypt_get_encryption_info(dir);
		if (err)
			return err;
	}

	return __f2fs_tmpfile(dir, dentry, mode, NULL);
}

static int f2fs_create_whiteout(struct inode *dir, struct inode **whiteout)
{
	if (unlikely(f2fs_cp_error(F2FS_I_SB(dir))))
		return -EIO;

	return __f2fs_tmpfile(dir, NULL, S_IFCHR | WHITEOUT_MODE, whiteout);
}

static int f2fs_rename(struct inode *old_dir, struct dentry *old_dentry,
			struct inode *new_dir, struct dentry *new_dentry,
			unsigned int flags)
{
	struct f2fs_sb_info *sbi = F2FS_I_SB(old_dir);
	struct inode *old_inode = d_inode(old_dentry);
	struct inode *new_inode = d_inode(new_dentry);
	struct inode *whiteout = NULL;
	struct page *old_dir_page;
	struct page *old_page, *new_page = NULL;
	struct f2fs_dir_entry *old_dir_entry = NULL;
	struct f2fs_dir_entry *old_entry;
	struct f2fs_dir_entry *new_entry;
	bool is_old_inline = f2fs_has_inline_dentry(old_dir);
	int err;

	if (unlikely(f2fs_cp_error(sbi)))
		return -EIO;
	err = f2fs_is_checkpoint_ready(sbi);
	if (err)
		return err;

	if (is_inode_flag_set(new_dir, FI_PROJ_INHERIT) &&
			(!projid_eq(F2FS_I(new_dir)->i_projid,
			F2FS_I(old_dentry->d_inode)->i_projid)))
		return -EXDEV;

	err = dquot_initialize(old_dir);
	if (err)
		goto out;

	err = dquot_initialize(new_dir);
	if (err)
		goto out;

	if (new_inode) {
		err = dquot_initialize(new_inode);
		if (err)
			goto out;
	}

	err = -ENOENT;
	old_entry = f2fs_find_entry(old_dir, &old_dentry->d_name, &old_page);
	if (!old_entry) {
		if (IS_ERR(old_page))
			err = PTR_ERR(old_page);
		goto out;
	}

	if (S_ISDIR(old_inode->i_mode)) {
		old_dir_entry = f2fs_parent_dir(old_inode, &old_dir_page);
		if (!old_dir_entry) {
			if (IS_ERR(old_dir_page))
				err = PTR_ERR(old_dir_page);
			goto out_old;
		}
	}

	if (flags & RENAME_WHITEOUT) {
		err = f2fs_create_whiteout(old_dir, &whiteout);
		if (err)
			goto out_dir;
	}

	if (new_inode) {

		err = -ENOTEMPTY;
		if (old_dir_entry && !f2fs_empty_dir(new_inode))
			goto out_whiteout;

		err = -ENOENT;
		new_entry = f2fs_find_entry(new_dir, &new_dentry->d_name,
						&new_page);
		if (!new_entry) {
			if (IS_ERR(new_page))
				err = PTR_ERR(new_page);
			goto out_whiteout;
		}

		f2fs_balance_fs(sbi, true);

		f2fs_lock_op(sbi);

		err = f2fs_acquire_orphan_inode(sbi);
		if (err)
			goto put_out_dir;

		f2fs_set_link(new_dir, new_entry, new_page, old_inode);

		new_inode->i_ctime = current_time(new_inode);
		down_write(&F2FS_I(new_inode)->i_sem);
		if (old_dir_entry)
			f2fs_i_links_write(new_inode, false);
		f2fs_i_links_write(new_inode, false);
		up_write(&F2FS_I(new_inode)->i_sem);

		if (!new_inode->i_nlink)
			f2fs_add_orphan_inode(new_inode);
		else
			f2fs_release_orphan_inode(sbi);
	} else {
		f2fs_balance_fs(sbi, true);

		f2fs_lock_op(sbi);

		err = f2fs_add_link(new_dentry, old_inode);
		if (err) {
			f2fs_unlock_op(sbi);
			goto out_whiteout;
		}

		if (old_dir_entry)
			f2fs_i_links_write(new_dir, true);

		/*
		 * old entry and new entry can locate in the same inline
		 * dentry in inode, when attaching new entry in inline dentry,
		 * it could force inline dentry conversion, after that,
		 * old_entry and old_page will point to wrong address, in
		 * order to avoid this, let's do the check and update here.
		 */
		if (is_old_inline && !f2fs_has_inline_dentry(old_dir)) {
			f2fs_put_page(old_page, 0);
			old_page = NULL;

			old_entry = f2fs_find_entry(old_dir,
						&old_dentry->d_name, &old_page);
			if (!old_entry) {
				err = -ENOENT;
				if (IS_ERR(old_page))
					err = PTR_ERR(old_page);
				f2fs_unlock_op(sbi);
				goto out_whiteout;
			}
		}
	}

	down_write(&F2FS_I(old_inode)->i_sem);
	if (!old_dir_entry || whiteout)
		file_lost_pino(old_inode);
	else
		F2FS_I(old_inode)->i_pino = new_dir->i_ino;
	up_write(&F2FS_I(old_inode)->i_sem);

	old_inode->i_ctime = current_time(old_inode);
	f2fs_mark_inode_dirty_sync(old_inode, false);

	f2fs_delete_entry(old_entry, old_page, old_dir, NULL);

	if (whiteout) {
		whiteout->i_state |= I_LINKABLE;
		set_inode_flag(whiteout, FI_INC_LINK);
		err = f2fs_add_link(old_dentry, whiteout);
		if (err)
			goto put_out_dir;
		whiteout->i_state &= ~I_LINKABLE;
		iput(whiteout);
	}

	if (old_dir_entry) {
		if (old_dir != new_dir && !whiteout)
			f2fs_set_link(old_inode, old_dir_entry,
						old_dir_page, new_dir);
		else
			f2fs_put_page(old_dir_page, 0);
		f2fs_i_links_write(old_dir, false);
	}
	if (F2FS_OPTION(sbi).fsync_mode == FSYNC_MODE_STRICT) {
		f2fs_add_ino_entry(sbi, new_dir->i_ino, TRANS_DIR_INO);
		if (S_ISDIR(old_inode->i_mode))
			f2fs_add_ino_entry(sbi, old_inode->i_ino,
							TRANS_DIR_INO);
	}

	f2fs_unlock_op(sbi);

	if (IS_DIRSYNC(old_dir) || IS_DIRSYNC(new_dir))
		f2fs_sync_fs(sbi->sb, 1);

	f2fs_update_time(sbi, REQ_TIME);
	return 0;

put_out_dir:
	f2fs_unlock_op(sbi);
	if (new_page)
		f2fs_put_page(new_page, 0);
out_whiteout:
	if (whiteout)
		iput(whiteout);
out_dir:
	if (old_dir_entry)
		f2fs_put_page(old_dir_page, 0);
out_old:
	f2fs_put_page(old_page, 0);
out:
	return err;
}

static int f2fs_cross_rename(struct inode *old_dir, struct dentry *old_dentry,
			     struct inode *new_dir, struct dentry *new_dentry)
{
	struct f2fs_sb_info *sbi = F2FS_I_SB(old_dir);
	struct inode *old_inode = d_inode(old_dentry);
	struct inode *new_inode = d_inode(new_dentry);
	struct page *old_dir_page, *new_dir_page;
	struct page *old_page, *new_page;
	struct f2fs_dir_entry *old_dir_entry = NULL, *new_dir_entry = NULL;
	struct f2fs_dir_entry *old_entry, *new_entry;
	int old_nlink = 0, new_nlink = 0;
	int err;

	if (unlikely(f2fs_cp_error(sbi)))
		return -EIO;
	err = f2fs_is_checkpoint_ready(sbi);
	if (err)
		return err;

	if ((is_inode_flag_set(new_dir, FI_PROJ_INHERIT) &&
			!projid_eq(F2FS_I(new_dir)->i_projid,
			F2FS_I(old_dentry->d_inode)->i_projid)) ||
	    (is_inode_flag_set(new_dir, FI_PROJ_INHERIT) &&
			!projid_eq(F2FS_I(old_dir)->i_projid,
			F2FS_I(new_dentry->d_inode)->i_projid)))
		return -EXDEV;

	err = dquot_initialize(old_dir);
	if (err)
		goto out;

	err = dquot_initialize(new_dir);
	if (err)
		goto out;

	err = -ENOENT;
	old_entry = f2fs_find_entry(old_dir, &old_dentry->d_name, &old_page);
	if (!old_entry) {
		if (IS_ERR(old_page))
			err = PTR_ERR(old_page);
		goto out;
	}

	new_entry = f2fs_find_entry(new_dir, &new_dentry->d_name, &new_page);
	if (!new_entry) {
		if (IS_ERR(new_page))
			err = PTR_ERR(new_page);
		goto out_old;
	}

	/* prepare for updating ".." directory entry info later */
	if (old_dir != new_dir) {
		if (S_ISDIR(old_inode->i_mode)) {
			old_dir_entry = f2fs_parent_dir(old_inode,
							&old_dir_page);
			if (!old_dir_entry) {
				if (IS_ERR(old_dir_page))
					err = PTR_ERR(old_dir_page);
				goto out_new;
			}
		}

		if (S_ISDIR(new_inode->i_mode)) {
			new_dir_entry = f2fs_parent_dir(new_inode,
							&new_dir_page);
			if (!new_dir_entry) {
				if (IS_ERR(new_dir_page))
					err = PTR_ERR(new_dir_page);
				goto out_old_dir;
			}
		}
	}

	/*
	 * If cross rename between file and directory those are not
	 * in the same directory, we will inc nlink of file's parent
	 * later, so we should check upper boundary of its nlink.
	 */
	if ((!old_dir_entry || !new_dir_entry) &&
				old_dir_entry != new_dir_entry) {
		old_nlink = old_dir_entry ? -1 : 1;
		new_nlink = -old_nlink;
		err = -EMLINK;
		if ((old_nlink > 0 && old_dir->i_nlink >= F2FS_LINK_MAX) ||
			(new_nlink > 0 && new_dir->i_nlink >= F2FS_LINK_MAX))
			goto out_new_dir;
	}

	f2fs_balance_fs(sbi, true);

	f2fs_lock_op(sbi);

	/* update ".." directory entry info of old dentry */
	if (old_dir_entry)
		f2fs_set_link(old_inode, old_dir_entry, old_dir_page, new_dir);

	/* update ".." directory entry info of new dentry */
	if (new_dir_entry)
		f2fs_set_link(new_inode, new_dir_entry, new_dir_page, old_dir);

	/* update directory entry info of old dir inode */
	f2fs_set_link(old_dir, old_entry, old_page, new_inode);

	down_write(&F2FS_I(old_inode)->i_sem);
	file_lost_pino(old_inode);
	up_write(&F2FS_I(old_inode)->i_sem);

	old_dir->i_ctime = current_time(old_dir);
	if (old_nlink) {
		down_write(&F2FS_I(old_dir)->i_sem);
		f2fs_i_links_write(old_dir, old_nlink > 0);
		up_write(&F2FS_I(old_dir)->i_sem);
	}
	f2fs_mark_inode_dirty_sync(old_dir, false);

	/* update directory entry info of new dir inode */
	f2fs_set_link(new_dir, new_entry, new_page, old_inode);

	down_write(&F2FS_I(new_inode)->i_sem);
	file_lost_pino(new_inode);
	up_write(&F2FS_I(new_inode)->i_sem);

	new_dir->i_ctime = current_time(new_dir);
	if (new_nlink) {
		down_write(&F2FS_I(new_dir)->i_sem);
		f2fs_i_links_write(new_dir, new_nlink > 0);
		up_write(&F2FS_I(new_dir)->i_sem);
	}
	f2fs_mark_inode_dirty_sync(new_dir, false);

	if (F2FS_OPTION(sbi).fsync_mode == FSYNC_MODE_STRICT) {
		f2fs_add_ino_entry(sbi, old_dir->i_ino, TRANS_DIR_INO);
		f2fs_add_ino_entry(sbi, new_dir->i_ino, TRANS_DIR_INO);
	}

	f2fs_unlock_op(sbi);

	if (IS_DIRSYNC(old_dir) || IS_DIRSYNC(new_dir))
		f2fs_sync_fs(sbi->sb, 1);

	f2fs_update_time(sbi, REQ_TIME);
	return 0;
out_new_dir:
	if (new_dir_entry) {
		f2fs_put_page(new_dir_page, 0);
	}
out_old_dir:
	if (old_dir_entry) {
		f2fs_put_page(old_dir_page, 0);
	}
out_new:
	f2fs_put_page(new_page, 0);
out_old:
	f2fs_put_page(old_page, 0);
out:
	return err;
}

static int f2fs_rename2(struct inode *old_dir, struct dentry *old_dentry,
			struct inode *new_dir, struct dentry *new_dentry,
			unsigned int flags)
{
	int err;

	if (flags & ~(RENAME_NOREPLACE | RENAME_EXCHANGE | RENAME_WHITEOUT))
		return -EINVAL;

	err = fscrypt_prepare_rename(old_dir, old_dentry, new_dir, new_dentry,
				     flags);
	if (err)
		return err;

	if (flags & RENAME_EXCHANGE) {
		return f2fs_cross_rename(old_dir, old_dentry,
					 new_dir, new_dentry);
	}
	/*
	 * VFS has already handled the new dentry existence case,
	 * here, we just deal with "RENAME_NOREPLACE" as regular rename.
	 */
	return f2fs_rename(old_dir, old_dentry, new_dir, new_dentry, flags);
}

static const char *f2fs_encrypted_get_link(struct dentry *dentry,
					   struct inode *inode,
					   struct delayed_call *done)
{
	struct page *page;
	const char *target;

	if (!dentry)
		return ERR_PTR(-ECHILD);

	page = read_mapping_page(inode->i_mapping, 0, NULL);
	if (IS_ERR(page))
		return ERR_CAST(page);

	target = fscrypt_get_symlink(inode, page_address(page),
				     inode->i_sb->s_blocksize, done);
	put_page(page);
	return target;
}

const struct inode_operations f2fs_encrypted_symlink_inode_operations = {
	.get_link       = f2fs_encrypted_get_link,
	.getattr	= f2fs_getattr,
	.setattr	= f2fs_setattr,
#ifdef CONFIG_F2FS_FS_XATTR
	.listxattr	= f2fs_listxattr,
#endif
};

const struct inode_operations f2fs_dir_inode_operations = {
	.create		= f2fs_create,
	.lookup		= f2fs_lookup,
	.link		= f2fs_link,
	.unlink		= f2fs_unlink,
	.symlink	= f2fs_symlink,
	.mkdir		= f2fs_mkdir,
	.rmdir		= f2fs_rmdir,
	.mknod		= f2fs_mknod,
	.rename		= f2fs_rename2,
	.tmpfile	= f2fs_tmpfile,
	.getattr	= f2fs_getattr,
	.setattr	= f2fs_setattr,
	.get_acl	= f2fs_get_acl,
	.set_acl	= f2fs_set_acl,
#ifdef CONFIG_F2FS_FS_XATTR
	.listxattr	= f2fs_listxattr,
#endif
};

const struct inode_operations f2fs_symlink_inode_operations = {
	.get_link       = f2fs_get_link,
	.getattr	= f2fs_getattr,
	.setattr	= f2fs_setattr,
#ifdef CONFIG_F2FS_FS_XATTR
	.listxattr	= f2fs_listxattr,
#endif
};

const struct inode_operations f2fs_special_inode_operations = {
	.getattr	= f2fs_getattr,
	.setattr        = f2fs_setattr,
	.get_acl	= f2fs_get_acl,
	.set_acl	= f2fs_set_acl,
#ifdef CONFIG_F2FS_FS_XATTR
	.listxattr	= f2fs_listxattr,
#endif
};<|MERGE_RESOLUTION|>--- conflicted
+++ resolved
@@ -61,11 +61,7 @@
 		goto fail;
 	}
 
-<<<<<<< HEAD
-	if (f2fs_sb_has_project_quota(sbi->sb) &&
-=======
 	if (f2fs_sb_has_project_quota(sbi) &&
->>>>>>> fab7352c
 		(F2FS_I(dir)->i_flags & F2FS_PROJINHERIT_FL))
 		F2FS_I(inode)->i_projid = F2FS_I(dir)->i_projid;
 	else
@@ -83,11 +79,7 @@
 				f2fs_may_encrypt(inode))
 		f2fs_set_encrypted_inode(inode);
 
-<<<<<<< HEAD
-	if (f2fs_sb_has_extra_attr(sbi->sb)) {
-=======
 	if (f2fs_sb_has_extra_attr(sbi)) {
->>>>>>> fab7352c
 		set_inode_flag(inode, FI_EXTRA_ATTR);
 		F2FS_I(inode)->i_extra_isize = F2FS_TOTAL_EXTRA_ATTR_SIZE;
 	}
@@ -100,11 +92,7 @@
 	if (f2fs_may_inline_dentry(inode))
 		set_inode_flag(inode, FI_INLINE_DENTRY);
 
-<<<<<<< HEAD
-	if (f2fs_sb_has_flexible_inline_xattr(sbi->sb)) {
-=======
 	if (f2fs_sb_has_flexible_inline_xattr(sbi)) {
->>>>>>> fab7352c
 		f2fs_bug_on(sbi, !f2fs_has_extra_attr(inode));
 		if (f2fs_has_inline_xattr(inode))
 			xattr_size = F2FS_OPTION(sbi).inline_xattr_size;
@@ -647,11 +635,7 @@
 	f2fs_handle_failed_inode(inode);
 out_free_encrypted_link:
 	if (disk_link.name != (unsigned char *)symname)
-<<<<<<< HEAD
-		kfree(disk_link.name);
-=======
 		kvfree(disk_link.name);
->>>>>>> fab7352c
 	return err;
 }
 
