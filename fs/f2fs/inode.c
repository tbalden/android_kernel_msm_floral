// SPDX-License-Identifier: GPL-2.0
/*
 * fs/f2fs/inode.c
 *
 * Copyright (c) 2012 Samsung Electronics Co., Ltd.
 *             http://www.samsung.com/
 */
#include <linux/fs.h>
#include <linux/f2fs_fs.h>
#include <linux/buffer_head.h>
#include <linux/backing-dev.h>
#include <linux/writeback.h>

#include "f2fs.h"
#include "node.h"
#include "segment.h"

#include <trace/events/f2fs.h>

void f2fs_mark_inode_dirty_sync(struct inode *inode, bool sync)
{
	if (is_inode_flag_set(inode, FI_NEW_INODE))
		return;

	if (f2fs_inode_dirtied(inode, sync))
		return;

	mark_inode_dirty_sync(inode);
}

void f2fs_set_inode_flags(struct inode *inode)
{
	unsigned int flags = F2FS_I(inode)->i_flags;
	unsigned int new_fl = 0;

	if (flags & F2FS_SYNC_FL)
		new_fl |= S_SYNC;
	if (flags & F2FS_APPEND_FL)
		new_fl |= S_APPEND;
	if (flags & F2FS_IMMUTABLE_FL)
		new_fl |= S_IMMUTABLE;
	if (flags & F2FS_NOATIME_FL)
		new_fl |= S_NOATIME;
	if (flags & F2FS_DIRSYNC_FL)
		new_fl |= S_DIRSYNC;
	if (f2fs_encrypted_inode(inode))
		new_fl |= S_ENCRYPTED;
	inode_set_flags(inode, new_fl,
			S_SYNC|S_APPEND|S_IMMUTABLE|S_NOATIME|S_DIRSYNC|
			S_ENCRYPTED);
}

static void __get_inode_rdev(struct inode *inode, struct f2fs_inode *ri)
{
	int extra_size = get_extra_isize(inode);

	if (S_ISCHR(inode->i_mode) || S_ISBLK(inode->i_mode) ||
			S_ISFIFO(inode->i_mode) || S_ISSOCK(inode->i_mode)) {
		if (ri->i_addr[extra_size])
			inode->i_rdev = old_decode_dev(
				le32_to_cpu(ri->i_addr[extra_size]));
		else
			inode->i_rdev = new_decode_dev(
				le32_to_cpu(ri->i_addr[extra_size + 1]));
	}
}

static int __written_first_block(struct f2fs_sb_info *sbi,
					struct f2fs_inode *ri)
{
	block_t addr = le32_to_cpu(ri->i_addr[offset_in_addr(ri)]);

	if (!__is_valid_data_blkaddr(addr))
		return 1;
	if (!f2fs_is_valid_blkaddr(sbi, addr, DATA_GENERIC))
		return -EFAULT;
	return 0;
}

static void __set_inode_rdev(struct inode *inode, struct f2fs_inode *ri)
{
	int extra_size = get_extra_isize(inode);

	if (S_ISCHR(inode->i_mode) || S_ISBLK(inode->i_mode)) {
		if (old_valid_dev(inode->i_rdev)) {
			ri->i_addr[extra_size] =
				cpu_to_le32(old_encode_dev(inode->i_rdev));
			ri->i_addr[extra_size + 1] = 0;
		} else {
			ri->i_addr[extra_size] = 0;
			ri->i_addr[extra_size + 1] =
				cpu_to_le32(new_encode_dev(inode->i_rdev));
			ri->i_addr[extra_size + 2] = 0;
		}
	}
}

static void __recover_inline_status(struct inode *inode, struct page *ipage)
{
	void *inline_data = inline_data_addr(inode, ipage);
	__le32 *start = inline_data;
	__le32 *end = start + MAX_INLINE_DATA(inode) / sizeof(__le32);

	while (start < end) {
		if (*start++) {
			f2fs_wait_on_page_writeback(ipage, NODE, true);

			set_inode_flag(inode, FI_DATA_EXIST);
			set_raw_inline(inode, F2FS_INODE(ipage));
			set_page_dirty(ipage);
			return;
		}
	}
	return;
}

static bool f2fs_enable_inode_chksum(struct f2fs_sb_info *sbi, struct page *page)
{
	struct f2fs_inode *ri = &F2FS_NODE(page)->i;

	if (!f2fs_sb_has_inode_chksum(sbi->sb))
		return false;

	if (!IS_INODE(page) || !(ri->i_inline & F2FS_EXTRA_ATTR))
		return false;

	if (!F2FS_FITS_IN_INODE(ri, le16_to_cpu(ri->i_extra_isize),
				i_inode_checksum))
		return false;

	return true;
}

static __u32 f2fs_inode_chksum(struct f2fs_sb_info *sbi, struct page *page)
{
	struct f2fs_node *node = F2FS_NODE(page);
	struct f2fs_inode *ri = &node->i;
	__le32 ino = node->footer.ino;
	__le32 gen = ri->i_generation;
	__u32 chksum, chksum_seed;
	__u32 dummy_cs = 0;
	unsigned int offset = offsetof(struct f2fs_inode, i_inode_checksum);
	unsigned int cs_size = sizeof(dummy_cs);

	chksum = f2fs_chksum(sbi, sbi->s_chksum_seed, (__u8 *)&ino,
							sizeof(ino));
	chksum_seed = f2fs_chksum(sbi, chksum, (__u8 *)&gen, sizeof(gen));

	chksum = f2fs_chksum(sbi, chksum_seed, (__u8 *)ri, offset);
	chksum = f2fs_chksum(sbi, chksum, (__u8 *)&dummy_cs, cs_size);
	offset += cs_size;
	chksum = f2fs_chksum(sbi, chksum, (__u8 *)ri + offset,
						F2FS_BLKSIZE - offset);
	return chksum;
}

bool f2fs_inode_chksum_verify(struct f2fs_sb_info *sbi, struct page *page)
{
	struct f2fs_inode *ri;
	__u32 provided, calculated;

	if (unlikely(is_sbi_flag_set(sbi, SBI_IS_SHUTDOWN)))
		return true;

#ifdef CONFIG_F2FS_CHECK_FS
	if (!f2fs_enable_inode_chksum(sbi, page))
#else
	if (!f2fs_enable_inode_chksum(sbi, page) ||
			PageDirty(page) || PageWriteback(page))
#endif
		return true;

	ri = &F2FS_NODE(page)->i;
	provided = le32_to_cpu(ri->i_inode_checksum);
	calculated = f2fs_inode_chksum(sbi, page);

	if (provided != calculated)
		f2fs_msg(sbi->sb, KERN_WARNING,
			"checksum invalid, ino = %x, %x vs. %x",
			ino_of_node(page), provided, calculated);

	return provided == calculated;
}

void f2fs_inode_chksum_set(struct f2fs_sb_info *sbi, struct page *page)
{
	struct f2fs_inode *ri = &F2FS_NODE(page)->i;

	if (!f2fs_enable_inode_chksum(sbi, page))
		return;

	ri->i_inode_checksum = cpu_to_le32(f2fs_inode_chksum(sbi, page));
}

static bool sanity_check_inode(struct inode *inode, struct page *node_page)
{
	struct f2fs_sb_info *sbi = F2FS_I_SB(inode);
	struct f2fs_inode_info *fi = F2FS_I(inode);
	unsigned long long iblocks;

	iblocks = le64_to_cpu(F2FS_INODE(node_page)->i_blocks);
	if (!iblocks) {
		set_sbi_flag(sbi, SBI_NEED_FSCK);
		f2fs_msg(sbi->sb, KERN_WARNING,
			"%s: corrupted inode i_blocks i_ino=%lx iblocks=%llu, "
			"run fsck to fix.",
			__func__, inode->i_ino, iblocks);
		return false;
	}

	if (ino_of_node(node_page) != nid_of_node(node_page)) {
		set_sbi_flag(sbi, SBI_NEED_FSCK);
		f2fs_msg(sbi->sb, KERN_WARNING,
			"%s: corrupted inode footer i_ino=%lx, ino,nid: "
			"[%u, %u] run fsck to fix.",
			__func__, inode->i_ino,
			ino_of_node(node_page), nid_of_node(node_page));
		return false;
	}

	if (f2fs_sb_has_flexible_inline_xattr(sbi->sb)
			&& !f2fs_has_extra_attr(inode)) {
		set_sbi_flag(sbi, SBI_NEED_FSCK);
		f2fs_msg(sbi->sb, KERN_WARNING,
			"%s: corrupted inode ino=%lx, run fsck to fix.",
			__func__, inode->i_ino);
		return false;
	}

	if (f2fs_has_extra_attr(inode) &&
			!f2fs_sb_has_extra_attr(sbi->sb)) {
		set_sbi_flag(sbi, SBI_NEED_FSCK);
		f2fs_msg(sbi->sb, KERN_WARNING,
			"%s: inode (ino=%lx) is with extra_attr, "
			"but extra_attr feature is off",
			__func__, inode->i_ino);
		return false;
	}

	if (fi->i_extra_isize > F2FS_TOTAL_EXTRA_ATTR_SIZE ||
			fi->i_extra_isize % sizeof(__le32)) {
		set_sbi_flag(sbi, SBI_NEED_FSCK);
		f2fs_msg(sbi->sb, KERN_WARNING,
			"%s: inode (ino=%lx) has corrupted i_extra_isize: %d, "
			"max: %zu",
			__func__, inode->i_ino, fi->i_extra_isize,
			F2FS_TOTAL_EXTRA_ATTR_SIZE);
		return false;
	}

	if (F2FS_I(inode)->extent_tree) {
		struct extent_info *ei = &F2FS_I(inode)->extent_tree->largest;

		if (ei->len &&
			(!f2fs_is_valid_blkaddr(sbi, ei->blk, DATA_GENERIC) ||
			!f2fs_is_valid_blkaddr(sbi, ei->blk + ei->len - 1,
							DATA_GENERIC))) {
			set_sbi_flag(sbi, SBI_NEED_FSCK);
			f2fs_msg(sbi->sb, KERN_WARNING,
				"%s: inode (ino=%lx) extent info [%u, %u, %u] "
				"is incorrect, run fsck to fix",
				__func__, inode->i_ino,
				ei->blk, ei->fofs, ei->len);
			return false;
		}
	}

	if (f2fs_has_inline_data(inode) &&
			(!S_ISREG(inode->i_mode) && !S_ISLNK(inode->i_mode))) {
		set_sbi_flag(sbi, SBI_NEED_FSCK);
		f2fs_msg(sbi->sb, KERN_WARNING,
			"%s: inode (ino=%lx, mode=%u) should not have "
			"inline_data, run fsck to fix",
			__func__, inode->i_ino, inode->i_mode);
		return false;
	}

	if (f2fs_has_inline_dentry(inode) && !S_ISDIR(inode->i_mode)) {
		set_sbi_flag(sbi, SBI_NEED_FSCK);
		f2fs_msg(sbi->sb, KERN_WARNING,
			"%s: inode (ino=%lx, mode=%u) should not have "
			"inline_dentry, run fsck to fix",
			__func__, inode->i_ino, inode->i_mode);
		return false;
	}

	return true;
}

static int do_read_inode(struct inode *inode)
{
	struct f2fs_sb_info *sbi = F2FS_I_SB(inode);
	struct f2fs_inode_info *fi = F2FS_I(inode);
	struct page *node_page;
	struct f2fs_inode *ri;
	projid_t i_projid;
	int err;

	/* Check if ino is within scope */
	if (f2fs_check_nid_range(sbi, inode->i_ino))
		return -EINVAL;

	node_page = f2fs_get_node_page(sbi, inode->i_ino);
	if (IS_ERR(node_page))
		return PTR_ERR(node_page);

	ri = F2FS_INODE(node_page);

	inode->i_mode = le16_to_cpu(ri->i_mode);
	i_uid_write(inode, le32_to_cpu(ri->i_uid));
	i_gid_write(inode, le32_to_cpu(ri->i_gid));
	set_nlink(inode, le32_to_cpu(ri->i_links));
	inode->i_size = le64_to_cpu(ri->i_size);
	inode->i_blocks = SECTOR_FROM_BLOCK(le64_to_cpu(ri->i_blocks) - 1);

	inode->i_atime.tv_sec = le64_to_cpu(ri->i_atime);
	inode->i_ctime.tv_sec = le64_to_cpu(ri->i_ctime);
	inode->i_mtime.tv_sec = le64_to_cpu(ri->i_mtime);
	inode->i_atime.tv_nsec = le32_to_cpu(ri->i_atime_nsec);
	inode->i_ctime.tv_nsec = le32_to_cpu(ri->i_ctime_nsec);
	inode->i_mtime.tv_nsec = le32_to_cpu(ri->i_mtime_nsec);
	inode->i_generation = le32_to_cpu(ri->i_generation);
	if (S_ISDIR(inode->i_mode))
		fi->i_current_depth = le32_to_cpu(ri->i_current_depth);
	else if (S_ISREG(inode->i_mode))
		fi->i_gc_failures[GC_FAILURE_PIN] =
					le16_to_cpu(ri->i_gc_failures);
	fi->i_xattr_nid = le32_to_cpu(ri->i_xattr_nid);
	fi->i_flags = le32_to_cpu(ri->i_flags);
	fi->flags = 0;
	fi->i_advise = ri->i_advise;
	fi->i_pino = le32_to_cpu(ri->i_pino);
	fi->i_dir_level = ri->i_dir_level;

	if (f2fs_init_extent_tree(inode, &ri->i_ext))
		set_page_dirty(node_page);

	get_inline_info(inode, ri);

	fi->i_extra_isize = f2fs_has_extra_attr(inode) ?
					le16_to_cpu(ri->i_extra_isize) : 0;

	if (f2fs_sb_has_flexible_inline_xattr(sbi->sb)) {
		fi->i_inline_xattr_size = le16_to_cpu(ri->i_inline_xattr_size);
	} else if (f2fs_has_inline_xattr(inode) ||
				f2fs_has_inline_dentry(inode)) {
		fi->i_inline_xattr_size = DEFAULT_INLINE_XATTR_ADDRS;
	} else {

		/*
		 * Previous inline data or directory always reserved 200 bytes
		 * in inode layout, even if inline_xattr is disabled. In order
		 * to keep inline_dentry's structure for backward compatibility,
		 * we get the space back only from inline_data.
		 */
		fi->i_inline_xattr_size = 0;
	}

	if (!sanity_check_inode(inode, node_page)) {
		f2fs_put_page(node_page, 1);
		return -EINVAL;
	}

	/* check data exist */
	if (f2fs_has_inline_data(inode) && !f2fs_exist_data(inode))
		__recover_inline_status(inode, node_page);

	/* try to recover cold bit for non-dir inode */
	if (!S_ISDIR(inode->i_mode) && !is_cold_node(node_page)) {
		set_cold_node(node_page, false);
		set_page_dirty(node_page);
	}

	/* get rdev by using inline_info */
	__get_inode_rdev(inode, ri);

	if (S_ISREG(inode->i_mode)) {
		err = __written_first_block(sbi, ri);
		if (err < 0) {
			f2fs_put_page(node_page, 1);
			return err;
		}
		if (!err)
			set_inode_flag(inode, FI_FIRST_BLOCK_WRITTEN);
	}

	if (!f2fs_need_inode_block_update(sbi, inode->i_ino))
		fi->last_disk_size = inode->i_size;

	if (fi->i_flags & F2FS_PROJINHERIT_FL)
		set_inode_flag(inode, FI_PROJ_INHERIT);

	if (f2fs_has_extra_attr(inode) && f2fs_sb_has_project_quota(sbi->sb) &&
			F2FS_FITS_IN_INODE(ri, fi->i_extra_isize, i_projid))
		i_projid = (projid_t)le32_to_cpu(ri->i_projid);
	else
		i_projid = F2FS_DEF_PROJID;
	fi->i_projid = make_kprojid(&init_user_ns, i_projid);

	if (f2fs_has_extra_attr(inode) && f2fs_sb_has_inode_crtime(sbi->sb) &&
			F2FS_FITS_IN_INODE(ri, fi->i_extra_isize, i_crtime)) {
		fi->i_crtime.tv_sec = le64_to_cpu(ri->i_crtime);
		fi->i_crtime.tv_nsec = le32_to_cpu(ri->i_crtime_nsec);
	}

	F2FS_I(inode)->i_disk_time[0] = inode->i_atime;
	F2FS_I(inode)->i_disk_time[1] = inode->i_ctime;
	F2FS_I(inode)->i_disk_time[2] = inode->i_mtime;
	F2FS_I(inode)->i_disk_time[3] = F2FS_I(inode)->i_crtime;
	f2fs_put_page(node_page, 1);

	stat_inc_inline_xattr(inode);
	stat_inc_inline_inode(inode);
	stat_inc_inline_dir(inode);

	return 0;
}

struct inode *f2fs_iget(struct super_block *sb, unsigned long ino)
{
	struct f2fs_sb_info *sbi = F2FS_SB(sb);
	struct inode *inode;
	int ret = 0;

	inode = iget_locked(sb, ino);
	if (!inode)
		return ERR_PTR(-ENOMEM);

	if (!(inode->i_state & I_NEW)) {
		trace_f2fs_iget(inode);
		return inode;
	}
	if (ino == F2FS_NODE_INO(sbi) || ino == F2FS_META_INO(sbi))
		goto make_now;

	ret = do_read_inode(inode);
	if (ret)
		goto bad_inode;
make_now:
	if (ino == F2FS_NODE_INO(sbi)) {
		inode->i_mapping->a_ops = &f2fs_node_aops;
		mapping_set_gfp_mask(inode->i_mapping, GFP_NOFS);
	} else if (ino == F2FS_META_INO(sbi)) {
		inode->i_mapping->a_ops = &f2fs_meta_aops;
		mapping_set_gfp_mask(inode->i_mapping, GFP_NOFS);
	} else if (S_ISREG(inode->i_mode)) {
		inode->i_op = &f2fs_file_inode_operations;
		inode->i_fop = &f2fs_file_operations;
		inode->i_mapping->a_ops = &f2fs_dblock_aops;
	} else if (S_ISDIR(inode->i_mode)) {
		inode->i_op = &f2fs_dir_inode_operations;
		inode->i_fop = &f2fs_dir_operations;
		inode->i_mapping->a_ops = &f2fs_dblock_aops;
		inode_nohighmem(inode);
	} else if (S_ISLNK(inode->i_mode)) {
		if (f2fs_encrypted_inode(inode))
			inode->i_op = &f2fs_encrypted_symlink_inode_operations;
		else
			inode->i_op = &f2fs_symlink_inode_operations;
		inode_nohighmem(inode);
		inode->i_mapping->a_ops = &f2fs_dblock_aops;
	} else if (S_ISCHR(inode->i_mode) || S_ISBLK(inode->i_mode) ||
			S_ISFIFO(inode->i_mode) || S_ISSOCK(inode->i_mode)) {
		inode->i_op = &f2fs_special_inode_operations;
		init_special_inode(inode, inode->i_mode, inode->i_rdev);
	} else {
		ret = -EIO;
		goto bad_inode;
	}
	f2fs_set_inode_flags(inode);
	unlock_new_inode(inode);
	trace_f2fs_iget(inode);
	return inode;

bad_inode:
	iget_failed(inode);
	trace_f2fs_iget_exit(inode, ret);
	return ERR_PTR(ret);
}

struct inode *f2fs_iget_retry(struct super_block *sb, unsigned long ino)
{
	struct inode *inode;
retry:
	inode = f2fs_iget(sb, ino);
	if (IS_ERR(inode)) {
		if (PTR_ERR(inode) == -ENOMEM) {
			congestion_wait(BLK_RW_ASYNC, HZ/50);
			goto retry;
		}
	}
	return inode;
}

void f2fs_update_inode(struct inode *inode, struct page *node_page)
{
	struct f2fs_inode *ri;
	struct extent_tree *et = F2FS_I(inode)->extent_tree;

	f2fs_wait_on_page_writeback(node_page, NODE, true);
	set_page_dirty(node_page);

	f2fs_inode_synced(inode);

	ri = F2FS_INODE(node_page);

	ri->i_mode = cpu_to_le16(inode->i_mode);
	ri->i_advise = F2FS_I(inode)->i_advise;
	ri->i_uid = cpu_to_le32(i_uid_read(inode));
	ri->i_gid = cpu_to_le32(i_gid_read(inode));
	ri->i_links = cpu_to_le32(inode->i_nlink);
	ri->i_size = cpu_to_le64(i_size_read(inode));
	ri->i_blocks = cpu_to_le64(SECTOR_TO_BLOCK(inode->i_blocks) + 1);

	if (et) {
		read_lock(&et->lock);
		set_raw_extent(&et->largest, &ri->i_ext);
		read_unlock(&et->lock);
	} else {
		memset(&ri->i_ext, 0, sizeof(ri->i_ext));
	}
	set_raw_inline(inode, ri);

	ri->i_atime = cpu_to_le64(inode->i_atime.tv_sec);
	ri->i_ctime = cpu_to_le64(inode->i_ctime.tv_sec);
	ri->i_mtime = cpu_to_le64(inode->i_mtime.tv_sec);
	ri->i_atime_nsec = cpu_to_le32(inode->i_atime.tv_nsec);
	ri->i_ctime_nsec = cpu_to_le32(inode->i_ctime.tv_nsec);
	ri->i_mtime_nsec = cpu_to_le32(inode->i_mtime.tv_nsec);
	if (S_ISDIR(inode->i_mode))
		ri->i_current_depth =
			cpu_to_le32(F2FS_I(inode)->i_current_depth);
	else if (S_ISREG(inode->i_mode))
		ri->i_gc_failures =
			cpu_to_le16(F2FS_I(inode)->i_gc_failures[GC_FAILURE_PIN]);
	ri->i_xattr_nid = cpu_to_le32(F2FS_I(inode)->i_xattr_nid);
	ri->i_flags = cpu_to_le32(F2FS_I(inode)->i_flags);
	ri->i_pino = cpu_to_le32(F2FS_I(inode)->i_pino);
	ri->i_generation = cpu_to_le32(inode->i_generation);
	ri->i_dir_level = F2FS_I(inode)->i_dir_level;

	if (f2fs_has_extra_attr(inode)) {
		ri->i_extra_isize = cpu_to_le16(F2FS_I(inode)->i_extra_isize);

		if (f2fs_sb_has_flexible_inline_xattr(F2FS_I_SB(inode)->sb))
			ri->i_inline_xattr_size =
				cpu_to_le16(F2FS_I(inode)->i_inline_xattr_size);

		if (f2fs_sb_has_project_quota(F2FS_I_SB(inode)->sb) &&
			F2FS_FITS_IN_INODE(ri, F2FS_I(inode)->i_extra_isize,
								i_projid)) {
			projid_t i_projid;

			i_projid = from_kprojid(&init_user_ns,
						F2FS_I(inode)->i_projid);
			ri->i_projid = cpu_to_le32(i_projid);
		}

		if (f2fs_sb_has_inode_crtime(F2FS_I_SB(inode)->sb) &&
			F2FS_FITS_IN_INODE(ri, F2FS_I(inode)->i_extra_isize,
								i_crtime)) {
			ri->i_crtime =
				cpu_to_le64(F2FS_I(inode)->i_crtime.tv_sec);
			ri->i_crtime_nsec =
				cpu_to_le32(F2FS_I(inode)->i_crtime.tv_nsec);
		}
	}

	__set_inode_rdev(inode, ri);

	/* deleted inode */
	if (inode->i_nlink == 0)
		clear_inline_node(node_page);

	F2FS_I(inode)->i_disk_time[0] = inode->i_atime;
	F2FS_I(inode)->i_disk_time[1] = inode->i_ctime;
	F2FS_I(inode)->i_disk_time[2] = inode->i_mtime;
	F2FS_I(inode)->i_disk_time[3] = F2FS_I(inode)->i_crtime;

#ifdef CONFIG_F2FS_CHECK_FS
	f2fs_inode_chksum_set(F2FS_I_SB(inode), node_page);
#endif
}

void f2fs_update_inode_page(struct inode *inode)
{
	struct f2fs_sb_info *sbi = F2FS_I_SB(inode);
	struct page *node_page;
retry:
	node_page = f2fs_get_node_page(sbi, inode->i_ino);
	if (IS_ERR(node_page)) {
		int err = PTR_ERR(node_page);
		if (err == -ENOMEM) {
			cond_resched();
			goto retry;
		} else if (err != -ENOENT) {
			f2fs_stop_checkpoint(sbi, false);
		}
		return;
	}
	f2fs_update_inode(inode, node_page);
	f2fs_put_page(node_page, 1);
}

int f2fs_write_inode(struct inode *inode, struct writeback_control *wbc)
{
	struct f2fs_sb_info *sbi = F2FS_I_SB(inode);

	if (inode->i_ino == F2FS_NODE_INO(sbi) ||
			inode->i_ino == F2FS_META_INO(sbi))
		return 0;

	if (!is_inode_flag_set(inode, FI_DIRTY_INODE))
		return 0;

	if (f2fs_is_checkpoint_ready(sbi))
		return -ENOSPC;

	/*
	 * We need to balance fs here to prevent from producing dirty node pages
	 * during the urgent cleaning time when runing out of free sections.
	 */
	f2fs_update_inode_page(inode);
	if (wbc && wbc->nr_to_write)
		f2fs_balance_fs(sbi, true);
	return 0;
}

/*
 * Called at the last iput() if i_nlink is zero
 */
void f2fs_evict_inode(struct inode *inode)
{
	struct f2fs_sb_info *sbi = F2FS_I_SB(inode);
	nid_t xnid = F2FS_I(inode)->i_xattr_nid;
	int err = 0;

	/* some remained atomic pages should discarded */
	if (f2fs_is_atomic_file(inode))
		f2fs_drop_inmem_pages(inode);

	trace_f2fs_evict_inode(inode);
	truncate_inode_pages_final(&inode->i_data);

	if (inode->i_ino == F2FS_NODE_INO(sbi) ||
			inode->i_ino == F2FS_META_INO(sbi))
		goto out_clear;

	f2fs_bug_on(sbi, get_dirty_pages(inode));
	f2fs_remove_dirty_inode(inode);

	f2fs_destroy_extent_tree(inode);

	if (inode->i_nlink || is_bad_inode(inode))
		goto no_delete;

	err = dquot_initialize(inode);
	if (err) {
		err = 0;
		set_sbi_flag(sbi, SBI_QUOTA_NEED_REPAIR);
	}

	f2fs_remove_ino_entry(sbi, inode->i_ino, APPEND_INO);
	f2fs_remove_ino_entry(sbi, inode->i_ino, UPDATE_INO);
	f2fs_remove_ino_entry(sbi, inode->i_ino, FLUSH_INO);

	sb_start_intwrite(inode->i_sb);
	set_inode_flag(inode, FI_NO_ALLOC);
	i_size_write(inode, 0);
retry:
	if (F2FS_HAS_BLOCKS(inode))
		err = f2fs_truncate(inode);

	if (time_to_inject(sbi, FAULT_EVICT_INODE)) {
		f2fs_show_injection_info(FAULT_EVICT_INODE);
		err = -EIO;
	}

	if (!err) {
		f2fs_lock_op(sbi);
		err = f2fs_remove_inode_page(inode);
		f2fs_unlock_op(sbi);
		if (err == -ENOENT)
			err = 0;
	}

	/* give more chances, if ENOMEM case */
	if (err == -ENOMEM) {
		err = 0;
		goto retry;
	}

	if (err) {
		f2fs_update_inode_page(inode);
		set_sbi_flag(sbi, SBI_QUOTA_NEED_REPAIR);
	}
	sb_end_intwrite(inode->i_sb);
no_delete:
	dquot_drop(inode);

	stat_dec_inline_xattr(inode);
	stat_dec_inline_dir(inode);
	stat_dec_inline_inode(inode);

<<<<<<< HEAD
	if (likely(!is_set_ckpt_flags(sbi, CP_ERROR_FLAG) &&
				!is_sbi_flag_set(sbi, SBI_CP_DISABLED)))
		f2fs_bug_on(sbi, is_inode_flag_set(inode, FI_DIRTY_INODE));
	else
=======
	if (unlikely(is_inode_flag_set(inode, FI_DIRTY_INODE))) {
>>>>>>> 54927ef4
		f2fs_inode_synced(inode);
		f2fs_msg(sbi->sb, KERN_WARNING,
			 "inconsistent dirty inode:%u entry found during eviction\n",
			 inode->i_ino);
		if (!is_set_ckpt_flags(sbi, CP_ERROR_FLAG))
			f2fs_bug_on(sbi, 1);
	}

	/* ino == 0, if f2fs_new_inode() was failed t*/
	if (inode->i_ino)
		invalidate_mapping_pages(NODE_MAPPING(sbi), inode->i_ino,
							inode->i_ino);
	if (xnid)
		invalidate_mapping_pages(NODE_MAPPING(sbi), xnid, xnid);
	if (inode->i_nlink) {
		if (is_inode_flag_set(inode, FI_APPEND_WRITE))
			f2fs_add_ino_entry(sbi, inode->i_ino, APPEND_INO);
		if (is_inode_flag_set(inode, FI_UPDATE_WRITE))
			f2fs_add_ino_entry(sbi, inode->i_ino, UPDATE_INO);
	}
	if (is_inode_flag_set(inode, FI_FREE_NID)) {
		f2fs_alloc_nid_failed(sbi, inode->i_ino);
		clear_inode_flag(inode, FI_FREE_NID);
	} else {
		/*
		 * If xattr nid is corrupted, we can reach out error condition,
		 * err & !f2fs_exist_written_data(sbi, inode->i_ino, ORPHAN_INO)).
		 * In that case, f2fs_check_nid_range() is enough to give a clue.
		 */
	}
out_clear:
	fscrypt_put_encryption_info(inode);
	clear_inode(inode);
}

/* caller should call f2fs_lock_op() */
void f2fs_handle_failed_inode(struct inode *inode)
{
	struct f2fs_sb_info *sbi = F2FS_I_SB(inode);
	struct node_info ni;
	int err;

	/*
	 * clear nlink of inode in order to release resource of inode
	 * immediately.
	 */
	clear_nlink(inode);

	/*
	 * we must call this to avoid inode being remained as dirty, resulting
	 * in a panic when flushing dirty inodes in gdirty_list.
	 */
	f2fs_update_inode_page(inode);
	f2fs_inode_synced(inode);

	/* don't make bad inode, since it becomes a regular file. */
	unlock_new_inode(inode);

	/*
	 * Note: we should add inode to orphan list before f2fs_unlock_op()
	 * so we can prevent losing this orphan when encoutering checkpoint
	 * and following suddenly power-off.
	 */
	err = f2fs_get_node_info(sbi, inode->i_ino, &ni);
	if (err) {
		set_sbi_flag(sbi, SBI_NEED_FSCK);
		f2fs_msg(sbi->sb, KERN_WARNING,
			"May loss orphan inode, run fsck to fix.");
		goto out;
	}

	if (ni.blk_addr != NULL_ADDR) {
		err = f2fs_acquire_orphan_inode(sbi);
		if (err) {
			set_sbi_flag(sbi, SBI_NEED_FSCK);
			f2fs_msg(sbi->sb, KERN_WARNING,
				"Too many orphan inodes, run fsck to fix.");
		} else {
			f2fs_add_orphan_inode(inode);
		}
		f2fs_alloc_nid_done(sbi, inode->i_ino);
	} else {
		set_inode_flag(inode, FI_FREE_NID);
	}

out:
	f2fs_unlock_op(sbi);

	/* iput will drop the inode object */
	iput(inode);
}<|MERGE_RESOLUTION|>--- conflicted
+++ resolved
@@ -702,14 +702,7 @@
 	stat_dec_inline_dir(inode);
 	stat_dec_inline_inode(inode);
 
-<<<<<<< HEAD
-	if (likely(!is_set_ckpt_flags(sbi, CP_ERROR_FLAG) &&
-				!is_sbi_flag_set(sbi, SBI_CP_DISABLED)))
-		f2fs_bug_on(sbi, is_inode_flag_set(inode, FI_DIRTY_INODE));
-	else
-=======
 	if (unlikely(is_inode_flag_set(inode, FI_DIRTY_INODE))) {
->>>>>>> 54927ef4
 		f2fs_inode_synced(inode);
 		f2fs_msg(sbi->sb, KERN_WARNING,
 			 "inconsistent dirty inode:%u entry found during eviction\n",
