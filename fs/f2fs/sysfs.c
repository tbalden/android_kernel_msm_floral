// SPDX-License-Identifier: GPL-2.0
/*
 * f2fs sysfs interface
 *
 * Copyright (c) 2012 Samsung Electronics Co., Ltd.
 *             http://www.samsung.com/
 * Copyright (c) 2017 Chao Yu <chao@kernel.org>
 */
#include <linux/compiler.h>
#include <linux/proc_fs.h>
#include <linux/f2fs_fs.h>
#include <linux/seq_file.h>

#include "f2fs.h"
#include "segment.h"
#include "gc.h"

static struct proc_dir_entry *f2fs_proc_root;

/* Sysfs support for f2fs */
enum {
	GC_THREAD,	/* struct f2fs_gc_thread */
	SM_INFO,	/* struct f2fs_sm_info */
	DCC_INFO,	/* struct discard_cmd_control */
	NM_INFO,	/* struct f2fs_nm_info */
	F2FS_SBI,	/* struct f2fs_sb_info */
#ifdef CONFIG_F2FS_FAULT_INJECTION
	FAULT_INFO_RATE,	/* struct f2fs_fault_info */
	FAULT_INFO_TYPE,	/* struct f2fs_fault_info */
#endif
	RESERVED_BLOCKS,	/* struct f2fs_sb_info */
};

struct f2fs_attr {
	struct attribute attr;
	ssize_t (*show)(struct f2fs_attr *, struct f2fs_sb_info *, char *);
	ssize_t (*store)(struct f2fs_attr *, struct f2fs_sb_info *,
			 const char *, size_t);
	int struct_type;
	int offset;
	int id;
};

static unsigned char *__struct_ptr(struct f2fs_sb_info *sbi, int struct_type)
{
	if (struct_type == GC_THREAD)
		return (unsigned char *)sbi->gc_thread;
	else if (struct_type == SM_INFO)
		return (unsigned char *)SM_I(sbi);
	else if (struct_type == DCC_INFO)
		return (unsigned char *)SM_I(sbi)->dcc_info;
	else if (struct_type == NM_INFO)
		return (unsigned char *)NM_I(sbi);
	else if (struct_type == F2FS_SBI || struct_type == RESERVED_BLOCKS)
		return (unsigned char *)sbi;
#ifdef CONFIG_F2FS_FAULT_INJECTION
	else if (struct_type == FAULT_INFO_RATE ||
					struct_type == FAULT_INFO_TYPE)
		return (unsigned char *)&F2FS_OPTION(sbi).fault_info;
#endif
	return NULL;
}

static ssize_t dirty_segments_show(struct f2fs_attr *a,
		struct f2fs_sb_info *sbi, char *buf)
{
	return snprintf(buf, PAGE_SIZE, "%llu\n",
		(unsigned long long)(dirty_segments(sbi)));
}

static ssize_t lifetime_write_kbytes_show(struct f2fs_attr *a,
		struct f2fs_sb_info *sbi, char *buf)
{
	struct super_block *sb = sbi->sb;

	if (!sb->s_bdev->bd_part)
		return snprintf(buf, PAGE_SIZE, "0\n");

	return snprintf(buf, PAGE_SIZE, "%llu\n",
		(unsigned long long)(sbi->kbytes_written +
			BD_PART_WRITTEN(sbi)));
}

static ssize_t features_show(struct f2fs_attr *a,
		struct f2fs_sb_info *sbi, char *buf)
{
	struct super_block *sb = sbi->sb;
	int len = 0;

	if (!sb->s_bdev->bd_part)
		return snprintf(buf, PAGE_SIZE, "0\n");

	if (f2fs_sb_has_encrypt(sb))
		len += snprintf(buf, PAGE_SIZE - len, "%s",
						"encryption");
	if (f2fs_sb_has_blkzoned(sb))
		len += snprintf(buf + len, PAGE_SIZE - len, "%s%s",
				len ? ", " : "", "blkzoned");
	if (f2fs_sb_has_extra_attr(sb))
		len += snprintf(buf + len, PAGE_SIZE - len, "%s%s",
				len ? ", " : "", "extra_attr");
	if (f2fs_sb_has_project_quota(sb))
		len += snprintf(buf + len, PAGE_SIZE - len, "%s%s",
				len ? ", " : "", "projquota");
	if (f2fs_sb_has_inode_chksum(sb))
		len += snprintf(buf + len, PAGE_SIZE - len, "%s%s",
				len ? ", " : "", "inode_checksum");
	if (f2fs_sb_has_flexible_inline_xattr(sb))
		len += snprintf(buf + len, PAGE_SIZE - len, "%s%s",
				len ? ", " : "", "flexible_inline_xattr");
	if (f2fs_sb_has_quota_ino(sb))
		len += snprintf(buf + len, PAGE_SIZE - len, "%s%s",
				len ? ", " : "", "quota_ino");
	if (f2fs_sb_has_inode_crtime(sb))
		len += snprintf(buf + len, PAGE_SIZE - len, "%s%s",
				len ? ", " : "", "inode_crtime");
	if (f2fs_sb_has_lost_found(sb))
		len += snprintf(buf + len, PAGE_SIZE - len, "%s%s",
				len ? ", " : "", "lost_found");
<<<<<<< HEAD
=======
	if (f2fs_sb_has_sb_chksum(sb))
		len += snprintf(buf + len, PAGE_SIZE - len, "%s%s",
				len ? ", " : "", "sb_checksum");
>>>>>>> 71347a7a
	len += snprintf(buf + len, PAGE_SIZE - len, "\n");
	return len;
}

static ssize_t current_reserved_blocks_show(struct f2fs_attr *a,
					struct f2fs_sb_info *sbi, char *buf)
{
	return snprintf(buf, PAGE_SIZE, "%u\n", sbi->current_reserved_blocks);
}

static ssize_t f2fs_sbi_show(struct f2fs_attr *a,
			struct f2fs_sb_info *sbi, char *buf)
{
	unsigned char *ptr = NULL;
	unsigned int *ui;

	ptr = __struct_ptr(sbi, a->struct_type);
	if (!ptr)
		return -EINVAL;

	if (!strcmp(a->attr.name, "extension_list")) {
		__u8 (*extlist)[F2FS_EXTENSION_LEN] =
					sbi->raw_super->extension_list;
		int cold_count = le32_to_cpu(sbi->raw_super->extension_count);
		int hot_count = sbi->raw_super->hot_ext_count;
		int len = 0, i;

		len += snprintf(buf + len, PAGE_SIZE - len,
						"cold file extension:\n");
		for (i = 0; i < cold_count; i++)
			len += snprintf(buf + len, PAGE_SIZE - len, "%s\n",
								extlist[i]);

		len += snprintf(buf + len, PAGE_SIZE - len,
						"hot file extension:\n");
		for (i = cold_count; i < cold_count + hot_count; i++)
			len += snprintf(buf + len, PAGE_SIZE - len, "%s\n",
								extlist[i]);
		return len;
	}

	ui = (unsigned int *)(ptr + a->offset);

	return snprintf(buf, PAGE_SIZE, "%u\n", *ui);
}

static ssize_t __sbi_store(struct f2fs_attr *a,
			struct f2fs_sb_info *sbi,
			const char *buf, size_t count)
{
	unsigned char *ptr;
	unsigned long t;
	unsigned int *ui;
	ssize_t ret;

	ptr = __struct_ptr(sbi, a->struct_type);
	if (!ptr)
		return -EINVAL;

	if (!strcmp(a->attr.name, "extension_list")) {
		const char *name = strim((char *)buf);
		bool set = true, hot;

		if (!strncmp(name, "[h]", 3))
			hot = true;
		else if (!strncmp(name, "[c]", 3))
			hot = false;
		else
			return -EINVAL;

		name += 3;

		if (*name == '!') {
			name++;
			set = false;
		}

		if (strlen(name) >= F2FS_EXTENSION_LEN)
			return -EINVAL;

		down_write(&sbi->sb_lock);

		ret = f2fs_update_extension_list(sbi, name, hot, set);
		if (ret)
			goto out;

		ret = f2fs_commit_super(sbi, false);
		if (ret)
			f2fs_update_extension_list(sbi, name, hot, !set);
out:
		up_write(&sbi->sb_lock);
		return ret ? ret : count;
	}

	ui = (unsigned int *)(ptr + a->offset);

	ret = kstrtoul(skip_spaces(buf), 0, &t);
	if (ret < 0)
		return ret;
#ifdef CONFIG_F2FS_FAULT_INJECTION
	if (a->struct_type == FAULT_INFO_TYPE && t >= (1 << FAULT_MAX))
		return -EINVAL;
#endif
	if (a->struct_type == RESERVED_BLOCKS) {
		spin_lock(&sbi->stat_lock);
		if (t > (unsigned long)(sbi->user_block_count -
				F2FS_OPTION(sbi).root_reserved_blocks)) {
			spin_unlock(&sbi->stat_lock);
			return -EINVAL;
		}
		*ui = t;
		sbi->current_reserved_blocks = min(sbi->reserved_blocks,
				sbi->user_block_count - valid_user_blocks(sbi));
		spin_unlock(&sbi->stat_lock);
		return count;
	}

	if (!strcmp(a->attr.name, "discard_granularity")) {
		if (t == 0 || t > MAX_PLIST_NUM)
			return -EINVAL;
		if (t == *ui)
			return count;
		*ui = t;
		return count;
	}

	if (!strcmp(a->attr.name, "trim_sections"))
		return -EINVAL;

	if (!strcmp(a->attr.name, "gc_urgent")) {
		if (t >= 1) {
			sbi->gc_mode = GC_URGENT;
			if (sbi->gc_thread) {
				sbi->gc_thread->gc_wake = 1;
				wake_up_interruptible_all(
					&sbi->gc_thread->gc_wait_queue_head);
				wake_up_discard_thread(sbi, true);
			}
		} else {
			sbi->gc_mode = GC_NORMAL;
		}
		return count;
	}
	if (!strcmp(a->attr.name, "gc_idle")) {
		if (t == GC_IDLE_CB)
			sbi->gc_mode = GC_IDLE_CB;
		else if (t == GC_IDLE_GREEDY)
			sbi->gc_mode = GC_IDLE_GREEDY;
		else
			sbi->gc_mode = GC_NORMAL;
		return count;
	}

	*ui = t;

	if (!strcmp(a->attr.name, "iostat_enable") && *ui == 0)
		f2fs_reset_iostat(sbi);
	return count;
}

static ssize_t f2fs_sbi_store(struct f2fs_attr *a,
			struct f2fs_sb_info *sbi,
			const char *buf, size_t count)
{
	ssize_t ret;
	bool gc_entry = (!strcmp(a->attr.name, "gc_urgent") ||
					a->struct_type == GC_THREAD);

	if (gc_entry) {
		if (!down_read_trylock(&sbi->sb->s_umount))
			return -EAGAIN;
	}
	ret = __sbi_store(a, sbi, buf, count);
	if (gc_entry)
		up_read(&sbi->sb->s_umount);

	return ret;
}

static ssize_t f2fs_attr_show(struct kobject *kobj,
				struct attribute *attr, char *buf)
{
	struct f2fs_sb_info *sbi = container_of(kobj, struct f2fs_sb_info,
								s_kobj);
	struct f2fs_attr *a = container_of(attr, struct f2fs_attr, attr);

	return a->show ? a->show(a, sbi, buf) : 0;
}

static ssize_t f2fs_attr_store(struct kobject *kobj, struct attribute *attr,
						const char *buf, size_t len)
{
	struct f2fs_sb_info *sbi = container_of(kobj, struct f2fs_sb_info,
									s_kobj);
	struct f2fs_attr *a = container_of(attr, struct f2fs_attr, attr);

	return a->store ? a->store(a, sbi, buf, len) : 0;
}

static void f2fs_sb_release(struct kobject *kobj)
{
	struct f2fs_sb_info *sbi = container_of(kobj, struct f2fs_sb_info,
								s_kobj);
	complete(&sbi->s_kobj_unregister);
}

enum feat_id {
	FEAT_CRYPTO = 0,
	FEAT_BLKZONED,
	FEAT_ATOMIC_WRITE,
	FEAT_EXTRA_ATTR,
	FEAT_PROJECT_QUOTA,
	FEAT_INODE_CHECKSUM,
	FEAT_FLEXIBLE_INLINE_XATTR,
	FEAT_QUOTA_INO,
	FEAT_INODE_CRTIME,
	FEAT_LOST_FOUND,
<<<<<<< HEAD
=======
	FEAT_SB_CHECKSUM,
>>>>>>> 71347a7a
};

static ssize_t f2fs_feature_show(struct f2fs_attr *a,
		struct f2fs_sb_info *sbi, char *buf)
{
	switch (a->id) {
	case FEAT_CRYPTO:
	case FEAT_BLKZONED:
	case FEAT_ATOMIC_WRITE:
	case FEAT_EXTRA_ATTR:
	case FEAT_PROJECT_QUOTA:
	case FEAT_INODE_CHECKSUM:
	case FEAT_FLEXIBLE_INLINE_XATTR:
	case FEAT_QUOTA_INO:
	case FEAT_INODE_CRTIME:
	case FEAT_LOST_FOUND:
<<<<<<< HEAD
=======
	case FEAT_SB_CHECKSUM:
>>>>>>> 71347a7a
		return snprintf(buf, PAGE_SIZE, "supported\n");
	}
	return 0;
}

#define F2FS_ATTR_OFFSET(_struct_type, _name, _mode, _show, _store, _offset) \
static struct f2fs_attr f2fs_attr_##_name = {			\
	.attr = {.name = __stringify(_name), .mode = _mode },	\
	.show	= _show,					\
	.store	= _store,					\
	.struct_type = _struct_type,				\
	.offset = _offset					\
}

#define F2FS_RW_ATTR(struct_type, struct_name, name, elname)	\
	F2FS_ATTR_OFFSET(struct_type, name, 0644,		\
		f2fs_sbi_show, f2fs_sbi_store,			\
		offsetof(struct struct_name, elname))

#define F2FS_GENERAL_RO_ATTR(name) \
static struct f2fs_attr f2fs_attr_##name = __ATTR(name, 0444, name##_show, NULL)

#define F2FS_FEATURE_RO_ATTR(_name, _id)			\
static struct f2fs_attr f2fs_attr_##_name = {			\
	.attr = {.name = __stringify(_name), .mode = 0444 },	\
	.show	= f2fs_feature_show,				\
	.id	= _id,						\
}

F2FS_RW_ATTR(GC_THREAD, f2fs_gc_kthread, gc_urgent_sleep_time,
							urgent_sleep_time);
F2FS_RW_ATTR(GC_THREAD, f2fs_gc_kthread, gc_min_sleep_time, min_sleep_time);
F2FS_RW_ATTR(GC_THREAD, f2fs_gc_kthread, gc_max_sleep_time, max_sleep_time);
F2FS_RW_ATTR(GC_THREAD, f2fs_gc_kthread, gc_no_gc_sleep_time, no_gc_sleep_time);
F2FS_RW_ATTR(F2FS_SBI, f2fs_sb_info, gc_idle, gc_mode);
F2FS_RW_ATTR(F2FS_SBI, f2fs_sb_info, gc_urgent, gc_mode);
F2FS_RW_ATTR(SM_INFO, f2fs_sm_info, reclaim_segments, rec_prefree_segments);
F2FS_RW_ATTR(DCC_INFO, discard_cmd_control, max_small_discards, max_discards);
F2FS_RW_ATTR(DCC_INFO, discard_cmd_control, discard_granularity, discard_granularity);
F2FS_RW_ATTR(RESERVED_BLOCKS, f2fs_sb_info, reserved_blocks, reserved_blocks);
F2FS_RW_ATTR(SM_INFO, f2fs_sm_info, batched_trim_sections, trim_sections);
F2FS_RW_ATTR(SM_INFO, f2fs_sm_info, ipu_policy, ipu_policy);
F2FS_RW_ATTR(SM_INFO, f2fs_sm_info, min_ipu_util, min_ipu_util);
F2FS_RW_ATTR(SM_INFO, f2fs_sm_info, min_fsync_blocks, min_fsync_blocks);
F2FS_RW_ATTR(SM_INFO, f2fs_sm_info, min_seq_blocks, min_seq_blocks);
F2FS_RW_ATTR(SM_INFO, f2fs_sm_info, min_hot_blocks, min_hot_blocks);
F2FS_RW_ATTR(SM_INFO, f2fs_sm_info, min_ssr_sections, min_ssr_sections);
F2FS_RW_ATTR(NM_INFO, f2fs_nm_info, ram_thresh, ram_thresh);
F2FS_RW_ATTR(NM_INFO, f2fs_nm_info, ra_nid_pages, ra_nid_pages);
F2FS_RW_ATTR(NM_INFO, f2fs_nm_info, dirty_nats_ratio, dirty_nats_ratio);
F2FS_RW_ATTR(F2FS_SBI, f2fs_sb_info, max_victim_search, max_victim_search);
F2FS_RW_ATTR(F2FS_SBI, f2fs_sb_info, dir_level, dir_level);
F2FS_RW_ATTR(F2FS_SBI, f2fs_sb_info, cp_interval, interval_time[CP_TIME]);
F2FS_RW_ATTR(F2FS_SBI, f2fs_sb_info, idle_interval, interval_time[REQ_TIME]);
F2FS_RW_ATTR(F2FS_SBI, f2fs_sb_info, discard_idle_interval,
					interval_time[DISCARD_TIME]);
F2FS_RW_ATTR(F2FS_SBI, f2fs_sb_info, gc_idle_interval, interval_time[GC_TIME]);
F2FS_RW_ATTR(F2FS_SBI, f2fs_sb_info, iostat_enable, iostat_enable);
F2FS_RW_ATTR(F2FS_SBI, f2fs_sb_info, readdir_ra, readdir_ra);
F2FS_RW_ATTR(F2FS_SBI, f2fs_sb_info, gc_pin_file_thresh, gc_pin_file_threshold);
F2FS_RW_ATTR(F2FS_SBI, f2fs_super_block, extension_list, extension_list);
#ifdef CONFIG_F2FS_FAULT_INJECTION
F2FS_RW_ATTR(FAULT_INFO_RATE, f2fs_fault_info, inject_rate, inject_rate);
F2FS_RW_ATTR(FAULT_INFO_TYPE, f2fs_fault_info, inject_type, inject_type);
#endif
F2FS_GENERAL_RO_ATTR(dirty_segments);
F2FS_GENERAL_RO_ATTR(lifetime_write_kbytes);
F2FS_GENERAL_RO_ATTR(features);
F2FS_GENERAL_RO_ATTR(current_reserved_blocks);

#ifdef CONFIG_F2FS_FS_ENCRYPTION
F2FS_FEATURE_RO_ATTR(encryption, FEAT_CRYPTO);
#endif
#ifdef CONFIG_BLK_DEV_ZONED
F2FS_FEATURE_RO_ATTR(block_zoned, FEAT_BLKZONED);
#endif
F2FS_FEATURE_RO_ATTR(atomic_write, FEAT_ATOMIC_WRITE);
F2FS_FEATURE_RO_ATTR(extra_attr, FEAT_EXTRA_ATTR);
F2FS_FEATURE_RO_ATTR(project_quota, FEAT_PROJECT_QUOTA);
F2FS_FEATURE_RO_ATTR(inode_checksum, FEAT_INODE_CHECKSUM);
F2FS_FEATURE_RO_ATTR(flexible_inline_xattr, FEAT_FLEXIBLE_INLINE_XATTR);
F2FS_FEATURE_RO_ATTR(quota_ino, FEAT_QUOTA_INO);
F2FS_FEATURE_RO_ATTR(inode_crtime, FEAT_INODE_CRTIME);
F2FS_FEATURE_RO_ATTR(lost_found, FEAT_LOST_FOUND);
<<<<<<< HEAD
=======
F2FS_FEATURE_RO_ATTR(sb_checksum, FEAT_SB_CHECKSUM);
>>>>>>> 71347a7a

#define ATTR_LIST(name) (&f2fs_attr_##name.attr)
static struct attribute *f2fs_attrs[] = {
	ATTR_LIST(gc_urgent_sleep_time),
	ATTR_LIST(gc_min_sleep_time),
	ATTR_LIST(gc_max_sleep_time),
	ATTR_LIST(gc_no_gc_sleep_time),
	ATTR_LIST(gc_idle),
	ATTR_LIST(gc_urgent),
	ATTR_LIST(reclaim_segments),
	ATTR_LIST(max_small_discards),
	ATTR_LIST(discard_granularity),
	ATTR_LIST(batched_trim_sections),
	ATTR_LIST(ipu_policy),
	ATTR_LIST(min_ipu_util),
	ATTR_LIST(min_fsync_blocks),
	ATTR_LIST(min_seq_blocks),
	ATTR_LIST(min_hot_blocks),
	ATTR_LIST(min_ssr_sections),
	ATTR_LIST(max_victim_search),
	ATTR_LIST(dir_level),
	ATTR_LIST(ram_thresh),
	ATTR_LIST(ra_nid_pages),
	ATTR_LIST(dirty_nats_ratio),
	ATTR_LIST(cp_interval),
	ATTR_LIST(idle_interval),
	ATTR_LIST(discard_idle_interval),
	ATTR_LIST(gc_idle_interval),
	ATTR_LIST(iostat_enable),
	ATTR_LIST(readdir_ra),
	ATTR_LIST(gc_pin_file_thresh),
	ATTR_LIST(extension_list),
#ifdef CONFIG_F2FS_FAULT_INJECTION
	ATTR_LIST(inject_rate),
	ATTR_LIST(inject_type),
#endif
	ATTR_LIST(dirty_segments),
	ATTR_LIST(lifetime_write_kbytes),
	ATTR_LIST(features),
	ATTR_LIST(reserved_blocks),
	ATTR_LIST(current_reserved_blocks),
	NULL,
};

static struct attribute *f2fs_feat_attrs[] = {
#ifdef CONFIG_F2FS_FS_ENCRYPTION
	ATTR_LIST(encryption),
#endif
#ifdef CONFIG_BLK_DEV_ZONED
	ATTR_LIST(block_zoned),
#endif
	ATTR_LIST(atomic_write),
	ATTR_LIST(extra_attr),
	ATTR_LIST(project_quota),
	ATTR_LIST(inode_checksum),
	ATTR_LIST(flexible_inline_xattr),
	ATTR_LIST(quota_ino),
	ATTR_LIST(inode_crtime),
	ATTR_LIST(lost_found),
<<<<<<< HEAD
=======
	ATTR_LIST(sb_checksum),
>>>>>>> 71347a7a
	NULL,
};

static const struct sysfs_ops f2fs_attr_ops = {
	.show	= f2fs_attr_show,
	.store	= f2fs_attr_store,
};

static struct kobj_type f2fs_sb_ktype = {
	.default_attrs	= f2fs_attrs,
	.sysfs_ops	= &f2fs_attr_ops,
	.release	= f2fs_sb_release,
};

static struct kobj_type f2fs_ktype = {
	.sysfs_ops	= &f2fs_attr_ops,
};

static struct kset f2fs_kset = {
	.kobj   = {.ktype = &f2fs_ktype},
};

static struct kobj_type f2fs_feat_ktype = {
	.default_attrs	= f2fs_feat_attrs,
	.sysfs_ops	= &f2fs_attr_ops,
};

static struct kobject f2fs_feat = {
	.kset	= &f2fs_kset,
};

static int __maybe_unused segment_info_seq_show(struct seq_file *seq,
						void *offset)
{
	struct super_block *sb = seq->private;
	struct f2fs_sb_info *sbi = F2FS_SB(sb);
	unsigned int total_segs =
			le32_to_cpu(sbi->raw_super->segment_count_main);
	int i;

	seq_puts(seq, "format: segment_type|valid_blocks\n"
		"segment_type(0:HD, 1:WD, 2:CD, 3:HN, 4:WN, 5:CN)\n");

	for (i = 0; i < total_segs; i++) {
		struct seg_entry *se = get_seg_entry(sbi, i);

		if ((i % 10) == 0)
			seq_printf(seq, "%-10d", i);
		seq_printf(seq, "%d|%-3u", se->type,
					get_valid_blocks(sbi, i, false));
		if ((i % 10) == 9 || i == (total_segs - 1))
			seq_putc(seq, '\n');
		else
			seq_putc(seq, ' ');
	}

	return 0;
}

static int __maybe_unused segment_bits_seq_show(struct seq_file *seq,
						void *offset)
{
	struct super_block *sb = seq->private;
	struct f2fs_sb_info *sbi = F2FS_SB(sb);
	unsigned int total_segs =
			le32_to_cpu(sbi->raw_super->segment_count_main);
	int i, j;

	seq_puts(seq, "format: segment_type|valid_blocks|bitmaps\n"
		"segment_type(0:HD, 1:WD, 2:CD, 3:HN, 4:WN, 5:CN)\n");

	for (i = 0; i < total_segs; i++) {
		struct seg_entry *se = get_seg_entry(sbi, i);

		seq_printf(seq, "%-10d", i);
		seq_printf(seq, "%d|%-3u|", se->type,
					get_valid_blocks(sbi, i, false));
		for (j = 0; j < SIT_VBLOCK_MAP_SIZE; j++)
			seq_printf(seq, " %.2x", se->cur_valid_map[j]);
		seq_putc(seq, '\n');
	}
	return 0;
}

static int __maybe_unused iostat_info_seq_show(struct seq_file *seq,
					       void *offset)
{
	struct super_block *sb = seq->private;
	struct f2fs_sb_info *sbi = F2FS_SB(sb);
	time64_t now = ktime_get_real_seconds();

	if (!sbi->iostat_enable)
		return 0;

	seq_printf(seq, "time:		%-16llu\n", now);

	/* print app IOs */
	seq_printf(seq, "app buffered:	%-16llu\n",
				sbi->write_iostat[APP_BUFFERED_IO]);
	seq_printf(seq, "app direct:	%-16llu\n",
				sbi->write_iostat[APP_DIRECT_IO]);
	seq_printf(seq, "app mapped:	%-16llu\n",
				sbi->write_iostat[APP_MAPPED_IO]);

	/* print fs IOs */
	seq_printf(seq, "fs data:	%-16llu\n",
				sbi->write_iostat[FS_DATA_IO]);
	seq_printf(seq, "fs node:	%-16llu\n",
				sbi->write_iostat[FS_NODE_IO]);
	seq_printf(seq, "fs meta:	%-16llu\n",
				sbi->write_iostat[FS_META_IO]);
	seq_printf(seq, "fs gc data:	%-16llu\n",
				sbi->write_iostat[FS_GC_DATA_IO]);
	seq_printf(seq, "fs gc node:	%-16llu\n",
				sbi->write_iostat[FS_GC_NODE_IO]);
	seq_printf(seq, "fs cp data:	%-16llu\n",
				sbi->write_iostat[FS_CP_DATA_IO]);
	seq_printf(seq, "fs cp node:	%-16llu\n",
				sbi->write_iostat[FS_CP_NODE_IO]);
	seq_printf(seq, "fs cp meta:	%-16llu\n",
				sbi->write_iostat[FS_CP_META_IO]);
	seq_printf(seq, "fs discard:	%-16llu\n",
				sbi->write_iostat[FS_DISCARD]);

	return 0;
}

static int __maybe_unused victim_bits_seq_show(struct seq_file *seq,
						void *offset)
{
	struct super_block *sb = seq->private;
	struct f2fs_sb_info *sbi = F2FS_SB(sb);
	struct dirty_seglist_info *dirty_i = DIRTY_I(sbi);
	int i;

	seq_puts(seq, "format: victim_secmap bitmaps\n");

	for (i = 0; i < MAIN_SECS(sbi); i++) {
		if ((i % 10) == 0)
			seq_printf(seq, "%-10d", i);
		seq_printf(seq, "%d", test_bit(i, dirty_i->victim_secmap) ? 1 : 0);
		if ((i % 10) == 9 || i == (MAIN_SECS(sbi) - 1))
			seq_putc(seq, '\n');
		else
			seq_putc(seq, ' ');
	}
	return 0;
}

#define F2FS_PROC_FILE_DEF(_name)					\
static int _name##_open_fs(struct inode *inode, struct file *file)	\
{									\
	return single_open(file, _name##_seq_show, PDE_DATA(inode));	\
}									\
									\
static const struct file_operations f2fs_seq_##_name##_fops = {		\
	.open = _name##_open_fs,					\
	.read = seq_read,						\
	.llseek = seq_lseek,						\
	.release = single_release,					\
};

F2FS_PROC_FILE_DEF(segment_info);
F2FS_PROC_FILE_DEF(segment_bits);
F2FS_PROC_FILE_DEF(iostat_info);
F2FS_PROC_FILE_DEF(victim_bits);

int __init f2fs_init_sysfs(void)
{
	int ret;

	kobject_set_name(&f2fs_kset.kobj, "f2fs");
	f2fs_kset.kobj.parent = fs_kobj;
	ret = kset_register(&f2fs_kset);
	if (ret)
		return ret;

	ret = kobject_init_and_add(&f2fs_feat, &f2fs_feat_ktype,
				   NULL, "features");
	if (ret)
		kset_unregister(&f2fs_kset);
	else
		f2fs_proc_root = proc_mkdir("fs/f2fs", NULL);
	return ret;
}

void f2fs_exit_sysfs(void)
{
	kobject_put(&f2fs_feat);
	kset_unregister(&f2fs_kset);
	remove_proc_entry("fs/f2fs", NULL);
	f2fs_proc_root = NULL;
}

int f2fs_register_sysfs(struct f2fs_sb_info *sbi)
{
	struct super_block *sb = sbi->sb;
	int err;

	sbi->s_kobj.kset = &f2fs_kset;
	init_completion(&sbi->s_kobj_unregister);
	err = kobject_init_and_add(&sbi->s_kobj, &f2fs_sb_ktype, NULL,
				"%s", sb->s_id);
	if (err)
		return err;

	if (f2fs_proc_root)
		sbi->s_proc = proc_mkdir(sb->s_id, f2fs_proc_root);

	if (sbi->s_proc) {
		proc_create_data("segment_info", S_IRUGO, sbi->s_proc,
				 &f2fs_seq_segment_info_fops, sb);
		proc_create_data("segment_bits", S_IRUGO, sbi->s_proc,
				 &f2fs_seq_segment_bits_fops, sb);
		proc_create_data("iostat_info", S_IRUGO, sbi->s_proc,
				&f2fs_seq_iostat_info_fops, sb);
		proc_create_data("victim_bits", S_IRUGO, sbi->s_proc,
				&f2fs_seq_victim_bits_fops, sb);
	}
	return 0;
}

void f2fs_unregister_sysfs(struct f2fs_sb_info *sbi)
{
	if (sbi->s_proc) {
		remove_proc_entry("iostat_info", sbi->s_proc);
		remove_proc_entry("segment_info", sbi->s_proc);
		remove_proc_entry("segment_bits", sbi->s_proc);
		remove_proc_entry("victim_bits", sbi->s_proc);
		remove_proc_entry(sbi->sb->s_id, f2fs_proc_root);
	}
	kobject_del(&sbi->s_kobj);
}<|MERGE_RESOLUTION|>--- conflicted
+++ resolved
@@ -117,12 +117,9 @@
 	if (f2fs_sb_has_lost_found(sb))
 		len += snprintf(buf + len, PAGE_SIZE - len, "%s%s",
 				len ? ", " : "", "lost_found");
-<<<<<<< HEAD
-=======
 	if (f2fs_sb_has_sb_chksum(sb))
 		len += snprintf(buf + len, PAGE_SIZE - len, "%s%s",
 				len ? ", " : "", "sb_checksum");
->>>>>>> 71347a7a
 	len += snprintf(buf + len, PAGE_SIZE - len, "\n");
 	return len;
 }
@@ -340,10 +337,7 @@
 	FEAT_QUOTA_INO,
 	FEAT_INODE_CRTIME,
 	FEAT_LOST_FOUND,
-<<<<<<< HEAD
-=======
 	FEAT_SB_CHECKSUM,
->>>>>>> 71347a7a
 };
 
 static ssize_t f2fs_feature_show(struct f2fs_attr *a,
@@ -360,10 +354,7 @@
 	case FEAT_QUOTA_INO:
 	case FEAT_INODE_CRTIME:
 	case FEAT_LOST_FOUND:
-<<<<<<< HEAD
-=======
 	case FEAT_SB_CHECKSUM:
->>>>>>> 71347a7a
 		return snprintf(buf, PAGE_SIZE, "supported\n");
 	}
 	return 0;
@@ -448,10 +439,7 @@
 F2FS_FEATURE_RO_ATTR(quota_ino, FEAT_QUOTA_INO);
 F2FS_FEATURE_RO_ATTR(inode_crtime, FEAT_INODE_CRTIME);
 F2FS_FEATURE_RO_ATTR(lost_found, FEAT_LOST_FOUND);
-<<<<<<< HEAD
-=======
 F2FS_FEATURE_RO_ATTR(sb_checksum, FEAT_SB_CHECKSUM);
->>>>>>> 71347a7a
 
 #define ATTR_LIST(name) (&f2fs_attr_##name.attr)
 static struct attribute *f2fs_attrs[] = {
@@ -511,10 +499,7 @@
 	ATTR_LIST(quota_ino),
 	ATTR_LIST(inode_crtime),
 	ATTR_LIST(lost_found),
-<<<<<<< HEAD
-=======
 	ATTR_LIST(sb_checksum),
->>>>>>> 71347a7a
 	NULL,
 };
 
