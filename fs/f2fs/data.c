--- conflicted
+++ resolved
@@ -2249,11 +2249,8 @@
 {
 	if (!S_ISREG(inode->i_mode))
 		return false;
-<<<<<<< HEAD
 	if (IS_NOQUOTA(inode))
 		return false;
-=======
->>>>>>> 02e5399c
 	if (wbc->sync_mode != WB_SYNC_ALL)
 		return true;
 	if (get_dirty_pages(inode) >= SM_I(F2FS_I_SB(inode))->min_seq_blocks)
@@ -2261,11 +2258,7 @@
 	return false;
 }
 
-<<<<<<< HEAD
 static int __f2fs_write_data_pages(struct address_space *mapping,
-=======
-int __f2fs_write_data_pages(struct address_space *mapping,
->>>>>>> 02e5399c
 						struct writeback_control *wbc,
 						enum iostat_type io_type)
 {
