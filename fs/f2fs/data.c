/*
 * fs/f2fs/data.c
 *
 * Copyright (c) 2012 Samsung Electronics Co., Ltd.
 *             http://www.samsung.com/
 *
 * This program is free software; you can redistribute it and/or modify
 * it under the terms of the GNU General Public License version 2 as
 * published by the Free Software Foundation.
 */
#include <linux/fs.h>
#include <linux/f2fs_fs.h>
#include <linux/buffer_head.h>
#include <linux/mpage.h>
#include <linux/writeback.h>
#include <linux/backing-dev.h>
#include <linux/pagevec.h>
#include <linux/blkdev.h>
#include <linux/bio.h>
#include <linux/prefetch.h>
#include <linux/uio.h>
#include <linux/cleancache.h>
#include <linux/sched/signal.h>

#include "f2fs.h"
#include "node.h"
#include "segment.h"
#include "trace.h"
#include <trace/events/f2fs.h>
#include <trace/events/android_fs.h>

#define NUM_PREALLOC_POST_READ_CTXS	128

static struct kmem_cache *bio_post_read_ctx_cache;
static mempool_t *bio_post_read_ctx_pool;

static bool __is_cp_guaranteed(struct page *page)
{
	struct address_space *mapping = page->mapping;
	struct inode *inode;
	struct f2fs_sb_info *sbi;

	if (!mapping)
		return false;

	inode = mapping->host;
	sbi = F2FS_I_SB(inode);

	if (inode->i_ino == F2FS_META_INO(sbi) ||
			inode->i_ino ==  F2FS_NODE_INO(sbi) ||
			S_ISDIR(inode->i_mode) ||
			(S_ISREG(inode->i_mode) &&
			is_inode_flag_set(inode, FI_ATOMIC_FILE)) ||
			is_cold_data(page))
		return true;
	return false;
}

/* postprocessing steps for read bios */
enum bio_post_read_step {
	STEP_INITIAL = 0,
	STEP_DECRYPT,
};

struct bio_post_read_ctx {
	struct bio *bio;
	struct work_struct work;
	unsigned int cur_step;
	unsigned int enabled_steps;
};

static void __read_end_io(struct bio *bio)
{
	struct page *page;
	struct bio_vec *bv;
	int i;

	bio_for_each_segment_all(bv, bio, i) {
		page = bv->bv_page;
<<<<<<< HEAD

		/* PG_error was set if any post_read step failed */
		if (bio->bi_status || PageError(page)) {
			ClearPageUptodate(page);
			SetPageError(page);
		} else {
			SetPageUptodate(page);
		}
		unlock_page(page);
	}
	if (bio->bi_private)
		mempool_free(bio->bi_private, bio_post_read_ctx_pool);
	bio_put(bio);
}

static void bio_post_read_processing(struct bio_post_read_ctx *ctx);

static void decrypt_work(struct work_struct *work)
{
	struct bio_post_read_ctx *ctx =
		container_of(work, struct bio_post_read_ctx, work);

	fscrypt_decrypt_bio(ctx->bio);

	bio_post_read_processing(ctx);
}

static void bio_post_read_processing(struct bio_post_read_ctx *ctx)
{
	switch (++ctx->cur_step) {
	case STEP_DECRYPT:
		if (ctx->enabled_steps & (1 << STEP_DECRYPT)) {
			INIT_WORK(&ctx->work, decrypt_work);
			fscrypt_enqueue_decrypt_work(&ctx->work);
			return;
		}
		ctx->cur_step++;
		/* fall-through */
	default:
		__read_end_io(ctx->bio);
	}
}

static bool f2fs_bio_post_read_required(struct bio *bio)
{
	return bio->bi_private && !bio->bi_status;
}

static void f2fs_read_end_io(struct bio *bio)
{
#ifdef CONFIG_F2FS_FAULT_INJECTION
	if (time_to_inject(F2FS_P_SB(bio->bi_io_vec->bv_page), FAULT_IO)) {
		f2fs_show_injection_info(FAULT_IO);
		bio->bi_status = BLK_STS_IOERR;
	}
#endif

	if (f2fs_bio_post_read_required(bio)) {
		struct bio_post_read_ctx *ctx = bio->bi_private;

		ctx->cur_step = STEP_INITIAL;
		bio_post_read_processing(ctx);
		return;
	}
=======

		/* PG_error was set if any post_read step failed */
		if (bio->bi_status || PageError(page)) {
			ClearPageUptodate(page);
			SetPageError(page);
		} else {
			SetPageUptodate(page);
		}
		unlock_page(page);
	}
	if (bio->bi_private)
		mempool_free(bio->bi_private, bio_post_read_ctx_pool);
	bio_put(bio);
}

static void bio_post_read_processing(struct bio_post_read_ctx *ctx);

static void decrypt_work(struct work_struct *work)
{
	struct bio_post_read_ctx *ctx =
		container_of(work, struct bio_post_read_ctx, work);

	fscrypt_decrypt_bio(ctx->bio);

	bio_post_read_processing(ctx);
}

static void bio_post_read_processing(struct bio_post_read_ctx *ctx)
{
	switch (++ctx->cur_step) {
	case STEP_DECRYPT:
		if (ctx->enabled_steps & (1 << STEP_DECRYPT)) {
			INIT_WORK(&ctx->work, decrypt_work);
			fscrypt_enqueue_decrypt_work(&ctx->work);
			return;
		}
		ctx->cur_step++;
		/* fall-through */
	default:
		__read_end_io(ctx->bio);
	}
}

static bool f2fs_bio_post_read_required(struct bio *bio)
{
	return bio->bi_private && !bio->bi_status;
}

static void f2fs_read_end_io(struct bio *bio)
{
	if (time_to_inject(F2FS_P_SB(bio->bi_io_vec->bv_page), FAULT_IO)) {
		f2fs_show_injection_info(FAULT_IO);
		bio->bi_status = BLK_STS_IOERR;
	}

	if (f2fs_bio_post_read_required(bio)) {
		struct bio_post_read_ctx *ctx = bio->bi_private;

		ctx->cur_step = STEP_INITIAL;
		bio_post_read_processing(ctx);
		return;
	}
>>>>>>> d44e71e8

	__read_end_io(bio);
}

static void f2fs_write_end_io(struct bio *bio)
{
	struct f2fs_sb_info *sbi = bio->bi_private;
	struct bio_vec *bvec;
	int i;

	bio_for_each_segment_all(bvec, bio, i) {
		struct page *page = bvec->bv_page;
		enum count_type type = WB_DATA_TYPE(page);

		if (IS_DUMMY_WRITTEN_PAGE(page)) {
			set_page_private(page, (unsigned long)NULL);
			ClearPagePrivate(page);
			unlock_page(page);
			mempool_free(page, sbi->write_io_dummy);

			if (unlikely(bio->bi_status))
				f2fs_stop_checkpoint(sbi, true);
			continue;
		}

		fscrypt_pullback_bio_page(&page, true);

		if (unlikely(bio->bi_status)) {
			mapping_set_error(page->mapping, -EIO);
			if (type == F2FS_WB_CP_DATA)
				f2fs_stop_checkpoint(sbi, true);
		}

		f2fs_bug_on(sbi, page->mapping == NODE_MAPPING(sbi) &&
					page->index != nid_of_node(page));

		dec_page_count(sbi, type);
		if (f2fs_in_warm_node_list(sbi, page))
			f2fs_del_fsync_node_entry(sbi, page);
		clear_cold_data(page);
		end_page_writeback(page);
	}
	if (!get_pages(sbi, F2FS_WB_CP_DATA) &&
				wq_has_sleeper(&sbi->cp_wait))
		wake_up(&sbi->cp_wait);

	bio_put(bio);
}

/*
 * Return true, if pre_bio's bdev is same as its target device.
 */
struct block_device *f2fs_target_device(struct f2fs_sb_info *sbi,
				block_t blk_addr, struct bio *bio)
{
	struct block_device *bdev = sbi->sb->s_bdev;
	int i;

	for (i = 0; i < sbi->s_ndevs; i++) {
		if (FDEV(i).start_blk <= blk_addr &&
					FDEV(i).end_blk >= blk_addr) {
			blk_addr -= FDEV(i).start_blk;
			bdev = FDEV(i).bdev;
			break;
		}
	}
	if (bio) {
		bio_set_dev(bio, bdev);
		bio->bi_iter.bi_sector = SECTOR_FROM_BLOCK(blk_addr);
	}
	return bdev;
}

int f2fs_target_device_index(struct f2fs_sb_info *sbi, block_t blkaddr)
{
	int i;

	for (i = 0; i < sbi->s_ndevs; i++)
		if (FDEV(i).start_blk <= blkaddr && FDEV(i).end_blk >= blkaddr)
			return i;
	return 0;
}

static bool __same_bdev(struct f2fs_sb_info *sbi,
				block_t blk_addr, struct bio *bio)
{
	struct block_device *b = f2fs_target_device(sbi, blk_addr, NULL);
	return bio->bi_disk == b->bd_disk && bio->bi_partno == b->bd_partno;
}

/*
 * Low-level block read/write IO operations.
 */
static struct bio *__bio_alloc(struct f2fs_sb_info *sbi, block_t blk_addr,
				struct writeback_control *wbc,
				int npages, bool is_read,
				enum page_type type, enum temp_type temp)
{
	struct bio *bio;

	bio = f2fs_bio_alloc(sbi, npages, true);

	f2fs_target_device(sbi, blk_addr, bio);
	if (is_read) {
		bio->bi_end_io = f2fs_read_end_io;
		bio->bi_private = NULL;
	} else {
		bio->bi_end_io = f2fs_write_end_io;
		bio->bi_private = sbi;
		bio->bi_write_hint = f2fs_io_type_to_rw_hint(sbi, type, temp);
	}
	if (wbc)
		wbc_init_bio(wbc, bio);

	return bio;
}

static inline void __submit_bio(struct f2fs_sb_info *sbi,
				struct bio *bio, enum page_type type)
{
	if (!is_read_io(bio_op(bio))) {
		unsigned int start;

		if (type != DATA && type != NODE)
			goto submit_io;

<<<<<<< HEAD
		if (f2fs_sb_has_blkzoned(sbi->sb) && current->plug)
=======
		if (test_opt(sbi, LFS) && current->plug)
>>>>>>> d44e71e8
			blk_finish_plug(current->plug);

		start = bio->bi_iter.bi_size >> F2FS_BLKSIZE_BITS;
		start %= F2FS_IO_SIZE(sbi);

		if (start == 0)
			goto submit_io;

		/* fill dummy pages */
		for (; start < F2FS_IO_SIZE(sbi); start++) {
			struct page *page =
				mempool_alloc(sbi->write_io_dummy,
					GFP_NOIO | __GFP_ZERO | __GFP_NOFAIL);
			f2fs_bug_on(sbi, !page);

			SetPagePrivate(page);
			set_page_private(page, (unsigned long)DUMMY_WRITTEN_PAGE);
			lock_page(page);
			if (bio_add_page(bio, page, PAGE_SIZE, 0) < PAGE_SIZE)
				f2fs_bug_on(sbi, 1);
		}
		/*
		 * In the NODE case, we lose next block address chain. So, we
		 * need to do checkpoint in f2fs_sync_file.
		 */
		if (type == NODE)
			set_sbi_flag(sbi, SBI_NEED_CP);
	}
submit_io:
	if (is_read_io(bio_op(bio)))
		trace_f2fs_submit_read_bio(sbi->sb, type, bio);
	else
		trace_f2fs_submit_write_bio(sbi->sb, type, bio);
	submit_bio(bio);
}

static void __submit_merged_bio(struct f2fs_bio_info *io)
{
	struct f2fs_io_info *fio = &io->fio;

	if (!io->bio)
		return;

	bio_set_op_attrs(io->bio, fio->op, fio->op_flags);

	if (is_read_io(fio->op))
		trace_f2fs_prepare_read_bio(io->sbi->sb, fio->type, io->bio);
	else
		trace_f2fs_prepare_write_bio(io->sbi->sb, fio->type, io->bio);

	__submit_bio(io->sbi, io->bio, fio->type);
	io->bio = NULL;
}

static bool __has_merged_page(struct f2fs_bio_info *io,
				struct inode *inode, nid_t ino, pgoff_t idx)
{
	struct bio_vec *bvec;
	struct page *target;
	int i;

	if (!io->bio)
		return false;

	if (!inode && !ino)
		return true;

	bio_for_each_segment_all(bvec, io->bio, i) {

		if (bvec->bv_page->mapping)
			target = bvec->bv_page;
		else
			target = fscrypt_control_page(bvec->bv_page);

		if (idx != target->index)
			continue;

		if (inode && inode == target->mapping->host)
			return true;
		if (ino && ino == ino_of_node(target))
			return true;
	}

	return false;
}

static bool has_merged_page(struct f2fs_sb_info *sbi, struct inode *inode,
				nid_t ino, pgoff_t idx, enum page_type type)
{
	enum page_type btype = PAGE_TYPE_OF_BIO(type);
	enum temp_type temp;
	struct f2fs_bio_info *io;
	bool ret = false;

	for (temp = HOT; temp < NR_TEMP_TYPE; temp++) {
		io = sbi->write_io[btype] + temp;

		down_read(&io->io_rwsem);
		ret = __has_merged_page(io, inode, ino, idx);
		up_read(&io->io_rwsem);

		/* TODO: use HOT temp only for meta pages now. */
		if (ret || btype == META)
			break;
	}
	return ret;
}

static void __f2fs_submit_merged_write(struct f2fs_sb_info *sbi,
				enum page_type type, enum temp_type temp)
{
	enum page_type btype = PAGE_TYPE_OF_BIO(type);
	struct f2fs_bio_info *io = sbi->write_io[btype] + temp;

	down_write(&io->io_rwsem);

	/* change META to META_FLUSH in the checkpoint procedure */
	if (type >= META_FLUSH) {
		io->fio.type = META_FLUSH;
		io->fio.op = REQ_OP_WRITE;
		io->fio.op_flags = REQ_META | REQ_PRIO | REQ_SYNC;
		if (!test_opt(sbi, NOBARRIER))
			io->fio.op_flags |= REQ_PREFLUSH | REQ_FUA;
	}
	__submit_merged_bio(io);
	up_write(&io->io_rwsem);
}

static void __submit_merged_write_cond(struct f2fs_sb_info *sbi,
				struct inode *inode, nid_t ino, pgoff_t idx,
				enum page_type type, bool force)
{
	enum temp_type temp;

	if (!force && !has_merged_page(sbi, inode, ino, idx, type))
		return;

	for (temp = HOT; temp < NR_TEMP_TYPE; temp++) {

		__f2fs_submit_merged_write(sbi, type, temp);

		/* TODO: use HOT temp only for meta pages now. */
		if (type >= META)
			break;
	}
}

void f2fs_submit_merged_write(struct f2fs_sb_info *sbi, enum page_type type)
{
	__submit_merged_write_cond(sbi, NULL, 0, 0, type, true);
}

void f2fs_submit_merged_write_cond(struct f2fs_sb_info *sbi,
				struct inode *inode, nid_t ino, pgoff_t idx,
				enum page_type type)
{
	__submit_merged_write_cond(sbi, inode, ino, idx, type, false);
}

void f2fs_flush_merged_writes(struct f2fs_sb_info *sbi)
{
	f2fs_submit_merged_write(sbi, DATA);
	f2fs_submit_merged_write(sbi, NODE);
	f2fs_submit_merged_write(sbi, META);
}

/*
 * Fill the locked page with data located in the block address.
 * A caller needs to unlock the page on failure.
 */
int f2fs_submit_page_bio(struct f2fs_io_info *fio)
{
	struct bio *bio;
	struct page *page = fio->encrypted_page ?
			fio->encrypted_page : fio->page;
	struct inode *inode = fio->page->mapping->host;

	if (!f2fs_is_valid_blkaddr(fio->sbi, fio->new_blkaddr,
			__is_meta_io(fio) ? META_GENERIC : DATA_GENERIC))
		return -EFAULT;

	if (!f2fs_is_valid_blkaddr(fio->sbi, fio->new_blkaddr,
			__is_meta_io(fio) ? META_GENERIC : DATA_GENERIC))
		return -EFAULT;

	trace_f2fs_submit_page_bio(page, fio);
	f2fs_trace_ios(fio, 0);

	/* Allocate a new bio */
	bio = __bio_alloc(fio->sbi, fio->new_blkaddr, fio->io_wbc,
				1, is_read_io(fio->op), fio->type, fio->temp);
<<<<<<< HEAD

	if (f2fs_may_encrypt_bio(inode, fio))
		fscrypt_set_ice_dun(inode, bio, PG_DUN(inode, fio->page));
	fscrypt_set_ice_skip(bio, fio->encrypted_page ? 1 : 0);
=======
>>>>>>> d44e71e8

	if (bio_add_page(bio, page, PAGE_SIZE, 0) < PAGE_SIZE) {
		bio_put(bio);
		return -EFAULT;
	}
	fio->op_flags |= fio->encrypted_page ? REQ_NOENCRYPT : 0;
	bio_set_op_attrs(bio, fio->op, fio->op_flags);

	if (!is_read_io(fio->op))
		inc_page_count(fio->sbi, WB_DATA_TYPE(fio->page));

	__submit_bio(fio->sbi, bio, fio->type);
	return 0;
}

void f2fs_submit_page_write(struct f2fs_io_info *fio)
{
	struct f2fs_sb_info *sbi = fio->sbi;
	enum page_type btype = PAGE_TYPE_OF_BIO(fio->type);
	struct f2fs_bio_info *io = sbi->write_io[btype] + fio->temp;
	struct page *bio_page;
<<<<<<< HEAD
	struct inode *inode;
	bool bio_encrypted;
	int bi_crypt_skip;
	u64 dun;
=======
>>>>>>> d44e71e8

	f2fs_bug_on(sbi, is_read_io(fio->op));

	down_write(&io->io_rwsem);
next:
	if (fio->in_list) {
		spin_lock(&io->io_lock);
		if (list_empty(&io->io_list)) {
			spin_unlock(&io->io_lock);
			goto out;
		}
		fio = list_first_entry(&io->io_list,
						struct f2fs_io_info, list);
		list_del(&fio->list);
		spin_unlock(&io->io_lock);
	}

	if (__is_valid_data_blkaddr(fio->old_blkaddr))
		verify_block_addr(fio, fio->old_blkaddr);
	verify_block_addr(fio, fio->new_blkaddr);

	bio_page = fio->encrypted_page ? fio->encrypted_page : fio->page;
	inode = fio->page->mapping->host;
	dun = PG_DUN(inode, fio->page);
	bi_crypt_skip = fio->encrypted_page ? 1 : 0;
	bio_encrypted = f2fs_may_encrypt_bio(inode, fio);
	fio->op_flags |= fio->encrypted_page ? REQ_NOENCRYPT : 0;

	/* set submitted = true as a return value */
	fio->submitted = true;

	inc_page_count(sbi, WB_DATA_TYPE(bio_page));

	if (io->bio && (io->last_block_in_bio != fio->new_blkaddr - 1 ||
	    (io->fio.op != fio->op || io->fio.op_flags != fio->op_flags) ||
			!__same_bdev(sbi, fio->new_blkaddr, io->bio)))
		__submit_merged_bio(io);

	/* ICE support */
	if (!fscrypt_mergeable_bio(io->bio, dun, bio_encrypted, bi_crypt_skip))
		__submit_merged_bio(io);

alloc_new:
	if (io->bio == NULL) {
		if ((fio->type == DATA || fio->type == NODE) &&
				fio->new_blkaddr & F2FS_IO_SIZE_MASK(sbi)) {
			dec_page_count(sbi, WB_DATA_TYPE(bio_page));
			fio->retry = true;
			goto skip;
		}
		io->bio = __bio_alloc(sbi, fio->new_blkaddr, fio->io_wbc,
						BIO_MAX_PAGES, false,
						fio->type, fio->temp);
<<<<<<< HEAD
		if (bio_encrypted)
			fscrypt_set_ice_dun(inode, io->bio, dun);
		fscrypt_set_ice_skip(io->bio, bi_crypt_skip);
=======
>>>>>>> d44e71e8
		io->fio = *fio;
	}

	if (bio_add_page(io->bio, bio_page, PAGE_SIZE, 0) < PAGE_SIZE) {
		__submit_merged_bio(io);
		goto alloc_new;
	}

	if (fio->io_wbc)
		wbc_account_io(fio->io_wbc, bio_page, PAGE_SIZE);

	io->last_block_in_bio = fio->new_blkaddr;
	f2fs_trace_ios(fio, 0);

	trace_f2fs_submit_page_write(fio->page, fio);
skip:
	if (fio->in_list)
		goto next;
out:
	up_write(&io->io_rwsem);
}

static struct bio *f2fs_grab_read_bio(struct inode *inode, block_t blkaddr,
					unsigned nr_pages, unsigned op_flag)
{
	struct f2fs_sb_info *sbi = F2FS_I_SB(inode);
	struct bio *bio;
	struct bio_post_read_ctx *ctx;
	unsigned int post_read_steps = 0;

	if (!f2fs_is_valid_blkaddr(sbi, blkaddr, DATA_GENERIC))
		return ERR_PTR(-EFAULT);

	bio = f2fs_bio_alloc(sbi, min_t(int, nr_pages, BIO_MAX_PAGES), false);
	if (!bio)
		return ERR_PTR(-ENOMEM);
	f2fs_target_device(sbi, blkaddr, bio);
	bio->bi_end_io = f2fs_read_end_io;
<<<<<<< HEAD
	bio_set_op_attrs(bio, REQ_OP_READ,
			 (f2fs_encrypted_inode(inode) ?
			  REQ_NOENCRYPT :
			  0));

	if (f2fs_encrypted_file(inode) &&
		!fscrypt_using_hardware_encryption(inode))
=======
	bio_set_op_attrs(bio, REQ_OP_READ, op_flag);

	if (f2fs_encrypted_file(inode))
>>>>>>> d44e71e8
		post_read_steps |= 1 << STEP_DECRYPT;
	if (post_read_steps) {
		ctx = mempool_alloc(bio_post_read_ctx_pool, GFP_NOFS);
		if (!ctx) {
			bio_put(bio);
			return ERR_PTR(-ENOMEM);
		}
		ctx->bio = bio;
		ctx->enabled_steps = post_read_steps;
		bio->bi_private = ctx;
<<<<<<< HEAD
=======

		/* wait the page to be moved by cleaning */
		f2fs_wait_on_block_writeback(sbi, blkaddr);
>>>>>>> d44e71e8
	}

	return bio;
}

/* This can handle encryption stuffs */
static int f2fs_submit_page_read(struct inode *inode, struct page *page,
							block_t blkaddr)
{
	struct bio *bio = f2fs_grab_read_bio(inode, blkaddr, 1, 0);

	if (IS_ERR(bio))
		return PTR_ERR(bio);

	if (f2fs_may_encrypt_bio(inode, NULL))
		fscrypt_set_ice_dun(inode, bio, PG_DUN(inode, page));

	/* wait for GCed page writeback via META_MAPPING */
	f2fs_wait_on_block_writeback(inode, blkaddr);

	if (bio_add_page(bio, page, PAGE_SIZE, 0) < PAGE_SIZE) {
		bio_put(bio);
		return -EFAULT;
	}
	__submit_bio(F2FS_I_SB(inode), bio, DATA);
	return 0;
}

static void __set_data_blkaddr(struct dnode_of_data *dn)
{
	struct f2fs_node *rn = F2FS_NODE(dn->node_page);
	__le32 *addr_array;
	int base = 0;

	if (IS_INODE(dn->node_page) && f2fs_has_extra_attr(dn->inode))
		base = get_extra_isize(dn->inode);

	/* Get physical address of data block */
	addr_array = blkaddr_in_node(rn);
	addr_array[base + dn->ofs_in_node] = cpu_to_le32(dn->data_blkaddr);
}

/*
 * Lock ordering for the change of data block address:
 * ->data_page
 *  ->node_page
 *    update block addresses in the node page
 */
void f2fs_set_data_blkaddr(struct dnode_of_data *dn)
{
	f2fs_wait_on_page_writeback(dn->node_page, NODE, true);
	__set_data_blkaddr(dn);
	if (set_page_dirty(dn->node_page))
		dn->node_changed = true;
}

void f2fs_update_data_blkaddr(struct dnode_of_data *dn, block_t blkaddr)
{
	dn->data_blkaddr = blkaddr;
	f2fs_set_data_blkaddr(dn);
	f2fs_update_extent_cache(dn);
}

/* dn->ofs_in_node will be returned with up-to-date last block pointer */
int f2fs_reserve_new_blocks(struct dnode_of_data *dn, blkcnt_t count)
{
	struct f2fs_sb_info *sbi = F2FS_I_SB(dn->inode);
	int err;

	if (!count)
		return 0;

	if (unlikely(is_inode_flag_set(dn->inode, FI_NO_ALLOC)))
		return -EPERM;
	if (unlikely((err = inc_valid_block_count(sbi, dn->inode, &count))))
		return err;

	trace_f2fs_reserve_new_blocks(dn->inode, dn->nid,
						dn->ofs_in_node, count);

	f2fs_wait_on_page_writeback(dn->node_page, NODE, true);

	for (; count > 0; dn->ofs_in_node++) {
		block_t blkaddr = datablock_addr(dn->inode,
					dn->node_page, dn->ofs_in_node);
		if (blkaddr == NULL_ADDR) {
			dn->data_blkaddr = NEW_ADDR;
			__set_data_blkaddr(dn);
			count--;
		}
	}

	if (set_page_dirty(dn->node_page))
		dn->node_changed = true;
	return 0;
}

/* Should keep dn->ofs_in_node unchanged */
int f2fs_reserve_new_block(struct dnode_of_data *dn)
{
	unsigned int ofs_in_node = dn->ofs_in_node;
	int ret;

	ret = f2fs_reserve_new_blocks(dn, 1);
	dn->ofs_in_node = ofs_in_node;
	return ret;
}

int f2fs_reserve_block(struct dnode_of_data *dn, pgoff_t index)
{
	bool need_put = dn->inode_page ? false : true;
	int err;

	err = f2fs_get_dnode_of_data(dn, index, ALLOC_NODE);
	if (err)
		return err;

	if (dn->data_blkaddr == NULL_ADDR)
		err = f2fs_reserve_new_block(dn);
	if (err || need_put)
		f2fs_put_dnode(dn);
	return err;
}

int f2fs_get_block(struct dnode_of_data *dn, pgoff_t index)
{
	struct extent_info ei  = {0,0,0};
	struct inode *inode = dn->inode;

	if (f2fs_lookup_extent_cache(inode, index, &ei)) {
		dn->data_blkaddr = ei.blk + index - ei.fofs;
		return 0;
	}

	return f2fs_reserve_block(dn, index);
}

struct page *f2fs_get_read_data_page(struct inode *inode, pgoff_t index,
						int op_flags, bool for_write)
{
	struct address_space *mapping = inode->i_mapping;
	struct dnode_of_data dn;
	struct page *page;
	struct extent_info ei = {0,0,0};
	int err;

	page = f2fs_grab_cache_page(mapping, index, for_write);
	if (!page)
		return ERR_PTR(-ENOMEM);

	if (f2fs_lookup_extent_cache(inode, index, &ei)) {
		dn.data_blkaddr = ei.blk + index - ei.fofs;
		goto got_it;
	}

	set_new_dnode(&dn, inode, NULL, NULL, 0);
	err = f2fs_get_dnode_of_data(&dn, index, LOOKUP_NODE);
	if (err)
		goto put_err;
	f2fs_put_dnode(&dn);

	if (unlikely(dn.data_blkaddr == NULL_ADDR)) {
		err = -ENOENT;
		goto put_err;
	}
got_it:
	if (PageUptodate(page)) {
		unlock_page(page);
		return page;
	}

	/*
	 * A new dentry page is allocated but not able to be written, since its
	 * new inode page couldn't be allocated due to -ENOSPC.
	 * In such the case, its blkaddr can be remained as NEW_ADDR.
	 * see, f2fs_add_link -> f2fs_get_new_data_page ->
	 * f2fs_init_inode_metadata.
	 */
	if (dn.data_blkaddr == NEW_ADDR) {
		zero_user_segment(page, 0, PAGE_SIZE);
		if (!PageUptodate(page))
			SetPageUptodate(page);
		unlock_page(page);
		return page;
	}

	err = f2fs_submit_page_read(inode, page, dn.data_blkaddr);
	if (err)
		goto put_err;
	return page;

put_err:
	f2fs_put_page(page, 1);
	return ERR_PTR(err);
}

struct page *f2fs_find_data_page(struct inode *inode, pgoff_t index)
{
	struct address_space *mapping = inode->i_mapping;
	struct page *page;

	page = find_get_page(mapping, index);
	if (page && PageUptodate(page))
		return page;
	f2fs_put_page(page, 0);

	page = f2fs_get_read_data_page(inode, index, 0, false);
	if (IS_ERR(page))
		return page;

	if (PageUptodate(page))
		return page;

	wait_on_page_locked(page);
	if (unlikely(!PageUptodate(page))) {
		f2fs_put_page(page, 0);
		return ERR_PTR(-EIO);
	}
	return page;
}

/*
 * If it tries to access a hole, return an error.
 * Because, the callers, functions in dir.c and GC, should be able to know
 * whether this page exists or not.
 */
struct page *f2fs_get_lock_data_page(struct inode *inode, pgoff_t index,
							bool for_write)
{
	struct address_space *mapping = inode->i_mapping;
	struct page *page;
repeat:
	page = f2fs_get_read_data_page(inode, index, 0, for_write);
	if (IS_ERR(page))
		return page;

	/* wait for read completion */
	lock_page(page);
	if (unlikely(page->mapping != mapping)) {
		f2fs_put_page(page, 1);
		goto repeat;
	}
	if (unlikely(!PageUptodate(page))) {
		f2fs_put_page(page, 1);
		return ERR_PTR(-EIO);
	}
	return page;
}

/*
 * Caller ensures that this data page is never allocated.
 * A new zero-filled data page is allocated in the page cache.
 *
 * Also, caller should grab and release a rwsem by calling f2fs_lock_op() and
 * f2fs_unlock_op().
 * Note that, ipage is set only by make_empty_dir, and if any error occur,
 * ipage should be released by this function.
 */
struct page *f2fs_get_new_data_page(struct inode *inode,
		struct page *ipage, pgoff_t index, bool new_i_size)
{
	struct address_space *mapping = inode->i_mapping;
	struct page *page;
	struct dnode_of_data dn;
	int err;

	page = f2fs_grab_cache_page(mapping, index, true);
	if (!page) {
		/*
		 * before exiting, we should make sure ipage will be released
		 * if any error occur.
		 */
		f2fs_put_page(ipage, 1);
		return ERR_PTR(-ENOMEM);
	}

	set_new_dnode(&dn, inode, ipage, NULL, 0);
	err = f2fs_reserve_block(&dn, index);
	if (err) {
		f2fs_put_page(page, 1);
		return ERR_PTR(err);
	}
	if (!ipage)
		f2fs_put_dnode(&dn);

	if (PageUptodate(page))
		goto got_it;

	if (dn.data_blkaddr == NEW_ADDR) {
		zero_user_segment(page, 0, PAGE_SIZE);
		if (!PageUptodate(page))
			SetPageUptodate(page);
	} else {
		f2fs_put_page(page, 1);

		/* if ipage exists, blkaddr should be NEW_ADDR */
		f2fs_bug_on(F2FS_I_SB(inode), ipage);
		page = f2fs_get_lock_data_page(inode, index, true);
		if (IS_ERR(page))
			return page;
	}
got_it:
	if (new_i_size && i_size_read(inode) <
				((loff_t)(index + 1) << PAGE_SHIFT))
		f2fs_i_size_write(inode, ((loff_t)(index + 1) << PAGE_SHIFT));
	return page;
}

static int __allocate_data_block(struct dnode_of_data *dn, int seg_type)
{
	struct f2fs_sb_info *sbi = F2FS_I_SB(dn->inode);
	struct f2fs_summary sum;
	struct node_info ni;
	block_t old_blkaddr;
	pgoff_t fofs;
	blkcnt_t count = 1;
	int err;

	if (unlikely(is_inode_flag_set(dn->inode, FI_NO_ALLOC)))
		return -EPERM;

	err = f2fs_get_node_info(sbi, dn->nid, &ni);
	if (err)
		return err;

	dn->data_blkaddr = datablock_addr(dn->inode,
				dn->node_page, dn->ofs_in_node);
	if (dn->data_blkaddr == NEW_ADDR)
		goto alloc;

	if (unlikely((err = inc_valid_block_count(sbi, dn->inode, &count))))
		return err;

alloc:
<<<<<<< HEAD
	set_summary(&sum, dn->nid, dn->ofs_in_node, ni.version);

	f2fs_allocate_data_block(sbi, NULL, dn->data_blkaddr, &dn->data_blkaddr,
					&sum, seg_type, NULL, false);
=======
	f2fs_get_node_info(sbi, dn->nid, &ni);
	set_summary(&sum, dn->nid, dn->ofs_in_node, ni.version);
	old_blkaddr = dn->data_blkaddr;
	f2fs_allocate_data_block(sbi, NULL, old_blkaddr, &dn->data_blkaddr,
					&sum, seg_type, NULL, false);
	if (GET_SEGNO(sbi, old_blkaddr) != NULL_SEGNO)
		invalidate_mapping_pages(META_MAPPING(sbi),
					old_blkaddr, old_blkaddr);
>>>>>>> d44e71e8
	f2fs_set_data_blkaddr(dn);

	/* update i_size */
	fofs = f2fs_start_bidx_of_node(ofs_of_node(dn->node_page), dn->inode) +
							dn->ofs_in_node;
	if (i_size_read(dn->inode) < ((loff_t)(fofs + 1) << PAGE_SHIFT))
		f2fs_i_size_write(dn->inode,
				((loff_t)(fofs + 1) << PAGE_SHIFT));
	return 0;
}

int f2fs_preallocate_blocks(struct kiocb *iocb, struct iov_iter *from)
{
	struct inode *inode = file_inode(iocb->ki_filp);
	struct f2fs_map_blocks map;
	int flag;
	int err = 0;
	bool direct_io = iocb->ki_flags & IOCB_DIRECT;

	/* convert inline data for Direct I/O*/
	if (direct_io) {
		err = f2fs_convert_inline_inode(inode);
		if (err)
			return err;
	}

	if (is_inode_flag_set(inode, FI_NO_PREALLOC))
		return 0;

	map.m_lblk = F2FS_BLK_ALIGN(iocb->ki_pos);
	map.m_len = F2FS_BYTES_TO_BLK(iocb->ki_pos + iov_iter_count(from));
	if (map.m_len > map.m_lblk)
		map.m_len -= map.m_lblk;
	else
		map.m_len = 0;

	map.m_next_pgofs = NULL;
	map.m_next_extent = NULL;
	map.m_seg_type = NO_CHECK_TYPE;

	if (direct_io) {
		map.m_seg_type = f2fs_rw_hint_to_seg_type(iocb->ki_hint);
		flag = f2fs_force_buffered_io(inode, WRITE) ?
					F2FS_GET_BLOCK_PRE_AIO :
					F2FS_GET_BLOCK_PRE_DIO;
		goto map_blocks;
	}
	if (iocb->ki_pos + iov_iter_count(from) > MAX_INLINE_DATA(inode)) {
		err = f2fs_convert_inline_inode(inode);
		if (err)
			return err;
	}
	if (f2fs_has_inline_data(inode))
		return err;

	flag = F2FS_GET_BLOCK_PRE_AIO;

map_blocks:
	err = f2fs_map_blocks(inode, &map, 1, flag);
	if (map.m_len > 0 && err == -ENOSPC) {
		if (!direct_io)
			set_inode_flag(inode, FI_NO_PREALLOC);
		err = 0;
	}
	return err;
}

static inline void __do_map_lock(struct f2fs_sb_info *sbi, int flag, bool lock)
{
	if (flag == F2FS_GET_BLOCK_PRE_AIO) {
		if (lock)
			down_read(&sbi->node_change);
		else
			up_read(&sbi->node_change);
	} else {
		if (lock)
			f2fs_lock_op(sbi);
		else
			f2fs_unlock_op(sbi);
	}
}

/*
 * f2fs_map_blocks() now supported readahead/bmap/rw direct_IO with
 * f2fs_map_blocks structure.
 * If original data blocks are allocated, then give them to blockdev.
 * Otherwise,
 *     a. preallocate requested block addresses
 *     b. do not use extent cache for better performance
 *     c. give the block addresses to blockdev
 */
int f2fs_map_blocks(struct inode *inode, struct f2fs_map_blocks *map,
						int create, int flag)
{
	unsigned int maxblocks = map->m_len;
	struct dnode_of_data dn;
	struct f2fs_sb_info *sbi = F2FS_I_SB(inode);
	int mode = create ? ALLOC_NODE : LOOKUP_NODE;
	pgoff_t pgofs, end_offset, end;
	int err = 0, ofs = 1;
	unsigned int ofs_in_node, last_ofs_in_node;
	blkcnt_t prealloc;
	struct extent_info ei = {0,0,0};
	block_t blkaddr;
	unsigned int start_pgofs;

	if (!maxblocks)
		return 0;

	map->m_len = 0;
	map->m_flags = 0;

	/* it only supports block size == page size */
	pgofs =	(pgoff_t)map->m_lblk;
	end = pgofs + maxblocks;

	if (!create && f2fs_lookup_extent_cache(inode, pgofs, &ei)) {
		map->m_pblk = ei.blk + pgofs - ei.fofs;
		map->m_len = min((pgoff_t)maxblocks, ei.fofs + ei.len - pgofs);
		map->m_flags = F2FS_MAP_MAPPED;
		if (map->m_next_extent)
			*map->m_next_extent = pgofs + map->m_len;
		goto out;
	}

next_dnode:
	if (create)
		__do_map_lock(sbi, flag, true);

	/* When reading holes, we need its node page */
	set_new_dnode(&dn, inode, NULL, NULL, 0);
	err = f2fs_get_dnode_of_data(&dn, pgofs, mode);
	if (err) {
		if (flag == F2FS_GET_BLOCK_BMAP)
			map->m_pblk = 0;
		if (err == -ENOENT) {
			err = 0;
			if (map->m_next_pgofs)
				*map->m_next_pgofs =
					f2fs_get_next_page_offset(&dn, pgofs);
			if (map->m_next_extent)
				*map->m_next_extent =
					f2fs_get_next_page_offset(&dn, pgofs);
		}
		goto unlock_out;
	}

	start_pgofs = pgofs;
	prealloc = 0;
	last_ofs_in_node = ofs_in_node = dn.ofs_in_node;
	end_offset = ADDRS_PER_PAGE(dn.node_page, inode);

next_block:
	blkaddr = datablock_addr(dn.inode, dn.node_page, dn.ofs_in_node);

	if (__is_valid_data_blkaddr(blkaddr) &&
		!f2fs_is_valid_blkaddr(sbi, blkaddr, DATA_GENERIC)) {
		err = -EFAULT;
		goto sync_out;
	}

	if (!is_valid_data_blkaddr(sbi, blkaddr)) {
		if (create) {
			if (unlikely(f2fs_cp_error(sbi))) {
				err = -EIO;
				goto sync_out;
			}
			if (flag == F2FS_GET_BLOCK_PRE_AIO) {
				if (blkaddr == NULL_ADDR) {
					prealloc++;
					last_ofs_in_node = dn.ofs_in_node;
				}
			} else {
				err = __allocate_data_block(&dn,
							map->m_seg_type);
				if (!err)
					set_inode_flag(inode, FI_APPEND_WRITE);
			}
			if (err)
				goto sync_out;
			map->m_flags |= F2FS_MAP_NEW;
			blkaddr = dn.data_blkaddr;
		} else {
			if (flag == F2FS_GET_BLOCK_BMAP) {
				map->m_pblk = 0;
				goto sync_out;
			}
			if (flag == F2FS_GET_BLOCK_PRECACHE)
				goto sync_out;
			if (flag == F2FS_GET_BLOCK_FIEMAP &&
						blkaddr == NULL_ADDR) {
				if (map->m_next_pgofs)
					*map->m_next_pgofs = pgofs + 1;
				goto sync_out;
			}
			if (flag != F2FS_GET_BLOCK_FIEMAP) {
				/* for defragment case */
				if (map->m_next_pgofs)
					*map->m_next_pgofs = pgofs + 1;
				goto sync_out;
			}
		}
	}

	if (flag == F2FS_GET_BLOCK_PRE_AIO)
		goto skip;

	if (map->m_len == 0) {
		/* preallocated unwritten block should be mapped for fiemap. */
		if (blkaddr == NEW_ADDR)
			map->m_flags |= F2FS_MAP_UNWRITTEN;
		map->m_flags |= F2FS_MAP_MAPPED;

		map->m_pblk = blkaddr;
		map->m_len = 1;
	} else if ((map->m_pblk != NEW_ADDR &&
			blkaddr == (map->m_pblk + ofs)) ||
			(map->m_pblk == NEW_ADDR && blkaddr == NEW_ADDR) ||
			flag == F2FS_GET_BLOCK_PRE_DIO) {
		ofs++;
		map->m_len++;
	} else {
		goto sync_out;
	}

skip:
	dn.ofs_in_node++;
	pgofs++;

	/* preallocate blocks in batch for one dnode page */
	if (flag == F2FS_GET_BLOCK_PRE_AIO &&
			(pgofs == end || dn.ofs_in_node == end_offset)) {

		dn.ofs_in_node = ofs_in_node;
		err = f2fs_reserve_new_blocks(&dn, prealloc);
		if (err)
			goto sync_out;

		map->m_len += dn.ofs_in_node - ofs_in_node;
		if (prealloc && dn.ofs_in_node != last_ofs_in_node + 1) {
			err = -ENOSPC;
			goto sync_out;
		}
		dn.ofs_in_node = end_offset;
	}

	if (pgofs >= end)
		goto sync_out;
	else if (dn.ofs_in_node < end_offset)
		goto next_block;

	if (flag == F2FS_GET_BLOCK_PRECACHE) {
		if (map->m_flags & F2FS_MAP_MAPPED) {
			unsigned int ofs = start_pgofs - map->m_lblk;

			f2fs_update_extent_cache_range(&dn,
				start_pgofs, map->m_pblk + ofs,
				map->m_len - ofs);
		}
	}

	f2fs_put_dnode(&dn);

	if (create) {
		__do_map_lock(sbi, flag, false);
		f2fs_balance_fs(sbi, dn.node_changed);
	}
	goto next_dnode;

sync_out:
	if (flag == F2FS_GET_BLOCK_PRECACHE) {
		if (map->m_flags & F2FS_MAP_MAPPED) {
			unsigned int ofs = start_pgofs - map->m_lblk;

			f2fs_update_extent_cache_range(&dn,
				start_pgofs, map->m_pblk + ofs,
				map->m_len - ofs);
		}
		if (map->m_next_extent)
			*map->m_next_extent = pgofs + 1;
	}
	f2fs_put_dnode(&dn);
unlock_out:
	if (create) {
		__do_map_lock(sbi, flag, false);
		f2fs_balance_fs(sbi, dn.node_changed);
	}
out:
	trace_f2fs_map_blocks(inode, map, err);
	return err;
}

bool f2fs_overwrite_io(struct inode *inode, loff_t pos, size_t len)
{
	struct f2fs_map_blocks map;
	block_t last_lblk;
	int err;

	if (pos + len > i_size_read(inode))
		return false;

	map.m_lblk = F2FS_BYTES_TO_BLK(pos);
	map.m_next_pgofs = NULL;
	map.m_next_extent = NULL;
	map.m_seg_type = NO_CHECK_TYPE;
	last_lblk = F2FS_BLK_ALIGN(pos + len);

	while (map.m_lblk < last_lblk) {
		map.m_len = last_lblk - map.m_lblk;
		err = f2fs_map_blocks(inode, &map, 0, F2FS_GET_BLOCK_DEFAULT);
		if (err || map.m_len == 0)
			return false;
		map.m_lblk += map.m_len;
	}
	return true;
}

static int __get_data_block(struct inode *inode, sector_t iblock,
			struct buffer_head *bh, int create, int flag,
			pgoff_t *next_pgofs, int seg_type)
{
	struct f2fs_map_blocks map;
	int err;

	map.m_lblk = iblock;
	map.m_len = bh->b_size >> inode->i_blkbits;
	map.m_next_pgofs = next_pgofs;
	map.m_next_extent = NULL;
	map.m_seg_type = seg_type;

	err = f2fs_map_blocks(inode, &map, create, flag);
	if (!err) {
		map_bh(bh, inode->i_sb, map.m_pblk);
		bh->b_state = (bh->b_state & ~F2FS_MAP_FLAGS) | map.m_flags;
		bh->b_size = (u64)map.m_len << inode->i_blkbits;
	}
	return err;
}

static int get_data_block(struct inode *inode, sector_t iblock,
			struct buffer_head *bh_result, int create, int flag,
			pgoff_t *next_pgofs)
{
	return __get_data_block(inode, iblock, bh_result, create,
							flag, next_pgofs,
							NO_CHECK_TYPE);
}

static int get_data_block_dio(struct inode *inode, sector_t iblock,
			struct buffer_head *bh_result, int create)
{
	return __get_data_block(inode, iblock, bh_result, create,
						F2FS_GET_BLOCK_DEFAULT, NULL,
						f2fs_rw_hint_to_seg_type(
							inode->i_write_hint));
}

static int get_data_block_bmap(struct inode *inode, sector_t iblock,
			struct buffer_head *bh_result, int create)
{
	/* Block number less than F2FS MAX BLOCKS */
	if (unlikely(iblock >= F2FS_I_SB(inode)->max_file_blocks))
		return -EFBIG;

	return __get_data_block(inode, iblock, bh_result, create,
						F2FS_GET_BLOCK_BMAP, NULL,
						NO_CHECK_TYPE);
}

static inline sector_t logical_to_blk(struct inode *inode, loff_t offset)
{
	return (offset >> inode->i_blkbits);
}

static inline loff_t blk_to_logical(struct inode *inode, sector_t blk)
{
	return (blk << inode->i_blkbits);
}

static int f2fs_xattr_fiemap(struct inode *inode,
				struct fiemap_extent_info *fieinfo)
{
	struct f2fs_sb_info *sbi = F2FS_I_SB(inode);
	struct page *page;
	struct node_info ni;
	__u64 phys = 0, len;
	__u32 flags;
	nid_t xnid = F2FS_I(inode)->i_xattr_nid;
	int err = 0;

	if (f2fs_has_inline_xattr(inode)) {
		int offset;

		page = f2fs_grab_cache_page(NODE_MAPPING(sbi),
						inode->i_ino, false);
		if (!page)
			return -ENOMEM;

<<<<<<< HEAD
		err = f2fs_get_node_info(sbi, inode->i_ino, &ni);
		if (err) {
			f2fs_put_page(page, 1);
			return err;
		}

=======
		f2fs_get_node_info(sbi, inode->i_ino, &ni);
>>>>>>> d44e71e8

		phys = (__u64)blk_to_logical(inode, ni.blk_addr);
		offset = offsetof(struct f2fs_inode, i_addr) +
					sizeof(__le32) * (DEF_ADDRS_PER_INODE -
					get_inline_xattr_addrs(inode));

		phys += offset;
		len = inline_xattr_size(inode);

		f2fs_put_page(page, 1);

		flags = FIEMAP_EXTENT_DATA_INLINE | FIEMAP_EXTENT_NOT_ALIGNED;

		if (!xnid)
			flags |= FIEMAP_EXTENT_LAST;

		err = fiemap_fill_next_extent(fieinfo, 0, phys, len, flags);
		if (err || err == 1)
			return err;
	}

	if (xnid) {
		page = f2fs_grab_cache_page(NODE_MAPPING(sbi), xnid, false);
		if (!page)
			return -ENOMEM;

<<<<<<< HEAD
		err = f2fs_get_node_info(sbi, xnid, &ni);
		if (err) {
			f2fs_put_page(page, 1);
			return err;
		}
=======
		f2fs_get_node_info(sbi, xnid, &ni);
>>>>>>> d44e71e8

		phys = (__u64)blk_to_logical(inode, ni.blk_addr);
		len = inode->i_sb->s_blocksize;

		f2fs_put_page(page, 1);

		flags = FIEMAP_EXTENT_LAST;
	}

	if (phys)
		err = fiemap_fill_next_extent(fieinfo, 0, phys, len, flags);

	return (err < 0 ? err : 0);
}

int f2fs_fiemap(struct inode *inode, struct fiemap_extent_info *fieinfo,
		u64 start, u64 len)
{
	struct buffer_head map_bh;
	sector_t start_blk, last_blk;
	pgoff_t next_pgofs;
	u64 logical = 0, phys = 0, size = 0;
	u32 flags = 0;
	int ret = 0;

	if (fieinfo->fi_flags & FIEMAP_FLAG_CACHE) {
		ret = f2fs_precache_extents(inode);
		if (ret)
			return ret;
	}

	ret = fiemap_check_flags(fieinfo, FIEMAP_FLAG_SYNC | FIEMAP_FLAG_XATTR);
	if (ret)
		return ret;

	inode_lock(inode);

	if (fieinfo->fi_flags & FIEMAP_FLAG_XATTR) {
		ret = f2fs_xattr_fiemap(inode, fieinfo);
		goto out;
	}

	if (f2fs_has_inline_data(inode)) {
		ret = f2fs_inline_data_fiemap(inode, fieinfo, start, len);
		if (ret != -EAGAIN)
			goto out;
	}

	if (logical_to_blk(inode, len) == 0)
		len = blk_to_logical(inode, 1);

	start_blk = logical_to_blk(inode, start);
	last_blk = logical_to_blk(inode, start + len - 1);

next:
	memset(&map_bh, 0, sizeof(struct buffer_head));
	map_bh.b_size = len;

	ret = get_data_block(inode, start_blk, &map_bh, 0,
					F2FS_GET_BLOCK_FIEMAP, &next_pgofs);
	if (ret)
		goto out;

	/* HOLE */
	if (!buffer_mapped(&map_bh)) {
		start_blk = next_pgofs;

		if (blk_to_logical(inode, start_blk) < blk_to_logical(inode,
					F2FS_I_SB(inode)->max_file_blocks))
			goto prep_next;

		flags |= FIEMAP_EXTENT_LAST;
	}

	if (size) {
		if (f2fs_encrypted_inode(inode))
			flags |= FIEMAP_EXTENT_DATA_ENCRYPTED;

		ret = fiemap_fill_next_extent(fieinfo, logical,
				phys, size, flags);
	}

	if (start_blk > last_blk || ret)
		goto out;

	logical = blk_to_logical(inode, start_blk);
	phys = blk_to_logical(inode, map_bh.b_blocknr);
	size = map_bh.b_size;
	flags = 0;
	if (buffer_unwritten(&map_bh))
		flags = FIEMAP_EXTENT_UNWRITTEN;

	start_blk += logical_to_blk(inode, size);

prep_next:
	cond_resched();
	if (fatal_signal_pending(current))
		ret = -EINTR;
	else
		goto next;
out:
	if (ret == 1)
		ret = 0;

	inode_unlock(inode);
	return ret;
}

/*
 * This function was originally taken from fs/mpage.c, and customized for f2fs.
 * Major change was from block_size == page_size in f2fs by default.
 *
 * Note that the aops->readpages() function is ONLY used for read-ahead. If
 * this function ever deviates from doing just read-ahead, it should either
 * use ->readpage() or do the necessary surgery to decouple ->readpages()
 * from read-ahead.
 */
static int f2fs_mpage_readpages(struct address_space *mapping,
			struct list_head *pages, struct page *page,
			unsigned nr_pages, bool is_readahead)
{
	struct bio *bio = NULL;
	sector_t last_block_in_bio = 0;
	struct inode *inode = mapping->host;
	const unsigned blkbits = inode->i_blkbits;
	const unsigned blocksize = 1 << blkbits;
	sector_t block_in_file;
	sector_t last_block;
	sector_t last_block_in_file;
	sector_t block_nr;
	struct f2fs_map_blocks map;
	bool bio_encrypted;
	u64 dun;

	map.m_pblk = 0;
	map.m_lblk = 0;
	map.m_len = 0;
	map.m_flags = 0;
	map.m_next_pgofs = NULL;
	map.m_next_extent = NULL;
	map.m_seg_type = NO_CHECK_TYPE;

	for (; nr_pages; nr_pages--) {
		if (pages) {
			page = list_last_entry(pages, struct page, lru);

			prefetchw(&page->flags);
			list_del(&page->lru);
			if (add_to_page_cache_lru(page, mapping,
						  page->index,
						  readahead_gfp_mask(mapping)))
				goto next_page;
		}

		block_in_file = (sector_t)page->index;
		last_block = block_in_file + nr_pages;
		last_block_in_file = (i_size_read(inode) + blocksize - 1) >>
								blkbits;
		if (last_block > last_block_in_file)
			last_block = last_block_in_file;

		/*
		 * Map blocks using the previous result first.
		 */
		if ((map.m_flags & F2FS_MAP_MAPPED) &&
				block_in_file > map.m_lblk &&
				block_in_file < (map.m_lblk + map.m_len))
			goto got_it;

		/*
		 * Then do more f2fs_map_blocks() calls until we are
		 * done with this page.
		 */
		map.m_flags = 0;

		if (block_in_file < last_block) {
			map.m_lblk = block_in_file;
			map.m_len = last_block - block_in_file;

			if (f2fs_map_blocks(inode, &map, 0,
						F2FS_GET_BLOCK_DEFAULT))
				goto set_error_page;
		}
got_it:
		if ((map.m_flags & F2FS_MAP_MAPPED)) {
			block_nr = map.m_pblk + block_in_file - map.m_lblk;
			SetPageMappedToDisk(page);

			if (!PageUptodate(page) && !cleancache_get_page(page)) {
				SetPageUptodate(page);
				goto confused;
			}

			if (!f2fs_is_valid_blkaddr(F2FS_I_SB(inode), block_nr,
								DATA_GENERIC))
				goto set_error_page;
		} else {
			zero_user_segment(page, 0, PAGE_SIZE);
			if (!PageUptodate(page))
				SetPageUptodate(page);
			unlock_page(page);
			goto next_page;
		}

		/*
		 * This page will go to BIO.  Do we need to send this
		 * BIO off first?
		 */
		if (bio && (last_block_in_bio != block_nr - 1 ||
			!__same_bdev(F2FS_I_SB(inode), block_nr, bio))) {
submit_and_realloc:
			__submit_bio(F2FS_I_SB(inode), bio, DATA);
			bio = NULL;
		}

		dun = PG_DUN(inode, page);
		bio_encrypted = f2fs_may_encrypt_bio(inode, NULL);
		if (!fscrypt_mergeable_bio(bio, dun, bio_encrypted, 0)) {
			__submit_bio(F2FS_I_SB(inode), bio, DATA);
			bio = NULL;
		}

		if (bio == NULL) {
			bio = f2fs_grab_read_bio(inode, block_nr, nr_pages,
					is_readahead ? REQ_RAHEAD : 0);
			if (IS_ERR(bio)) {
				bio = NULL;
				goto set_error_page;
			}
			if (bio_encrypted)
				fscrypt_set_ice_dun(inode, bio, dun);
		}
		/*
		 * If the page is under writeback, we need to wait for
		 * its completion to see the correct decrypted data.
		 */
		f2fs_wait_on_block_writeback(inode, block_nr);

		if (bio_add_page(bio, page, blocksize, 0) < blocksize)
			goto submit_and_realloc;

		last_block_in_bio = block_nr;
		goto next_page;
set_error_page:
		SetPageError(page);
		zero_user_segment(page, 0, PAGE_SIZE);
		unlock_page(page);
		goto next_page;
confused:
		if (bio) {
			__submit_bio(F2FS_I_SB(inode), bio, DATA);
			bio = NULL;
		}
		unlock_page(page);
next_page:
		if (pages)
			put_page(page);
	}
	BUG_ON(pages && !list_empty(pages));
	if (bio)
		__submit_bio(F2FS_I_SB(inode), bio, DATA);
	return 0;
}

static int f2fs_read_data_page(struct file *file, struct page *page)
{
	struct inode *inode = page->mapping->host;
	int ret = -EAGAIN;

	trace_f2fs_readpage(page, DATA);

	/* If the file has inline data, try to read it directly */
	if (f2fs_has_inline_data(inode))
		ret = f2fs_read_inline_data(inode, page);
	if (ret == -EAGAIN)
		ret = f2fs_mpage_readpages(page->mapping, NULL, page, 1, false);
	return ret;
}

static int f2fs_read_data_pages(struct file *file,
			struct address_space *mapping,
			struct list_head *pages, unsigned nr_pages)
{
	struct inode *inode = mapping->host;
	struct page *page = list_last_entry(pages, struct page, lru);

	trace_f2fs_readpages(inode, page, nr_pages);

	/* If the file has inline data, skip readpages */
	if (f2fs_has_inline_data(inode))
		return 0;

	return f2fs_mpage_readpages(mapping, pages, NULL, nr_pages, true);
}

static int encrypt_one_page(struct f2fs_io_info *fio)
{
	struct inode *inode = fio->page->mapping->host;
	struct page *mpage;
	gfp_t gfp_flags = GFP_NOFS;

	if (!f2fs_encrypted_file(inode))
		return 0;

	/* wait for GCed page writeback via META_MAPPING */
<<<<<<< HEAD
	f2fs_wait_on_block_writeback(inode, fio->old_blkaddr);
=======
	f2fs_wait_on_block_writeback(fio->sbi, fio->old_blkaddr);
>>>>>>> d44e71e8

retry_encrypt:
	if (fscrypt_using_hardware_encryption(inode))
		return 0;

	fio->encrypted_page = fscrypt_encrypt_page(inode, fio->page,
			PAGE_SIZE, 0, fio->page->index, gfp_flags);
	if (IS_ERR(fio->encrypted_page)) {
		/* flush pending IOs and wait for a while in the ENOMEM case */
		if (PTR_ERR(fio->encrypted_page) == -ENOMEM) {
			f2fs_flush_merged_writes(fio->sbi);
			congestion_wait(BLK_RW_ASYNC, HZ/50);
			gfp_flags |= __GFP_NOFAIL;
			goto retry_encrypt;
		}
		return PTR_ERR(fio->encrypted_page);
	}

	mpage = find_lock_page(META_MAPPING(fio->sbi), fio->old_blkaddr);
	if (mpage) {
		if (PageUptodate(mpage))
			memcpy(page_address(mpage),
				page_address(fio->encrypted_page), PAGE_SIZE);
		f2fs_put_page(mpage, 1);
	}
	return 0;
}

static inline bool check_inplace_update_policy(struct inode *inode,
				struct f2fs_io_info *fio)
{
	struct f2fs_sb_info *sbi = F2FS_I_SB(inode);
	unsigned int policy = SM_I(sbi)->ipu_policy;

	if (policy & (0x1 << F2FS_IPU_FORCE))
		return true;
	if (policy & (0x1 << F2FS_IPU_SSR) && f2fs_need_SSR(sbi))
		return true;
	if (policy & (0x1 << F2FS_IPU_UTIL) &&
			utilization(sbi) > SM_I(sbi)->min_ipu_util)
		return true;
	if (policy & (0x1 << F2FS_IPU_SSR_UTIL) && f2fs_need_SSR(sbi) &&
			utilization(sbi) > SM_I(sbi)->min_ipu_util)
		return true;

	/*
	 * IPU for rewrite async pages
	 */
	if (policy & (0x1 << F2FS_IPU_ASYNC) &&
			fio && fio->op == REQ_OP_WRITE &&
			!(fio->op_flags & REQ_SYNC) &&
			!f2fs_encrypted_inode(inode))
		return true;

	/* this is only set during fdatasync */
	if (policy & (0x1 << F2FS_IPU_FSYNC) &&
			is_inode_flag_set(inode, FI_NEED_IPU))
		return true;

	return false;
}

bool f2fs_should_update_inplace(struct inode *inode, struct f2fs_io_info *fio)
{
	if (f2fs_is_pinned_file(inode))
		return true;

	/* if this is cold file, we should overwrite to avoid fragmentation */
	if (file_is_cold(inode))
		return true;

	return check_inplace_update_policy(inode, fio);
}

bool f2fs_should_update_outplace(struct inode *inode, struct f2fs_io_info *fio)
{
	struct f2fs_sb_info *sbi = F2FS_I_SB(inode);

	if (test_opt(sbi, LFS))
		return true;
	if (S_ISDIR(inode->i_mode))
		return true;
	if (f2fs_is_atomic_file(inode))
		return true;
	if (fio) {
		if (is_cold_data(fio->page))
			return true;
		if (IS_ATOMIC_WRITTEN_PAGE(fio->page))
			return true;
	}
	return false;
}

static inline bool need_inplace_update(struct f2fs_io_info *fio)
{
	struct inode *inode = fio->page->mapping->host;

	if (f2fs_should_update_outplace(inode, fio))
		return false;

	return f2fs_should_update_inplace(inode, fio);
}

int f2fs_do_write_data_page(struct f2fs_io_info *fio)
{
	struct page *page = fio->page;
	struct inode *inode = page->mapping->host;
	struct dnode_of_data dn;
	struct extent_info ei = {0,0,0};
	struct node_info ni;
	bool ipu_force = false;
	int err = 0;

	set_new_dnode(&dn, inode, NULL, NULL, 0);
	if (need_inplace_update(fio) &&
			f2fs_lookup_extent_cache(inode, page->index, &ei)) {
		fio->old_blkaddr = ei.blk + page->index - ei.fofs;

		if (!f2fs_is_valid_blkaddr(fio->sbi, fio->old_blkaddr,
							DATA_GENERIC))
			return -EFAULT;

		ipu_force = true;
		fio->need_lock = LOCK_DONE;
		goto got_it;
	}

	/* Deadlock due to between page->lock and f2fs_lock_op */
	if (fio->need_lock == LOCK_REQ && !f2fs_trylock_op(fio->sbi))
		return -EAGAIN;

	err = f2fs_get_dnode_of_data(&dn, page->index, LOOKUP_NODE);
	if (err)
		goto out;

	fio->old_blkaddr = dn.data_blkaddr;

	/* This page is already truncated */
	if (fio->old_blkaddr == NULL_ADDR) {
		ClearPageUptodate(page);
		goto out_writepage;
	}
got_it:
	if (__is_valid_data_blkaddr(fio->old_blkaddr) &&
		!f2fs_is_valid_blkaddr(fio->sbi, fio->old_blkaddr,
							DATA_GENERIC)) {
		err = -EFAULT;
		goto out_writepage;
	}
	/*
	 * If current allocation needs SSR,
	 * it had better in-place writes for updated data.
	 */
	if (ipu_force || (is_valid_data_blkaddr(fio->sbi, fio->old_blkaddr) &&
					need_inplace_update(fio))) {
		err = encrypt_one_page(fio);
		if (err)
			goto out_writepage;

		set_page_writeback(page);
		ClearPageError(page);
		f2fs_put_dnode(&dn);
		if (fio->need_lock == LOCK_REQ)
			f2fs_unlock_op(fio->sbi);
		err = f2fs_inplace_write_data(fio);
		trace_f2fs_do_write_data_page(fio->page, IPU);
		set_inode_flag(inode, FI_UPDATE_WRITE);
		return err;
	}

	if (fio->need_lock == LOCK_RETRY) {
		if (!f2fs_trylock_op(fio->sbi)) {
			err = -EAGAIN;
			goto out_writepage;
		}
		fio->need_lock = LOCK_REQ;
	}

	err = f2fs_get_node_info(fio->sbi, dn.nid, &ni);
	if (err)
		goto out_writepage;

	fio->version = ni.version;

	err = encrypt_one_page(fio);
	if (err)
		goto out_writepage;

	set_page_writeback(page);
	ClearPageError(page);

	/* LFS mode write path */
	f2fs_outplace_write_data(&dn, fio);
	trace_f2fs_do_write_data_page(page, OPU);
	set_inode_flag(inode, FI_APPEND_WRITE);
	if (page->index == 0)
		set_inode_flag(inode, FI_FIRST_BLOCK_WRITTEN);
out_writepage:
	f2fs_put_dnode(&dn);
out:
	if (fio->need_lock == LOCK_REQ)
		f2fs_unlock_op(fio->sbi);
	return err;
}

static int __write_data_page(struct page *page, bool *submitted,
				struct writeback_control *wbc,
				enum iostat_type io_type)
{
	struct inode *inode = page->mapping->host;
	struct f2fs_sb_info *sbi = F2FS_I_SB(inode);
	loff_t i_size = i_size_read(inode);
	const pgoff_t end_index = ((unsigned long long) i_size)
							>> PAGE_SHIFT;
	loff_t psize = (page->index + 1) << PAGE_SHIFT;
	unsigned offset = 0;
	bool need_balance_fs = false;
	int err = 0;
	struct f2fs_io_info fio = {
		.sbi = sbi,
		.ino = inode->i_ino,
		.type = DATA,
		.op = REQ_OP_WRITE,
		.op_flags = wbc_to_write_flags(wbc),
		.old_blkaddr = NULL_ADDR,
		.page = page,
		.encrypted_page = NULL,
		.submitted = false,
		.need_lock = LOCK_RETRY,
		.io_type = io_type,
		.io_wbc = wbc,
	};

	trace_f2fs_writepage(page, DATA);

	/* we should bypass data pages to proceed the kworkder jobs */
	if (unlikely(f2fs_cp_error(sbi))) {
		mapping_set_error(page->mapping, -EIO);
		/*
		 * don't drop any dirty dentry pages for keeping lastest
		 * directory structure.
		 */
		if (S_ISDIR(inode->i_mode))
			goto redirty_out;
		goto out;
	}

	if (unlikely(is_sbi_flag_set(sbi, SBI_POR_DOING)))
		goto redirty_out;

	if (page->index < end_index)
		goto write;

	/*
	 * If the offset is out-of-range of file size,
	 * this page does not have to be written to disk.
	 */
	offset = i_size & (PAGE_SIZE - 1);
	if ((page->index >= end_index + 1) || !offset)
		goto out;

	zero_user_segment(page, offset, PAGE_SIZE);
write:
	if (f2fs_is_drop_cache(inode))
		goto out;
	/* we should not write 0'th page having journal header */
	if (f2fs_is_volatile_file(inode) && (!page->index ||
			(!wbc->for_reclaim &&
			f2fs_available_free_memory(sbi, BASE_CHECK))))
		goto redirty_out;

	/* Dentry blocks are controlled by checkpoint */
	if (S_ISDIR(inode->i_mode)) {
		fio.need_lock = LOCK_DONE;
		err = f2fs_do_write_data_page(&fio);
		goto done;
	}

	if (!wbc->for_reclaim)
		need_balance_fs = true;
	else if (has_not_enough_free_secs(sbi, 0, 0))
		goto redirty_out;
	else
		set_inode_flag(inode, FI_HOT_DATA);

	err = -EAGAIN;
	if (f2fs_has_inline_data(inode)) {
		err = f2fs_write_inline_data(inode, page);
		if (!err)
			goto out;
	}

	if (err == -EAGAIN) {
		err = f2fs_do_write_data_page(&fio);
		if (err == -EAGAIN) {
			fio.need_lock = LOCK_REQ;
			err = f2fs_do_write_data_page(&fio);
		}
	}

	if (err) {
		file_set_keep_isize(inode);
	} else {
		down_write(&F2FS_I(inode)->i_sem);
		if (F2FS_I(inode)->last_disk_size < psize)
			F2FS_I(inode)->last_disk_size = psize;
		up_write(&F2FS_I(inode)->i_sem);
	}

done:
	if (err && err != -ENOENT)
		goto redirty_out;

out:
	inode_dec_dirty_pages(inode);
	if (err)
		ClearPageUptodate(page);

	if (wbc->for_reclaim) {
		f2fs_submit_merged_write_cond(sbi, inode, 0, page->index, DATA);
		clear_inode_flag(inode, FI_HOT_DATA);
		f2fs_remove_dirty_inode(inode);
		submitted = NULL;
	}

	unlock_page(page);
	if (!S_ISDIR(inode->i_mode))
		f2fs_balance_fs(sbi, need_balance_fs);

	if (unlikely(f2fs_cp_error(sbi))) {
		f2fs_submit_merged_write(sbi, DATA);
		submitted = NULL;
	}

	if (submitted)
		*submitted = fio.submitted;

	return 0;

redirty_out:
	redirty_page_for_writepage(wbc, page);
	/*
	 * pageout() in MM traslates EAGAIN, so calls handle_write_error()
	 * -> mapping_set_error() -> set_bit(AS_EIO, ...).
	 * file_write_and_wait_range() will see EIO error, which is critical
	 * to return value of fsync() followed by atomic_write failure to user.
	 */
	if (!err || wbc->for_reclaim)
		return AOP_WRITEPAGE_ACTIVATE;
	unlock_page(page);
	return err;
}

static int f2fs_write_data_page(struct page *page,
					struct writeback_control *wbc)
{
	return __write_data_page(page, NULL, wbc, FS_DATA_IO);
}

/*
 * This function was copied from write_cche_pages from mm/page-writeback.c.
 * The major change is making write step of cold data page separately from
 * warm/hot data page.
 */
static int f2fs_write_cache_pages(struct address_space *mapping,
					struct writeback_control *wbc,
					enum iostat_type io_type)
{
	int ret = 0;
	int done = 0;
	struct pagevec pvec;
	struct f2fs_sb_info *sbi = F2FS_M_SB(mapping);
	int nr_pages;
	pgoff_t uninitialized_var(writeback_index);
	pgoff_t index;
	pgoff_t end;		/* Inclusive */
	pgoff_t done_index;
	pgoff_t last_idx = ULONG_MAX;
	int cycled;
	int range_whole = 0;
	int tag;

	pagevec_init(&pvec, 0);

	if (get_dirty_pages(mapping->host) <=
				SM_I(F2FS_M_SB(mapping))->min_hot_blocks)
		set_inode_flag(mapping->host, FI_HOT_DATA);
	else
		clear_inode_flag(mapping->host, FI_HOT_DATA);

	if (wbc->range_cyclic) {
		writeback_index = mapping->writeback_index; /* prev offset */
		index = writeback_index;
		if (index == 0)
			cycled = 1;
		else
			cycled = 0;
		end = -1;
	} else {
		index = wbc->range_start >> PAGE_SHIFT;
		end = wbc->range_end >> PAGE_SHIFT;
		if (wbc->range_start == 0 && wbc->range_end == LLONG_MAX)
			range_whole = 1;
		cycled = 1; /* ignore range_cyclic tests */
	}
	if (wbc->sync_mode == WB_SYNC_ALL || wbc->tagged_writepages)
		tag = PAGECACHE_TAG_TOWRITE;
	else
		tag = PAGECACHE_TAG_DIRTY;
retry:
	if (wbc->sync_mode == WB_SYNC_ALL || wbc->tagged_writepages)
		tag_pages_for_writeback(mapping, index, end);
	done_index = index;
	while (!done && (index <= end)) {
		int i;

		nr_pages = pagevec_lookup_range_tag(&pvec, mapping, &index, end,
				tag);
		if (nr_pages == 0)
			break;

		for (i = 0; i < nr_pages; i++) {
			struct page *page = pvec.pages[i];
			bool submitted = false;

			/* give a priority to WB_SYNC threads */
			if (atomic_read(&sbi->wb_sync_req[DATA]) &&
					wbc->sync_mode == WB_SYNC_NONE) {
				done = 1;
				break;
			}

			done_index = page->index;
retry_write:
			lock_page(page);

			if (unlikely(page->mapping != mapping)) {
continue_unlock:
				unlock_page(page);
				continue;
			}

			if (!PageDirty(page)) {
				/* someone wrote it for us */
				goto continue_unlock;
			}

			if (PageWriteback(page)) {
				if (wbc->sync_mode != WB_SYNC_NONE)
					f2fs_wait_on_page_writeback(page,
								DATA, true);
				else
					goto continue_unlock;
			}

			BUG_ON(PageWriteback(page));
			if (!clear_page_dirty_for_io(page))
				goto continue_unlock;

			ret = __write_data_page(page, &submitted, wbc, io_type);
			if (unlikely(ret)) {
				/*
				 * keep nr_to_write, since vfs uses this to
				 * get # of written pages.
				 */
				if (ret == AOP_WRITEPAGE_ACTIVATE) {
					unlock_page(page);
					ret = 0;
					continue;
				} else if (ret == -EAGAIN) {
					ret = 0;
					if (wbc->sync_mode == WB_SYNC_ALL) {
						cond_resched();
						congestion_wait(BLK_RW_ASYNC,
									HZ/50);
						goto retry_write;
					}
					continue;
				}
				done_index = page->index + 1;
				done = 1;
				break;
			} else if (submitted) {
				last_idx = page->index;
			}

			if (--wbc->nr_to_write <= 0 &&
					wbc->sync_mode == WB_SYNC_NONE) {
				done = 1;
				break;
			}
		}
		pagevec_release(&pvec);
		cond_resched();
	}

	if (!cycled && !done) {
		cycled = 1;
		index = 0;
		end = writeback_index - 1;
		goto retry;
	}
	if (wbc->range_cyclic || (range_whole && wbc->nr_to_write > 0))
		mapping->writeback_index = done_index;

	if (last_idx != ULONG_MAX)
		f2fs_submit_merged_write_cond(F2FS_M_SB(mapping), mapping->host,
						0, last_idx, DATA);

	return ret;
}

static inline bool __should_serialize_io(struct inode *inode,
					struct writeback_control *wbc)
{
	if (!S_ISREG(inode->i_mode))
		return false;
	if (wbc->sync_mode != WB_SYNC_ALL)
		return true;
	if (get_dirty_pages(inode) >= SM_I(F2FS_I_SB(inode))->min_seq_blocks)
		return true;
	return false;
}

static int __f2fs_write_data_pages(struct address_space *mapping,
						struct writeback_control *wbc,
						enum iostat_type io_type)
{
	struct inode *inode = mapping->host;
	struct f2fs_sb_info *sbi = F2FS_I_SB(inode);
	struct blk_plug plug;
	int ret;
	bool locked = false;

	/* deal with chardevs and other special file */
	if (!mapping->a_ops->writepage)
		return 0;

	/* skip writing if there is no dirty page in this inode */
	if (!get_dirty_pages(inode) && wbc->sync_mode == WB_SYNC_NONE)
		return 0;

	/* during POR, we don't need to trigger writepage at all. */
	if (unlikely(is_sbi_flag_set(sbi, SBI_POR_DOING)))
		goto skip_write;

	if (S_ISDIR(inode->i_mode) && wbc->sync_mode == WB_SYNC_NONE &&
			get_dirty_pages(inode) < nr_pages_to_skip(sbi, DATA) &&
			f2fs_available_free_memory(sbi, DIRTY_DENTS))
		goto skip_write;

	/* skip writing during file defragment */
	if (is_inode_flag_set(inode, FI_DO_DEFRAG))
		goto skip_write;

	trace_f2fs_writepages(mapping->host, wbc, DATA);

	/* to avoid spliting IOs due to mixed WB_SYNC_ALL and WB_SYNC_NONE */
	if (wbc->sync_mode == WB_SYNC_ALL)
		atomic_inc(&sbi->wb_sync_req[DATA]);
	else if (atomic_read(&sbi->wb_sync_req[DATA]))
		goto skip_write;

	if (__should_serialize_io(inode, wbc)) {
		mutex_lock(&sbi->writepages);
		locked = true;
	}

	blk_start_plug(&plug);
	ret = f2fs_write_cache_pages(mapping, wbc, io_type);
	blk_finish_plug(&plug);

	if (locked)
		mutex_unlock(&sbi->writepages);

	if (wbc->sync_mode == WB_SYNC_ALL)
		atomic_dec(&sbi->wb_sync_req[DATA]);
	/*
	 * if some pages were truncated, we cannot guarantee its mapping->host
	 * to detect pending bios.
	 */

	f2fs_remove_dirty_inode(inode);
	return ret;

skip_write:
	wbc->pages_skipped += get_dirty_pages(inode);
	trace_f2fs_writepages(mapping->host, wbc, DATA);
	return 0;
}

static int f2fs_write_data_pages(struct address_space *mapping,
			    struct writeback_control *wbc)
{
	struct inode *inode = mapping->host;

	return __f2fs_write_data_pages(mapping, wbc,
			F2FS_I(inode)->cp_task == current ?
			FS_CP_DATA_IO : FS_DATA_IO);
}

static void f2fs_write_failed(struct address_space *mapping, loff_t to)
{
	struct inode *inode = mapping->host;
	loff_t i_size = i_size_read(inode);

	if (to > i_size) {
		down_write(&F2FS_I(inode)->i_gc_rwsem[WRITE]);
		down_write(&F2FS_I(inode)->i_mmap_sem);

		truncate_pagecache(inode, i_size);
		f2fs_truncate_blocks(inode, i_size, true);
<<<<<<< HEAD
=======

>>>>>>> d44e71e8
		up_write(&F2FS_I(inode)->i_mmap_sem);
		up_write(&F2FS_I(inode)->i_gc_rwsem[WRITE]);
	}
}

static int prepare_write_begin(struct f2fs_sb_info *sbi,
			struct page *page, loff_t pos, unsigned len,
			block_t *blk_addr, bool *node_changed)
{
	struct inode *inode = page->mapping->host;
	pgoff_t index = page->index;
	struct dnode_of_data dn;
	struct page *ipage;
	bool locked = false;
	struct extent_info ei = {0,0,0};
	int err = 0;
	int flag;

	/*
	 * we already allocated all the blocks, so we don't need to get
	 * the block addresses when there is no need to fill the page.
	 */
	if (!f2fs_has_inline_data(inode) && len == PAGE_SIZE &&
			!is_inode_flag_set(inode, FI_NO_PREALLOC))
		return 0;

	/* f2fs_lock_op avoids race between write CP and convert_inline_page */
	if (f2fs_has_inline_data(inode) && pos + len > MAX_INLINE_DATA(inode))
		flag = F2FS_GET_BLOCK_DEFAULT;
	else
		flag = F2FS_GET_BLOCK_PRE_AIO;

	if (f2fs_has_inline_data(inode) ||
			(pos & PAGE_MASK) >= i_size_read(inode)) {
		__do_map_lock(sbi, flag, true);
		locked = true;
	}
restart:
	/* check inline_data */
	ipage = f2fs_get_node_page(sbi, inode->i_ino);
	if (IS_ERR(ipage)) {
		err = PTR_ERR(ipage);
		goto unlock_out;
	}

	set_new_dnode(&dn, inode, ipage, ipage, 0);

	if (f2fs_has_inline_data(inode)) {
		if (pos + len <= MAX_INLINE_DATA(inode)) {
			f2fs_do_read_inline_data(page, ipage);
			set_inode_flag(inode, FI_DATA_EXIST);
			if (inode->i_nlink)
				set_inline_node(ipage);
		} else {
			err = f2fs_convert_inline_page(&dn, page);
			if (err)
				goto out;
			if (dn.data_blkaddr == NULL_ADDR)
				err = f2fs_get_block(&dn, index);
		}
	} else if (locked) {
		err = f2fs_get_block(&dn, index);
	} else {
		if (f2fs_lookup_extent_cache(inode, index, &ei)) {
			dn.data_blkaddr = ei.blk + index - ei.fofs;
		} else {
			/* hole case */
			err = f2fs_get_dnode_of_data(&dn, index, LOOKUP_NODE);
			if (err || dn.data_blkaddr == NULL_ADDR) {
				f2fs_put_dnode(&dn);
				__do_map_lock(sbi, F2FS_GET_BLOCK_PRE_AIO,
								true);
				WARN_ON(flag != F2FS_GET_BLOCK_PRE_AIO);
				locked = true;
				goto restart;
			}
		}
	}

	/* convert_inline_page can make node_changed */
	*blk_addr = dn.data_blkaddr;
	*node_changed = dn.node_changed;
out:
	f2fs_put_dnode(&dn);
unlock_out:
	if (locked)
		__do_map_lock(sbi, flag, false);
	return err;
}

static int f2fs_write_begin(struct file *file, struct address_space *mapping,
		loff_t pos, unsigned len, unsigned flags,
		struct page **pagep, void **fsdata)
{
	struct inode *inode = mapping->host;
	struct f2fs_sb_info *sbi = F2FS_I_SB(inode);
	struct page *page = NULL;
	pgoff_t index = ((unsigned long long) pos) >> PAGE_SHIFT;
	bool need_balance = false, drop_atomic = false;
	block_t blkaddr = NULL_ADDR;
	int err = 0;

	if (trace_android_fs_datawrite_start_enabled()) {
		char *path, pathbuf[MAX_TRACE_PATHBUF_LEN];

		path = android_fstrace_get_pathname(pathbuf,
						    MAX_TRACE_PATHBUF_LEN,
						    inode);
		trace_android_fs_datawrite_start(inode, pos, len,
						 current->pid, path,
						 current->comm);
	}
	trace_f2fs_write_begin(inode, pos, len, flags);

<<<<<<< HEAD
	if (f2fs_is_atomic_file(inode) &&
			!f2fs_available_free_memory(sbi, INMEM_PAGES)) {
=======
	if ((f2fs_is_atomic_file(inode) &&
			!f2fs_available_free_memory(sbi, INMEM_PAGES)) ||
			is_inode_flag_set(inode, FI_ATOMIC_REVOKE_REQUEST)) {
>>>>>>> d44e71e8
		err = -ENOMEM;
		drop_atomic = true;
		goto fail;
	}

	/*
	 * We should check this at this moment to avoid deadlock on inode page
	 * and #0 page. The locking rule for inline_data conversion should be:
	 * lock_page(page #0) -> lock_page(inode_page)
	 */
	if (index != 0) {
		err = f2fs_convert_inline_inode(inode);
		if (err)
			goto fail;
	}
repeat:
	/*
	 * Do not use grab_cache_page_write_begin() to avoid deadlock due to
	 * wait_for_stable_page. Will wait that below with our IO control.
	 */
	page = f2fs_pagecache_get_page(mapping, index,
				FGP_LOCK | FGP_WRITE | FGP_CREAT, GFP_NOFS);
	if (!page) {
		err = -ENOMEM;
		goto fail;
	}

	*pagep = page;

	err = prepare_write_begin(sbi, page, pos, len,
					&blkaddr, &need_balance);
	if (err)
		goto fail;

	if (need_balance && has_not_enough_free_secs(sbi, 0, 0)) {
		unlock_page(page);
		f2fs_balance_fs(sbi, true);
		lock_page(page);
		if (page->mapping != mapping) {
			/* The page got truncated from under us */
			f2fs_put_page(page, 1);
			goto repeat;
		}
	}

	f2fs_wait_on_page_writeback(page, DATA, false);

<<<<<<< HEAD
=======
	/* wait for GCed page writeback via META_MAPPING */
	if (f2fs_post_read_required(inode))
		f2fs_wait_on_block_writeback(sbi, blkaddr);

>>>>>>> d44e71e8
	if (len == PAGE_SIZE || PageUptodate(page))
		return 0;

	if (!(pos & (PAGE_SIZE - 1)) && (pos + len) >= i_size_read(inode)) {
		zero_user_segment(page, len, PAGE_SIZE);
		return 0;
	}

	if (blkaddr == NEW_ADDR) {
		zero_user_segment(page, 0, PAGE_SIZE);
		SetPageUptodate(page);
	} else {
		err = f2fs_submit_page_read(inode, page, blkaddr);
		if (err)
			goto fail;

		lock_page(page);
		if (unlikely(page->mapping != mapping)) {
			f2fs_put_page(page, 1);
			goto repeat;
		}
		if (unlikely(!PageUptodate(page))) {
			err = -EIO;
			goto fail;
		}
	}
	return 0;

fail:
	f2fs_put_page(page, 1);
	f2fs_write_failed(mapping, pos + len);
	if (drop_atomic)
		f2fs_drop_inmem_pages_all(sbi, false);
	return err;
}

static int f2fs_write_end(struct file *file,
			struct address_space *mapping,
			loff_t pos, unsigned len, unsigned copied,
			struct page *page, void *fsdata)
{
	struct inode *inode = page->mapping->host;

	trace_android_fs_datawrite_end(inode, pos, len);
	trace_f2fs_write_end(inode, pos, len, copied);

	/*
	 * This should be come from len == PAGE_SIZE, and we expect copied
	 * should be PAGE_SIZE. Otherwise, we treat it with zero copied and
	 * let generic_perform_write() try to copy data again through copied=0.
	 */
	if (!PageUptodate(page)) {
		if (unlikely(copied != len))
			copied = 0;
		else
			SetPageUptodate(page);
	}
	if (!copied)
		goto unlock_out;

	set_page_dirty(page);

	if (pos + copied > i_size_read(inode))
		f2fs_i_size_write(inode, pos + copied);
unlock_out:
	f2fs_put_page(page, 1);
	f2fs_update_time(F2FS_I_SB(inode), REQ_TIME);
	return copied;
}

static int check_direct_IO(struct inode *inode, struct iov_iter *iter,
			   loff_t offset)
{
	unsigned i_blkbits = READ_ONCE(inode->i_blkbits);
	unsigned blkbits = i_blkbits;
	unsigned blocksize_mask = (1 << blkbits) - 1;
	unsigned long align = offset | iov_iter_alignment(iter);
	struct block_device *bdev = inode->i_sb->s_bdev;

	if (align & blocksize_mask) {
		if (bdev)
			blkbits = blksize_bits(bdev_logical_block_size(bdev));
		blocksize_mask = (1 << blkbits) - 1;
		if (align & blocksize_mask)
			return -EINVAL;
		return 1;
	}
	return 0;
}

static ssize_t f2fs_direct_IO(struct kiocb *iocb, struct iov_iter *iter)
{
	struct address_space *mapping = iocb->ki_filp->f_mapping;
	struct inode *inode = mapping->host;
	struct f2fs_sb_info *sbi = F2FS_I_SB(inode);
	size_t count = iov_iter_count(iter);
	loff_t offset = iocb->ki_pos;
	int rw = iov_iter_rw(iter);
	int err;
	enum rw_hint hint = iocb->ki_hint;
	int whint_mode = F2FS_OPTION(sbi).whint_mode;

	err = check_direct_IO(inode, iter, offset);
	if (err)
		return err < 0 ? err : 0;

	if (f2fs_force_buffered_io(inode, rw))
		return 0;

	trace_f2fs_direct_IO_enter(inode, offset, count, rw);

	if (trace_android_fs_dataread_start_enabled() &&
	    (rw == READ)) {
		char *path, pathbuf[MAX_TRACE_PATHBUF_LEN];

		path = android_fstrace_get_pathname(pathbuf,
						    MAX_TRACE_PATHBUF_LEN,
						    inode);
		trace_android_fs_dataread_start(inode, offset,
						count, current->pid, path,
						current->comm);
	}
	if (trace_android_fs_datawrite_start_enabled() &&
	    (rw == WRITE)) {
		char *path, pathbuf[MAX_TRACE_PATHBUF_LEN];

		path = android_fstrace_get_pathname(pathbuf,
						    MAX_TRACE_PATHBUF_LEN,
						    inode);
		trace_android_fs_datawrite_start(inode, offset, count,
						 current->pid, path,
						 current->comm);
	}
	if (rw == WRITE && whint_mode == WHINT_MODE_OFF)
		iocb->ki_hint = WRITE_LIFE_NOT_SET;

	if (!down_read_trylock(&F2FS_I(inode)->i_gc_rwsem[rw])) {
		if (iocb->ki_flags & IOCB_NOWAIT) {
			iocb->ki_hint = hint;
			err = -EAGAIN;
			goto out;
		}
		down_read(&F2FS_I(inode)->i_gc_rwsem[rw]);
	}

	err = blockdev_direct_IO(iocb, inode, iter, get_data_block_dio);
	up_read(&F2FS_I(inode)->i_gc_rwsem[rw]);

	if (rw == WRITE) {
		if (whint_mode == WHINT_MODE_OFF)
			iocb->ki_hint = hint;
		if (err > 0) {
			f2fs_update_iostat(F2FS_I_SB(inode), APP_DIRECT_IO,
									err);
			set_inode_flag(inode, FI_UPDATE_WRITE);
		} else if (err < 0) {
			f2fs_write_failed(mapping, offset + count);
		}
	}
out:
	if (trace_android_fs_dataread_start_enabled() &&
	    (rw == READ))
		trace_android_fs_dataread_end(inode, offset, count);
	if (trace_android_fs_datawrite_start_enabled() &&
	    (rw == WRITE))
		trace_android_fs_datawrite_end(inode, offset, count);

	trace_f2fs_direct_IO_exit(inode, offset, count, rw, err);

	return err;
}

void f2fs_invalidate_page(struct page *page, unsigned int offset,
							unsigned int length)
{
	struct inode *inode = page->mapping->host;
	struct f2fs_sb_info *sbi = F2FS_I_SB(inode);

	if (inode->i_ino >= F2FS_ROOT_INO(sbi) &&
		(offset % PAGE_SIZE || length != PAGE_SIZE))
		return;

	if (PageDirty(page)) {
		if (inode->i_ino == F2FS_META_INO(sbi)) {
			dec_page_count(sbi, F2FS_DIRTY_META);
		} else if (inode->i_ino == F2FS_NODE_INO(sbi)) {
			dec_page_count(sbi, F2FS_DIRTY_NODES);
		} else {
			inode_dec_dirty_pages(inode);
			f2fs_remove_dirty_inode(inode);
		}
	}

	/* This is atomic written page, keep Private */
	if (IS_ATOMIC_WRITTEN_PAGE(page))
		return f2fs_drop_inmem_page(inode, page);

	set_page_private(page, 0);
	ClearPagePrivate(page);
}

int f2fs_release_page(struct page *page, gfp_t wait)
{
	/* If this is dirty page, keep PagePrivate */
	if (PageDirty(page))
		return 0;

	/* This is atomic written page, keep Private */
	if (IS_ATOMIC_WRITTEN_PAGE(page))
		return 0;

	set_page_private(page, 0);
	ClearPagePrivate(page);
	return 1;
}

static int f2fs_set_data_page_dirty(struct page *page)
{
	struct address_space *mapping = page->mapping;
	struct inode *inode = mapping->host;

	trace_f2fs_set_page_dirty(page, DATA);

	if (!PageUptodate(page))
		SetPageUptodate(page);

	if (f2fs_is_atomic_file(inode) && !f2fs_is_commit_atomic_write(inode)) {
		if (!IS_ATOMIC_WRITTEN_PAGE(page)) {
			f2fs_register_inmem_page(inode, page);
			return 1;
		}
		/*
		 * Previously, this page has been registered, we just
		 * return here.
		 */
		return 0;
	}

	if (!PageDirty(page)) {
		__set_page_dirty_nobuffers(page);
		f2fs_update_dirty_page(inode, page);
		return 1;
	}
	return 0;
}

static sector_t f2fs_bmap(struct address_space *mapping, sector_t block)
{
	struct inode *inode = mapping->host;

	if (f2fs_has_inline_data(inode))
		return 0;

	/* make sure allocating whole blocks */
	if (mapping_tagged(mapping, PAGECACHE_TAG_DIRTY))
		filemap_write_and_wait(mapping);

	return generic_block_bmap(mapping, block, get_data_block_bmap);
}

#ifdef CONFIG_MIGRATION
#include <linux/migrate.h>

int f2fs_migrate_page(struct address_space *mapping,
		struct page *newpage, struct page *page, enum migrate_mode mode)
{
	int rc, extra_count;
	struct f2fs_inode_info *fi = F2FS_I(mapping->host);
	bool atomic_written = IS_ATOMIC_WRITTEN_PAGE(page);

	BUG_ON(PageWriteback(page));

	/* migrating an atomic written page is safe with the inmem_lock hold */
	if (atomic_written) {
		if (mode != MIGRATE_SYNC)
			return -EBUSY;
		if (!mutex_trylock(&fi->inmem_lock))
			return -EAGAIN;
	}

	/*
	 * A reference is expected if PagePrivate set when move mapping,
	 * however F2FS breaks this for maintaining dirty page counts when
	 * truncating pages. So here adjusting the 'extra_count' make it work.
	 */
	extra_count = (atomic_written ? 1 : 0) - page_has_private(page);
	rc = migrate_page_move_mapping(mapping, newpage,
				page, NULL, mode, extra_count);
	if (rc != MIGRATEPAGE_SUCCESS) {
		if (atomic_written)
			mutex_unlock(&fi->inmem_lock);
		return rc;
	}

	if (atomic_written) {
		struct inmem_pages *cur;
		list_for_each_entry(cur, &fi->inmem_pages, list)
			if (cur->page == page) {
				cur->page = newpage;
				break;
			}
		mutex_unlock(&fi->inmem_lock);
		put_page(page);
		get_page(newpage);
	}

	if (PagePrivate(page))
		SetPagePrivate(newpage);
	set_page_private(newpage, page_private(page));

	if (mode != MIGRATE_SYNC_NO_COPY)
		migrate_page_copy(newpage, page);
	else
		migrate_page_states(newpage, page);

	return MIGRATEPAGE_SUCCESS;
}
#endif

const struct address_space_operations f2fs_dblock_aops = {
	.readpage	= f2fs_read_data_page,
	.readpages	= f2fs_read_data_pages,
	.writepage	= f2fs_write_data_page,
	.writepages	= f2fs_write_data_pages,
	.write_begin	= f2fs_write_begin,
	.write_end	= f2fs_write_end,
	.set_page_dirty	= f2fs_set_data_page_dirty,
	.invalidatepage	= f2fs_invalidate_page,
	.releasepage	= f2fs_release_page,
	.direct_IO	= f2fs_direct_IO,
	.bmap		= f2fs_bmap,
#ifdef CONFIG_MIGRATION
	.migratepage    = f2fs_migrate_page,
#endif
};

void f2fs_clear_radix_tree_dirty_tag(struct page *page)
{
	struct address_space *mapping = page_mapping(page);
	unsigned long flags;

	spin_lock_irqsave(&mapping->tree_lock, flags);
	radix_tree_tag_clear(&mapping->page_tree, page_index(page),
					PAGECACHE_TAG_DIRTY);
	spin_unlock_irqrestore(&mapping->tree_lock, flags);
}

int __init f2fs_init_post_read_processing(void)
{
	bio_post_read_ctx_cache = KMEM_CACHE(bio_post_read_ctx, 0);
	if (!bio_post_read_ctx_cache)
		goto fail;
	bio_post_read_ctx_pool =
		mempool_create_slab_pool(NUM_PREALLOC_POST_READ_CTXS,
					 bio_post_read_ctx_cache);
	if (!bio_post_read_ctx_pool)
		goto fail_free_cache;
	return 0;

fail_free_cache:
	kmem_cache_destroy(bio_post_read_ctx_cache);
fail:
	return -ENOMEM;
}

void __exit f2fs_destroy_post_read_processing(void)
{
	mempool_destroy(bio_post_read_ctx_pool);
	kmem_cache_destroy(bio_post_read_ctx_cache);
}<|MERGE_RESOLUTION|>--- conflicted
+++ resolved
@@ -77,7 +77,6 @@
 
 	bio_for_each_segment_all(bv, bio, i) {
 		page = bv->bv_page;
-<<<<<<< HEAD
 
 		/* PG_error was set if any post_read step failed */
 		if (bio->bi_status || PageError(page)) {
@@ -128,12 +127,10 @@
 
 static void f2fs_read_end_io(struct bio *bio)
 {
-#ifdef CONFIG_F2FS_FAULT_INJECTION
 	if (time_to_inject(F2FS_P_SB(bio->bi_io_vec->bv_page), FAULT_IO)) {
 		f2fs_show_injection_info(FAULT_IO);
 		bio->bi_status = BLK_STS_IOERR;
 	}
-#endif
 
 	if (f2fs_bio_post_read_required(bio)) {
 		struct bio_post_read_ctx *ctx = bio->bi_private;
@@ -142,70 +139,6 @@
 		bio_post_read_processing(ctx);
 		return;
 	}
-=======
-
-		/* PG_error was set if any post_read step failed */
-		if (bio->bi_status || PageError(page)) {
-			ClearPageUptodate(page);
-			SetPageError(page);
-		} else {
-			SetPageUptodate(page);
-		}
-		unlock_page(page);
-	}
-	if (bio->bi_private)
-		mempool_free(bio->bi_private, bio_post_read_ctx_pool);
-	bio_put(bio);
-}
-
-static void bio_post_read_processing(struct bio_post_read_ctx *ctx);
-
-static void decrypt_work(struct work_struct *work)
-{
-	struct bio_post_read_ctx *ctx =
-		container_of(work, struct bio_post_read_ctx, work);
-
-	fscrypt_decrypt_bio(ctx->bio);
-
-	bio_post_read_processing(ctx);
-}
-
-static void bio_post_read_processing(struct bio_post_read_ctx *ctx)
-{
-	switch (++ctx->cur_step) {
-	case STEP_DECRYPT:
-		if (ctx->enabled_steps & (1 << STEP_DECRYPT)) {
-			INIT_WORK(&ctx->work, decrypt_work);
-			fscrypt_enqueue_decrypt_work(&ctx->work);
-			return;
-		}
-		ctx->cur_step++;
-		/* fall-through */
-	default:
-		__read_end_io(ctx->bio);
-	}
-}
-
-static bool f2fs_bio_post_read_required(struct bio *bio)
-{
-	return bio->bi_private && !bio->bi_status;
-}
-
-static void f2fs_read_end_io(struct bio *bio)
-{
-	if (time_to_inject(F2FS_P_SB(bio->bi_io_vec->bv_page), FAULT_IO)) {
-		f2fs_show_injection_info(FAULT_IO);
-		bio->bi_status = BLK_STS_IOERR;
-	}
-
-	if (f2fs_bio_post_read_required(bio)) {
-		struct bio_post_read_ctx *ctx = bio->bi_private;
-
-		ctx->cur_step = STEP_INITIAL;
-		bio_post_read_processing(ctx);
-		return;
-	}
->>>>>>> d44e71e8
 
 	__read_end_io(bio);
 }
@@ -332,11 +265,7 @@
 		if (type != DATA && type != NODE)
 			goto submit_io;
 
-<<<<<<< HEAD
-		if (f2fs_sb_has_blkzoned(sbi->sb) && current->plug)
-=======
 		if (test_opt(sbi, LFS) && current->plug)
->>>>>>> d44e71e8
 			blk_finish_plug(current->plug);
 
 		start = bio->bi_iter.bi_size >> F2FS_BLKSIZE_BITS;
@@ -518,23 +447,16 @@
 			__is_meta_io(fio) ? META_GENERIC : DATA_GENERIC))
 		return -EFAULT;
 
-	if (!f2fs_is_valid_blkaddr(fio->sbi, fio->new_blkaddr,
-			__is_meta_io(fio) ? META_GENERIC : DATA_GENERIC))
-		return -EFAULT;
-
 	trace_f2fs_submit_page_bio(page, fio);
 	f2fs_trace_ios(fio, 0);
 
 	/* Allocate a new bio */
 	bio = __bio_alloc(fio->sbi, fio->new_blkaddr, fio->io_wbc,
 				1, is_read_io(fio->op), fio->type, fio->temp);
-<<<<<<< HEAD
 
 	if (f2fs_may_encrypt_bio(inode, fio))
 		fscrypt_set_ice_dun(inode, bio, PG_DUN(inode, fio->page));
 	fscrypt_set_ice_skip(bio, fio->encrypted_page ? 1 : 0);
-=======
->>>>>>> d44e71e8
 
 	if (bio_add_page(bio, page, PAGE_SIZE, 0) < PAGE_SIZE) {
 		bio_put(bio);
@@ -556,13 +478,10 @@
 	enum page_type btype = PAGE_TYPE_OF_BIO(fio->type);
 	struct f2fs_bio_info *io = sbi->write_io[btype] + fio->temp;
 	struct page *bio_page;
-<<<<<<< HEAD
 	struct inode *inode;
 	bool bio_encrypted;
 	int bi_crypt_skip;
 	u64 dun;
-=======
->>>>>>> d44e71e8
 
 	f2fs_bug_on(sbi, is_read_io(fio->op));
 
@@ -616,12 +535,9 @@
 		io->bio = __bio_alloc(sbi, fio->new_blkaddr, fio->io_wbc,
 						BIO_MAX_PAGES, false,
 						fio->type, fio->temp);
-<<<<<<< HEAD
 		if (bio_encrypted)
 			fscrypt_set_ice_dun(inode, io->bio, dun);
 		fscrypt_set_ice_skip(io->bio, bi_crypt_skip);
-=======
->>>>>>> d44e71e8
 		io->fio = *fio;
 	}
 
@@ -660,19 +576,13 @@
 		return ERR_PTR(-ENOMEM);
 	f2fs_target_device(sbi, blkaddr, bio);
 	bio->bi_end_io = f2fs_read_end_io;
-<<<<<<< HEAD
 	bio_set_op_attrs(bio, REQ_OP_READ,
 			 (f2fs_encrypted_inode(inode) ?
 			  REQ_NOENCRYPT :
-			  0));
+			  op_flag));
 
 	if (f2fs_encrypted_file(inode) &&
 		!fscrypt_using_hardware_encryption(inode))
-=======
-	bio_set_op_attrs(bio, REQ_OP_READ, op_flag);
-
-	if (f2fs_encrypted_file(inode))
->>>>>>> d44e71e8
 		post_read_steps |= 1 << STEP_DECRYPT;
 	if (post_read_steps) {
 		ctx = mempool_alloc(bio_post_read_ctx_pool, GFP_NOFS);
@@ -683,12 +593,6 @@
 		ctx->bio = bio;
 		ctx->enabled_steps = post_read_steps;
 		bio->bi_private = ctx;
-<<<<<<< HEAD
-=======
-
-		/* wait the page to be moved by cleaning */
-		f2fs_wait_on_block_writeback(sbi, blkaddr);
->>>>>>> d44e71e8
 	}
 
 	return bio;
@@ -1023,13 +927,6 @@
 		return err;
 
 alloc:
-<<<<<<< HEAD
-	set_summary(&sum, dn->nid, dn->ofs_in_node, ni.version);
-
-	f2fs_allocate_data_block(sbi, NULL, dn->data_blkaddr, &dn->data_blkaddr,
-					&sum, seg_type, NULL, false);
-=======
-	f2fs_get_node_info(sbi, dn->nid, &ni);
 	set_summary(&sum, dn->nid, dn->ofs_in_node, ni.version);
 	old_blkaddr = dn->data_blkaddr;
 	f2fs_allocate_data_block(sbi, NULL, old_blkaddr, &dn->data_blkaddr,
@@ -1037,7 +934,6 @@
 	if (GET_SEGNO(sbi, old_blkaddr) != NULL_SEGNO)
 		invalidate_mapping_pages(META_MAPPING(sbi),
 					old_blkaddr, old_blkaddr);
->>>>>>> d44e71e8
 	f2fs_set_data_blkaddr(dn);
 
 	/* update i_size */
@@ -1436,16 +1332,12 @@
 		if (!page)
 			return -ENOMEM;
 
-<<<<<<< HEAD
 		err = f2fs_get_node_info(sbi, inode->i_ino, &ni);
 		if (err) {
 			f2fs_put_page(page, 1);
 			return err;
 		}
 
-=======
-		f2fs_get_node_info(sbi, inode->i_ino, &ni);
->>>>>>> d44e71e8
 
 		phys = (__u64)blk_to_logical(inode, ni.blk_addr);
 		offset = offsetof(struct f2fs_inode, i_addr) +
@@ -1472,15 +1364,11 @@
 		if (!page)
 			return -ENOMEM;
 
-<<<<<<< HEAD
 		err = f2fs_get_node_info(sbi, xnid, &ni);
 		if (err) {
 			f2fs_put_page(page, 1);
 			return err;
 		}
-=======
-		f2fs_get_node_info(sbi, xnid, &ni);
->>>>>>> d44e71e8
 
 		phys = (__u64)blk_to_logical(inode, ni.blk_addr);
 		len = inode->i_sb->s_blocksize;
@@ -1786,11 +1674,7 @@
 		return 0;
 
 	/* wait for GCed page writeback via META_MAPPING */
-<<<<<<< HEAD
 	f2fs_wait_on_block_writeback(inode, fio->old_blkaddr);
-=======
-	f2fs_wait_on_block_writeback(fio->sbi, fio->old_blkaddr);
->>>>>>> d44e71e8
 
 retry_encrypt:
 	if (fscrypt_using_hardware_encryption(inode))
@@ -2403,10 +2287,7 @@
 
 		truncate_pagecache(inode, i_size);
 		f2fs_truncate_blocks(inode, i_size, true);
-<<<<<<< HEAD
-=======
-
->>>>>>> d44e71e8
+
 		up_write(&F2FS_I(inode)->i_mmap_sem);
 		up_write(&F2FS_I(inode)->i_gc_rwsem[WRITE]);
 	}
@@ -2521,14 +2402,9 @@
 	}
 	trace_f2fs_write_begin(inode, pos, len, flags);
 
-<<<<<<< HEAD
-	if (f2fs_is_atomic_file(inode) &&
-			!f2fs_available_free_memory(sbi, INMEM_PAGES)) {
-=======
 	if ((f2fs_is_atomic_file(inode) &&
 			!f2fs_available_free_memory(sbi, INMEM_PAGES)) ||
 			is_inode_flag_set(inode, FI_ATOMIC_REVOKE_REQUEST)) {
->>>>>>> d44e71e8
 		err = -ENOMEM;
 		drop_atomic = true;
 		goto fail;
@@ -2576,13 +2452,6 @@
 
 	f2fs_wait_on_page_writeback(page, DATA, false);
 
-<<<<<<< HEAD
-=======
-	/* wait for GCed page writeback via META_MAPPING */
-	if (f2fs_post_read_required(inode))
-		f2fs_wait_on_block_writeback(sbi, blkaddr);
-
->>>>>>> d44e71e8
 	if (len == PAGE_SIZE || PageUptodate(page))
 		return 0;
 
