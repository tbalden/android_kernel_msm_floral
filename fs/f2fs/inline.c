/*
 * fs/f2fs/inline.c
 * Copyright (c) 2013, Intel Corporation
 * Authors: Huajun Li <huajun.li@intel.com>
 *          Haicheng Li <haicheng.li@intel.com>
 * This program is free software; you can redistribute it and/or modify
 * it under the terms of the GNU General Public License version 2 as
 * published by the Free Software Foundation.
 */

#include <linux/fs.h>
#include <linux/f2fs_fs.h>

#include "f2fs.h"
#include "node.h"
#include <trace/events/android_fs.h>

bool f2fs_may_inline_data(struct inode *inode)
{
	if (f2fs_is_atomic_file(inode))
		return false;

	if (!S_ISREG(inode->i_mode) && !S_ISLNK(inode->i_mode))
		return false;

	if (i_size_read(inode) > MAX_INLINE_DATA(inode))
		return false;

	if (f2fs_post_read_required(inode))
		return false;

	return true;
}

bool f2fs_may_inline_dentry(struct inode *inode)
{
	if (!test_opt(F2FS_I_SB(inode), INLINE_DENTRY))
		return false;

	if (!S_ISDIR(inode->i_mode))
		return false;

	return true;
}

void f2fs_do_read_inline_data(struct page *page, struct page *ipage)
{
	struct inode *inode = page->mapping->host;
	void *src_addr, *dst_addr;

	if (PageUptodate(page))
		return;

	f2fs_bug_on(F2FS_P_SB(page), page->index);

	zero_user_segment(page, MAX_INLINE_DATA(inode), PAGE_SIZE);

	/* Copy the whole inline data block */
	src_addr = inline_data_addr(inode, ipage);
	dst_addr = kmap_atomic(page);
	memcpy(dst_addr, src_addr, MAX_INLINE_DATA(inode));
	flush_dcache_page(page);
	kunmap_atomic(dst_addr);
	if (!PageUptodate(page))
		SetPageUptodate(page);
}

void f2fs_truncate_inline_inode(struct inode *inode,
					struct page *ipage, u64 from)
{
	void *addr;

	if (from >= MAX_INLINE_DATA(inode))
		return;

	addr = inline_data_addr(inode, ipage);

	f2fs_wait_on_page_writeback(ipage, NODE, true);
	memset(addr + from, 0, MAX_INLINE_DATA(inode) - from);
	set_page_dirty(ipage);

	if (from == 0)
		clear_inode_flag(inode, FI_DATA_EXIST);
}

int f2fs_read_inline_data(struct inode *inode, struct page *page)
{
	struct page *ipage;

	if (trace_android_fs_dataread_start_enabled()) {
		char *path, pathbuf[MAX_TRACE_PATHBUF_LEN];

		path = android_fstrace_get_pathname(pathbuf,
						    MAX_TRACE_PATHBUF_LEN,
						    inode);
		trace_android_fs_dataread_start(inode, page_offset(page),
						PAGE_SIZE, current->pid,
						path, current->comm);
	}

	ipage = f2fs_get_node_page(F2FS_I_SB(inode), inode->i_ino);
	if (IS_ERR(ipage)) {
		trace_android_fs_dataread_end(inode, page_offset(page),
					      PAGE_SIZE);
		unlock_page(page);
		return PTR_ERR(ipage);
	}

	if (!f2fs_has_inline_data(inode)) {
		f2fs_put_page(ipage, 1);
		trace_android_fs_dataread_end(inode, page_offset(page),
					      PAGE_SIZE);
		return -EAGAIN;
	}

	if (page->index)
		zero_user_segment(page, 0, PAGE_SIZE);
	else
		f2fs_do_read_inline_data(page, ipage);

	if (!PageUptodate(page))
		SetPageUptodate(page);
	f2fs_put_page(ipage, 1);
	trace_android_fs_dataread_end(inode, page_offset(page),
				      PAGE_SIZE);
	unlock_page(page);
	return 0;
}

int f2fs_convert_inline_page(struct dnode_of_data *dn, struct page *page)
{
	struct f2fs_io_info fio = {
		.sbi = F2FS_I_SB(dn->inode),
		.ino = dn->inode->i_ino,
		.type = DATA,
		.op = REQ_OP_WRITE,
		.op_flags = REQ_SYNC | REQ_PRIO,
		.page = page,
		.encrypted_page = NULL,
		.io_type = FS_DATA_IO,
	};
	struct node_info ni;
	int dirty, err;

	if (!f2fs_exist_data(dn->inode))
		goto clear_out;

	err = f2fs_reserve_block(dn, 0);
	if (err)
		return err;
	err = get_node_info(fio.sbi, dn->nid, &ni);
	if (err) {
		f2fs_put_dnode(dn);
		return err;
	}

	fio.version = ni.version;

	if (unlikely(dn->data_blkaddr != NEW_ADDR)) {
		f2fs_put_dnode(dn);
		set_sbi_flag(fio.sbi, SBI_NEED_FSCK);
		f2fs_msg(fio.sbi->sb, KERN_WARNING,
			"%s: corrupted inline inode ino=%lx, i_addr[0]:0x%x, "
			"run fsck to fix.",
			__func__, dn->inode->i_ino, dn->data_blkaddr);
		return -EINVAL;
	}

	f2fs_bug_on(F2FS_P_SB(page), PageWriteback(page));

	f2fs_do_read_inline_data(page, dn->inode_page);
	set_page_dirty(page);

	/* clear dirty state */
	dirty = clear_page_dirty_for_io(page);

	/* write data page to try to make data consistent */
	set_page_writeback(page);
	ClearPageError(page);
	fio.old_blkaddr = dn->data_blkaddr;
	set_inode_flag(dn->inode, FI_HOT_DATA);
	f2fs_outplace_write_data(dn, &fio);
	f2fs_wait_on_page_writeback(page, DATA, true);
	if (dirty) {
		inode_dec_dirty_pages(dn->inode);
		f2fs_remove_dirty_inode(dn->inode);
	}

	/* this converted inline_data should be recovered. */
	set_inode_flag(dn->inode, FI_APPEND_WRITE);

	/* clear inline data and flag after data writeback */
	f2fs_truncate_inline_inode(dn->inode, dn->inode_page, 0);
	clear_inline_node(dn->inode_page);
clear_out:
	stat_dec_inline_inode(dn->inode);
	clear_inode_flag(dn->inode, FI_INLINE_DATA);
	f2fs_put_dnode(dn);
	return 0;
}

int f2fs_convert_inline_inode(struct inode *inode)
{
	struct f2fs_sb_info *sbi = F2FS_I_SB(inode);
	struct dnode_of_data dn;
	struct page *ipage, *page;
	int err = 0;

	if (!f2fs_has_inline_data(inode))
		return 0;

	page = f2fs_grab_cache_page(inode->i_mapping, 0, false);
	if (!page)
		return -ENOMEM;

	f2fs_lock_op(sbi);

	ipage = f2fs_get_node_page(sbi, inode->i_ino);
	if (IS_ERR(ipage)) {
		err = PTR_ERR(ipage);
		goto out;
	}

	set_new_dnode(&dn, inode, ipage, ipage, 0);

	if (f2fs_has_inline_data(inode))
		err = f2fs_convert_inline_page(&dn, page);

	f2fs_put_dnode(&dn);
out:
	f2fs_unlock_op(sbi);

	f2fs_put_page(page, 1);

	f2fs_balance_fs(sbi, dn.node_changed);

	return err;
}

int f2fs_write_inline_data(struct inode *inode, struct page *page)
{
	void *src_addr, *dst_addr;
	struct dnode_of_data dn;
	int err;

	set_new_dnode(&dn, inode, NULL, NULL, 0);
	err = f2fs_get_dnode_of_data(&dn, 0, LOOKUP_NODE);
	if (err)
		return err;

	if (!f2fs_has_inline_data(inode)) {
		f2fs_put_dnode(&dn);
		return -EAGAIN;
	}

	f2fs_bug_on(F2FS_I_SB(inode), page->index);

	f2fs_wait_on_page_writeback(dn.inode_page, NODE, true);
	src_addr = kmap_atomic(page);
	dst_addr = inline_data_addr(inode, dn.inode_page);
	memcpy(dst_addr, src_addr, MAX_INLINE_DATA(inode));
	kunmap_atomic(src_addr);
	set_page_dirty(dn.inode_page);

	f2fs_clear_radix_tree_dirty_tag(page);

	set_inode_flag(inode, FI_APPEND_WRITE);
	set_inode_flag(inode, FI_DATA_EXIST);

	clear_inline_node(dn.inode_page);
	f2fs_put_dnode(&dn);
	return 0;
}

bool f2fs_recover_inline_data(struct inode *inode, struct page *npage)
{
	struct f2fs_sb_info *sbi = F2FS_I_SB(inode);
	struct f2fs_inode *ri = NULL;
	void *src_addr, *dst_addr;
	struct page *ipage;

	/*
	 * The inline_data recovery policy is as follows.
	 * [prev.] [next] of inline_data flag
	 *    o       o  -> recover inline_data
	 *    o       x  -> remove inline_data, and then recover data blocks
	 *    x       o  -> remove inline_data, and then recover inline_data
	 *    x       x  -> recover data blocks
	 */
	if (IS_INODE(npage))
		ri = F2FS_INODE(npage);

	if (f2fs_has_inline_data(inode) &&
			ri && (ri->i_inline & F2FS_INLINE_DATA)) {
process_inline:
		ipage = f2fs_get_node_page(sbi, inode->i_ino);
		f2fs_bug_on(sbi, IS_ERR(ipage));

		f2fs_wait_on_page_writeback(ipage, NODE, true);

		src_addr = inline_data_addr(inode, npage);
		dst_addr = inline_data_addr(inode, ipage);
		memcpy(dst_addr, src_addr, MAX_INLINE_DATA(inode));

		set_inode_flag(inode, FI_INLINE_DATA);
		set_inode_flag(inode, FI_DATA_EXIST);

		set_page_dirty(ipage);
		f2fs_put_page(ipage, 1);
		return true;
	}

	if (f2fs_has_inline_data(inode)) {
		ipage = f2fs_get_node_page(sbi, inode->i_ino);
		f2fs_bug_on(sbi, IS_ERR(ipage));
		f2fs_truncate_inline_inode(inode, ipage, 0);
		clear_inode_flag(inode, FI_INLINE_DATA);
		f2fs_put_page(ipage, 1);
	} else if (ri && (ri->i_inline & F2FS_INLINE_DATA)) {
		if (f2fs_truncate_blocks(inode, 0, false))
			return false;
		goto process_inline;
	}
	return false;
}

struct f2fs_dir_entry *f2fs_find_in_inline_dir(struct inode *dir,
			struct fscrypt_name *fname, struct page **res_page)
{
	struct f2fs_sb_info *sbi = F2FS_SB(dir->i_sb);
	struct qstr name = FSTR_TO_QSTR(&fname->disk_name);
	struct f2fs_dir_entry *de;
	struct f2fs_dentry_ptr d;
	struct page *ipage;
	void *inline_dentry;
	f2fs_hash_t namehash;

	ipage = f2fs_get_node_page(sbi, dir->i_ino);
	if (IS_ERR(ipage)) {
		*res_page = ipage;
		return NULL;
	}

	namehash = f2fs_dentry_hash(&name, fname);

	inline_dentry = inline_data_addr(dir, ipage);

	make_dentry_ptr_inline(dir, &d, inline_dentry);
	de = f2fs_find_target_dentry(fname, namehash, NULL, &d);
	unlock_page(ipage);
	if (de)
		*res_page = ipage;
	else
		f2fs_put_page(ipage, 0);

	return de;
}

int f2fs_make_empty_inline_dir(struct inode *inode, struct inode *parent,
							struct page *ipage)
{
	struct f2fs_dentry_ptr d;
	void *inline_dentry;

	inline_dentry = inline_data_addr(inode, ipage);

	make_dentry_ptr_inline(inode, &d, inline_dentry);
	f2fs_do_make_empty_dir(inode, parent, &d);

	set_page_dirty(ipage);

	/* update i_size to MAX_INLINE_DATA */
	if (i_size_read(inode) < MAX_INLINE_DATA(inode))
		f2fs_i_size_write(inode, MAX_INLINE_DATA(inode));
	return 0;
}

/*
 * NOTE: ipage is grabbed by caller, but if any error occurs, we should
 * release ipage in this function.
 */
static int f2fs_move_inline_dirents(struct inode *dir, struct page *ipage,
							void *inline_dentry)
{
	struct page *page;
	struct dnode_of_data dn;
	struct f2fs_dentry_block *dentry_blk;
	struct f2fs_dentry_ptr src, dst;
	int err;

	page = f2fs_grab_cache_page(dir->i_mapping, 0, false);
	if (!page) {
		f2fs_put_page(ipage, 1);
		return -ENOMEM;
	}

	set_new_dnode(&dn, dir, ipage, NULL, 0);
	err = f2fs_reserve_block(&dn, 0);
	if (err)
		goto out;

	if (unlikely(dn.data_blkaddr != NEW_ADDR)) {
		f2fs_put_dnode(&dn);
		set_sbi_flag(F2FS_P_SB(page), SBI_NEED_FSCK);
		f2fs_msg(F2FS_P_SB(page)->sb, KERN_WARNING,
			"%s: corrupted inline inode ino=%lx, i_addr[0]:0x%x, "
			"run fsck to fix.",
			__func__, dir->i_ino, dn.data_blkaddr);
		err = -EINVAL;
		goto out;
	}

	f2fs_wait_on_page_writeback(page, DATA, true);

	dentry_blk = page_address(page);

	make_dentry_ptr_inline(dir, &src, inline_dentry);
	make_dentry_ptr_block(dir, &dst, dentry_blk);

	/* copy data from inline dentry block to new dentry block */
	memcpy(dst.bitmap, src.bitmap, src.nr_bitmap);
	memset(dst.bitmap + src.nr_bitmap, 0, dst.nr_bitmap - src.nr_bitmap);
	/*
	 * we do not need to zero out remainder part of dentry and filename
	 * field, since we have used bitmap for marking the usage status of
	 * them, besides, we can also ignore copying/zeroing reserved space
	 * of dentry block, because them haven't been used so far.
	 */
	memcpy(dst.dentry, src.dentry, SIZE_OF_DIR_ENTRY * src.max);
	memcpy(dst.filename, src.filename, src.max * F2FS_SLOT_LEN);

	if (!PageUptodate(page))
		SetPageUptodate(page);
	set_page_dirty(page);

	/* clear inline dir and flag after data writeback */
	f2fs_truncate_inline_inode(dir, ipage, 0);

	stat_dec_inline_dir(dir);
	clear_inode_flag(dir, FI_INLINE_DENTRY);

	f2fs_i_depth_write(dir, 1);
	if (i_size_read(dir) < PAGE_SIZE)
		f2fs_i_size_write(dir, PAGE_SIZE);
out:
	f2fs_put_page(page, 1);
	return err;
}

static int f2fs_add_inline_entries(struct inode *dir, void *inline_dentry)
{
	struct f2fs_dentry_ptr d;
	unsigned long bit_pos = 0;
	int err = 0;

	make_dentry_ptr_inline(dir, &d, inline_dentry);

	while (bit_pos < d.max) {
		struct f2fs_dir_entry *de;
		struct qstr new_name;
		nid_t ino;
		umode_t fake_mode;

		if (!test_bit_le(bit_pos, d.bitmap)) {
			bit_pos++;
			continue;
		}

		de = &d.dentry[bit_pos];

		if (unlikely(!de->name_len)) {
			bit_pos++;
			continue;
		}

		new_name.name = d.filename[bit_pos];
		new_name.len = le16_to_cpu(de->name_len);

		ino = le32_to_cpu(de->ino);
		fake_mode = f2fs_get_de_type(de) << S_SHIFT;

		err = f2fs_add_regular_entry(dir, &new_name, NULL, NULL,
							ino, fake_mode);
		if (err)
			goto punch_dentry_pages;

		bit_pos += GET_DENTRY_SLOTS(le16_to_cpu(de->name_len));
	}
	return 0;
punch_dentry_pages:
	truncate_inode_pages(&dir->i_data, 0);
	f2fs_truncate_blocks(dir, 0, false);
	f2fs_remove_dirty_inode(dir);
	return err;
}

static int f2fs_move_rehashed_dirents(struct inode *dir, struct page *ipage,
							void *inline_dentry)
{
	void *backup_dentry;
	int err;

	backup_dentry = f2fs_kmalloc(F2FS_I_SB(dir),
				MAX_INLINE_DATA(dir), GFP_F2FS_ZERO);
	if (!backup_dentry) {
		f2fs_put_page(ipage, 1);
		return -ENOMEM;
	}

	memcpy(backup_dentry, inline_dentry, MAX_INLINE_DATA(dir));
	f2fs_truncate_inline_inode(dir, ipage, 0);

	unlock_page(ipage);

	err = f2fs_add_inline_entries(dir, backup_dentry);
	if (err)
		goto recover;

	lock_page(ipage);

	stat_dec_inline_dir(dir);
	clear_inode_flag(dir, FI_INLINE_DENTRY);
	kfree(backup_dentry);
	return 0;
recover:
	lock_page(ipage);
	f2fs_wait_on_page_writeback(ipage, NODE, true);
	memcpy(inline_dentry, backup_dentry, MAX_INLINE_DATA(dir));
	f2fs_i_depth_write(dir, 0);
	f2fs_i_size_write(dir, MAX_INLINE_DATA(dir));
	set_page_dirty(ipage);
	f2fs_put_page(ipage, 1);

	kfree(backup_dentry);
	return err;
}

static int f2fs_convert_inline_dir(struct inode *dir, struct page *ipage,
							void *inline_dentry)
{
	if (!F2FS_I(dir)->i_dir_level)
		return f2fs_move_inline_dirents(dir, ipage, inline_dentry);
	else
		return f2fs_move_rehashed_dirents(dir, ipage, inline_dentry);
}

int f2fs_add_inline_entry(struct inode *dir, const struct qstr *new_name,
				const struct qstr *orig_name,
				struct inode *inode, nid_t ino, umode_t mode)
{
	struct f2fs_sb_info *sbi = F2FS_I_SB(dir);
	struct page *ipage;
	unsigned int bit_pos;
	f2fs_hash_t name_hash;
	void *inline_dentry = NULL;
	struct f2fs_dentry_ptr d;
	int slots = GET_DENTRY_SLOTS(new_name->len);
	struct page *page = NULL;
	int err = 0;

	ipage = f2fs_get_node_page(sbi, dir->i_ino);
	if (IS_ERR(ipage))
		return PTR_ERR(ipage);

	inline_dentry = inline_data_addr(dir, ipage);
	make_dentry_ptr_inline(dir, &d, inline_dentry);

	bit_pos = f2fs_room_for_filename(d.bitmap, slots, d.max);
	if (bit_pos >= d.max) {
		err = f2fs_convert_inline_dir(dir, ipage, inline_dentry);
		if (err)
			return err;
		err = -EAGAIN;
		goto out;
	}

	if (inode) {
		down_write(&F2FS_I(inode)->i_sem);
		page = f2fs_init_inode_metadata(inode, dir, new_name,
						orig_name, ipage);
		if (IS_ERR(page)) {
			err = PTR_ERR(page);
			goto fail;
		}
	}

	f2fs_wait_on_page_writeback(ipage, NODE, true);

	name_hash = f2fs_dentry_hash(new_name, NULL);
	f2fs_update_dentry(ino, mode, &d, new_name, name_hash, bit_pos);

	set_page_dirty(ipage);

	/* we don't need to mark_inode_dirty now */
	if (inode) {
		f2fs_i_pino_write(inode, dir->i_ino);
		f2fs_put_page(page, 1);
	}

	f2fs_update_parent_metadata(dir, inode, 0);
fail:
	if (inode)
		up_write(&F2FS_I(inode)->i_sem);
out:
	f2fs_put_page(ipage, 1);
	return err;
}

void f2fs_delete_inline_entry(struct f2fs_dir_entry *dentry, struct page *page,
					struct inode *dir, struct inode *inode)
{
	struct f2fs_dentry_ptr d;
	void *inline_dentry;
	int slots = GET_DENTRY_SLOTS(le16_to_cpu(dentry->name_len));
	unsigned int bit_pos;
	int i;

	lock_page(page);
	f2fs_wait_on_page_writeback(page, NODE, true);

	inline_dentry = inline_data_addr(dir, page);
	make_dentry_ptr_inline(dir, &d, inline_dentry);

	bit_pos = dentry - d.dentry;
	for (i = 0; i < slots; i++)
		__clear_bit_le(bit_pos + i, d.bitmap);

	set_page_dirty(page);
	f2fs_put_page(page, 1);

	dir->i_ctime = dir->i_mtime = current_time(dir);
	f2fs_mark_inode_dirty_sync(dir, false);

	if (inode)
		f2fs_drop_nlink(dir, inode);
}

bool f2fs_empty_inline_dir(struct inode *dir)
{
	struct f2fs_sb_info *sbi = F2FS_I_SB(dir);
	struct page *ipage;
	unsigned int bit_pos = 2;
	void *inline_dentry;
	struct f2fs_dentry_ptr d;

	ipage = f2fs_get_node_page(sbi, dir->i_ino);
	if (IS_ERR(ipage))
		return false;

	inline_dentry = inline_data_addr(dir, ipage);
	make_dentry_ptr_inline(dir, &d, inline_dentry);

	bit_pos = find_next_bit_le(d.bitmap, d.max, bit_pos);

	f2fs_put_page(ipage, 1);

	if (bit_pos < d.max)
		return false;

	return true;
}

int f2fs_read_inline_dir(struct file *file, struct dir_context *ctx,
				struct fscrypt_str *fstr)
{
	struct inode *inode = file_inode(file);
	struct page *ipage = NULL;
	struct f2fs_dentry_ptr d;
	void *inline_dentry = NULL;
	int err;

	make_dentry_ptr_inline(inode, &d, inline_dentry);

	if (ctx->pos == d.max)
		return 0;

	ipage = f2fs_get_node_page(F2FS_I_SB(inode), inode->i_ino);
	if (IS_ERR(ipage))
		return PTR_ERR(ipage);

	inline_dentry = inline_data_addr(inode, ipage);

	make_dentry_ptr_inline(inode, &d, inline_dentry);

	err = f2fs_fill_dentries(ctx, &d, 0, fstr);
	if (!err)
		ctx->pos = d.max;

	f2fs_put_page(ipage, 1);
	return err < 0 ? err : 0;
}

int f2fs_inline_data_fiemap(struct inode *inode,
		struct fiemap_extent_info *fieinfo, __u64 start, __u64 len)
{
	__u64 byteaddr, ilen;
	__u32 flags = FIEMAP_EXTENT_DATA_INLINE | FIEMAP_EXTENT_NOT_ALIGNED |
		FIEMAP_EXTENT_LAST;
	struct node_info ni;
	struct page *ipage;
	int err = 0;

	ipage = f2fs_get_node_page(F2FS_I_SB(inode), inode->i_ino);
	if (IS_ERR(ipage))
		return PTR_ERR(ipage);

	if (!f2fs_has_inline_data(inode)) {
		err = -EAGAIN;
		goto out;
	}

	ilen = min_t(size_t, MAX_INLINE_DATA(inode), i_size_read(inode));
	if (start >= ilen)
		goto out;
	if (start + len < ilen)
		ilen = start + len;
	ilen -= start;

<<<<<<< HEAD
	err = get_node_info(F2FS_I_SB(inode), inode->i_ino, &ni);
	if (err)
		goto out;

=======
	f2fs_get_node_info(F2FS_I_SB(inode), inode->i_ino, &ni);
>>>>>>> 38d74d51
	byteaddr = (__u64)ni.blk_addr << inode->i_sb->s_blocksize_bits;
	byteaddr += (char *)inline_data_addr(inode, ipage) -
					(char *)F2FS_INODE(ipage);
	err = fiemap_fill_next_extent(fieinfo, start, byteaddr, ilen, flags);
out:
	f2fs_put_page(ipage, 1);
	return err;
}<|MERGE_RESOLUTION|>--- conflicted
+++ resolved
@@ -148,7 +148,7 @@
 	err = f2fs_reserve_block(dn, 0);
 	if (err)
 		return err;
-	err = get_node_info(fio.sbi, dn->nid, &ni);
+	err = f2fs_get_node_info(fio.sbi, dn->nid, &ni);
 	if (err) {
 		f2fs_put_dnode(dn);
 		return err;
@@ -716,14 +716,10 @@
 		ilen = start + len;
 	ilen -= start;
 
-<<<<<<< HEAD
-	err = get_node_info(F2FS_I_SB(inode), inode->i_ino, &ni);
+	err = f2fs_get_node_info(F2FS_I_SB(inode), inode->i_ino, &ni);
 	if (err)
 		goto out;
 
-=======
-	f2fs_get_node_info(F2FS_I_SB(inode), inode->i_ino, &ni);
->>>>>>> 38d74d51
 	byteaddr = (__u64)ni.blk_addr << inode->i_sb->s_blocksize_bits;
 	byteaddr += (char *)inline_data_addr(inode, ipage) -
 					(char *)F2FS_INODE(ipage);
