/*
 *  fs/eventpoll.c (Efficient event retrieval implementation)
 *  Copyright (C) 2001,...,2009	 Davide Libenzi
 *
 *  This program is free software; you can redistribute it and/or modify
 *  it under the terms of the GNU General Public License as published by
 *  the Free Software Foundation; either version 2 of the License, or
 *  (at your option) any later version.
 *
 *  Davide Libenzi <davidel@xmailserver.org>
 *
 */

#include <linux/init.h>
#include <linux/kernel.h>
#include <linux/sched/signal.h>
#include <linux/fs.h>
#include <linux/file.h>
#include <linux/signal.h>
#include <linux/errno.h>
#include <linux/mm.h>
#include <linux/slab.h>
#include <linux/poll.h>
#include <linux/string.h>
#include <linux/list.h>
#include <linux/hash.h>
#include <linux/spinlock.h>
#include <linux/syscalls.h>
#include <linux/rbtree.h>
#include <linux/wait.h>
#include <linux/eventpoll.h>
#include <linux/mount.h>
#include <linux/bitops.h>
#include <linux/mutex.h>
#include <linux/anon_inodes.h>
#include <linux/device.h>
#include <linux/freezer.h>
#include <linux/uaccess.h>
#include <asm/io.h>
#include <asm/mman.h>
#include <linux/atomic.h>
#include <linux/proc_fs.h>
#include <linux/seq_file.h>
#include <linux/compat.h>
#include <linux/rculist.h>
#include <net/busy_poll.h>

/*
 * LOCKING:
 * There are three level of locking required by epoll :
 *
 * 1) epmutex (mutex)
 * 2) ep->mtx (mutex)
 * 3) ep->lock (spinlock)
 *
 * The acquire order is the one listed above, from 1 to 3.
 * We need a spinlock (ep->lock) because we manipulate objects
 * from inside the poll callback, that might be triggered from
 * a wake_up() that in turn might be called from IRQ context.
 * So we can't sleep inside the poll callback and hence we need
 * a spinlock. During the event transfer loop (from kernel to
 * user space) we could end up sleeping due a copy_to_user(), so
 * we need a lock that will allow us to sleep. This lock is a
 * mutex (ep->mtx). It is acquired during the event transfer loop,
 * during epoll_ctl(EPOLL_CTL_DEL) and during eventpoll_release_file().
 * Then we also need a global mutex to serialize eventpoll_release_file()
 * and ep_free().
 * This mutex is acquired by ep_free() during the epoll file
 * cleanup path and it is also acquired by eventpoll_release_file()
 * if a file has been pushed inside an epoll set and it is then
 * close()d without a previous call to epoll_ctl(EPOLL_CTL_DEL).
 * It is also acquired when inserting an epoll fd onto another epoll
 * fd. We do this so that we walk the epoll tree and ensure that this
 * insertion does not create a cycle of epoll file descriptors, which
 * could lead to deadlock. We need a global mutex to prevent two
 * simultaneous inserts (A into B and B into A) from racing and
 * constructing a cycle without either insert observing that it is
 * going to.
 * It is necessary to acquire multiple "ep->mtx"es at once in the
 * case when one epoll fd is added to another. In this case, we
 * always acquire the locks in the order of nesting (i.e. after
 * epoll_ctl(e1, EPOLL_CTL_ADD, e2), e1->mtx will always be acquired
 * before e2->mtx). Since we disallow cycles of epoll file
 * descriptors, this ensures that the mutexes are well-ordered. In
 * order to communicate this nesting to lockdep, when walking a tree
 * of epoll file descriptors, we use the current recursion depth as
 * the lockdep subkey.
 * It is possible to drop the "ep->mtx" and to use the global
 * mutex "epmutex" (together with "ep->lock") to have it working,
 * but having "ep->mtx" will make the interface more scalable.
 * Events that require holding "epmutex" are very rare, while for
 * normal operations the epoll private "ep->mtx" will guarantee
 * a better scalability.
 */

/* Epoll private bits inside the event mask */
#define EP_PRIVATE_BITS (EPOLLWAKEUP | EPOLLONESHOT | EPOLLET | EPOLLEXCLUSIVE)

#define EPOLLINOUT_BITS (POLLIN | POLLOUT)

#define EPOLLEXCLUSIVE_OK_BITS (EPOLLINOUT_BITS | POLLERR | POLLHUP | \
				EPOLLWAKEUP | EPOLLET | EPOLLEXCLUSIVE)

/* Maximum number of nesting allowed inside epoll sets */
#define EP_MAX_NESTS 4

#define EP_MAX_EVENTS (INT_MAX / sizeof(struct epoll_event))

#define EP_UNACTIVE_PTR ((void *) -1L)

#define EP_ITEM_COST (sizeof(struct epitem) + sizeof(struct eppoll_entry))

struct epoll_filefd {
	struct file *file;
	int fd;
} __packed;

/*
 * Structure used to track possible nested calls, for too deep recursions
 * and loop cycles.
 */
struct nested_call_node {
	struct list_head llink;
	void *cookie;
	void *ctx;
};

/*
 * This structure is used as collector for nested calls, to check for
 * maximum recursion dept and loop cycles.
 */
struct nested_calls {
	struct list_head tasks_call_list;
	spinlock_t lock;
};

/*
 * Each file descriptor added to the eventpoll interface will
 * have an entry of this type linked to the "rbr" RB tree.
 * Avoid increasing the size of this struct, there can be many thousands
 * of these on a server and we do not want this to take another cache line.
 */
struct epitem {
	union {
		/* RB tree node links this structure to the eventpoll RB tree */
		struct rb_node rbn;
		/* Used to free the struct epitem */
		struct rcu_head rcu;
	};

	/* List header used to link this structure to the eventpoll ready list */
	struct list_head rdllink;

	/*
	 * Works together "struct eventpoll"->ovflist in keeping the
	 * single linked chain of items.
	 */
	struct epitem *next;

	/* The file descriptor information this item refers to */
	struct epoll_filefd ffd;

	/* Number of active wait queue attached to poll operations */
	int nwait;

	/* List containing poll wait queues */
	struct list_head pwqlist;

	/* The "container" of this item */
	struct eventpoll *ep;

	/* List header used to link this item to the "struct file" items list */
	struct list_head fllink;

	/* wakeup_source used when EPOLLWAKEUP is set */
	struct wakeup_source __rcu *ws;

	/* The structure that describe the interested events and the source fd */
	struct epoll_event event;
};

/*
 * This structure is stored inside the "private_data" member of the file
 * structure and represents the main data structure for the eventpoll
 * interface.
 */
struct eventpoll {
	/* Protect the access to this structure */
	spinlock_t lock;

	/*
	 * This mutex is used to ensure that files are not removed
	 * while epoll is using them. This is held during the event
	 * collection loop, the file cleanup path, the epoll file exit
	 * code and the ctl operations.
	 */
	struct mutex mtx;

	/* Wait queue used by sys_epoll_wait() */
	wait_queue_head_t wq;

	/* Wait queue used by file->poll() */
	wait_queue_head_t poll_wait;

	/* List of ready file descriptors */
	struct list_head rdllist;

	/* RB tree root used to store monitored fd structs */
	struct rb_root_cached rbr;

	/*
	 * This is a single linked list that chains all the "struct epitem" that
	 * happened while transferring ready events to userspace w/out
	 * holding ->lock.
	 */
	struct epitem *ovflist;

	/* wakeup_source used when ep_scan_ready_list is running */
	struct wakeup_source *ws;

	/* The user that created the eventpoll descriptor */
	struct user_struct *user;

	struct file *file;

	/* used to optimize loop detection check */
	int visited;
	struct list_head visited_list_link;

#ifdef CONFIG_NET_RX_BUSY_POLL
	/* used to track busy poll napi_id */
	unsigned int napi_id;
#endif
};

/* Wait structure used by the poll hooks */
struct eppoll_entry {
	/* List header used to link this structure to the "struct epitem" */
	struct list_head llink;

	/* The "base" pointer is set to the container "struct epitem" */
	struct epitem *base;

	/*
	 * Wait queue item that will be linked to the target file wait
	 * queue head.
	 */
	wait_queue_entry_t wait;

	/* The wait queue head that linked the "wait" wait queue item */
	wait_queue_head_t *whead;
};

/* Wrapper struct used by poll queueing */
struct ep_pqueue {
	poll_table pt;
	struct epitem *epi;
};

/* Used by the ep_send_events() function as callback private data */
struct ep_send_events_data {
	int maxevents;
	struct epoll_event __user *events;
};

/*
 * Configuration options available inside /proc/sys/fs/epoll/
 */
/* Maximum number of epoll watched descriptors, per user */
static long max_user_watches __read_mostly;

/*
 * This mutex is used to serialize ep_free() and eventpoll_release_file().
 */
static DEFINE_MUTEX(epmutex);

/* Used to check for epoll file descriptor inclusion loops */
static struct nested_calls poll_loop_ncalls;

/* Used for safe wake up implementation */
static struct nested_calls poll_safewake_ncalls;

/* Used to call file's f_op->poll() under the nested calls boundaries */
static struct nested_calls poll_readywalk_ncalls;

/* Slab cache used to allocate "struct epitem" */
static struct kmem_cache *epi_cache __read_mostly;

/* Slab cache used to allocate "struct eppoll_entry" */
static struct kmem_cache *pwq_cache __read_mostly;

/* Visited nodes during ep_loop_check(), so we can unset them when we finish */
static LIST_HEAD(visited_list);

/*
 * List of files with newly added links, where we may need to limit the number
 * of emanating paths. Protected by the epmutex.
 */
static LIST_HEAD(tfile_check_list);

#ifdef CONFIG_SYSCTL

#include <linux/sysctl.h>

static long zero;
static long long_max = LONG_MAX;

struct ctl_table epoll_table[] = {
	{
		.procname	= "max_user_watches",
		.data		= &max_user_watches,
		.maxlen		= sizeof(max_user_watches),
		.mode		= 0644,
		.proc_handler	= proc_doulongvec_minmax,
		.extra1		= &zero,
		.extra2		= &long_max,
	},
	{ }
};
#endif /* CONFIG_SYSCTL */

static const struct file_operations eventpoll_fops;

static inline int is_file_epoll(struct file *f)
{
	return f->f_op == &eventpoll_fops;
}

/* Setup the structure that is used as key for the RB tree */
static inline void ep_set_ffd(struct epoll_filefd *ffd,
			      struct file *file, int fd)
{
	ffd->file = file;
	ffd->fd = fd;
}

/* Compare RB tree keys */
static inline int ep_cmp_ffd(struct epoll_filefd *p1,
			     struct epoll_filefd *p2)
{
	return (p1->file > p2->file ? +1:
	        (p1->file < p2->file ? -1 : p1->fd - p2->fd));
}

/* Tells us if the item is currently linked */
static inline int ep_is_linked(struct list_head *p)
{
	return !list_empty(p);
}

static inline struct eppoll_entry *ep_pwq_from_wait(wait_queue_entry_t *p)
{
	return container_of(p, struct eppoll_entry, wait);
}

/* Get the "struct epitem" from a wait queue pointer */
static inline struct epitem *ep_item_from_wait(wait_queue_entry_t *p)
{
	return container_of(p, struct eppoll_entry, wait)->base;
}

/* Get the "struct epitem" from an epoll queue wrapper */
static inline struct epitem *ep_item_from_epqueue(poll_table *p)
{
	return container_of(p, struct ep_pqueue, pt)->epi;
}

/* Tells if the epoll_ctl(2) operation needs an event copy from userspace */
static inline int ep_op_has_event(int op)
{
	return op != EPOLL_CTL_DEL;
}

/* Initialize the poll safe wake up structure */
static void ep_nested_calls_init(struct nested_calls *ncalls)
{
	INIT_LIST_HEAD(&ncalls->tasks_call_list);
	spin_lock_init(&ncalls->lock);
}

/**
 * ep_events_available - Checks if ready events might be available.
 *
 * @ep: Pointer to the eventpoll context.
 *
 * Returns: Returns a value different than zero if ready events are available,
 *          or zero otherwise.
 */
static inline int ep_events_available(struct eventpoll *ep)
{
	return !list_empty(&ep->rdllist) || ep->ovflist != EP_UNACTIVE_PTR;
}

#ifdef CONFIG_NET_RX_BUSY_POLL
static bool ep_busy_loop_end(void *p, unsigned long start_time)
{
	struct eventpoll *ep = p;

	return ep_events_available(ep) || busy_loop_timeout(start_time);
}
#endif /* CONFIG_NET_RX_BUSY_POLL */

/*
 * Busy poll if globally on and supporting sockets found && no events,
 * busy loop will return if need_resched or ep_events_available.
 *
 * we must do our busy polling with irqs enabled
 */
static void ep_busy_loop(struct eventpoll *ep, int nonblock)
{
#ifdef CONFIG_NET_RX_BUSY_POLL
	unsigned int napi_id = READ_ONCE(ep->napi_id);

	if ((napi_id >= MIN_NAPI_ID) && net_busy_loop_on())
		napi_busy_loop(napi_id, nonblock ? NULL : ep_busy_loop_end, ep);
#endif
}

static inline void ep_reset_busy_poll_napi_id(struct eventpoll *ep)
{
#ifdef CONFIG_NET_RX_BUSY_POLL
	if (ep->napi_id)
		ep->napi_id = 0;
#endif
}

/*
 * Set epoll busy poll NAPI ID from sk.
 */
static inline void ep_set_busy_poll_napi_id(struct epitem *epi)
{
#ifdef CONFIG_NET_RX_BUSY_POLL
	struct eventpoll *ep;
	unsigned int napi_id;
	struct socket *sock;
	struct sock *sk;
	int err;

	if (!net_busy_loop_on())
		return;

	sock = sock_from_file(epi->ffd.file, &err);
	if (!sock)
		return;

	sk = sock->sk;
	if (!sk)
		return;

	napi_id = READ_ONCE(sk->sk_napi_id);
	ep = epi->ep;

	/* Non-NAPI IDs can be rejected
	 *	or
	 * Nothing to do if we already have this ID
	 */
	if (napi_id < MIN_NAPI_ID || napi_id == ep->napi_id)
		return;

	/* record NAPI ID for use in next busy poll */
	ep->napi_id = napi_id;
#endif
}

/**
 * ep_call_nested - Perform a bound (possibly) nested call, by checking
 *                  that the recursion limit is not exceeded, and that
 *                  the same nested call (by the meaning of same cookie) is
 *                  no re-entered.
 *
 * @ncalls: Pointer to the nested_calls structure to be used for this call.
 * @max_nests: Maximum number of allowed nesting calls.
 * @nproc: Nested call core function pointer.
 * @priv: Opaque data to be passed to the @nproc callback.
 * @cookie: Cookie to be used to identify this nested call.
 * @ctx: This instance context.
 *
 * Returns: Returns the code returned by the @nproc callback, or -1 if
 *          the maximum recursion limit has been exceeded.
 */
static int ep_call_nested(struct nested_calls *ncalls, int max_nests,
			  int (*nproc)(void *, void *, int), void *priv,
			  void *cookie, void *ctx)
{
	int error, call_nests = 0;
	unsigned long flags;
	struct list_head *lsthead = &ncalls->tasks_call_list;
	struct nested_call_node *tncur;
	struct nested_call_node tnode;

	spin_lock_irqsave(&ncalls->lock, flags);

	/*
	 * Try to see if the current task is already inside this wakeup call.
	 * We use a list here, since the population inside this set is always
	 * very much limited.
	 */
	list_for_each_entry(tncur, lsthead, llink) {
		if (tncur->ctx == ctx &&
		    (tncur->cookie == cookie || ++call_nests > max_nests)) {
			/*
			 * Ops ... loop detected or maximum nest level reached.
			 * We abort this wake by breaking the cycle itself.
			 */
			error = -1;
			goto out_unlock;
		}
	}

	/* Add the current task and cookie to the list */
	tnode.ctx = ctx;
	tnode.cookie = cookie;
	list_add(&tnode.llink, lsthead);

	spin_unlock_irqrestore(&ncalls->lock, flags);

	/* Call the nested function */
	error = (*nproc)(priv, cookie, call_nests);

	/* Remove the current task from the list */
	spin_lock_irqsave(&ncalls->lock, flags);
	list_del(&tnode.llink);
out_unlock:
	spin_unlock_irqrestore(&ncalls->lock, flags);

	return error;
}

/*
 * As described in commit 0ccf831cb lockdep: annotate epoll
 * the use of wait queues used by epoll is done in a very controlled
 * manner. Wake ups can nest inside each other, but are never done
 * with the same locking. For example:
 *
 *   dfd = socket(...);
 *   efd1 = epoll_create();
 *   efd2 = epoll_create();
 *   epoll_ctl(efd1, EPOLL_CTL_ADD, dfd, ...);
 *   epoll_ctl(efd2, EPOLL_CTL_ADD, efd1, ...);
 *
 * When a packet arrives to the device underneath "dfd", the net code will
 * issue a wake_up() on its poll wake list. Epoll (efd1) has installed a
 * callback wakeup entry on that queue, and the wake_up() performed by the
 * "dfd" net code will end up in ep_poll_callback(). At this point epoll
 * (efd1) notices that it may have some event ready, so it needs to wake up
 * the waiters on its poll wait list (efd2). So it calls ep_poll_safewake()
 * that ends up in another wake_up(), after having checked about the
 * recursion constraints. That are, no more than EP_MAX_POLLWAKE_NESTS, to
 * avoid stack blasting.
 *
 * When CONFIG_DEBUG_LOCK_ALLOC is enabled, make sure lockdep can handle
 * this special case of epoll.
 */
#ifdef CONFIG_DEBUG_LOCK_ALLOC
static inline void ep_wake_up_nested(wait_queue_head_t *wqueue,
				     unsigned long events, int subclass)
{
	unsigned long flags;

	spin_lock_irqsave_nested(&wqueue->lock, flags, subclass);
	wake_up_locked_poll(wqueue, events);
	spin_unlock_irqrestore(&wqueue->lock, flags);
}
#else
static inline void ep_wake_up_nested(wait_queue_head_t *wqueue,
				     unsigned long events, int subclass)
{
	wake_up_poll(wqueue, events);
}
#endif

static int ep_poll_wakeup_proc(void *priv, void *cookie, int call_nests)
{
	ep_wake_up_nested((wait_queue_head_t *) cookie, POLLIN,
			  1 + call_nests);
	return 0;
}

/*
 * Perform a safe wake up of the poll wait list. The problem is that
 * with the new callback'd wake up system, it is possible that the
 * poll callback is reentered from inside the call to wake_up() done
 * on the poll wait queue head. The rule is that we cannot reenter the
 * wake up code from the same task more than EP_MAX_NESTS times,
 * and we cannot reenter the same wait queue head at all. This will
 * enable to have a hierarchy of epoll file descriptor of no more than
 * EP_MAX_NESTS deep.
 */
static void ep_poll_safewake(wait_queue_head_t *wq)
{
	int this_cpu = get_cpu();

	ep_call_nested(&poll_safewake_ncalls, EP_MAX_NESTS,
		       ep_poll_wakeup_proc, NULL, wq, (void *) (long) this_cpu);

	put_cpu();
}

static void ep_remove_wait_queue(struct eppoll_entry *pwq)
{
	wait_queue_head_t *whead;

	rcu_read_lock();
	/*
	 * If it is cleared by POLLFREE, it should be rcu-safe.
	 * If we read NULL we need a barrier paired with
	 * smp_store_release() in ep_poll_callback(), otherwise
	 * we rely on whead->lock.
	 */
	whead = smp_load_acquire(&pwq->whead);
	if (whead)
		remove_wait_queue(whead, &pwq->wait);
	rcu_read_unlock();
}

/*
 * This function unregisters poll callbacks from the associated file
 * descriptor.  Must be called with "mtx" held (or "epmutex" if called from
 * ep_free).
 */
static void ep_unregister_pollwait(struct eventpoll *ep, struct epitem *epi)
{
	struct list_head *lsthead = &epi->pwqlist;
	struct eppoll_entry *pwq;

	while (!list_empty(lsthead)) {
		pwq = list_first_entry(lsthead, struct eppoll_entry, llink);

		list_del(&pwq->llink);
		ep_remove_wait_queue(pwq);
		kmem_cache_free(pwq_cache, pwq);
	}
}

/* call only when ep->mtx is held */
static inline struct wakeup_source *ep_wakeup_source(struct epitem *epi)
{
	return rcu_dereference_check(epi->ws, lockdep_is_held(&epi->ep->mtx));
}

/* call only when ep->mtx is held */
static inline void ep_pm_stay_awake(struct epitem *epi)
{
	struct wakeup_source *ws = ep_wakeup_source(epi);

	if (ws)
		__pm_stay_awake(ws);
}

static inline bool ep_has_wakeup_source(struct epitem *epi)
{
	return rcu_access_pointer(epi->ws) ? true : false;
}

/* call when ep->mtx cannot be held (ep_poll_callback) */
static inline void ep_pm_stay_awake_rcu(struct epitem *epi)
{
	struct wakeup_source *ws;

	rcu_read_lock();
	ws = rcu_dereference(epi->ws);
	if (ws)
		__pm_stay_awake(ws);
	rcu_read_unlock();
}

/**
 * ep_scan_ready_list - Scans the ready list in a way that makes possible for
 *                      the scan code, to call f_op->poll(). Also allows for
 *                      O(NumReady) performance.
 *
 * @ep: Pointer to the epoll private data structure.
 * @sproc: Pointer to the scan callback.
 * @priv: Private opaque data passed to the @sproc callback.
 * @depth: The current depth of recursive f_op->poll calls.
 * @ep_locked: caller already holds ep->mtx
 *
 * Returns: The same integer error code returned by the @sproc callback.
 */
static int ep_scan_ready_list(struct eventpoll *ep,
			      int (*sproc)(struct eventpoll *,
					   struct list_head *, void *),
			      void *priv, int depth, bool ep_locked)
{
	int error, pwake = 0;
	unsigned long flags;
	struct epitem *epi, *nepi;
	LIST_HEAD(txlist);

	/*
	 * We need to lock this because we could be hit by
	 * eventpoll_release_file() and epoll_ctl().
	 */

	if (!ep_locked)
		mutex_lock_nested(&ep->mtx, depth);

	/*
	 * Steal the ready list, and re-init the original one to the
	 * empty list. Also, set ep->ovflist to NULL so that events
	 * happening while looping w/out locks, are not lost. We cannot
	 * have the poll callback to queue directly on ep->rdllist,
	 * because we want the "sproc" callback to be able to do it
	 * in a lockless way.
	 */
	spin_lock_irqsave(&ep->lock, flags);
	list_splice_init(&ep->rdllist, &txlist);
	ep->ovflist = NULL;
	spin_unlock_irqrestore(&ep->lock, flags);

	/*
	 * Now call the callback function.
	 */
	error = (*sproc)(ep, &txlist, priv);

	spin_lock_irqsave(&ep->lock, flags);
	/*
	 * During the time we spent inside the "sproc" callback, some
	 * other events might have been queued by the poll callback.
	 * We re-insert them inside the main ready-list here.
	 */
	for (nepi = ep->ovflist; (epi = nepi) != NULL;
	     nepi = epi->next, epi->next = EP_UNACTIVE_PTR) {
		/*
		 * We need to check if the item is already in the list.
		 * During the "sproc" callback execution time, items are
		 * queued into ->ovflist but the "txlist" might already
		 * contain them, and the list_splice() below takes care of them.
		 */
		if (!ep_is_linked(&epi->rdllink)) {
			list_add_tail(&epi->rdllink, &ep->rdllist);
			ep_pm_stay_awake(epi);
		}
	}
	/*
	 * We need to set back ep->ovflist to EP_UNACTIVE_PTR, so that after
	 * releasing the lock, events will be queued in the normal way inside
	 * ep->rdllist.
	 */
	ep->ovflist = EP_UNACTIVE_PTR;

	/*
	 * Quickly re-inject items left on "txlist".
	 */
	list_splice(&txlist, &ep->rdllist);
	__pm_relax(ep->ws);

	if (!list_empty(&ep->rdllist)) {
		/*
		 * Wake up (if active) both the eventpoll wait list and
		 * the ->poll() wait list (delayed after we release the lock).
		 */
		if (waitqueue_active(&ep->wq))
			wake_up_locked(&ep->wq);
		if (waitqueue_active(&ep->poll_wait))
			pwake++;
	}
	spin_unlock_irqrestore(&ep->lock, flags);

	if (!ep_locked)
		mutex_unlock(&ep->mtx);

	/* We have to call this outside the lock */
	if (pwake)
		ep_poll_safewake(&ep->poll_wait);

	return error;
}

static void epi_rcu_free(struct rcu_head *head)
{
	struct epitem *epi = container_of(head, struct epitem, rcu);
	kmem_cache_free(epi_cache, epi);
}

/*
 * Removes a "struct epitem" from the eventpoll RB tree and deallocates
 * all the associated resources. Must be called with "mtx" held.
 */
static int ep_remove(struct eventpoll *ep, struct epitem *epi)
{
	unsigned long flags;
	struct file *file = epi->ffd.file;

	/*
	 * Removes poll wait queue hooks. We _have_ to do this without holding
	 * the "ep->lock" otherwise a deadlock might occur. This because of the
	 * sequence of the lock acquisition. Here we do "ep->lock" then the wait
	 * queue head lock when unregistering the wait queue. The wakeup callback
	 * will run by holding the wait queue head lock and will call our callback
	 * that will try to get "ep->lock".
	 */
	ep_unregister_pollwait(ep, epi);

	/* Remove the current item from the list of epoll hooks */
	spin_lock(&file->f_lock);
	list_del_rcu(&epi->fllink);
	spin_unlock(&file->f_lock);

	rb_erase_cached(&epi->rbn, &ep->rbr);

	spin_lock_irqsave(&ep->lock, flags);
	if (ep_is_linked(&epi->rdllink))
		list_del_init(&epi->rdllink);
	spin_unlock_irqrestore(&ep->lock, flags);

	wakeup_source_unregister(ep_wakeup_source(epi));
	/*
	 * At this point it is safe to free the eventpoll item. Use the union
	 * field epi->rcu, since we are trying to minimize the size of
	 * 'struct epitem'. The 'rbn' field is no longer in use. Protected by
	 * ep->mtx. The rcu read side, reverse_path_check_proc(), does not make
	 * use of the rbn field.
	 */
	call_rcu(&epi->rcu, epi_rcu_free);

	atomic_long_dec(&ep->user->epoll_watches);

	return 0;
}

static void ep_free(struct eventpoll *ep)
{
	struct rb_node *rbp;
	struct epitem *epi;

	/* We need to release all tasks waiting for these file */
	if (waitqueue_active(&ep->poll_wait))
		ep_poll_safewake(&ep->poll_wait);

	/*
	 * We need to lock this because we could be hit by
	 * eventpoll_release_file() while we're freeing the "struct eventpoll".
	 * We do not need to hold "ep->mtx" here because the epoll file
	 * is on the way to be removed and no one has references to it
	 * anymore. The only hit might come from eventpoll_release_file() but
	 * holding "epmutex" is sufficient here.
	 */
	mutex_lock(&epmutex);

	/*
	 * Walks through the whole tree by unregistering poll callbacks.
	 */
	for (rbp = rb_first_cached(&ep->rbr); rbp; rbp = rb_next(rbp)) {
		epi = rb_entry(rbp, struct epitem, rbn);

		ep_unregister_pollwait(ep, epi);
		cond_resched();
	}

	/*
	 * Walks through the whole tree by freeing each "struct epitem". At this
	 * point we are sure no poll callbacks will be lingering around, and also by
	 * holding "epmutex" we can be sure that no file cleanup code will hit
	 * us during this operation. So we can avoid the lock on "ep->lock".
	 * We do not need to lock ep->mtx, either, we only do it to prevent
	 * a lockdep warning.
	 */
	mutex_lock(&ep->mtx);
	while ((rbp = rb_first_cached(&ep->rbr)) != NULL) {
		epi = rb_entry(rbp, struct epitem, rbn);
		ep_remove(ep, epi);
		cond_resched();
	}
	mutex_unlock(&ep->mtx);

	mutex_unlock(&epmutex);
	mutex_destroy(&ep->mtx);
	free_uid(ep->user);
	wakeup_source_unregister(ep->ws);
	kfree(ep);
}

static int ep_eventpoll_release(struct inode *inode, struct file *file)
{
	struct eventpoll *ep = file->private_data;

	if (ep)
		ep_free(ep);

	return 0;
}

static inline unsigned int ep_item_poll(struct epitem *epi, poll_table *pt)
{
	pt->_key = epi->event.events;

	return epi->ffd.file->f_op->poll(epi->ffd.file, pt) & epi->event.events;
}

static int ep_read_events_proc(struct eventpoll *ep, struct list_head *head,
			       void *priv)
{
	struct epitem *epi, *tmp;
	poll_table pt;

	init_poll_funcptr(&pt, NULL);

	list_for_each_entry_safe(epi, tmp, head, rdllink) {
		if (ep_item_poll(epi, &pt))
			return POLLIN | POLLRDNORM;
		else {
			/*
			 * Item has been dropped into the ready list by the poll
			 * callback, but it's not actually ready, as far as
			 * caller requested events goes. We can remove it here.
			 */
			__pm_relax(ep_wakeup_source(epi));
			list_del_init(&epi->rdllink);
		}
	}

	return 0;
}

static void ep_ptable_queue_proc(struct file *file, wait_queue_head_t *whead,
				 poll_table *pt);

struct readyevents_arg {
	struct eventpoll *ep;
	bool locked;
};

static int ep_poll_readyevents_proc(void *priv, void *cookie, int call_nests)
{
	struct readyevents_arg *arg = priv;

	return ep_scan_ready_list(arg->ep, ep_read_events_proc, NULL,
				  call_nests + 1, arg->locked);
}

static unsigned int ep_eventpoll_poll(struct file *file, poll_table *wait)
{
	int pollflags;
	struct eventpoll *ep = file->private_data;
	struct readyevents_arg arg;

	/*
	 * During ep_insert() we already hold the ep->mtx for the tfile.
	 * Prevent re-aquisition.
	 */
	arg.locked = wait && (wait->_qproc == ep_ptable_queue_proc);
	arg.ep = ep;

	/* Insert inside our poll wait queue */
	poll_wait(file, &ep->poll_wait, wait);

	/*
	 * Proceed to find out if wanted events are really available inside
	 * the ready list. This need to be done under ep_call_nested()
	 * supervision, since the call to f_op->poll() done on listed files
	 * could re-enter here.
	 */
	pollflags = ep_call_nested(&poll_readywalk_ncalls, EP_MAX_NESTS,
				   ep_poll_readyevents_proc, &arg, ep, current);

	return pollflags != -1 ? pollflags : 0;
}

#ifdef CONFIG_PROC_FS
static void ep_show_fdinfo(struct seq_file *m, struct file *f)
{
	struct eventpoll *ep = f->private_data;
	struct rb_node *rbp;

	mutex_lock(&ep->mtx);
	for (rbp = rb_first_cached(&ep->rbr); rbp; rbp = rb_next(rbp)) {
		struct epitem *epi = rb_entry(rbp, struct epitem, rbn);
		struct inode *inode = file_inode(epi->ffd.file);

		seq_printf(m, "tfd: %8d events: %8x data: %16llx "
			   " pos:%lli ino:%lx sdev:%x\n",
			   epi->ffd.fd, epi->event.events,
			   (long long)epi->event.data,
			   (long long)epi->ffd.file->f_pos,
			   inode->i_ino, inode->i_sb->s_dev);
		if (seq_has_overflowed(m))
			break;
	}
	mutex_unlock(&ep->mtx);
}
#endif

/* File callbacks that implement the eventpoll file behaviour */
static const struct file_operations eventpoll_fops = {
#ifdef CONFIG_PROC_FS
	.show_fdinfo	= ep_show_fdinfo,
#endif
	.release	= ep_eventpoll_release,
	.poll		= ep_eventpoll_poll,
	.llseek		= noop_llseek,
};

/*
 * This is called from eventpoll_release() to unlink files from the eventpoll
 * interface. We need to have this facility to cleanup correctly files that are
 * closed without being removed from the eventpoll interface.
 */
void eventpoll_release_file(struct file *file)
{
	struct eventpoll *ep;
	struct epitem *epi, *next;

	/*
	 * We don't want to get "file->f_lock" because it is not
	 * necessary. It is not necessary because we're in the "struct file"
	 * cleanup path, and this means that no one is using this file anymore.
	 * So, for example, epoll_ctl() cannot hit here since if we reach this
	 * point, the file counter already went to zero and fget() would fail.
	 * The only hit might come from ep_free() but by holding the mutex
	 * will correctly serialize the operation. We do need to acquire
	 * "ep->mtx" after "epmutex" because ep_remove() requires it when called
	 * from anywhere but ep_free().
	 *
	 * Besides, ep_remove() acquires the lock, so we can't hold it here.
	 */
	mutex_lock(&epmutex);
	list_for_each_entry_safe(epi, next, &file->f_ep_links, fllink) {
		ep = epi->ep;
		mutex_lock_nested(&ep->mtx, 0);
		ep_remove(ep, epi);
		mutex_unlock(&ep->mtx);
	}
	mutex_unlock(&epmutex);
}

static int ep_alloc(struct eventpoll **pep)
{
	int error;
	struct user_struct *user;
	struct eventpoll *ep;

	user = get_current_user();
	error = -ENOMEM;
	ep = kzalloc(sizeof(*ep), GFP_KERNEL);
	if (unlikely(!ep))
		goto free_uid;

	spin_lock_init(&ep->lock);
	mutex_init(&ep->mtx);
	init_waitqueue_head(&ep->wq);
	init_waitqueue_head(&ep->poll_wait);
	INIT_LIST_HEAD(&ep->rdllist);
	ep->rbr = RB_ROOT_CACHED;
	ep->ovflist = EP_UNACTIVE_PTR;
	ep->user = user;

	*pep = ep;

	return 0;

free_uid:
	free_uid(user);
	return error;
}

/*
 * Search the file inside the eventpoll tree. The RB tree operations
 * are protected by the "mtx" mutex, and ep_find() must be called with
 * "mtx" held.
 */
static struct epitem *ep_find(struct eventpoll *ep, struct file *file, int fd)
{
	int kcmp;
	struct rb_node *rbp;
	struct epitem *epi, *epir = NULL;
	struct epoll_filefd ffd;

	ep_set_ffd(&ffd, file, fd);
	for (rbp = ep->rbr.rb_root.rb_node; rbp; ) {
		epi = rb_entry(rbp, struct epitem, rbn);
		kcmp = ep_cmp_ffd(&ffd, &epi->ffd);
		if (kcmp > 0)
			rbp = rbp->rb_right;
		else if (kcmp < 0)
			rbp = rbp->rb_left;
		else {
			epir = epi;
			break;
		}
	}

	return epir;
}

#ifdef CONFIG_CHECKPOINT_RESTORE
static struct epitem *ep_find_tfd(struct eventpoll *ep, int tfd, unsigned long toff)
{
	struct rb_node *rbp;
	struct epitem *epi;

	for (rbp = rb_first_cached(&ep->rbr); rbp; rbp = rb_next(rbp)) {
		epi = rb_entry(rbp, struct epitem, rbn);
		if (epi->ffd.fd == tfd) {
			if (toff == 0)
				return epi;
			else
				toff--;
		}
		cond_resched();
	}

	return NULL;
}

struct file *get_epoll_tfile_raw_ptr(struct file *file, int tfd,
				     unsigned long toff)
{
	struct file *file_raw;
	struct eventpoll *ep;
	struct epitem *epi;

	if (!is_file_epoll(file))
		return ERR_PTR(-EINVAL);

	ep = file->private_data;

	mutex_lock(&ep->mtx);
	epi = ep_find_tfd(ep, tfd, toff);
	if (epi)
		file_raw = epi->ffd.file;
	else
		file_raw = ERR_PTR(-ENOENT);
	mutex_unlock(&ep->mtx);

	return file_raw;
}
#endif /* CONFIG_CHECKPOINT_RESTORE */

/*
 * This is the callback that is passed to the wait queue wakeup
 * mechanism. It is called by the stored file descriptors when they
 * have events to report.
 */
static int ep_poll_callback(wait_queue_entry_t *wait, unsigned mode, int sync, void *key)
{
	int pwake = 0;
	unsigned long flags;
	struct epitem *epi = ep_item_from_wait(wait);
	struct eventpoll *ep = epi->ep;
	int ewake = 0;

	spin_lock_irqsave(&ep->lock, flags);

	ep_set_busy_poll_napi_id(epi);

	/*
	 * If the event mask does not contain any poll(2) event, we consider the
	 * descriptor to be disabled. This condition is likely the effect of the
	 * EPOLLONESHOT bit that disables the descriptor when an event is received,
	 * until the next EPOLL_CTL_MOD will be issued.
	 */
	if (!(epi->event.events & ~EP_PRIVATE_BITS))
		goto out_unlock;

	/*
	 * Check the events coming with the callback. At this stage, not
	 * every device reports the events in the "key" parameter of the
	 * callback. We need to be able to handle both cases here, hence the
	 * test for "key" != NULL before the event match test.
	 */
	if (key && !((unsigned long) key & epi->event.events))
		goto out_unlock;

	/*
	 * If we are transferring events to userspace, we can hold no locks
	 * (because we're accessing user memory, and because of linux f_op->poll()
	 * semantics). All the events that happen during that period of time are
	 * chained in ep->ovflist and requeued later on.
	 */
	if (ep->ovflist != EP_UNACTIVE_PTR) {
		if (epi->next == EP_UNACTIVE_PTR) {
			epi->next = ep->ovflist;
			ep->ovflist = epi;
			if (epi->ws) {
				/*
				 * Activate ep->ws since epi->ws may get
				 * deactivated at any time.
				 */
				__pm_stay_awake(ep->ws);
			}

		}
		goto out_unlock;
	}

	/* If this file is already in the ready list we exit soon */
	if (!ep_is_linked(&epi->rdllink)) {
		list_add_tail(&epi->rdllink, &ep->rdllist);
		ep_pm_stay_awake_rcu(epi);
	}

	/*
	 * Wake up ( if active ) both the eventpoll wait list and the ->poll()
	 * wait list.
	 */
	if (waitqueue_active(&ep->wq)) {
		if ((epi->event.events & EPOLLEXCLUSIVE) &&
					!((unsigned long)key & POLLFREE)) {
			switch ((unsigned long)key & EPOLLINOUT_BITS) {
			case POLLIN:
				if (epi->event.events & POLLIN)
					ewake = 1;
				break;
			case POLLOUT:
				if (epi->event.events & POLLOUT)
					ewake = 1;
				break;
			case 0:
				ewake = 1;
				break;
			}
		}
		wake_up_locked(&ep->wq);
	}
	if (waitqueue_active(&ep->poll_wait))
		pwake++;

out_unlock:
	spin_unlock_irqrestore(&ep->lock, flags);

	/* We have to call this outside the lock */
	if (pwake)
		ep_poll_safewake(&ep->poll_wait);

	if (!(epi->event.events & EPOLLEXCLUSIVE))
		ewake = 1;

	if ((unsigned long)key & POLLFREE) {
		/*
		 * If we race with ep_remove_wait_queue() it can miss
		 * ->whead = NULL and do another remove_wait_queue() after
		 * us, so we can't use __remove_wait_queue().
		 */
		list_del_init(&wait->entry);
		/*
		 * ->whead != NULL protects us from the race with ep_free()
		 * or ep_remove(), ep_remove_wait_queue() takes whead->lock
		 * held by the caller. Once we nullify it, nothing protects
		 * ep/epi or even wait.
		 */
		smp_store_release(&ep_pwq_from_wait(wait)->whead, NULL);
	}

	return ewake;
}

/*
 * This is the callback that is used to add our wait queue to the
 * target file wakeup lists.
 */
static void ep_ptable_queue_proc(struct file *file, wait_queue_head_t *whead,
				 poll_table *pt)
{
	struct epitem *epi = ep_item_from_epqueue(pt);
	struct eppoll_entry *pwq;

	if (epi->nwait >= 0 && (pwq = kmem_cache_alloc(pwq_cache, GFP_KERNEL))) {
		init_waitqueue_func_entry(&pwq->wait, ep_poll_callback);
		pwq->whead = whead;
		pwq->base = epi;
		if (epi->event.events & EPOLLEXCLUSIVE)
			add_wait_queue_exclusive(whead, &pwq->wait);
		else
			add_wait_queue(whead, &pwq->wait);
		list_add_tail(&pwq->llink, &epi->pwqlist);
		epi->nwait++;
	} else {
		/* We have to signal that an error occurred */
		epi->nwait = -1;
	}
}

static void ep_rbtree_insert(struct eventpoll *ep, struct epitem *epi)
{
	int kcmp;
	struct rb_node **p = &ep->rbr.rb_root.rb_node, *parent = NULL;
	struct epitem *epic;
	bool leftmost = true;

	while (*p) {
		parent = *p;
		epic = rb_entry(parent, struct epitem, rbn);
		kcmp = ep_cmp_ffd(&epi->ffd, &epic->ffd);
		if (kcmp > 0) {
			p = &parent->rb_right;
			leftmost = false;
		} else
			p = &parent->rb_left;
	}
	rb_link_node(&epi->rbn, parent, p);
	rb_insert_color_cached(&epi->rbn, &ep->rbr, leftmost);
}



#define PATH_ARR_SIZE 5
/*
 * These are the number paths of length 1 to 5, that we are allowing to emanate
 * from a single file of interest. For example, we allow 1000 paths of length
 * 1, to emanate from each file of interest. This essentially represents the
 * potential wakeup paths, which need to be limited in order to avoid massive
 * uncontrolled wakeup storms. The common use case should be a single ep which
 * is connected to n file sources. In this case each file source has 1 path
 * of length 1. Thus, the numbers below should be more than sufficient. These
 * path limits are enforced during an EPOLL_CTL_ADD operation, since a modify
 * and delete can't add additional paths. Protected by the epmutex.
 */
static const int path_limits[PATH_ARR_SIZE] = { 1000, 500, 100, 50, 10 };
static int path_count[PATH_ARR_SIZE];

static int path_count_inc(int nests)
{
	/* Allow an arbitrary number of depth 1 paths */
	if (nests == 0)
		return 0;

	if (++path_count[nests] > path_limits[nests])
		return -1;
	return 0;
}

static void path_count_init(void)
{
	int i;

	for (i = 0; i < PATH_ARR_SIZE; i++)
		path_count[i] = 0;
}

static int reverse_path_check_proc(void *priv, void *cookie, int call_nests)
{
	int error = 0;
	struct file *file = priv;
	struct file *child_file;
	struct epitem *epi;

	/* CTL_DEL can remove links here, but that can't increase our count */
	rcu_read_lock();
	list_for_each_entry_rcu(epi, &file->f_ep_links, fllink) {
		child_file = epi->ep->file;
		if (is_file_epoll(child_file)) {
			if (list_empty(&child_file->f_ep_links)) {
				if (path_count_inc(call_nests)) {
					error = -1;
					break;
				}
			} else {
				error = ep_call_nested(&poll_loop_ncalls,
							EP_MAX_NESTS,
							reverse_path_check_proc,
							child_file, child_file,
							current);
			}
			if (error != 0)
				break;
		} else {
			printk(KERN_ERR "reverse_path_check_proc: "
				"file is not an ep!\n");
		}
	}
	rcu_read_unlock();
	return error;
}

/**
 * reverse_path_check - The tfile_check_list is list of file *, which have
 *                      links that are proposed to be newly added. We need to
 *                      make sure that those added links don't add too many
 *                      paths such that we will spend all our time waking up
 *                      eventpoll objects.
 *
 * Returns: Returns zero if the proposed links don't create too many paths,
 *	    -1 otherwise.
 */
static int reverse_path_check(void)
{
	int error = 0;
	struct file *current_file;

	/* let's call this for all tfiles */
	list_for_each_entry(current_file, &tfile_check_list, f_tfile_llink) {
		path_count_init();
		error = ep_call_nested(&poll_loop_ncalls, EP_MAX_NESTS,
					reverse_path_check_proc, current_file,
					current_file, current);
		if (error)
			break;
	}
	return error;
}

static int ep_create_wakeup_source(struct epitem *epi)
{
	const char *name;
	struct wakeup_source *ws;
	char task_comm_buf[TASK_COMM_LEN];
	char buf[64];

	get_task_comm(task_comm_buf, current);

	if (!epi->ep->ws) {
		snprintf(buf, sizeof(buf), "epoll_%.*s_epollfd",
			 (int)sizeof(task_comm_buf), task_comm_buf);
		epi->ep->ws = wakeup_source_register(NULL, buf);
		if (!epi->ep->ws)
			return -ENOMEM;
	}

	name = epi->ffd.file->f_path.dentry->d_name.name;
	snprintf(buf, sizeof(buf), "epoll_%.*s_file:%s",
		 (int)sizeof(task_comm_buf), task_comm_buf, name);
	ws = wakeup_source_register(NULL, buf);

	if (!ws)
		return -ENOMEM;
	rcu_assign_pointer(epi->ws, ws);

	return 0;
}

/* rare code path, only used when EPOLL_CTL_MOD removes a wakeup source */
static noinline void ep_destroy_wakeup_source(struct epitem *epi)
{
	struct wakeup_source *ws = ep_wakeup_source(epi);

	RCU_INIT_POINTER(epi->ws, NULL);

	/*
	 * wait for ep_pm_stay_awake_rcu to finish, synchronize_rcu is
	 * used internally by wakeup_source_remove, too (called by
	 * wakeup_source_unregister), so we cannot use call_rcu
	 */
	synchronize_rcu();
	wakeup_source_unregister(ws);
}

/*
 * Must be called with "mtx" held.
 */
static int ep_insert(struct eventpoll *ep, struct epoll_event *event,
		     struct file *tfile, int fd, int full_check)
{
	int error, revents, pwake = 0;
	unsigned long flags;
	long user_watches;
	struct epitem *epi;
	struct ep_pqueue epq;

	user_watches = atomic_long_read(&ep->user->epoll_watches);
	if (unlikely(user_watches >= max_user_watches))
		return -ENOSPC;
	if (!(epi = kmem_cache_alloc(epi_cache, GFP_KERNEL)))
		return -ENOMEM;

	/* Item initialization follow here ... */
	INIT_LIST_HEAD(&epi->rdllink);
	INIT_LIST_HEAD(&epi->fllink);
	INIT_LIST_HEAD(&epi->pwqlist);
	epi->ep = ep;
	ep_set_ffd(&epi->ffd, tfile, fd);
	epi->event = *event;
	epi->nwait = 0;
	epi->next = EP_UNACTIVE_PTR;
	if (epi->event.events & EPOLLWAKEUP) {
		error = ep_create_wakeup_source(epi);
		if (error)
			goto error_create_wakeup_source;
	} else {
		RCU_INIT_POINTER(epi->ws, NULL);
	}

	/* Initialize the poll table using the queue callback */
	epq.epi = epi;
	init_poll_funcptr(&epq.pt, ep_ptable_queue_proc);

	/*
	 * Attach the item to the poll hooks and get current event bits.
	 * We can safely use the file* here because its usage count has
	 * been increased by the caller of this function. Note that after
	 * this operation completes, the poll callback can start hitting
	 * the new item.
	 */
	revents = ep_item_poll(epi, &epq.pt);

	/*
	 * We have to check if something went wrong during the poll wait queue
	 * install process. Namely an allocation for a wait queue failed due
	 * high memory pressure.
	 */
	error = -ENOMEM;
	if (epi->nwait < 0)
		goto error_unregister;

	/* Add the current item to the list of active epoll hook for this file */
	spin_lock(&tfile->f_lock);
	list_add_tail_rcu(&epi->fllink, &tfile->f_ep_links);
	spin_unlock(&tfile->f_lock);

	/*
	 * Add the current item to the RB tree. All RB tree operations are
	 * protected by "mtx", and ep_insert() is called with "mtx" held.
	 */
	ep_rbtree_insert(ep, epi);

	/* now check if we've created too many backpaths */
	error = -EINVAL;
	if (full_check && reverse_path_check())
		goto error_remove_epi;

	/* We have to drop the new item inside our item list to keep track of it */
	spin_lock_irqsave(&ep->lock, flags);

	/* record NAPI ID of new item if present */
	ep_set_busy_poll_napi_id(epi);

	/* If the file is already "ready" we drop it inside the ready list */
	if ((revents & event->events) && !ep_is_linked(&epi->rdllink)) {
		list_add_tail(&epi->rdllink, &ep->rdllist);
		ep_pm_stay_awake(epi);

		/* Notify waiting tasks that events are available */
		if (waitqueue_active(&ep->wq))
			wake_up_locked(&ep->wq);
		if (waitqueue_active(&ep->poll_wait))
			pwake++;
	}

	spin_unlock_irqrestore(&ep->lock, flags);

	atomic_long_inc(&ep->user->epoll_watches);

	/* We have to call this outside the lock */
	if (pwake)
		ep_poll_safewake(&ep->poll_wait);

	return 0;

error_remove_epi:
	spin_lock(&tfile->f_lock);
	list_del_rcu(&epi->fllink);
	spin_unlock(&tfile->f_lock);

	rb_erase_cached(&epi->rbn, &ep->rbr);

error_unregister:
	ep_unregister_pollwait(ep, epi);

	/*
	 * We need to do this because an event could have been arrived on some
	 * allocated wait queue. Note that we don't care about the ep->ovflist
	 * list, since that is used/cleaned only inside a section bound by "mtx".
	 * And ep_insert() is called with "mtx" held.
	 */
	spin_lock_irqsave(&ep->lock, flags);
	if (ep_is_linked(&epi->rdllink))
		list_del_init(&epi->rdllink);
	spin_unlock_irqrestore(&ep->lock, flags);

	wakeup_source_unregister(ep_wakeup_source(epi));

error_create_wakeup_source:
	kmem_cache_free(epi_cache, epi);

	return error;
}

/*
 * Modify the interest event mask by dropping an event if the new mask
 * has a match in the current file status. Must be called with "mtx" held.
 */
static int ep_modify(struct eventpoll *ep, struct epitem *epi, struct epoll_event *event)
{
	int pwake = 0;
	unsigned int revents;
	poll_table pt;

	init_poll_funcptr(&pt, NULL);

	/*
	 * Set the new event interest mask before calling f_op->poll();
	 * otherwise we might miss an event that happens between the
	 * f_op->poll() call and the new event set registering.
	 */
	epi->event.events = event->events; /* need barrier below */
	epi->event.data = event->data; /* protected by mtx */
	if (epi->event.events & EPOLLWAKEUP) {
		if (!ep_has_wakeup_source(epi))
			ep_create_wakeup_source(epi);
	} else if (ep_has_wakeup_source(epi)) {
		ep_destroy_wakeup_source(epi);
	}

	/*
	 * The following barrier has two effects:
	 *
	 * 1) Flush epi changes above to other CPUs.  This ensures
	 *    we do not miss events from ep_poll_callback if an
	 *    event occurs immediately after we call f_op->poll().
	 *    We need this because we did not take ep->lock while
	 *    changing epi above (but ep_poll_callback does take
	 *    ep->lock).
	 *
	 * 2) We also need to ensure we do not miss _past_ events
	 *    when calling f_op->poll().  This barrier also
	 *    pairs with the barrier in wq_has_sleeper (see
	 *    comments for wq_has_sleeper).
	 *
	 * This barrier will now guarantee ep_poll_callback or f_op->poll
	 * (or both) will notice the readiness of an item.
	 */
	smp_mb();

	/*
	 * Get current event bits. We can safely use the file* here because
	 * its usage count has been increased by the caller of this function.
	 */
	revents = ep_item_poll(epi, &pt);

	/*
	 * If the item is "hot" and it is not registered inside the ready
	 * list, push it inside.
	 */
	if (revents & event->events) {
		spin_lock_irq(&ep->lock);
		if (!ep_is_linked(&epi->rdllink)) {
			list_add_tail(&epi->rdllink, &ep->rdllist);
			ep_pm_stay_awake(epi);

			/* Notify waiting tasks that events are available */
			if (waitqueue_active(&ep->wq))
				wake_up_locked(&ep->wq);
			if (waitqueue_active(&ep->poll_wait))
				pwake++;
		}
		spin_unlock_irq(&ep->lock);
	}

	/* We have to call this outside the lock */
	if (pwake)
		ep_poll_safewake(&ep->poll_wait);

	return 0;
}

static int ep_send_events_proc(struct eventpoll *ep, struct list_head *head,
			       void *priv)
{
	struct ep_send_events_data *esed = priv;
	int eventcnt;
	unsigned int revents;
	struct epitem *epi;
	struct epoll_event __user *uevent;
	struct wakeup_source *ws;
	poll_table pt;

	init_poll_funcptr(&pt, NULL);

	/*
	 * We can loop without lock because we are passed a task private list.
	 * Items cannot vanish during the loop because ep_scan_ready_list() is
	 * holding "mtx" during this call.
	 */
	for (eventcnt = 0, uevent = esed->events;
	     !list_empty(head) && eventcnt < esed->maxevents;) {
		epi = list_first_entry(head, struct epitem, rdllink);

		/*
		 * Activate ep->ws before deactivating epi->ws to prevent
		 * triggering auto-suspend here (in case we reactive epi->ws
		 * below).
		 *
		 * This could be rearranged to delay the deactivation of epi->ws
		 * instead, but then epi->ws would temporarily be out of sync
		 * with ep_is_linked().
		 */
		ws = ep_wakeup_source(epi);
		if (ws) {
			if (ws->active)
				__pm_stay_awake(ep->ws);
			__pm_relax(ws);
		}

		list_del_init(&epi->rdllink);

		revents = ep_item_poll(epi, &pt);

		/*
		 * If the event mask intersect the caller-requested one,
		 * deliver the event to userspace. Again, ep_scan_ready_list()
		 * is holding "mtx", so no operations coming from userspace
		 * can change the item.
		 */
		if (revents) {
			if (__put_user(revents, &uevent->events) ||
			    __put_user(epi->event.data, &uevent->data)) {
				list_add(&epi->rdllink, head);
				ep_pm_stay_awake(epi);
				return eventcnt ? eventcnt : -EFAULT;
			}
			eventcnt++;
			uevent++;
			if (epi->event.events & EPOLLONESHOT)
				epi->event.events &= EP_PRIVATE_BITS;
			else if (!(epi->event.events & EPOLLET)) {
				/*
				 * If this file has been added with Level
				 * Trigger mode, we need to insert back inside
				 * the ready list, so that the next call to
				 * epoll_wait() will check again the events
				 * availability. At this point, no one can insert
				 * into ep->rdllist besides us. The epoll_ctl()
				 * callers are locked out by
				 * ep_scan_ready_list() holding "mtx" and the
				 * poll callback will queue them in ep->ovflist.
				 */
				list_add_tail(&epi->rdllink, &ep->rdllist);
				ep_pm_stay_awake(epi);
			}
		}
	}

	return eventcnt;
}

static int ep_send_events(struct eventpoll *ep,
			  struct epoll_event __user *events, int maxevents)
{
	struct ep_send_events_data esed;

	esed.maxevents = maxevents;
	esed.events = events;

	return ep_scan_ready_list(ep, ep_send_events_proc, &esed, 0, false);
}

static inline struct timespec64 ep_set_mstimeout(long ms)
{
	struct timespec64 now, ts = {
		.tv_sec = ms / MSEC_PER_SEC,
		.tv_nsec = NSEC_PER_MSEC * (ms % MSEC_PER_SEC),
	};

	ktime_get_ts64(&now);
	return timespec64_add_safe(now, ts);
}

/**
 * ep_poll - Retrieves ready events, and delivers them to the caller supplied
 *           event buffer.
 *
 * @ep: Pointer to the eventpoll context.
 * @events: Pointer to the userspace buffer where the ready events should be
 *          stored.
 * @maxevents: Size (in terms of number of events) of the caller event buffer.
 * @timeout: Maximum timeout for the ready events fetch operation, in
 *           milliseconds. If the @timeout is zero, the function will not block,
 *           while if the @timeout is less than zero, the function will block
 *           until at least one event has been retrieved (or an error
 *           occurred).
 *
 * Returns: Returns the number of ready events which have been fetched, or an
 *          error code, in case of error.
 */
static int ep_poll(struct eventpoll *ep, struct epoll_event __user *events,
		   int maxevents, long timeout)
{
	int res = 0, eavail, timed_out = 0;
	unsigned long flags;
	u64 slack = 0;
	wait_queue_entry_t wait;
	ktime_t expires, *to = NULL;

	if (timeout > 0) {
		struct timespec64 end_time = ep_set_mstimeout(timeout);

		slack = select_estimate_accuracy(&end_time);
		to = &expires;
		*to = timespec64_to_ktime(end_time);
	} else if (timeout == 0) {
		/*
		 * Avoid the unnecessary trip to the wait queue loop, if the
		 * caller specified a non blocking operation.
		 */
		timed_out = 1;
		spin_lock_irqsave(&ep->lock, flags);
		goto check_events;
	}

fetch_events:

	if (!ep_events_available(ep))
		ep_busy_loop(ep, timed_out);

	spin_lock_irqsave(&ep->lock, flags);

	if (!ep_events_available(ep)) {
		/*
		 * Busy poll timed out.  Drop NAPI ID for now, we can add
		 * it back in when we have moved a socket with a valid NAPI
		 * ID onto the ready list.
		 */
		ep_reset_busy_poll_napi_id(ep);

		/*
		 * We don't have any available event to return to the caller.
		 * We need to sleep here, and we will be wake up by
		 * ep_poll_callback() when events will become available.
		 */
		init_waitqueue_entry(&wait, current);
		__add_wait_queue_exclusive(&ep->wq, &wait);

		for (;;) {
			/*
			 * We don't want to sleep if the ep_poll_callback() sends us
			 * a wakeup in between. That's why we set the task state
			 * to TASK_INTERRUPTIBLE before doing the checks.
			 */
			set_current_state(TASK_INTERRUPTIBLE);
			/*
			 * Always short-circuit for fatal signals to allow
			 * threads to make a timely exit without the chance of
			 * finding more events available and fetching
			 * repeatedly.
			 */
			if (fatal_signal_pending(current)) {
				res = -EINTR;
				break;
			}
			if (ep_events_available(ep) || timed_out)
				break;
			if (signal_pending(current)) {
				res = -EINTR;
				break;
			}

			spin_unlock_irqrestore(&ep->lock, flags);
			if (!freezable_schedule_hrtimeout_range(to, slack,
								HRTIMER_MODE_ABS))
				timed_out = 1;

			spin_lock_irqsave(&ep->lock, flags);
		}

		__remove_wait_queue(&ep->wq, &wait);
		__set_current_state(TASK_RUNNING);
	}
check_events:
	/* Is it worth to try to dig for events ? */
	eavail = ep_events_available(ep);

	spin_unlock_irqrestore(&ep->lock, flags);

	/*
	 * Try to transfer events to user space. In case we get 0 events and
	 * there's still timeout left over, we go trying again in search of
	 * more luck.
	 */
	if (!res && eavail &&
	    !(res = ep_send_events(ep, events, maxevents)) && !timed_out)
		goto fetch_events;

	return res;
}

/**
 * ep_loop_check_proc - Callback function to be passed to the @ep_call_nested()
 *                      API, to verify that adding an epoll file inside another
 *                      epoll structure, does not violate the constraints, in
 *                      terms of closed loops, or too deep chains (which can
 *                      result in excessive stack usage).
 *
 * @priv: Pointer to the epoll file to be currently checked.
 * @cookie: Original cookie for this call. This is the top-of-the-chain epoll
 *          data structure pointer.
 * @call_nests: Current dept of the @ep_call_nested() call stack.
 *
 * Returns: Returns zero if adding the epoll @file inside current epoll
 *          structure @ep does not violate the constraints, or -1 otherwise.
 */
static int ep_loop_check_proc(void *priv, void *cookie, int call_nests)
{
	int error = 0;
	struct file *file = priv;
	struct eventpoll *ep = file->private_data;
	struct eventpoll *ep_tovisit;
	struct rb_node *rbp;
	struct epitem *epi;

	mutex_lock_nested(&ep->mtx, call_nests + 1);
	ep->visited = 1;
	list_add(&ep->visited_list_link, &visited_list);
	for (rbp = rb_first_cached(&ep->rbr); rbp; rbp = rb_next(rbp)) {
		epi = rb_entry(rbp, struct epitem, rbn);
		if (unlikely(is_file_epoll(epi->ffd.file))) {
			ep_tovisit = epi->ffd.file->private_data;
			if (ep_tovisit->visited)
				continue;
			error = ep_call_nested(&poll_loop_ncalls, EP_MAX_NESTS,
					ep_loop_check_proc, epi->ffd.file,
					ep_tovisit, current);
			if (error != 0)
				break;
		} else {
			/*
			 * If we've reached a file that is not associated with
			 * an ep, then we need to check if the newly added
			 * links are going to add too many wakeup paths. We do
			 * this by adding it to the tfile_check_list, if it's
			 * not already there, and calling reverse_path_check()
			 * during ep_insert().
			 */
			if (list_empty(&epi->ffd.file->f_tfile_llink)) {
<<<<<<< HEAD
				get_file(epi->ffd.file);
				list_add(&epi->ffd.file->f_tfile_llink,
					 &tfile_check_list);
=======
				if (get_file_rcu(epi->ffd.file))
					list_add(&epi->ffd.file->f_tfile_llink,
						 &tfile_check_list);
>>>>>>> b02b579f
			}
		}
	}
	mutex_unlock(&ep->mtx);

	return error;
}

/**
 * ep_loop_check - Performs a check to verify that adding an epoll file (@file)
 *                 another epoll file (represented by @ep) does not create
 *                 closed loops or too deep chains.
 *
 * @ep: Pointer to the epoll private data structure.
 * @file: Pointer to the epoll file to be checked.
 *
 * Returns: Returns zero if adding the epoll @file inside current epoll
 *          structure @ep does not violate the constraints, or -1 otherwise.
 */
static int ep_loop_check(struct eventpoll *ep, struct file *file)
{
	int ret;
	struct eventpoll *ep_cur, *ep_next;

	ret = ep_call_nested(&poll_loop_ncalls, EP_MAX_NESTS,
			      ep_loop_check_proc, file, ep, current);
	/* clear visited list */
	list_for_each_entry_safe(ep_cur, ep_next, &visited_list,
							visited_list_link) {
		ep_cur->visited = 0;
		list_del(&ep_cur->visited_list_link);
	}
	return ret;
}

static void clear_tfile_check_list(void)
{
	struct file *file;

	/* first clear the tfile_check_list */
	while (!list_empty(&tfile_check_list)) {
		file = list_first_entry(&tfile_check_list, struct file,
					f_tfile_llink);
		list_del_init(&file->f_tfile_llink);
		fput(file);
	}
	INIT_LIST_HEAD(&tfile_check_list);
}

/*
 * Open an eventpoll file descriptor.
 */
SYSCALL_DEFINE1(epoll_create1, int, flags)
{
	int error, fd;
	struct eventpoll *ep = NULL;
	struct file *file;

	/* Check the EPOLL_* constant for consistency.  */
	BUILD_BUG_ON(EPOLL_CLOEXEC != O_CLOEXEC);

	if (flags & ~EPOLL_CLOEXEC)
		return -EINVAL;
	/*
	 * Create the internal data structure ("struct eventpoll").
	 */
	error = ep_alloc(&ep);
	if (error < 0)
		return error;
	/*
	 * Creates all the items needed to setup an eventpoll file. That is,
	 * a file structure and a free file descriptor.
	 */
	fd = get_unused_fd_flags(O_RDWR | (flags & O_CLOEXEC));
	if (fd < 0) {
		error = fd;
		goto out_free_ep;
	}
	file = anon_inode_getfile("[eventpoll]", &eventpoll_fops, ep,
				 O_RDWR | (flags & O_CLOEXEC));
	if (IS_ERR(file)) {
		error = PTR_ERR(file);
		goto out_free_fd;
	}
	ep->file = file;
	fd_install(fd, file);
	return fd;

out_free_fd:
	put_unused_fd(fd);
out_free_ep:
	ep_free(ep);
	return error;
}

SYSCALL_DEFINE1(epoll_create, int, size)
{
	if (size <= 0)
		return -EINVAL;

	return sys_epoll_create1(0);
}

/*
 * The following function implements the controller interface for
 * the eventpoll file that enables the insertion/removal/change of
 * file descriptors inside the interest set.
 */
SYSCALL_DEFINE4(epoll_ctl, int, epfd, int, op, int, fd,
		struct epoll_event __user *, event)
{
	int error;
	int full_check = 0;
	struct fd f, tf;
	struct eventpoll *ep;
	struct epitem *epi;
	struct epoll_event epds;
	struct eventpoll *tep = NULL;

	error = -EFAULT;
	if (ep_op_has_event(op) &&
	    copy_from_user(&epds, event, sizeof(struct epoll_event)))
		goto error_return;

	error = -EBADF;
	f = fdget(epfd);
	if (!f.file)
		goto error_return;

	/* Get the "struct file *" for the target file */
	tf = fdget(fd);
	if (!tf.file)
		goto error_fput;

	/* The target file descriptor must support poll */
	error = -EPERM;
	if (!tf.file->f_op->poll)
		goto error_tgt_fput;

	/* Check if EPOLLWAKEUP is allowed */
	if (ep_op_has_event(op))
		ep_take_care_of_epollwakeup(&epds);

	/*
	 * We have to check that the file structure underneath the file descriptor
	 * the user passed to us _is_ an eventpoll file. And also we do not permit
	 * adding an epoll file descriptor inside itself.
	 */
	error = -EINVAL;
	if (f.file == tf.file || !is_file_epoll(f.file))
		goto error_tgt_fput;

	/*
	 * epoll adds to the wakeup queue at EPOLL_CTL_ADD time only,
	 * so EPOLLEXCLUSIVE is not allowed for a EPOLL_CTL_MOD operation.
	 * Also, we do not currently supported nested exclusive wakeups.
	 */
	if (ep_op_has_event(op) && (epds.events & EPOLLEXCLUSIVE)) {
		if (op == EPOLL_CTL_MOD)
			goto error_tgt_fput;
		if (op == EPOLL_CTL_ADD && (is_file_epoll(tf.file) ||
				(epds.events & ~EPOLLEXCLUSIVE_OK_BITS)))
			goto error_tgt_fput;
	}

	/*
	 * At this point it is safe to assume that the "private_data" contains
	 * our own data structure.
	 */
	ep = f.file->private_data;

	/*
	 * When we insert an epoll file descriptor, inside another epoll file
	 * descriptor, there is the change of creating closed loops, which are
	 * better be handled here, than in more critical paths. While we are
	 * checking for loops we also determine the list of files reachable
	 * and hang them on the tfile_check_list, so we can check that we
	 * haven't created too many possible wakeup paths.
	 *
	 * We do not need to take the global 'epumutex' on EPOLL_CTL_ADD when
	 * the epoll file descriptor is attaching directly to a wakeup source,
	 * unless the epoll file descriptor is nested. The purpose of taking the
	 * 'epmutex' on add is to prevent complex toplogies such as loops and
	 * deep wakeup paths from forming in parallel through multiple
	 * EPOLL_CTL_ADD operations.
	 */
	mutex_lock_nested(&ep->mtx, 0);
	if (op == EPOLL_CTL_ADD) {
		if (!list_empty(&f.file->f_ep_links) ||
						is_file_epoll(tf.file)) {
			full_check = 1;
			mutex_unlock(&ep->mtx);
			mutex_lock(&epmutex);
			if (is_file_epoll(tf.file)) {
				error = -ELOOP;
				if (ep_loop_check(ep, tf.file) != 0)
					goto error_tgt_fput;
			} else {
				get_file(tf.file);
				list_add(&tf.file->f_tfile_llink,
							&tfile_check_list);
			}
			mutex_lock_nested(&ep->mtx, 0);
			if (is_file_epoll(tf.file)) {
				tep = tf.file->private_data;
				mutex_lock_nested(&tep->mtx, 1);
			}
		}
	}

	/*
	 * Try to lookup the file inside our RB tree, Since we grabbed "mtx"
	 * above, we can be sure to be able to use the item looked up by
	 * ep_find() till we release the mutex.
	 */
	epi = ep_find(ep, tf.file, fd);

	error = -EINVAL;
	switch (op) {
	case EPOLL_CTL_ADD:
		if (!epi) {
			epds.events |= POLLERR | POLLHUP;
			error = ep_insert(ep, &epds, tf.file, fd, full_check);
		} else
			error = -EEXIST;
		break;
	case EPOLL_CTL_DEL:
		if (epi)
			error = ep_remove(ep, epi);
		else
			error = -ENOENT;
		break;
	case EPOLL_CTL_MOD:
		if (epi) {
			if (!(epi->event.events & EPOLLEXCLUSIVE)) {
				epds.events |= POLLERR | POLLHUP;
				error = ep_modify(ep, epi, &epds);
			}
		} else
			error = -ENOENT;
		break;
	}
	if (tep != NULL)
		mutex_unlock(&tep->mtx);
	mutex_unlock(&ep->mtx);

error_tgt_fput:
	if (full_check) {
		clear_tfile_check_list();
		mutex_unlock(&epmutex);
	}

	fdput(tf);
error_fput:
	fdput(f);
error_return:

	return error;
}

/*
 * Implement the event wait interface for the eventpoll file. It is the kernel
 * part of the user space epoll_wait(2).
 */
SYSCALL_DEFINE4(epoll_wait, int, epfd, struct epoll_event __user *, events,
		int, maxevents, int, timeout)
{
	int error;
	struct fd f;
	struct eventpoll *ep;

	/* The maximum number of event must be greater than zero */
	if (maxevents <= 0 || maxevents > EP_MAX_EVENTS)
		return -EINVAL;

	/* Verify that the area passed by the user is writeable */
	if (!access_ok(VERIFY_WRITE, events, maxevents * sizeof(struct epoll_event)))
		return -EFAULT;

	/* Get the "struct file *" for the eventpoll file */
	f = fdget(epfd);
	if (!f.file)
		return -EBADF;

	/*
	 * We have to check that the file structure underneath the fd
	 * the user passed to us _is_ an eventpoll file.
	 */
	error = -EINVAL;
	if (!is_file_epoll(f.file))
		goto error_fput;

	/*
	 * At this point it is safe to assume that the "private_data" contains
	 * our own data structure.
	 */
	ep = f.file->private_data;

	/* Time to fish for events ... */
	error = ep_poll(ep, events, maxevents, timeout);

error_fput:
	fdput(f);
	return error;
}

/*
 * Implement the event wait interface for the eventpoll file. It is the kernel
 * part of the user space epoll_pwait(2).
 */
SYSCALL_DEFINE6(epoll_pwait, int, epfd, struct epoll_event __user *, events,
		int, maxevents, int, timeout, const sigset_t __user *, sigmask,
		size_t, sigsetsize)
{
	int error;
	sigset_t ksigmask, sigsaved;

	/*
	 * If the caller wants a certain signal mask to be set during the wait,
	 * we apply it here.
	 */
	if (sigmask) {
		if (sigsetsize != sizeof(sigset_t))
			return -EINVAL;
		if (copy_from_user(&ksigmask, sigmask, sizeof(ksigmask)))
			return -EFAULT;
		sigsaved = current->blocked;
		set_current_blocked(&ksigmask);
	}

	error = sys_epoll_wait(epfd, events, maxevents, timeout);

	/*
	 * If we changed the signal mask, we need to restore the original one.
	 * In case we've got a signal while waiting, we do not restore the
	 * signal mask yet, and we allow do_signal() to deliver the signal on
	 * the way back to userspace, before the signal mask is restored.
	 */
	if (sigmask) {
		if (error == -EINTR) {
			memcpy(&current->saved_sigmask, &sigsaved,
			       sizeof(sigsaved));
			set_restore_sigmask();
		} else
			set_current_blocked(&sigsaved);
	}

	return error;
}

#ifdef CONFIG_COMPAT
COMPAT_SYSCALL_DEFINE6(epoll_pwait, int, epfd,
			struct epoll_event __user *, events,
			int, maxevents, int, timeout,
			const compat_sigset_t __user *, sigmask,
			compat_size_t, sigsetsize)
{
	long err;
	compat_sigset_t csigmask;
	sigset_t ksigmask, sigsaved;

	/*
	 * If the caller wants a certain signal mask to be set during the wait,
	 * we apply it here.
	 */
	if (sigmask) {
		if (sigsetsize != sizeof(compat_sigset_t))
			return -EINVAL;
		if (copy_from_user(&csigmask, sigmask, sizeof(csigmask)))
			return -EFAULT;
		sigset_from_compat(&ksigmask, &csigmask);
		sigsaved = current->blocked;
		set_current_blocked(&ksigmask);
	}

	err = sys_epoll_wait(epfd, events, maxevents, timeout);

	/*
	 * If we changed the signal mask, we need to restore the original one.
	 * In case we've got a signal while waiting, we do not restore the
	 * signal mask yet, and we allow do_signal() to deliver the signal on
	 * the way back to userspace, before the signal mask is restored.
	 */
	if (sigmask) {
		if (err == -EINTR) {
			memcpy(&current->saved_sigmask, &sigsaved,
			       sizeof(sigsaved));
			set_restore_sigmask();
		} else
			set_current_blocked(&sigsaved);
	}

	return err;
}
#endif

static int __init eventpoll_init(void)
{
	struct sysinfo si;

	si_meminfo(&si);
	/*
	 * Allows top 4% of lomem to be allocated for epoll watches (per user).
	 */
	max_user_watches = (((si.totalram - si.totalhigh) / 25) << PAGE_SHIFT) /
		EP_ITEM_COST;
	BUG_ON(max_user_watches < 0);

	/*
	 * Initialize the structure used to perform epoll file descriptor
	 * inclusion loops checks.
	 */
	ep_nested_calls_init(&poll_loop_ncalls);

	/* Initialize the structure used to perform safe poll wait head wake ups */
	ep_nested_calls_init(&poll_safewake_ncalls);

	/* Initialize the structure used to perform file's f_op->poll() calls */
	ep_nested_calls_init(&poll_readywalk_ncalls);

	/*
	 * We can have many thousands of epitems, so prevent this from
	 * using an extra cache line on 64-bit (and smaller) CPUs
	 */
	BUILD_BUG_ON(sizeof(void *) <= 8 && sizeof(struct epitem) > 128);

	/* Allocates slab cache used to allocate "struct epitem" items */
	epi_cache = kmem_cache_create("eventpoll_epi", sizeof(struct epitem),
			0, SLAB_HWCACHE_ALIGN | SLAB_PANIC, NULL);

	/* Allocates slab cache used to allocate "struct eppoll_entry" */
	pwq_cache = kmem_cache_create("eventpoll_pwq",
			sizeof(struct eppoll_entry), 0, SLAB_PANIC, NULL);

	return 0;
}
fs_initcall(eventpoll_init);<|MERGE_RESOLUTION|>--- conflicted
+++ resolved
@@ -1911,15 +1911,9 @@
 			 * during ep_insert().
 			 */
 			if (list_empty(&epi->ffd.file->f_tfile_llink)) {
-<<<<<<< HEAD
-				get_file(epi->ffd.file);
-				list_add(&epi->ffd.file->f_tfile_llink,
-					 &tfile_check_list);
-=======
 				if (get_file_rcu(epi->ffd.file))
 					list_add(&epi->ffd.file->f_tfile_llink,
 						 &tfile_check_list);
->>>>>>> b02b579f
 			}
 		}
 	}
