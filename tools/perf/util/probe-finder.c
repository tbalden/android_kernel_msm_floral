--- conflicted
+++ resolved
@@ -626,16 +626,6 @@
 		return -EINVAL;
 	}
 
-<<<<<<< HEAD
-	/* Try to get actual symbol name from symtab */
-	symbol = dwfl_module_addrsym(mod, paddr, &sym, NULL);
-	if (!symbol) {
-		pr_warning("Failed to find symbol at 0x%lx\n",
-			   (unsigned long)paddr);
-		return -ENOENT;
-	}
-	eaddr = sym.st_value;
-=======
 	if (dwarf_entrypc(sp_die, &eaddr) == 0) {
 		/* If the DIE has entrypc, use it. */
 		symbol = dwarf_diename(sp_die);
@@ -649,7 +639,6 @@
 			   (unsigned long)paddr);
 		return -ENOENT;
 	}
->>>>>>> a3e631c1
 
 	tp->offset = (unsigned long)(paddr - eaddr);
 	tp->address = (unsigned long)paddr;
