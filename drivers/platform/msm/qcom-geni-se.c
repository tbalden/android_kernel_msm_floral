--- conflicted
+++ resolved
@@ -46,13 +46,9 @@
 static unsigned long default_bus_bw_set[] = {0, 19200000, 50000000,
 				100000000, 150000000, 200000000, 236000000};
 /* SCM Call Id */
-<<<<<<< HEAD
-#define SSR_SCM_CMD	0x1
-=======
 #define TZ_SCM_CALL_FROM_HLOS	0x7E7E7E7E
 #define TZ_PIL_AUTH_GSI_QUP_PROC	0x13
 #define SSR_SCM_CMD	0x2
->>>>>>> 15457316
 
 struct bus_vectors {
 	int src;
@@ -391,19 +387,11 @@
 	struct scm_desc desc;
 	struct se_geni_rsc *rsc = NULL;
 
-<<<<<<< HEAD
-	/* Passing dummy argument as it is scm call requirement */
-	desc.args[0] = 0x0;
-	desc.arginfo = SCM_ARGS(1, SCM_VAL);
-
-	ret = scm_call2(SCM_SIP_FNID(TZ_SVC_QUP_FW_LOAD, SSR_SCM_CMD), &desc);
-=======
 	desc.args[0] = TZ_PIL_AUTH_GSI_QUP_PROC;
 	desc.args[1] = TZ_SCM_CALL_FROM_HLOS;
 	desc.arginfo = SCM_ARGS(2, SCM_VAL);
 
 	ret = scm_call2(SCM_SIP_FNID(SCM_SVC_MP, SSR_SCM_CMD), &desc);
->>>>>>> 15457316
 	if (ret) {
 		dev_err(dev->dev, "Unable to load firmware after SSR\n");
 		return;
@@ -927,12 +915,7 @@
 		return -EINVAL;
 
 	geni_se_dev = dev_get_drvdata(rsc->wrapper_dev);
-<<<<<<< HEAD
-	if (unlikely(!geni_se_dev || !(geni_se_dev->bus_bw ||
-					geni_se_dev->bus_bw_noc)))
-=======
 	if (unlikely(!geni_se_dev))
->>>>>>> 15457316
 		return -ENODEV;
 
 	clk_disable_unprepare(rsc->se_clk);
@@ -964,13 +947,7 @@
 		return -EINVAL;
 
 	geni_se_dev = dev_get_drvdata(rsc->wrapper_dev);
-<<<<<<< HEAD
-	if (unlikely(!geni_se_dev ||
-			!(geni_se_dev->bus_bw ||
-					geni_se_dev->bus_bw_noc)))
-=======
 	if (unlikely(!geni_se_dev))
->>>>>>> 15457316
 		return -ENODEV;
 
 	ret = se_geni_clks_off(rsc);
