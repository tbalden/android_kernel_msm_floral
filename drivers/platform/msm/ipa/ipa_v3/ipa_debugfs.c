--- conflicted
+++ resolved
@@ -2524,7 +2524,6 @@
 			.read = ipa3_read_ipahal_regs,
 		}
 	}, {
-<<<<<<< HEAD
 		"wdi_gsi_stats", IPA_READ_ONLY_MODE, NULL, {
 			.read = ipa3_read_wdi_gsi_stats,
 		}
@@ -2547,10 +2546,10 @@
 	}, {
 		"usb_gsi_stats", IPA_READ_ONLY_MODE, NULL, {
 			.read = ipa3_read_usb_gsi_stats,
-=======
+		}
+	}, {
 		"ipa_statistics_msg", IPA_READ_ONLY_MODE, NULL, {
 			.read = ipa3_read_dump_debug_msg,
->>>>>>> fbab955f
 		}
 	}
 };
