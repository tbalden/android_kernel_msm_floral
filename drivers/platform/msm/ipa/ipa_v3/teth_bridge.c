--- conflicted
+++ resolved
@@ -127,13 +127,6 @@
  * Return codes: handle
  *		-EINVAL - Bad parameter
  */
-<<<<<<< HEAD
-int ipa3_teth_bridge_get_pm_hdl(void)
-{
-	TETH_DBG_FUNC_ENTRY();
-
-	if (ipa3_teth_ctx->modem_pm_hdl == ~0) {
-=======
 int ipa3_teth_bridge_get_pm_hdl(enum ipa_client_type client)
 {
 	u32 pm_hdl;
@@ -145,21 +138,14 @@
 		pm_hdl = ipa3_teth_ctx->modem_pm_hdl[IPA_TETH_IFACE_1];
 
 	if (pm_hdl == ~0) {
->>>>>>> 15457316
 		TETH_ERR("Bad parameter\n");
 		TETH_DBG_FUNC_EXIT();
 		return -EINVAL;
 	}
 
-<<<<<<< HEAD
-	TETH_DBG("Return rm-handle %d\n", ipa3_teth_ctx->modem_pm_hdl);
-	TETH_DBG_FUNC_EXIT();
-	return ipa3_teth_ctx->modem_pm_hdl;
-=======
 	TETH_DBG("Return pm-handle %d\n", pm_hdl);
 	TETH_DBG_FUNC_EXIT();
 	return pm_hdl;
->>>>>>> 15457316
 }
 
 /**
@@ -236,9 +222,6 @@
 			TETH_ERR("fail to register with PM %d\n", res);
 			return res;
 		}
-<<<<<<< HEAD
-		res = ipa_pm_activate_sync(ipa3_teth_ctx->modem_pm_hdl);
-=======
 		res = ipa_pm_activate_sync(*pm);
 		goto bail;
 	}
@@ -246,7 +229,6 @@
 	if (connect_params->tethering_mode == TETH_TETHERING_MODE_RMNET_2) {
 		res = -EINVAL;
 		TETH_ERR("No support for rm added/validated.\n");
->>>>>>> 15457316
 		goto bail;
 	}
 
