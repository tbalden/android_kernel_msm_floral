<<<<<<< HEAD
/* Copyright (c) 2011-2019, The Linux Foundation. All rights reserved.
=======
/* Copyright (c) 2011-2020, The Linux Foundation. All rights reserved.
>>>>>>> 15457316
 *
 * This program is free software; you can redistribute it and/or modify
 * it under the terms of the GNU General Public License version 2 and
 * only version 2 as published by the Free Software Foundation.
 *
 * This program is distributed in the hope that it will be useful,
 * but WITHOUT ANY WARRANTY; without even the implied warranty of
 * MERCHANTABILITY or FITNESS FOR A PARTICULAR PURPOSE.  See the
 * GNU General Public License for more details.
 *
 */
#include <linux/debugfs.h>
#include <linux/errno.h>
#include <linux/delay.h>
#include <linux/io.h>
#include <linux/msm_ion.h>
#include <linux/kernel.h>
#include <linux/module.h>
#include <linux/platform_device.h>
#include <linux/slab.h>
#include <linux/string.h>
#include <linux/types.h>
#include <linux/uaccess.h>
#include <linux/of.h>
#include <linux/dma-buf.h>
#include <linux/ion_kernel.h>
#include <linux/pm.h>

#include <soc/qcom/scm.h>
#include <soc/qcom/qseecomi.h>

/* QSEE_LOG_BUF_SIZE = 32K */
#define QSEE_LOG_BUF_SIZE 0x8000


/* TZ Diagnostic Area legacy version number */
#define TZBSP_DIAG_MAJOR_VERSION_LEGACY	2
/*
 * Preprocessor Definitions and Constants
 */
#define TZBSP_MAX_CPU_COUNT 0x08
/*
 * Number of VMID Tables
 */
#define TZBSP_DIAG_NUM_OF_VMID 16
/*
 * VMID Description length
 */
#define TZBSP_DIAG_VMID_DESC_LEN 7
/*
 * Number of Interrupts
 */
#define TZBSP_DIAG_INT_NUM  32
/*
 * Length of descriptive name associated with Interrupt
 */
#define TZBSP_MAX_INT_DESC 16
/*
 * TZ 3.X version info
 */
#define QSEE_VERSION_TZ_3_X 0x800000
/*
 * TZ 4.X version info
 */
#define QSEE_VERSION_TZ_4_X 0x1000000

#define TZBSP_AES_256_ENCRYPTED_KEY_SIZE 256
#define TZBSP_NONCE_LEN 12
#define TZBSP_TAG_LEN 16

/*
 * VMID Table
 */
struct tzdbg_vmid_t {
	uint8_t vmid; /* Virtual Machine Identifier */
	uint8_t desc[TZBSP_DIAG_VMID_DESC_LEN];	/* ASCII Text */
};
/*
 * Boot Info Table
 */
struct tzdbg_boot_info_t {
	uint32_t wb_entry_cnt;	/* Warmboot entry CPU Counter */
	uint32_t wb_exit_cnt;	/* Warmboot exit CPU Counter */
	uint32_t pc_entry_cnt;	/* Power Collapse entry CPU Counter */
	uint32_t pc_exit_cnt;	/* Power Collapse exit CPU counter */
	uint32_t warm_jmp_addr;	/* Last Warmboot Jump Address */
	uint32_t spare;	/* Reserved for future use. */
};
/*
 * Boot Info Table for 64-bit
 */
struct tzdbg_boot_info64_t {
	uint32_t wb_entry_cnt;  /* Warmboot entry CPU Counter */
	uint32_t wb_exit_cnt;   /* Warmboot exit CPU Counter */
	uint32_t pc_entry_cnt;  /* Power Collapse entry CPU Counter */
	uint32_t pc_exit_cnt;   /* Power Collapse exit CPU counter */
	uint32_t psci_entry_cnt;/* PSCI syscall entry CPU Counter */
	uint32_t psci_exit_cnt;   /* PSCI syscall exit CPU Counter */
	uint64_t warm_jmp_addr; /* Last Warmboot Jump Address */
	uint32_t warm_jmp_instr; /* Last Warmboot Jump Address Instruction */
};
/*
 * Reset Info Table
 */
struct tzdbg_reset_info_t {
	uint32_t reset_type;	/* Reset Reason */
	uint32_t reset_cnt;	/* Number of resets occurred/CPU */
};
/*
 * Interrupt Info Table
 */
struct tzdbg_int_t {
	/*
	 * Type of Interrupt/exception
	 */
	uint16_t int_info;
	/*
	 * Availability of the slot
	 */
	uint8_t avail;
	/*
	 * Reserved for future use
	 */
	uint8_t spare;
	/*
	 * Interrupt # for IRQ and FIQ
	 */
	uint32_t int_num;
	/*
	 * ASCII text describing type of interrupt e.g:
	 * Secure Timer, EBI XPU. This string is always null terminated,
	 * supporting at most TZBSP_MAX_INT_DESC characters.
	 * Any additional characters are truncated.
	 */
	uint8_t int_desc[TZBSP_MAX_INT_DESC];
	uint64_t int_count[TZBSP_MAX_CPU_COUNT]; /* # of times seen per CPU */
};

/*
 * Interrupt Info Table used in tz version >=4.X
 */
struct tzdbg_int_t_tz40 {
	uint16_t int_info;
	uint8_t avail;
	uint8_t spare;
	uint32_t int_num;
	uint8_t int_desc[TZBSP_MAX_INT_DESC];
	uint32_t int_count[TZBSP_MAX_CPU_COUNT]; /* uint32_t in TZ ver >= 4.x*/
};

/* warm boot reason for cores */
struct tzbsp_diag_wakeup_info_t {
	/* Wake source info : APCS_GICC_HPPIR */
	uint32_t HPPIR;
	/* Wake source info : APCS_GICC_AHPPIR */
	uint32_t AHPPIR;
};

/*
 * Log ring buffer position
 */
struct tzdbg_log_pos_t {
	uint16_t wrap;
	uint16_t offset;
};

 /*
  * Log ring buffer
  */
struct tzdbg_log_t {
	struct tzdbg_log_pos_t	log_pos;
	/* open ended array to the end of the 4K IMEM buffer */
	uint8_t					log_buf[];
};

/*
 * Diagnostic Table
 * Note: This is the reference data structure for tz diagnostic table
 * supporting TZBSP_MAX_CPU_COUNT, the real diagnostic data is directly
 * copied into buffer from i/o memory.
 */
struct tzdbg_t {
	uint32_t magic_num;
	uint32_t version;
	/*
	 * Number of CPU's
	 */
	uint32_t cpu_count;
	/*
	 * Offset of VMID Table
	 */
	uint32_t vmid_info_off;
	/*
	 * Offset of Boot Table
	 */
	uint32_t boot_info_off;
	/*
	 * Offset of Reset info Table
	 */
	uint32_t reset_info_off;
	/*
	 * Offset of Interrupt info Table
	 */
	uint32_t int_info_off;
	/*
	 * Ring Buffer Offset
	 */
	uint32_t ring_off;
	/*
	 * Ring Buffer Length
	 */
	uint32_t ring_len;

	/* Offset for Wakeup info */
	uint32_t wakeup_info_off;

	/*
	 * VMID to EE Mapping
	 */
	struct tzdbg_vmid_t vmid_info[TZBSP_DIAG_NUM_OF_VMID];
	/*
	 * Boot Info
	 */
	struct tzdbg_boot_info_t  boot_info[TZBSP_MAX_CPU_COUNT];
	/*
	 * Reset Info
	 */
	struct tzdbg_reset_info_t reset_info[TZBSP_MAX_CPU_COUNT];
	uint32_t num_interrupts;
	struct tzdbg_int_t  int_info[TZBSP_DIAG_INT_NUM];

	/* Wake up info */
	struct tzbsp_diag_wakeup_info_t  wakeup_info[TZBSP_MAX_CPU_COUNT];

	uint8_t key[TZBSP_AES_256_ENCRYPTED_KEY_SIZE];

	uint8_t nonce[TZBSP_NONCE_LEN];

	uint8_t tag[TZBSP_TAG_LEN];

	/*
	 * We need at least 2K for the ring buffer
	 */
	struct tzdbg_log_t ring_buffer;	/* TZ Ring Buffer */
};

struct hypdbg_log_pos_t {
	uint16_t wrap;
	uint16_t offset;
};

struct hypdbg_boot_info_t {
	uint32_t warm_entry_cnt;
	uint32_t warm_exit_cnt;
};

struct hypdbg_t {
	/* Magic Number */
	uint32_t magic_num;

	/* Number of CPU's */
	uint32_t cpu_count;

	/* Ring Buffer Offset */
	uint32_t ring_off;

	/* Ring buffer position mgmt */
	struct hypdbg_log_pos_t log_pos;
	uint32_t log_len;

	/* S2 fault numbers */
	uint32_t s2_fault_counter;

	/* Boot Info */
	struct hypdbg_boot_info_t boot_info[TZBSP_MAX_CPU_COUNT];

	/* Ring buffer pointer */
	uint8_t log_buf_p[];
};

/*
 * Enumeration order for VMID's
 */
enum tzdbg_stats_type {
	TZDBG_BOOT = 0,
	TZDBG_RESET,
	TZDBG_INTERRUPT,
	TZDBG_VMID,
	TZDBG_GENERAL,
	TZDBG_LOG,
	TZDBG_QSEE_LOG,
	TZDBG_HYP_GENERAL,
	TZDBG_HYP_LOG,
	TZDBG_STATS_MAX
};

struct tzdbg_stat {
	char *name;
	char *data;
};

struct tzdbg {
	void __iomem *virt_iobase;
	void __iomem *hyp_virt_iobase;
	struct tzdbg_t *diag_buf;
	struct hypdbg_t *hyp_diag_buf;
	char *disp_buf;
	int debug_tz[TZDBG_STATS_MAX];
	struct tzdbg_stat stat[TZDBG_STATS_MAX];
	uint32_t hyp_debug_rw_buf_size;
	bool is_hyplog_enabled;
	uint32_t tz_version;
};

static struct tzdbg tzdbg = {
	.stat[TZDBG_BOOT].name = "boot",
	.stat[TZDBG_RESET].name = "reset",
	.stat[TZDBG_INTERRUPT].name = "interrupt",
	.stat[TZDBG_VMID].name = "vmid",
	.stat[TZDBG_GENERAL].name = "general",
	.stat[TZDBG_LOG].name = "log",
	.stat[TZDBG_QSEE_LOG].name = "qsee_log",
	.stat[TZDBG_HYP_GENERAL].name = "hyp_general",
	.stat[TZDBG_HYP_LOG].name = "hyp_log",
};

static struct tzdbg_log_t *g_qsee_log;
static dma_addr_t coh_pmem;
static uint32_t debug_rw_buf_size;

enum boot_slot_type {
	BOOT_SLOT_A,
	BOOT_SLOT_B,
	BOOT_SLOT_NONE
};

enum dp_status_type {
	DP_NOT_IN_LIST,
	DP_IN_LIST,
	DP_NONE
};

enum secure_boot_type {
	SECURE_BOOT_PRODUCTION,
	SECURE_BOOT_NONE
};

static enum boot_slot_type boot_slot = BOOT_SLOT_NONE;

static int __init boot_slot_setup(char *str)
{
	if (!strncmp(str, "_a", 2))
		boot_slot = BOOT_SLOT_A;
	else if (!strncmp(str, "_b", 2))
		boot_slot = BOOT_SLOT_B;
	return 1;
}
__setup("androidboot.slot_suffix=", boot_slot_setup);

static enum dp_status_type parse_dp_status(char *dp_string)
{
	if (dp_string == NULL)
		return DP_NONE;

	if (!strncmp(dp_string, "enabled(not-in-list)", 20))
		return DP_NOT_IN_LIST;
	else if (!strncmp(dp_string, "enabled(in-list)", 16))
		return DP_IN_LIST;
	else
		return DP_NONE;
}

static enum dp_status_type dp_status_a = DP_NONE;

static int __init dp_status_a_setup(char *str)
{
	dp_status_a = parse_dp_status(str);
	return 1;
}
__setup("androidboot.dp_info_a=", dp_status_a_setup);

static enum dp_status_type dp_status_b = DP_NONE;

static int __init dp_status_b_setup(char *str)
{
	dp_status_b = parse_dp_status(str);
	return 1;
}
__setup("androidboot.dp_info_b=", dp_status_b_setup);

static enum secure_boot_type secure_boot = SECURE_BOOT_NONE;

static int __init secure_boot_setup(char *str)
{
	if (!strncmp(str, "PRODUCTION", 10))
		secure_boot = SECURE_BOOT_PRODUCTION;
	return 1;
}
__setup("androidboot.secure_boot=", secure_boot_setup);

static inline bool can_dump_tz_log_dp(enum dp_status_type dp_status)
{
	return dp_status == DP_NONE || dp_status == DP_IN_LIST;
}

static inline bool can_dump_tz_log(void)
{
	if (secure_boot == SECURE_BOOT_NONE)
		return true;
	else if (secure_boot == SECURE_BOOT_PRODUCTION) {
		if (boot_slot == BOOT_SLOT_A)
			return can_dump_tz_log_dp(dp_status_a);
		else if (boot_slot == BOOT_SLOT_B)
			return can_dump_tz_log_dp(dp_status_b);
	}

	return false;
}

/*
 * Debugfs data structure and functions
 */

static int _disp_tz_general_stats(void)
{
	int len = 0;

	len += scnprintf(tzdbg.disp_buf + len, debug_rw_buf_size - 1,
			"   Version        : 0x%x\n"
			"   Magic Number   : 0x%x\n"
			"   Number of CPU  : %d\n",
			tzdbg.diag_buf->version,
			tzdbg.diag_buf->magic_num,
			tzdbg.diag_buf->cpu_count);
	tzdbg.stat[TZDBG_GENERAL].data = tzdbg.disp_buf;
	return len;
}

static int _disp_tz_vmid_stats(void)
{
	int i, num_vmid;
	int len = 0;
	struct tzdbg_vmid_t *ptr;

	ptr = (struct tzdbg_vmid_t *)((unsigned char *)tzdbg.diag_buf +
					tzdbg.diag_buf->vmid_info_off);
	num_vmid = ((tzdbg.diag_buf->boot_info_off -
				tzdbg.diag_buf->vmid_info_off)/
					(sizeof(struct tzdbg_vmid_t)));

	for (i = 0; i < num_vmid; i++) {
		if (ptr->vmid < 0xFF) {
			len += scnprintf(tzdbg.disp_buf + len,
				(debug_rw_buf_size - 1) - len,
				"   0x%x        %s\n",
				(uint32_t)ptr->vmid, (uint8_t *)ptr->desc);
		}
		if (len > (debug_rw_buf_size - 1)) {
			pr_warn("%s: Cannot fit all info into the buffer\n",
								__func__);
			break;
		}
		ptr++;
	}

	tzdbg.stat[TZDBG_VMID].data = tzdbg.disp_buf;
	return len;
}

static int _disp_tz_boot_stats(void)
{
	int i;
	int len = 0;
	struct tzdbg_boot_info_t *ptr = NULL;
	struct tzdbg_boot_info64_t *ptr_64 = NULL;

	pr_info("qsee_version = 0x%x\n", tzdbg.tz_version);
	if (tzdbg.tz_version >= QSEE_VERSION_TZ_3_X) {
		ptr_64 = (struct tzdbg_boot_info64_t *)((unsigned char *)
			tzdbg.diag_buf + tzdbg.diag_buf->boot_info_off);
	} else {
		ptr = (struct tzdbg_boot_info_t *)((unsigned char *)
			tzdbg.diag_buf + tzdbg.diag_buf->boot_info_off);
	}

	for (i = 0; i < tzdbg.diag_buf->cpu_count; i++) {
		if (tzdbg.tz_version >= QSEE_VERSION_TZ_3_X) {
			len += scnprintf(tzdbg.disp_buf + len,
					(debug_rw_buf_size - 1) - len,
					"  CPU #: %d\n"
					"     Warmboot jump address : 0x%llx\n"
					"     Warmboot entry CPU counter : 0x%x\n"
					"     Warmboot exit CPU counter : 0x%x\n"
					"     Power Collapse entry CPU counter : 0x%x\n"
					"     Power Collapse exit CPU counter : 0x%x\n"
					"     Psci entry CPU counter : 0x%x\n"
					"     Psci exit CPU counter : 0x%x\n"
					"     Warmboot Jump Address Instruction : 0x%x\n",
					i, (uint64_t)ptr_64->warm_jmp_addr,
					ptr_64->wb_entry_cnt,
					ptr_64->wb_exit_cnt,
					ptr_64->pc_entry_cnt,
					ptr_64->pc_exit_cnt,
					ptr_64->psci_entry_cnt,
					ptr_64->psci_exit_cnt,
					ptr_64->warm_jmp_instr);

			if (len > (debug_rw_buf_size - 1)) {
				pr_warn("%s: Cannot fit all info into the buffer\n",
						__func__);
				break;
			}
			ptr_64++;
		} else {
			len += scnprintf(tzdbg.disp_buf + len,
					(debug_rw_buf_size - 1) - len,
					"  CPU #: %d\n"
					"     Warmboot jump address     : 0x%x\n"
					"     Warmboot entry CPU counter: 0x%x\n"
					"     Warmboot exit CPU counter : 0x%x\n"
					"     Power Collapse entry CPU counter: 0x%x\n"
					"     Power Collapse exit CPU counter : 0x%x\n",
					i, ptr->warm_jmp_addr,
					ptr->wb_entry_cnt,
					ptr->wb_exit_cnt,
					ptr->pc_entry_cnt,
					ptr->pc_exit_cnt);

			if (len > (debug_rw_buf_size - 1)) {
				pr_warn("%s: Cannot fit all info into the buffer\n",
						__func__);
				break;
			}
			ptr++;
		}
	}
	tzdbg.stat[TZDBG_BOOT].data = tzdbg.disp_buf;
	return len;
}

static int _disp_tz_reset_stats(void)
{
	int i;
	int len = 0;
	struct tzdbg_reset_info_t *ptr;

	ptr = (struct tzdbg_reset_info_t *)((unsigned char *)tzdbg.diag_buf +
					tzdbg.diag_buf->reset_info_off);

	for (i = 0; i < tzdbg.diag_buf->cpu_count; i++) {
		len += scnprintf(tzdbg.disp_buf + len,
				(debug_rw_buf_size - 1) - len,
				"  CPU #: %d\n"
				"     Reset Type (reason)       : 0x%x\n"
				"     Reset counter             : 0x%x\n",
				i, ptr->reset_type, ptr->reset_cnt);

		if (len > (debug_rw_buf_size - 1)) {
			pr_warn("%s: Cannot fit all info into the buffer\n",
								__func__);
			break;
		}

		ptr++;
	}
	tzdbg.stat[TZDBG_RESET].data = tzdbg.disp_buf;
	return len;
}

static int _disp_tz_interrupt_stats(void)
{
	int i, j;
	int len = 0;
	int *num_int;
	void *ptr;
	struct tzdbg_int_t *tzdbg_ptr;
	struct tzdbg_int_t_tz40 *tzdbg_ptr_tz40;

	num_int = (uint32_t *)((unsigned char *)tzdbg.diag_buf +
			(tzdbg.diag_buf->int_info_off - sizeof(uint32_t)));
	ptr = ((unsigned char *)tzdbg.diag_buf +
					tzdbg.diag_buf->int_info_off);

	pr_info("qsee_version = 0x%x\n", tzdbg.tz_version);

	if (tzdbg.tz_version < QSEE_VERSION_TZ_4_X) {
		tzdbg_ptr = ptr;
		for (i = 0; i < (*num_int); i++) {
			len += scnprintf(tzdbg.disp_buf + len,
				(debug_rw_buf_size - 1) - len,
				"     Interrupt Number          : 0x%x\n"
				"     Type of Interrupt         : 0x%x\n"
				"     Description of interrupt  : %s\n",
				tzdbg_ptr->int_num,
				(uint32_t)tzdbg_ptr->int_info,
				(uint8_t *)tzdbg_ptr->int_desc);
			for (j = 0; j < tzdbg.diag_buf->cpu_count; j++) {
				len += scnprintf(tzdbg.disp_buf + len,
				(debug_rw_buf_size - 1) - len,
				"     int_count on CPU # %d      : %u\n",
				(uint32_t)j,
				(uint32_t)tzdbg_ptr->int_count[j]);
			}
			len += scnprintf(tzdbg.disp_buf + len,
					debug_rw_buf_size - 1, "\n");

			if (len > (debug_rw_buf_size - 1)) {
				pr_warn("%s: Cannot fit all info into buf\n",
								__func__);
				break;
			}
			tzdbg_ptr++;
		}
	} else {
		tzdbg_ptr_tz40 = ptr;
		for (i = 0; i < (*num_int); i++) {
			len += scnprintf(tzdbg.disp_buf + len,
				(debug_rw_buf_size - 1) - len,
				"     Interrupt Number          : 0x%x\n"
				"     Type of Interrupt         : 0x%x\n"
				"     Description of interrupt  : %s\n",
				tzdbg_ptr_tz40->int_num,
				(uint32_t)tzdbg_ptr_tz40->int_info,
				(uint8_t *)tzdbg_ptr_tz40->int_desc);
			for (j = 0; j < tzdbg.diag_buf->cpu_count; j++) {
				len += scnprintf(tzdbg.disp_buf + len,
				(debug_rw_buf_size - 1) - len,
				"     int_count on CPU # %d      : %u\n",
				(uint32_t)j,
				(uint32_t)tzdbg_ptr_tz40->int_count[j]);
			}
			len += scnprintf(tzdbg.disp_buf + len,
					debug_rw_buf_size - 1, "\n");

			if (len > (debug_rw_buf_size - 1)) {
				pr_warn("%s: Cannot fit all info into buf\n",
								__func__);
				break;
			}
			tzdbg_ptr_tz40++;
		}
	}

	tzdbg.stat[TZDBG_INTERRUPT].data = tzdbg.disp_buf;
	return len;
}

static int _disp_tz_log_stats_legacy(void)
{
	int len = 0;
	unsigned char *ptr;

	ptr = (unsigned char *)tzdbg.diag_buf +
					tzdbg.diag_buf->ring_off;
	len += scnprintf(tzdbg.disp_buf, (debug_rw_buf_size - 1) - len,
							"%s\n", ptr);

	tzdbg.stat[TZDBG_LOG].data = tzdbg.disp_buf;
	return len;
}

static int _disp_log_stats(struct tzdbg_log_t *log,
			struct tzdbg_log_pos_t *log_start, uint32_t log_len,
			size_t count, uint32_t buf_idx)
{
	uint32_t wrap_start;
	uint32_t wrap_end;
	uint32_t wrap_cnt;
	int max_len;
	int len = 0;
	int i = 0;

	wrap_start = log_start->wrap;
	wrap_end = log->log_pos.wrap;

	/* Calculate difference in # of buffer wrap-arounds */
	if (wrap_end >= wrap_start) {
		wrap_cnt = wrap_end - wrap_start;
	} else {
		/* wrap counter has wrapped around, invalidate start position */
		wrap_cnt = 2;
	}

	if (wrap_cnt > 1) {
		/* end position has wrapped around more than once, */
		/* current start no longer valid                   */
		log_start->wrap = log->log_pos.wrap - 1;
		log_start->offset = (log->log_pos.offset + 1) % log_len;
	} else if ((wrap_cnt == 1) &&
		(log->log_pos.offset > log_start->offset)) {
		/* end position has overwritten start */
		log_start->offset = (log->log_pos.offset + 1) % log_len;
	}

	while (log_start->offset == log->log_pos.offset) {
		/*
		 * No data in ring buffer,
		 * so we'll hang around until something happens
		 */
		unsigned long t = msleep_interruptible(50);

		if (t != 0) {
			/* Some event woke us up, so let's quit */
			return 0;
		}

		if (buf_idx == TZDBG_LOG)
			memcpy_fromio((void *)tzdbg.diag_buf, tzdbg.virt_iobase,
						debug_rw_buf_size);

	}

	max_len = (count > debug_rw_buf_size) ? debug_rw_buf_size : count;

	/*
	 *  Read from ring buff while there is data and space in return buff
	 */
	while ((log_start->offset != log->log_pos.offset) && (len < max_len)) {
		tzdbg.disp_buf[i++] = log->log_buf[log_start->offset];
		log_start->offset = (log_start->offset + 1) % log_len;
		if (log_start->offset == 0)
			++log_start->wrap;
		++len;
	}

	/*
	 * return buffer to caller
	 */
	tzdbg.stat[buf_idx].data = tzdbg.disp_buf;
	return len;
}

static int __disp_hyp_log_stats(uint8_t *log,
			struct hypdbg_log_pos_t *log_start, uint32_t log_len,
			size_t count, uint32_t buf_idx)
{
	struct hypdbg_t *hyp = tzdbg.hyp_diag_buf;
	unsigned long t = 0;
	uint32_t wrap_start;
	uint32_t wrap_end;
	uint32_t wrap_cnt;
	int max_len;
	int len = 0;
	int i = 0;

	wrap_start = log_start->wrap;
	wrap_end = hyp->log_pos.wrap;

	/* Calculate difference in # of buffer wrap-arounds */
	if (wrap_end >= wrap_start) {
		wrap_cnt = wrap_end - wrap_start;
	} else {
		/* wrap counter has wrapped around, invalidate start position */
		wrap_cnt = 2;
	}

	if (wrap_cnt > 1) {
		/* end position has wrapped around more than once, */
		/* current start no longer valid                   */
		log_start->wrap = hyp->log_pos.wrap - 1;
		log_start->offset = (hyp->log_pos.offset + 1) % log_len;
	} else if ((wrap_cnt == 1) &&
		(hyp->log_pos.offset > log_start->offset)) {
		/* end position has overwritten start */
		log_start->offset = (hyp->log_pos.offset + 1) % log_len;
	}

	while (log_start->offset == hyp->log_pos.offset) {
		/*
		 * No data in ring buffer,
		 * so we'll hang around until something happens
		 */
		t = msleep_interruptible(50);
		if (t != 0) {
			/* Some event woke us up, so let's quit */
			return 0;
		}

		/* TZDBG_HYP_LOG */
		memcpy_fromio((void *)tzdbg.hyp_diag_buf, tzdbg.hyp_virt_iobase,
						tzdbg.hyp_debug_rw_buf_size);
	}

	max_len = (count > tzdbg.hyp_debug_rw_buf_size) ?
				tzdbg.hyp_debug_rw_buf_size : count;

	/*
	 *  Read from ring buff while there is data and space in return buff
	 */
	while ((log_start->offset != hyp->log_pos.offset) && (len < max_len)) {
		tzdbg.disp_buf[i++] = log[log_start->offset];
		log_start->offset = (log_start->offset + 1) % log_len;
		if (log_start->offset == 0)
			++log_start->wrap;
		++len;
	}

	/*
	 * return buffer to caller
	 */
	tzdbg.stat[buf_idx].data = tzdbg.disp_buf;
	return len;
}

static int _disp_tz_log_stats(size_t count)
{
	static struct tzdbg_log_pos_t log_start = {0};
	struct tzdbg_log_t *log_ptr;

	log_ptr = (struct tzdbg_log_t *)((unsigned char *)tzdbg.diag_buf +
				tzdbg.diag_buf->ring_off -
				offsetof(struct tzdbg_log_t, log_buf));

	return _disp_log_stats(log_ptr, &log_start,
				tzdbg.diag_buf->ring_len, count, TZDBG_LOG);
}

static int _disp_hyp_log_stats(size_t count)
{
	static struct hypdbg_log_pos_t log_start = {0};
	uint8_t *log_ptr;

	log_ptr = (uint8_t *)((unsigned char *)tzdbg.hyp_diag_buf +
				tzdbg.hyp_diag_buf->ring_off);

	return __disp_hyp_log_stats(log_ptr, &log_start,
			tzdbg.hyp_diag_buf->log_len, count, TZDBG_HYP_LOG);
}

static int _disp_qsee_log_stats(size_t count)
{
	static struct tzdbg_log_pos_t log_start = {0};

	return _disp_log_stats(g_qsee_log, &log_start,
			QSEE_LOG_BUF_SIZE - sizeof(struct tzdbg_log_pos_t),
			count, TZDBG_QSEE_LOG);
}

static int _disp_hyp_general_stats(size_t count)
{
	int len = 0;
	int i;
	struct hypdbg_boot_info_t *ptr = NULL;

	len += scnprintf((unsigned char *)tzdbg.disp_buf + len,
			tzdbg.hyp_debug_rw_buf_size - 1,
			"   Magic Number    : 0x%x\n"
			"   CPU Count       : 0x%x\n"
			"   S2 Fault Counter: 0x%x\n",
			tzdbg.hyp_diag_buf->magic_num,
			tzdbg.hyp_diag_buf->cpu_count,
			tzdbg.hyp_diag_buf->s2_fault_counter);

	ptr = tzdbg.hyp_diag_buf->boot_info;
	for (i = 0; i < tzdbg.hyp_diag_buf->cpu_count; i++) {
		len += scnprintf((unsigned char *)tzdbg.disp_buf + len,
				(tzdbg.hyp_debug_rw_buf_size - 1) - len,
				"  CPU #: %d\n"
				"     Warmboot entry CPU counter: 0x%x\n"
				"     Warmboot exit CPU counter : 0x%x\n",
				i, ptr->warm_entry_cnt, ptr->warm_exit_cnt);

		if (len > (tzdbg.hyp_debug_rw_buf_size - 1)) {
			pr_warn("%s: Cannot fit all info into the buffer\n",
								__func__);
			break;
		}
		ptr++;
	}

	tzdbg.stat[TZDBG_HYP_GENERAL].data = (char *)tzdbg.disp_buf;
	return len;
}

static ssize_t tzdbgfs_read(struct file *file, char __user *buf,
	size_t count, loff_t *offp)
{
	int len = 0;
	int *tz_id =  file->private_data;

	if (*tz_id == TZDBG_BOOT || *tz_id == TZDBG_RESET ||
		*tz_id == TZDBG_INTERRUPT || *tz_id == TZDBG_GENERAL ||
		*tz_id == TZDBG_VMID || *tz_id == TZDBG_LOG) {
		if (!can_dump_tz_log())
			return len;
		memcpy_fromio((void *)tzdbg.diag_buf, tzdbg.virt_iobase,
						debug_rw_buf_size);
	}

	if (*tz_id == TZDBG_HYP_GENERAL || *tz_id == TZDBG_HYP_LOG)
		memcpy_fromio((void *)tzdbg.hyp_diag_buf, tzdbg.hyp_virt_iobase,
					tzdbg.hyp_debug_rw_buf_size);

	switch (*tz_id) {
	case TZDBG_BOOT:
		len = _disp_tz_boot_stats();
		break;
	case TZDBG_RESET:
		len = _disp_tz_reset_stats();
		break;
	case TZDBG_INTERRUPT:
		len = _disp_tz_interrupt_stats();
		break;
	case TZDBG_GENERAL:
		len = _disp_tz_general_stats();
		break;
	case TZDBG_VMID:
		len = _disp_tz_vmid_stats();
		break;
	case TZDBG_LOG:
		if (TZBSP_DIAG_MAJOR_VERSION_LEGACY <
				(tzdbg.diag_buf->version >> 16)) {
			len = _disp_tz_log_stats(count);
			*offp = 0;
		} else {
			len = _disp_tz_log_stats_legacy();
		}
		break;
	case TZDBG_QSEE_LOG:
		len = _disp_qsee_log_stats(count);
		*offp = 0;
		break;
	case TZDBG_HYP_GENERAL:
		len = _disp_hyp_general_stats(count);
		break;
	case TZDBG_HYP_LOG:
		len = _disp_hyp_log_stats(count);
		*offp = 0;
		break;
	default:
		break;
	}

	if (len > count)
		len = count;

	return simple_read_from_buffer(buf, len, offp,
				tzdbg.stat[(*tz_id)].data, len);
}

static int tzdbgfs_open(struct inode *inode, struct file *pfile)
{
	pfile->private_data = inode->i_private;
	return 0;
}

const struct file_operations tzdbg_fops = {
	.owner   = THIS_MODULE,
	.read    = tzdbgfs_read,
	.open    = tzdbgfs_open,
};


/*
 * Allocates log buffer from ION, registers the buffer at TZ
 */
static void tzdbg_register_qsee_log_buf(struct platform_device *pdev)
{
	/* register log buffer scm request */
	struct qseecom_reg_log_buf_ireq req = {};

	/* scm response */
	struct qseecom_command_scm_resp resp = {};
	size_t len;
	int ret = 0;
	struct scm_desc desc = {0};
	void *buf = NULL;

	len = QSEE_LOG_BUF_SIZE;
	buf = dma_alloc_coherent(&pdev->dev, len, &coh_pmem, GFP_KERNEL);
	if (buf == NULL) {
		pr_err("Failed to alloc memory for size %zu\n", len);
		return;
	}

	g_qsee_log = (struct tzdbg_log_t *)buf;

	if (!is_scm_armv8()) {
		req.qsee_cmd_id = QSEOS_REGISTER_LOG_BUF_COMMAND;
		req.phy_addr = (uint32_t)coh_pmem;
		req.len = len;
		/*  SCM_CALL  to register the log buffer */
		ret = scm_call(SCM_SVC_TZSCHEDULER, 1,  &req, sizeof(req),
			&resp, sizeof(resp));
	} else {
		desc.args[0] = coh_pmem;
		desc.args[1] = len;
		desc.arginfo = 0x22;
		ret = scm_call2(SCM_QSEEOS_FNID(1, 6), &desc);
		resp.result = desc.ret[0];
	}
	if (ret) {
		pr_err("%s: scm_call to register log buffer failed\n",
			__func__);
		goto err;
	}

	if (resp.result != QSEOS_RESULT_SUCCESS) {
		pr_err(
		"%s: scm_call to register log buf failed, resp result =%llu\n",
<<<<<<< HEAD
		__func__, desc.ret[0]);
=======
		__func__, resp.result);
>>>>>>> 15457316
		goto err;
	}

	g_qsee_log->log_pos.wrap = g_qsee_log->log_pos.offset = 0;
	return;

err:
	dma_free_coherent(&pdev->dev, len, (void *)g_qsee_log, coh_pmem);
	return;
}

static int  tzdbgfs_init(struct platform_device *pdev)
{
	int rc = 0;
	int i;
	struct dentry           *dent_dir;
	struct dentry           *dent;

	dent_dir = debugfs_create_dir("tzdbg", NULL);
	if (dent_dir == NULL) {
		dev_err(&pdev->dev, "tzdbg debugfs_create_dir failed\n");
		return -ENOMEM;
	}

	for (i = 0; i < TZDBG_STATS_MAX; i++) {
		tzdbg.debug_tz[i] = i;
		dent = debugfs_create_file_unsafe(tzdbg.stat[i].name,
				0444, dent_dir,
				&tzdbg.debug_tz[i], &tzdbg_fops);
		if (dent == NULL) {
			dev_err(&pdev->dev, "TZ debugfs_create_file failed\n");
			rc = -ENOMEM;
			goto err;
		}
	}
	tzdbg.disp_buf = kzalloc(max(debug_rw_buf_size,
			tzdbg.hyp_debug_rw_buf_size), GFP_KERNEL);
	if (tzdbg.disp_buf == NULL)
		goto err;
	platform_set_drvdata(pdev, dent_dir);
	return 0;
err:
	debugfs_remove_recursive(dent_dir);

	return rc;
}

static void tzdbgfs_exit(struct platform_device *pdev)
{
	struct dentry           *dent_dir;

	kzfree(tzdbg.disp_buf);
	dent_dir = platform_get_drvdata(pdev);
	debugfs_remove_recursive(dent_dir);
	if (g_qsee_log)
		dma_free_coherent(&pdev->dev, QSEE_LOG_BUF_SIZE,
					 (void *)g_qsee_log, coh_pmem);
}

static int __update_hypdbg_base(struct platform_device *pdev,
			void __iomem *virt_iobase)
{
	phys_addr_t hypdiag_phy_iobase;
	uint32_t hyp_address_offset;
	uint32_t hyp_size_offset;
	struct hypdbg_t *hyp;
	uint32_t *ptr = NULL;

	if (of_property_read_u32((&pdev->dev)->of_node, "hyplog-address-offset",
							&hyp_address_offset)) {
		dev_err(&pdev->dev, "hyplog address offset is not defined\n");
		return -EINVAL;
	}
	if (of_property_read_u32((&pdev->dev)->of_node, "hyplog-size-offset",
							&hyp_size_offset)) {
		dev_err(&pdev->dev, "hyplog size offset is not defined\n");
		return -EINVAL;
	}

	hypdiag_phy_iobase = readl_relaxed(virt_iobase + hyp_address_offset);
	tzdbg.hyp_debug_rw_buf_size = readl_relaxed(virt_iobase +
					hyp_size_offset);

	tzdbg.hyp_virt_iobase = devm_ioremap_nocache(&pdev->dev,
					hypdiag_phy_iobase,
					tzdbg.hyp_debug_rw_buf_size);
	if (!tzdbg.hyp_virt_iobase) {
		dev_err(&pdev->dev, "ERROR could not ioremap: start=%pr, len=%u\n",
			&hypdiag_phy_iobase, tzdbg.hyp_debug_rw_buf_size);
		return -ENXIO;
	}

	ptr = kzalloc(tzdbg.hyp_debug_rw_buf_size, GFP_KERNEL);
	if (!ptr)
		return -ENOMEM;

	tzdbg.hyp_diag_buf = (struct hypdbg_t *)ptr;
	hyp = tzdbg.hyp_diag_buf;
	hyp->log_pos.wrap = hyp->log_pos.offset = 0;
	return 0;
}

static void tzdbg_get_tz_version(void)
{
	uint32_t smc_id = 0;
	uint32_t feature = 10;
	struct qseecom_command_scm_resp resp = {0};
	struct scm_desc desc = {0};
	int ret = 0;

	if (!is_scm_armv8()) {
		ret = scm_call(SCM_SVC_INFO, SCM_SVC_UTIL,  &feature,
					sizeof(feature), &resp, sizeof(resp));
	} else {
		smc_id = TZ_INFO_GET_FEATURE_VERSION_ID;
		desc.arginfo = TZ_INFO_GET_FEATURE_VERSION_ID_PARAM_ID;
		desc.args[0] = feature;
		ret = scm_call2(smc_id, &desc);
		resp.result = desc.ret[0];
	}

	if (ret)
		pr_err("%s: scm_call to get tz version failed\n",
				__func__);
	else
		tzdbg.tz_version = resp.result;

}

/*
 * Driver functions
 */
static int tz_log_probe(struct platform_device *pdev)
{
	struct resource *resource;
	void __iomem *virt_iobase;
	phys_addr_t tzdiag_phy_iobase;
	uint32_t *ptr = NULL;
	int ret = 0;

	/*
	 * Get address that stores the physical location diagnostic data
	 */
	resource = platform_get_resource(pdev, IORESOURCE_MEM, 0);
	if (!resource) {
		dev_err(&pdev->dev,
				"%s: ERROR Missing MEM resource\n", __func__);
		return -ENXIO;
	};

	/*
	 * Get the debug buffer size
	 */
	debug_rw_buf_size = resource->end - resource->start + 1;

	/*
	 * Map address that stores the physical location diagnostic data
	 */
	virt_iobase = devm_ioremap_nocache(&pdev->dev, resource->start,
				debug_rw_buf_size);
	if (!virt_iobase) {
		dev_err(&pdev->dev,
			"%s: ERROR could not ioremap: start=%pr, len=%u\n",
			__func__, &resource->start,
			(unsigned int)(debug_rw_buf_size));
		return -ENXIO;
	}

	if (pdev->dev.of_node) {
		tzdbg.is_hyplog_enabled = of_property_read_bool(
			(&pdev->dev)->of_node, "qcom,hyplog-enabled");
		if (tzdbg.is_hyplog_enabled) {
			ret = __update_hypdbg_base(pdev, virt_iobase);
			if (ret) {
				dev_err(&pdev->dev, "%s() failed to get device tree data ret = %d\n",
						__func__, ret);
				return -EINVAL;
			}
		} else {
			dev_info(&pdev->dev, "Hyp log service is not supported\n");
		}
	} else {
		dev_dbg(&pdev->dev, "Device tree data is not found\n");
	}

	/*
	 * Retrieve the address of diagnostic data
	 */
	tzdiag_phy_iobase = readl_relaxed(virt_iobase);

	/*
	 * Map the diagnostic information area
	 */
	tzdbg.virt_iobase = devm_ioremap_nocache(&pdev->dev,
				tzdiag_phy_iobase, debug_rw_buf_size);

	if (!tzdbg.virt_iobase) {
		dev_err(&pdev->dev,
			"%s: ERROR could not ioremap: start=%pr, len=%u\n",
			__func__, &tzdiag_phy_iobase,
			debug_rw_buf_size);
		return -ENXIO;
	}

	ptr = kzalloc(debug_rw_buf_size, GFP_KERNEL);
	if (ptr == NULL)
		return -ENXIO;

	tzdbg.diag_buf = (struct tzdbg_t *)ptr;

	if (tzdbgfs_init(pdev))
		goto err;

	tzdbg_register_qsee_log_buf(pdev);

	tzdbg_get_tz_version();

	return 0;
err:
	kfree(tzdbg.diag_buf);
	return -ENXIO;
}

static int tz_log_remove(struct platform_device *pdev)
{
	kzfree(tzdbg.diag_buf);
	if (tzdbg.hyp_diag_buf)
		kzfree(tzdbg.hyp_diag_buf);
	tzdbgfs_exit(pdev);

	return 0;
}

#ifdef CONFIG_PM
static int tz_log_freeze(struct device *dev)
{
	dma_free_coherent(dev, QSEE_LOG_BUF_SIZE, (void *)g_qsee_log,
				coh_pmem);

	return 0;
}

static int tz_log_restore(struct device *dev)
{
	/* Register the log bugger at TZ during hibernation resume.
	 * After hibernation the log buffer is with HLOS as TZ encountered
	 * a coldboot sequence.
	 */
	tzdbg_register_qsee_log_buf(to_platform_device(dev));

	return 0;
}

static const struct dev_pm_ops tz_log_pmops = {
	.freeze = tz_log_freeze,
	.restore = tz_log_restore,
	.thaw = tz_log_restore,
};

#define TZ_LOG_PMOPS (&tz_log_pmops)

#else
#define TZ_LOG_PMOPS NULL
#endif

static const struct of_device_id tzlog_match[] = {
	{	.compatible = "qcom,tz-log",
	},
	{}
};

static struct platform_driver tz_log_driver = {
	.probe		= tz_log_probe,
	.remove		= tz_log_remove,
	.driver		= {
		.name = "tz_log",
		.owner = THIS_MODULE,
		.of_match_table = tzlog_match,
		.probe_type = PROBE_PREFER_ASYNCHRONOUS,
		.pm = TZ_LOG_PMOPS,
	},
};

static int __init tz_log_init(void)
{
	return platform_driver_register(&tz_log_driver);
}

static void __exit tz_log_exit(void)
{
	platform_driver_unregister(&tz_log_driver);
}

module_init(tz_log_init);
module_exit(tz_log_exit);

MODULE_LICENSE("GPL v2");
MODULE_DESCRIPTION("TZ Log driver");
MODULE_ALIAS("platform:tz_log");<|MERGE_RESOLUTION|>--- conflicted
+++ resolved
@@ -1,8 +1,4 @@
-<<<<<<< HEAD
-/* Copyright (c) 2011-2019, The Linux Foundation. All rights reserved.
-=======
 /* Copyright (c) 2011-2020, The Linux Foundation. All rights reserved.
->>>>>>> 15457316
  *
  * This program is free software; you can redistribute it and/or modify
  * it under the terms of the GNU General Public License version 2 and
@@ -1003,11 +999,7 @@
 	if (resp.result != QSEOS_RESULT_SUCCESS) {
 		pr_err(
 		"%s: scm_call to register log buf failed, resp result =%llu\n",
-<<<<<<< HEAD
-		__func__, desc.ret[0]);
-=======
 		__func__, resp.result);
->>>>>>> 15457316
 		goto err;
 	}
 
