/*
 * EFI Variables - efivars.c
 *
 * Copyright (C) 2001,2003,2004 Dell <Matt_Domsch@dell.com>
 * Copyright (C) 2004 Intel Corporation <matthew.e.tolentino@intel.com>
 *
 * This code takes all variables accessible from EFI runtime and
 *  exports them via sysfs
 *
 *  This program is free software; you can redistribute it and/or modify
 *  it under the terms of the GNU General Public License as published by
 *  the Free Software Foundation; either version 2 of the License, or
 *  (at your option) any later version.
 *
 *  This program is distributed in the hope that it will be useful,
 *  but WITHOUT ANY WARRANTY; without even the implied warranty of
 *  MERCHANTABILITY or FITNESS FOR A PARTICULAR PURPOSE.  See the
 *  GNU General Public License for more details.
 *
 *  You should have received a copy of the GNU General Public License
 *  along with this program; if not, write to the Free Software
 *  Foundation, Inc., 59 Temple Place, Suite 330, Boston, MA  02111-1307  USA
 *
 * Changelog:
 *
 *  17 May 2004 - Matt Domsch <Matt_Domsch@dell.com>
 *   remove check for efi_enabled in exit
 *   add MODULE_VERSION
 *
 *  26 Apr 2004 - Matt Domsch <Matt_Domsch@dell.com>
 *   minor bug fixes
 *
 *  21 Apr 2004 - Matt Tolentino <matthew.e.tolentino@intel.com)
 *   converted driver to export variable information via sysfs
 *   and moved to drivers/firmware directory
 *   bumped revision number to v0.07 to reflect conversion & move
 *
 *  10 Dec 2002 - Matt Domsch <Matt_Domsch@dell.com>
 *   fix locking per Peter Chubb's findings
 *
 *  25 Mar 2002 - Matt Domsch <Matt_Domsch@dell.com>
 *   move uuid_unparse() to include/asm-ia64/efi.h:efi_guid_unparse()
 *
 *  12 Feb 2002 - Matt Domsch <Matt_Domsch@dell.com>
 *   use list_for_each_safe when deleting vars.
 *   remove ifdef CONFIG_SMP around include <linux/smp.h>
 *   v0.04 release to linux-ia64@linuxia64.org
 *
 *  20 April 2001 - Matt Domsch <Matt_Domsch@dell.com>
 *   Moved vars from /proc/efi to /proc/efi/vars, and made
 *   efi.c own the /proc/efi directory.
 *   v0.03 release to linux-ia64@linuxia64.org
 *
 *  26 March 2001 - Matt Domsch <Matt_Domsch@dell.com>
 *   At the request of Stephane, moved ownership of /proc/efi
 *   to efi.c, and now efivars lives under /proc/efi/vars.
 *
 *  12 March 2001 - Matt Domsch <Matt_Domsch@dell.com>
 *   Feedback received from Stephane Eranian incorporated.
 *   efivar_write() checks copy_from_user() return value.
 *   efivar_read/write() returns proper errno.
 *   v0.02 release to linux-ia64@linuxia64.org
 *
 *  26 February 2001 - Matt Domsch <Matt_Domsch@dell.com>
 *   v0.01 release to linux-ia64@linuxia64.org
 */

#include <linux/capability.h>
#include <linux/types.h>
#include <linux/errno.h>
#include <linux/init.h>
#include <linux/mm.h>
#include <linux/module.h>
#include <linux/string.h>
#include <linux/smp.h>
#include <linux/efi.h>
#include <linux/sysfs.h>
#include <linux/kobject.h>
#include <linux/device.h>
#include <linux/slab.h>
#include <linux/pstore.h>

#include <linux/fs.h>
#include <linux/ramfs.h>
#include <linux/pagemap.h>

#include <asm/uaccess.h>

#define EFIVARS_VERSION "0.08"
#define EFIVARS_DATE "2004-May-17"

MODULE_AUTHOR("Matt Domsch <Matt_Domsch@Dell.com>");
MODULE_DESCRIPTION("sysfs interface to EFI Variables");
MODULE_LICENSE("GPL");
MODULE_VERSION(EFIVARS_VERSION);

#define DUMP_NAME_LEN 52

/*
 * Length of a GUID string (strlen("aaaaaaaa-bbbb-cccc-dddd-eeeeeeeeeeee"))
 * not including trailing NUL
 */
#define GUID_LEN 36

/*
 * The maximum size of VariableName + Data = 1024
 * Therefore, it's reasonable to save that much
 * space in each part of the structure,
 * and we use a page for reading/writing.
 */

struct efi_variable {
	efi_char16_t  VariableName[1024/sizeof(efi_char16_t)];
	efi_guid_t    VendorGuid;
	unsigned long DataSize;
	__u8          Data[1024];
	efi_status_t  Status;
	__u32         Attributes;
} __attribute__((packed));

struct efivar_entry {
	struct efivars *efivars;
	struct efi_variable var;
	struct list_head list;
	struct kobject kobj;
};

struct efivar_attribute {
	struct attribute attr;
	ssize_t (*show) (struct efivar_entry *entry, char *buf);
	ssize_t (*store)(struct efivar_entry *entry, const char *buf, size_t count);
};

static struct efivars __efivars;
static struct efivar_operations ops;

#define PSTORE_EFI_ATTRIBUTES \
	(EFI_VARIABLE_NON_VOLATILE | \
	 EFI_VARIABLE_BOOTSERVICE_ACCESS | \
	 EFI_VARIABLE_RUNTIME_ACCESS)

#define EFIVAR_ATTR(_name, _mode, _show, _store) \
struct efivar_attribute efivar_attr_##_name = { \
	.attr = {.name = __stringify(_name), .mode = _mode}, \
	.show = _show, \
	.store = _store, \
};

#define to_efivar_attr(_attr) container_of(_attr, struct efivar_attribute, attr)
#define to_efivar_entry(obj)  container_of(obj, struct efivar_entry, kobj)

/*
 * Prototype for sysfs creation function
 */
static int
efivar_create_sysfs_entry(struct efivars *efivars,
			  unsigned long variable_name_size,
			  efi_char16_t *variable_name,
			  efi_guid_t *vendor_guid);

/*
 * Prototype for workqueue functions updating sysfs entry
 */

static void efivar_update_sysfs_entries(struct work_struct *);
static DECLARE_WORK(efivar_work, efivar_update_sysfs_entries);

/* Return the number of unicode characters in data */
static unsigned long
utf16_strnlen(efi_char16_t *s, size_t maxlength)
{
	unsigned long length = 0;

	while (*s++ != 0 && length < maxlength)
		length++;
	return length;
}

static inline unsigned long
utf16_strlen(efi_char16_t *s)
{
	return utf16_strnlen(s, ~0UL);
}

/*
 * Return the number of bytes is the length of this string
 * Note: this is NOT the same as the number of unicode characters
 */
static inline unsigned long
utf16_strsize(efi_char16_t *data, unsigned long maxlength)
{
	return utf16_strnlen(data, maxlength/sizeof(efi_char16_t)) * sizeof(efi_char16_t);
}

static inline int
utf16_strncmp(const efi_char16_t *a, const efi_char16_t *b, size_t len)
{
	while (1) {
		if (len == 0)
			return 0;
		if (*a < *b)
			return -1;
		if (*a > *b)
			return 1;
		if (*a == 0) /* implies *b == 0 */
			return 0;
		a++;
		b++;
		len--;
	}
}

static bool
validate_device_path(struct efi_variable *var, int match, u8 *buffer,
		     unsigned long len)
{
	struct efi_generic_dev_path *node;
	int offset = 0;

	node = (struct efi_generic_dev_path *)buffer;

	if (len < sizeof(*node))
		return false;

	while (offset <= len - sizeof(*node) &&
	       node->length >= sizeof(*node) &&
		node->length <= len - offset) {
		offset += node->length;

		if ((node->type == EFI_DEV_END_PATH ||
		     node->type == EFI_DEV_END_PATH2) &&
		    node->sub_type == EFI_DEV_END_ENTIRE)
			return true;

		node = (struct efi_generic_dev_path *)(buffer + offset);
	}

	/*
	 * If we're here then either node->length pointed past the end
	 * of the buffer or we reached the end of the buffer without
	 * finding a device path end node.
	 */
	return false;
}

static bool
validate_boot_order(struct efi_variable *var, int match, u8 *buffer,
		    unsigned long len)
{
	/* An array of 16-bit integers */
	if ((len % 2) != 0)
		return false;

	return true;
}

static bool
validate_load_option(struct efi_variable *var, int match, u8 *buffer,
		     unsigned long len)
{
	u16 filepathlength;
	int i, desclength = 0, namelen;

	namelen = utf16_strnlen(var->VariableName, sizeof(var->VariableName));

	/* Either "Boot" or "Driver" followed by four digits of hex */
	for (i = match; i < match+4; i++) {
		if (var->VariableName[i] > 127 ||
		    hex_to_bin(var->VariableName[i] & 0xff) < 0)
			return true;
	}

	/* Reject it if there's 4 digits of hex and then further content */
	if (namelen > match + 4)
		return false;

	/* A valid entry must be at least 8 bytes */
	if (len < 8)
		return false;

	filepathlength = buffer[4] | buffer[5] << 8;

	/*
	 * There's no stored length for the description, so it has to be
	 * found by hand
	 */
	desclength = utf16_strsize((efi_char16_t *)(buffer + 6), len - 6) + 2;

	/* Each boot entry must have a descriptor */
	if (!desclength)
		return false;

	/*
	 * If the sum of the length of the description, the claimed filepath
	 * length and the original header are greater than the length of the
	 * variable, it's malformed
	 */
	if ((desclength + filepathlength + 6) > len)
		return false;

	/*
	 * And, finally, check the filepath
	 */
	return validate_device_path(var, match, buffer + desclength + 6,
				    filepathlength);
}

static bool
validate_uint16(struct efi_variable *var, int match, u8 *buffer,
		unsigned long len)
{
	/* A single 16-bit integer */
	if (len != 2)
		return false;

	return true;
}

static bool
validate_ascii_string(struct efi_variable *var, int match, u8 *buffer,
		      unsigned long len)
{
	int i;

	for (i = 0; i < len; i++) {
		if (buffer[i] > 127)
			return false;

		if (buffer[i] == 0)
			return true;
	}

	return false;
}

struct variable_validate {
	char *name;
	bool (*validate)(struct efi_variable *var, int match, u8 *data,
			 unsigned long len);
};

static const struct variable_validate variable_validate[] = {
	{ "BootNext", validate_uint16 },
	{ "BootOrder", validate_boot_order },
	{ "DriverOrder", validate_boot_order },
	{ "Boot*", validate_load_option },
	{ "Driver*", validate_load_option },
	{ "ConIn", validate_device_path },
	{ "ConInDev", validate_device_path },
	{ "ConOut", validate_device_path },
	{ "ConOutDev", validate_device_path },
	{ "ErrOut", validate_device_path },
	{ "ErrOutDev", validate_device_path },
	{ "Timeout", validate_uint16 },
	{ "Lang", validate_ascii_string },
	{ "PlatformLang", validate_ascii_string },
	{ "", NULL },
};

static bool
validate_var(struct efi_variable *var, u8 *data, unsigned long len)
{
	int i;
	u16 *unicode_name = var->VariableName;

	for (i = 0; variable_validate[i].validate != NULL; i++) {
		const char *name = variable_validate[i].name;
		int match;

		for (match = 0; ; match++) {
			char c = name[match];
			u16 u = unicode_name[match];

			/* All special variables are plain ascii */
			if (u > 127)
				return true;

			/* Wildcard in the matching name means we've matched */
			if (c == '*')
				return variable_validate[i].validate(var,
							     match, data, len);

			/* Case sensitive match */
			if (c != u)
				break;

			/* Reached the end of the string while matching */
			if (!c)
				return variable_validate[i].validate(var,
							     match, data, len);
		}
	}

	return true;
}

static efi_status_t
get_var_data_locked(struct efivars *efivars, struct efi_variable *var)
{
	efi_status_t status;

	var->DataSize = 1024;
	status = efivars->ops->get_variable(var->VariableName,
					    &var->VendorGuid,
					    &var->Attributes,
					    &var->DataSize,
					    var->Data);
	return status;
}

static efi_status_t
get_var_data(struct efivars *efivars, struct efi_variable *var)
{
	efi_status_t status;
	unsigned long flags;

	spin_lock_irqsave(&efivars->lock, flags);
	status = get_var_data_locked(efivars, var);
	spin_unlock_irqrestore(&efivars->lock, flags);

	if (status != EFI_SUCCESS) {
		printk(KERN_WARNING "efivars: get_variable() failed 0x%lx!\n",
			status);
	}
	return status;
}

static ssize_t
efivar_guid_read(struct efivar_entry *entry, char *buf)
{
	struct efi_variable *var = &entry->var;
	char *str = buf;

	if (!entry || !buf)
		return 0;

	efi_guid_unparse(&var->VendorGuid, str);
	str += strlen(str);
	str += sprintf(str, "\n");

	return str - buf;
}

static ssize_t
efivar_attr_read(struct efivar_entry *entry, char *buf)
{
	struct efi_variable *var = &entry->var;
	char *str = buf;
	efi_status_t status;

	if (!entry || !buf)
		return -EINVAL;

	status = get_var_data(entry->efivars, var);
	if (status != EFI_SUCCESS)
		return -EIO;

	if (var->Attributes & EFI_VARIABLE_NON_VOLATILE)
		str += sprintf(str, "EFI_VARIABLE_NON_VOLATILE\n");
	if (var->Attributes & EFI_VARIABLE_BOOTSERVICE_ACCESS)
		str += sprintf(str, "EFI_VARIABLE_BOOTSERVICE_ACCESS\n");
	if (var->Attributes & EFI_VARIABLE_RUNTIME_ACCESS)
		str += sprintf(str, "EFI_VARIABLE_RUNTIME_ACCESS\n");
	if (var->Attributes & EFI_VARIABLE_HARDWARE_ERROR_RECORD)
		str += sprintf(str, "EFI_VARIABLE_HARDWARE_ERROR_RECORD\n");
	if (var->Attributes & EFI_VARIABLE_AUTHENTICATED_WRITE_ACCESS)
		str += sprintf(str,
			"EFI_VARIABLE_AUTHENTICATED_WRITE_ACCESS\n");
	if (var->Attributes &
			EFI_VARIABLE_TIME_BASED_AUTHENTICATED_WRITE_ACCESS)
		str += sprintf(str,
			"EFI_VARIABLE_TIME_BASED_AUTHENTICATED_WRITE_ACCESS\n");
	if (var->Attributes & EFI_VARIABLE_APPEND_WRITE)
		str += sprintf(str, "EFI_VARIABLE_APPEND_WRITE\n");
	return str - buf;
}

static ssize_t
efivar_size_read(struct efivar_entry *entry, char *buf)
{
	struct efi_variable *var = &entry->var;
	char *str = buf;
	efi_status_t status;

	if (!entry || !buf)
		return -EINVAL;

	status = get_var_data(entry->efivars, var);
	if (status != EFI_SUCCESS)
		return -EIO;

	str += sprintf(str, "0x%lx\n", var->DataSize);
	return str - buf;
}

static ssize_t
efivar_data_read(struct efivar_entry *entry, char *buf)
{
	struct efi_variable *var = &entry->var;
	efi_status_t status;

	if (!entry || !buf)
		return -EINVAL;

	status = get_var_data(entry->efivars, var);
	if (status != EFI_SUCCESS)
		return -EIO;

	memcpy(buf, var->Data, var->DataSize);
	return var->DataSize;
}
/*
 * We allow each variable to be edited via rewriting the
 * entire efi variable structure.
 */
static ssize_t
efivar_store_raw(struct efivar_entry *entry, const char *buf, size_t count)
{
	struct efi_variable *new_var, *var = &entry->var;
	struct efivars *efivars = entry->efivars;
	efi_status_t status = EFI_NOT_FOUND;

	if (count != sizeof(struct efi_variable))
		return -EINVAL;

	new_var = (struct efi_variable *)buf;
	/*
	 * If only updating the variable data, then the name
	 * and guid should remain the same
	 */
	if (memcmp(new_var->VariableName, var->VariableName, sizeof(var->VariableName)) ||
		efi_guidcmp(new_var->VendorGuid, var->VendorGuid)) {
		printk(KERN_ERR "efivars: Cannot edit the wrong variable!\n");
		return -EINVAL;
	}

	if ((new_var->DataSize <= 0) || (new_var->Attributes == 0)){
		printk(KERN_ERR "efivars: DataSize & Attributes must be valid!\n");
		return -EINVAL;
	}

	if ((new_var->Attributes & ~EFI_VARIABLE_MASK) != 0 ||
	    validate_var(new_var, new_var->Data, new_var->DataSize) == false) {
		printk(KERN_ERR "efivars: Malformed variable content\n");
		return -EINVAL;
	}

	spin_lock_irq(&efivars->lock);
	status = efivars->ops->set_variable(new_var->VariableName,
					    &new_var->VendorGuid,
					    new_var->Attributes,
					    new_var->DataSize,
					    new_var->Data);

	spin_unlock_irq(&efivars->lock);

	if (status != EFI_SUCCESS) {
		printk(KERN_WARNING "efivars: set_variable() failed: status=%lx\n",
			status);
		return -EIO;
	}

	memcpy(&entry->var, new_var, count);
	return count;
}

static ssize_t
efivar_show_raw(struct efivar_entry *entry, char *buf)
{
	struct efi_variable *var = &entry->var;
	efi_status_t status;

	if (!entry || !buf)
		return 0;

	status = get_var_data(entry->efivars, var);
	if (status != EFI_SUCCESS)
		return -EIO;

	memcpy(buf, var, sizeof(*var));
	return sizeof(*var);
}

/*
 * Generic read/write functions that call the specific functions of
 * the attributes...
 */
static ssize_t efivar_attr_show(struct kobject *kobj, struct attribute *attr,
				char *buf)
{
	struct efivar_entry *var = to_efivar_entry(kobj);
	struct efivar_attribute *efivar_attr = to_efivar_attr(attr);
	ssize_t ret = -EIO;

	if (!capable(CAP_SYS_ADMIN))
		return -EACCES;

	if (efivar_attr->show) {
		ret = efivar_attr->show(var, buf);
	}
	return ret;
}

static ssize_t efivar_attr_store(struct kobject *kobj, struct attribute *attr,
				const char *buf, size_t count)
{
	struct efivar_entry *var = to_efivar_entry(kobj);
	struct efivar_attribute *efivar_attr = to_efivar_attr(attr);
	ssize_t ret = -EIO;

	if (!capable(CAP_SYS_ADMIN))
		return -EACCES;

	if (efivar_attr->store)
		ret = efivar_attr->store(var, buf, count);

	return ret;
}

static const struct sysfs_ops efivar_attr_ops = {
	.show = efivar_attr_show,
	.store = efivar_attr_store,
};

static void efivar_release(struct kobject *kobj)
{
	struct efivar_entry *var = container_of(kobj, struct efivar_entry, kobj);
	kfree(var);
}

static EFIVAR_ATTR(guid, 0400, efivar_guid_read, NULL);
static EFIVAR_ATTR(attributes, 0400, efivar_attr_read, NULL);
static EFIVAR_ATTR(size, 0400, efivar_size_read, NULL);
static EFIVAR_ATTR(data, 0400, efivar_data_read, NULL);
static EFIVAR_ATTR(raw_var, 0600, efivar_show_raw, efivar_store_raw);

static struct attribute *def_attrs[] = {
	&efivar_attr_guid.attr,
	&efivar_attr_size.attr,
	&efivar_attr_attributes.attr,
	&efivar_attr_data.attr,
	&efivar_attr_raw_var.attr,
	NULL,
};

static struct kobj_type efivar_ktype = {
	.release = efivar_release,
	.sysfs_ops = &efivar_attr_ops,
	.default_attrs = def_attrs,
};

static inline void
efivar_unregister(struct efivar_entry *var)
{
	kobject_put(&var->kobj);
}

static int efivarfs_file_open(struct inode *inode, struct file *file)
{
	file->private_data = inode->i_private;
	return 0;
}

static int efi_status_to_err(efi_status_t status)
{
	int err;

	switch (status) {
	case EFI_INVALID_PARAMETER:
		err = -EINVAL;
		break;
	case EFI_OUT_OF_RESOURCES:
		err = -ENOSPC;
		break;
	case EFI_DEVICE_ERROR:
		err = -EIO;
		break;
	case EFI_WRITE_PROTECTED:
		err = -EROFS;
		break;
	case EFI_SECURITY_VIOLATION:
		err = -EACCES;
		break;
	case EFI_NOT_FOUND:
		err = -EIO;
		break;
	default:
		err = -EINVAL;
	}

	return err;
}

static ssize_t efivarfs_file_write(struct file *file,
		const char __user *userbuf, size_t count, loff_t *ppos)
{
	struct efivar_entry *var = file->private_data;
	struct efivars *efivars;
	efi_status_t status;
	void *data;
	u32 attributes;
	struct inode *inode = file->f_mapping->host;
	unsigned long datasize = count - sizeof(attributes);
	unsigned long newdatasize;
	u64 storage_size, remaining_size, max_size;
	ssize_t bytes = 0;

	if (count < sizeof(attributes))
		return -EINVAL;

	if (copy_from_user(&attributes, userbuf, sizeof(attributes)))
		return -EFAULT;

	if (attributes & ~(EFI_VARIABLE_MASK))
		return -EINVAL;

	efivars = var->efivars;

	/*
	 * Ensure that the user can't allocate arbitrarily large
	 * amounts of memory. Pick a default size of 64K if
	 * QueryVariableInfo() isn't supported by the firmware.
	 */
	spin_lock_irq(&efivars->lock);

	if (!efivars->ops->query_variable_info)
		status = EFI_UNSUPPORTED;
	else {
		const struct efivar_operations *fops = efivars->ops;
		status = fops->query_variable_info(attributes, &storage_size,
						   &remaining_size, &max_size);
	}

	spin_unlock_irq(&efivars->lock);

	if (status != EFI_SUCCESS) {
		if (status != EFI_UNSUPPORTED)
			return efi_status_to_err(status);

		remaining_size = 65536;
	}

	if (datasize > remaining_size)
		return -ENOSPC;

	data = kmalloc(datasize, GFP_KERNEL);
	if (!data)
		return -ENOMEM;

	if (copy_from_user(data, userbuf + sizeof(attributes), datasize)) {
		bytes = -EFAULT;
		goto out;
	}

	if (validate_var(&var->var, data, datasize) == false) {
		bytes = -EINVAL;
		goto out;
	}

	/*
	 * The lock here protects the get_variable call, the conditional
	 * set_variable call, and removal of the variable from the efivars
	 * list (in the case of an authenticated delete).
	 */
	spin_lock_irq(&efivars->lock);

	status = efivars->ops->set_variable(var->var.VariableName,
					    &var->var.VendorGuid,
					    attributes, datasize,
					    data);

	if (status != EFI_SUCCESS) {
		spin_unlock_irq(&efivars->lock);
		kfree(data);

		return efi_status_to_err(status);
	}

	bytes = count;

	/*
	 * Writing to the variable may have caused a change in size (which
	 * could either be an append or an overwrite), or the variable to be
	 * deleted. Perform a GetVariable() so we can tell what actually
	 * happened.
	 */
	newdatasize = 0;
	status = efivars->ops->get_variable(var->var.VariableName,
					    &var->var.VendorGuid,
					    NULL, &newdatasize,
					    NULL);

	if (status == EFI_BUFFER_TOO_SMALL) {
		spin_unlock_irq(&efivars->lock);
		mutex_lock(&inode->i_mutex);
		i_size_write(inode, newdatasize + sizeof(attributes));
		mutex_unlock(&inode->i_mutex);

	} else if (status == EFI_NOT_FOUND) {
		list_del(&var->list);
		spin_unlock_irq(&efivars->lock);
		efivar_unregister(var);
		drop_nlink(inode);
		d_delete(file->f_dentry);
		dput(file->f_dentry);

	} else {
		spin_unlock_irq(&efivars->lock);
		pr_warn("efivarfs: inconsistent EFI variable implementation? "
				"status = %lx\n", status);
	}

out:
	kfree(data);

	return bytes;
}

static ssize_t efivarfs_file_read(struct file *file, char __user *userbuf,
		size_t count, loff_t *ppos)
{
	struct efivar_entry *var = file->private_data;
	struct efivars *efivars = var->efivars;
	efi_status_t status;
	unsigned long datasize = 0;
	u32 attributes;
	void *data;
	ssize_t size = 0;

	spin_lock_irq(&efivars->lock);
	status = efivars->ops->get_variable(var->var.VariableName,
					    &var->var.VendorGuid,
					    &attributes, &datasize, NULL);
	spin_unlock_irq(&efivars->lock);

	if (status != EFI_BUFFER_TOO_SMALL)
		return efi_status_to_err(status);

	data = kmalloc(datasize + sizeof(attributes), GFP_KERNEL);

	if (!data)
		return -ENOMEM;

	spin_lock_irq(&efivars->lock);
	status = efivars->ops->get_variable(var->var.VariableName,
					    &var->var.VendorGuid,
					    &attributes, &datasize,
					    (data + sizeof(attributes)));
	spin_unlock_irq(&efivars->lock);

	if (status != EFI_SUCCESS) {
		size = efi_status_to_err(status);
		goto out_free;
	}

	memcpy(data, &attributes, sizeof(attributes));
	size = simple_read_from_buffer(userbuf, count, ppos,
				       data, datasize + sizeof(attributes));
out_free:
	kfree(data);

	return size;
}

static void efivarfs_evict_inode(struct inode *inode)
{
	clear_inode(inode);
}

static const struct super_operations efivarfs_ops = {
	.statfs = simple_statfs,
	.drop_inode = generic_delete_inode,
	.evict_inode = efivarfs_evict_inode,
	.show_options = generic_show_options,
};

static struct super_block *efivarfs_sb;

static const struct inode_operations efivarfs_dir_inode_operations;

static const struct file_operations efivarfs_file_operations = {
	.open	= efivarfs_file_open,
	.read	= efivarfs_file_read,
	.write	= efivarfs_file_write,
	.llseek	= no_llseek,
};

static struct inode *efivarfs_get_inode(struct super_block *sb,
				const struct inode *dir, int mode, dev_t dev)
{
	struct inode *inode = new_inode(sb);

	if (inode) {
		inode->i_ino = get_next_ino();
		inode->i_mode = mode;
		inode->i_atime = inode->i_mtime = inode->i_ctime = CURRENT_TIME;
		switch (mode & S_IFMT) {
		case S_IFREG:
			inode->i_fop = &efivarfs_file_operations;
			break;
		case S_IFDIR:
			inode->i_op = &efivarfs_dir_inode_operations;
			inode->i_fop = &simple_dir_operations;
			inc_nlink(inode);
			break;
		}
	}
	return inode;
}

static void efivarfs_hex_to_guid(const char *str, efi_guid_t *guid)
{
	guid->b[0] = hex_to_bin(str[6]) << 4 | hex_to_bin(str[7]);
	guid->b[1] = hex_to_bin(str[4]) << 4 | hex_to_bin(str[5]);
	guid->b[2] = hex_to_bin(str[2]) << 4 | hex_to_bin(str[3]);
	guid->b[3] = hex_to_bin(str[0]) << 4 | hex_to_bin(str[1]);
	guid->b[4] = hex_to_bin(str[11]) << 4 | hex_to_bin(str[12]);
	guid->b[5] = hex_to_bin(str[9]) << 4 | hex_to_bin(str[10]);
	guid->b[6] = hex_to_bin(str[16]) << 4 | hex_to_bin(str[17]);
	guid->b[7] = hex_to_bin(str[14]) << 4 | hex_to_bin(str[15]);
	guid->b[8] = hex_to_bin(str[19]) << 4 | hex_to_bin(str[20]);
	guid->b[9] = hex_to_bin(str[21]) << 4 | hex_to_bin(str[22]);
	guid->b[10] = hex_to_bin(str[24]) << 4 | hex_to_bin(str[25]);
	guid->b[11] = hex_to_bin(str[26]) << 4 | hex_to_bin(str[27]);
	guid->b[12] = hex_to_bin(str[28]) << 4 | hex_to_bin(str[29]);
	guid->b[13] = hex_to_bin(str[30]) << 4 | hex_to_bin(str[31]);
	guid->b[14] = hex_to_bin(str[32]) << 4 | hex_to_bin(str[33]);
	guid->b[15] = hex_to_bin(str[34]) << 4 | hex_to_bin(str[35]);
}

static int efivarfs_create(struct inode *dir, struct dentry *dentry,
			  umode_t mode, bool excl)
{
	struct inode *inode;
	struct efivars *efivars = &__efivars;
	struct efivar_entry *var;
	int namelen, i = 0, err = 0;

	/*
	 * We need a GUID, plus at least one letter for the variable name,
	 * plus the '-' separator
	 */
	if (dentry->d_name.len < GUID_LEN + 2)
		return -EINVAL;

	inode = efivarfs_get_inode(dir->i_sb, dir, mode, 0);
	if (!inode)
		return -ENOMEM;

	var = kzalloc(sizeof(struct efivar_entry), GFP_KERNEL);
	if (!var) {
		err = -ENOMEM;
		goto out;
	}

	/* length of the variable name itself: remove GUID and separator */
	namelen = dentry->d_name.len - GUID_LEN - 1;

	efivarfs_hex_to_guid(dentry->d_name.name + namelen + 1,
			&var->var.VendorGuid);

	for (i = 0; i < namelen; i++)
		var->var.VariableName[i] = dentry->d_name.name[i];

	var->var.VariableName[i] = '\0';

	inode->i_private = var;
	var->efivars = efivars;
	var->kobj.kset = efivars->kset;

	err = kobject_init_and_add(&var->kobj, &efivar_ktype, NULL, "%s",
			     dentry->d_name.name);
	if (err)
		goto out;

	kobject_uevent(&var->kobj, KOBJ_ADD);
	spin_lock_irq(&efivars->lock);
	list_add(&var->list, &efivars->list);
	spin_unlock_irq(&efivars->lock);
	d_instantiate(dentry, inode);
	dget(dentry);
out:
	if (err) {
		kfree(var);
		iput(inode);
	}
	return err;
}

static int efivarfs_unlink(struct inode *dir, struct dentry *dentry)
{
	struct efivar_entry *var = dentry->d_inode->i_private;
	struct efivars *efivars = var->efivars;
	efi_status_t status;

	spin_lock_irq(&efivars->lock);

	status = efivars->ops->set_variable(var->var.VariableName,
					    &var->var.VendorGuid,
					    0, 0, NULL);

	if (status == EFI_SUCCESS || status == EFI_NOT_FOUND) {
		list_del(&var->list);
		spin_unlock_irq(&efivars->lock);
		efivar_unregister(var);
		drop_nlink(dentry->d_inode);
		dput(dentry);
		return 0;
	}

	spin_unlock_irq(&efivars->lock);
	return -EINVAL;
};

static int efivarfs_fill_super(struct super_block *sb, void *data, int silent)
{
	struct inode *inode = NULL;
	struct dentry *root;
	struct efivar_entry *entry, *n;
	struct efivars *efivars = &__efivars;
	char *name;

	efivarfs_sb = sb;

	sb->s_maxbytes          = MAX_LFS_FILESIZE;
	sb->s_blocksize         = PAGE_CACHE_SIZE;
	sb->s_blocksize_bits    = PAGE_CACHE_SHIFT;
	sb->s_magic             = EFIVARFS_MAGIC;
	sb->s_op                = &efivarfs_ops;
	sb->s_time_gran         = 1;

	inode = efivarfs_get_inode(sb, NULL, S_IFDIR | 0755, 0);
	if (!inode)
		return -ENOMEM;
	inode->i_op = &efivarfs_dir_inode_operations;

	root = d_make_root(inode);
	sb->s_root = root;
	if (!root)
		return -ENOMEM;

	list_for_each_entry_safe(entry, n, &efivars->list, list) {
		struct dentry *dentry, *root = efivarfs_sb->s_root;
		unsigned long size = 0;
		int len, i;

		inode = NULL;

		len = utf16_strlen(entry->var.VariableName);

		/* name, plus '-', plus GUID, plus NUL*/
		name = kmalloc(len + 1 + GUID_LEN + 1, GFP_ATOMIC);
		if (!name)
			goto fail;

		for (i = 0; i < len; i++)
			name[i] = entry->var.VariableName[i] & 0xFF;

		name[len] = '-';

		efi_guid_unparse(&entry->var.VendorGuid, name + len + 1);

		name[len+GUID_LEN+1] = '\0';

		inode = efivarfs_get_inode(efivarfs_sb, root->d_inode,
					  S_IFREG | 0644, 0);
		if (!inode)
			goto fail_name;

		dentry = d_alloc_name(root, name);
		if (!dentry)
			goto fail_inode;

		/* copied by the above to local storage in the dentry. */
		kfree(name);

		spin_lock_irq(&efivars->lock);
		efivars->ops->get_variable(entry->var.VariableName,
					   &entry->var.VendorGuid,
					   &entry->var.Attributes,
					   &size,
					   NULL);
		spin_unlock_irq(&efivars->lock);

		mutex_lock(&inode->i_mutex);
		inode->i_private = entry;
		i_size_write(inode, size+4);
		mutex_unlock(&inode->i_mutex);
		d_add(dentry, inode);
	}

	return 0;

fail_inode:
	iput(inode);
fail_name:
	kfree(name);
fail:
	return -ENOMEM;
}

static struct dentry *efivarfs_mount(struct file_system_type *fs_type,
				    int flags, const char *dev_name, void *data)
{
	return mount_single(fs_type, flags, data, efivarfs_fill_super);
}

static void efivarfs_kill_sb(struct super_block *sb)
{
	kill_litter_super(sb);
	efivarfs_sb = NULL;
}

static struct file_system_type efivarfs_type = {
	.name    = "efivarfs",
	.mount   = efivarfs_mount,
	.kill_sb = efivarfs_kill_sb,
};

static const struct inode_operations efivarfs_dir_inode_operations = {
	.lookup = simple_lookup,
	.unlink = efivarfs_unlink,
	.create = efivarfs_create,
};

static struct pstore_info efi_pstore_info;

#ifdef CONFIG_PSTORE

static int efi_pstore_open(struct pstore_info *psi)
{
	struct efivars *efivars = psi->data;

	spin_lock_irq(&efivars->lock);
	efivars->walk_entry = list_first_entry(&efivars->list,
					       struct efivar_entry, list);
	return 0;
}

static int efi_pstore_close(struct pstore_info *psi)
{
	struct efivars *efivars = psi->data;

	spin_unlock_irq(&efivars->lock);
	return 0;
}

static ssize_t efi_pstore_read(u64 *id, enum pstore_type_id *type,
			       int *count, struct timespec *timespec,
			       char **buf, struct pstore_info *psi)
{
	efi_guid_t vendor = LINUX_EFI_CRASH_GUID;
	struct efivars *efivars = psi->data;
	char name[DUMP_NAME_LEN];
	int i;
	int cnt;
	unsigned int part, size;
	unsigned long time;

	while (&efivars->walk_entry->list != &efivars->list) {
		if (!efi_guidcmp(efivars->walk_entry->var.VendorGuid,
				 vendor)) {
			for (i = 0; i < DUMP_NAME_LEN; i++) {
				name[i] = efivars->walk_entry->var.VariableName[i];
			}
			if (sscanf(name, "dump-type%u-%u-%d-%lu",
				   type, &part, &cnt, &time) == 4) {
				*id = part;
				*count = cnt;
				timespec->tv_sec = time;
				timespec->tv_nsec = 0;
			} else if (sscanf(name, "dump-type%u-%u-%lu",
				   type, &part, &time) == 3) {
				/*
				 * Check if an old format,
				 * which doesn't support holding
				 * multiple logs, remains.
				 */
				*id = part;
				*count = 0;
				timespec->tv_sec = time;
				timespec->tv_nsec = 0;
			} else {
				efivars->walk_entry = list_entry(
						efivars->walk_entry->list.next,
						struct efivar_entry, list);
				continue;
			}

			get_var_data_locked(efivars, &efivars->walk_entry->var);
			size = efivars->walk_entry->var.DataSize;
			*buf = kmalloc(size, GFP_KERNEL);
			if (*buf == NULL)
				return -ENOMEM;
			memcpy(*buf, efivars->walk_entry->var.Data,
			       size);
			efivars->walk_entry = list_entry(
					efivars->walk_entry->list.next,
					struct efivar_entry, list);
			return size;
		}
		efivars->walk_entry = list_entry(efivars->walk_entry->list.next,
						 struct efivar_entry, list);
	}
	return 0;
}

static int efi_pstore_write(enum pstore_type_id type,
		enum kmsg_dump_reason reason, u64 *id,
		unsigned int part, int count, size_t size,
		struct pstore_info *psi)
{
	char name[DUMP_NAME_LEN];
	efi_char16_t efi_name[DUMP_NAME_LEN];
	efi_guid_t vendor = LINUX_EFI_CRASH_GUID;
	struct efivars *efivars = psi->data;
	int i, ret = 0;
	u64 storage_space, remaining_space, max_variable_size;
	efi_status_t status = EFI_NOT_FOUND;
	unsigned long flags;

	if (pstore_cannot_block_path(reason)) {
		/*
		 * If the lock is taken by another cpu in non-blocking path,
		 * this driver returns without entering firmware to avoid
		 * hanging up.
		 */
		if (!spin_trylock_irqsave(&efivars->lock, flags))
			return -EBUSY;
	} else
		spin_lock_irqsave(&efivars->lock, flags);

	/*
	 * Check if there is a space enough to log.
	 * size: a size of logging data
	 * DUMP_NAME_LEN * 2: a maximum size of variable name
	 */
	status = efivars->ops->query_variable_info(PSTORE_EFI_ATTRIBUTES,
						   &storage_space,
						   &remaining_space,
						   &max_variable_size);
	if (status || remaining_space < size + DUMP_NAME_LEN * 2) {
		spin_unlock_irqrestore(&efivars->lock, flags);
		*id = part;
		return -ENOSPC;
	}

	sprintf(name, "dump-type%u-%u-%d-%lu", type, part, count,
		get_seconds());

	for (i = 0; i < DUMP_NAME_LEN; i++)
		efi_name[i] = name[i];

	efivars->ops->set_variable(efi_name, &vendor, PSTORE_EFI_ATTRIBUTES,
				   size, psi->buf);

	spin_unlock_irqrestore(&efivars->lock, flags);

	if (reason == KMSG_DUMP_OOPS)
		schedule_work(&efivar_work);

	*id = part;
	return ret;
};

static int efi_pstore_erase(enum pstore_type_id type, u64 id, int count,
			    struct timespec time, struct pstore_info *psi)
{
	char name[DUMP_NAME_LEN];
	efi_char16_t efi_name[DUMP_NAME_LEN];
	char name_old[DUMP_NAME_LEN];
	efi_char16_t efi_name_old[DUMP_NAME_LEN];
	efi_guid_t vendor = LINUX_EFI_CRASH_GUID;
	struct efivars *efivars = psi->data;
	struct efivar_entry *entry, *found = NULL;
	int i;

	sprintf(name, "dump-type%u-%u-%d-%lu", type, (unsigned int)id, count,
		time.tv_sec);

	spin_lock_irq(&efivars->lock);

	for (i = 0; i < DUMP_NAME_LEN; i++)
		efi_name[i] = name[i];

	/*
	 * Clean up an entry with the same name
	 */

	list_for_each_entry(entry, &efivars->list, list) {
		get_var_data_locked(efivars, &entry->var);

		if (efi_guidcmp(entry->var.VendorGuid, vendor))
			continue;
		if (utf16_strncmp(entry->var.VariableName, efi_name,
				  utf16_strlen(efi_name))) {
			/*
			 * Check if an old format,
			 * which doesn't support holding
			 * multiple logs, remains.
			 */
			sprintf(name_old, "dump-type%u-%u-%lu", type,
				(unsigned int)id, time.tv_sec);

			for (i = 0; i < DUMP_NAME_LEN; i++)
				efi_name_old[i] = name_old[i];

			if (utf16_strncmp(entry->var.VariableName, efi_name_old,
					  utf16_strlen(efi_name_old)))
				continue;
		}

		/* found */
		found = entry;
		efivars->ops->set_variable(entry->var.VariableName,
					   &entry->var.VendorGuid,
					   PSTORE_EFI_ATTRIBUTES,
					   0, NULL);
		break;
	}

	if (found)
		list_del(&found->list);

	spin_unlock_irq(&efivars->lock);

	if (found)
		efivar_unregister(found);

	return 0;
}
#else
static int efi_pstore_open(struct pstore_info *psi)
{
	return 0;
}

static int efi_pstore_close(struct pstore_info *psi)
{
	return 0;
}

static ssize_t efi_pstore_read(u64 *id, enum pstore_type_id *type, int *count,
			       struct timespec *timespec,
			       char **buf, struct pstore_info *psi)
{
	return -1;
}

static int efi_pstore_write(enum pstore_type_id type,
		enum kmsg_dump_reason reason, u64 *id,
		unsigned int part, int count, size_t size,
		struct pstore_info *psi)
{
	return 0;
}

static int efi_pstore_erase(enum pstore_type_id type, u64 id, int count,
			    struct timespec time, struct pstore_info *psi)
{
	return 0;
}
#endif

static struct pstore_info efi_pstore_info = {
	.owner		= THIS_MODULE,
	.name		= "efi",
	.open		= efi_pstore_open,
	.close		= efi_pstore_close,
	.read		= efi_pstore_read,
	.write		= efi_pstore_write,
	.erase		= efi_pstore_erase,
};

static ssize_t efivar_create(struct file *filp, struct kobject *kobj,
			     struct bin_attribute *bin_attr,
			     char *buf, loff_t pos, size_t count)
{
	struct efi_variable *new_var = (struct efi_variable *)buf;
	struct efivars *efivars = bin_attr->private;
	struct efivar_entry *search_efivar, *n;
	unsigned long strsize1, strsize2;
	efi_status_t status = EFI_NOT_FOUND;
	int found = 0;

	if (!capable(CAP_SYS_ADMIN))
		return -EACCES;

	if ((new_var->Attributes & ~EFI_VARIABLE_MASK) != 0 ||
	    validate_var(new_var, new_var->Data, new_var->DataSize) == false) {
		printk(KERN_ERR "efivars: Malformed variable content\n");
		return -EINVAL;
	}

	spin_lock_irq(&efivars->lock);

	/*
	 * Does this variable already exist?
	 */
	list_for_each_entry_safe(search_efivar, n, &efivars->list, list) {
		strsize1 = utf16_strsize(search_efivar->var.VariableName, 1024);
		strsize2 = utf16_strsize(new_var->VariableName, 1024);
		if (strsize1 == strsize2 &&
			!memcmp(&(search_efivar->var.VariableName),
				new_var->VariableName, strsize1) &&
			!efi_guidcmp(search_efivar->var.VendorGuid,
				new_var->VendorGuid)) {
			found = 1;
			break;
		}
	}
	if (found) {
		spin_unlock_irq(&efivars->lock);
		return -EINVAL;
	}

	/* now *really* create the variable via EFI */
	status = efivars->ops->set_variable(new_var->VariableName,
					    &new_var->VendorGuid,
					    new_var->Attributes,
					    new_var->DataSize,
					    new_var->Data);

	if (status != EFI_SUCCESS) {
		printk(KERN_WARNING "efivars: set_variable() failed: status=%lx\n",
			status);
		spin_unlock_irq(&efivars->lock);
		return -EIO;
	}
	spin_unlock_irq(&efivars->lock);

	/* Create the entry in sysfs.  Locking is not required here */
	status = efivar_create_sysfs_entry(efivars,
					   utf16_strsize(new_var->VariableName,
							 1024),
					   new_var->VariableName,
					   &new_var->VendorGuid);
	if (status) {
		printk(KERN_WARNING "efivars: variable created, but sysfs entry wasn't.\n");
	}
	return count;
}

static ssize_t efivar_delete(struct file *filp, struct kobject *kobj,
			     struct bin_attribute *bin_attr,
			     char *buf, loff_t pos, size_t count)
{
	struct efi_variable *del_var = (struct efi_variable *)buf;
	struct efivars *efivars = bin_attr->private;
	struct efivar_entry *search_efivar, *n;
	unsigned long strsize1, strsize2;
	efi_status_t status = EFI_NOT_FOUND;
	int found = 0;

	if (!capable(CAP_SYS_ADMIN))
		return -EACCES;

	spin_lock_irq(&efivars->lock);

	/*
	 * Does this variable already exist?
	 */
	list_for_each_entry_safe(search_efivar, n, &efivars->list, list) {
		strsize1 = utf16_strsize(search_efivar->var.VariableName, 1024);
		strsize2 = utf16_strsize(del_var->VariableName, 1024);
		if (strsize1 == strsize2 &&
			!memcmp(&(search_efivar->var.VariableName),
				del_var->VariableName, strsize1) &&
			!efi_guidcmp(search_efivar->var.VendorGuid,
				del_var->VendorGuid)) {
			found = 1;
			break;
		}
	}
	if (!found) {
		spin_unlock_irq(&efivars->lock);
		return -EINVAL;
	}
	/* force the Attributes/DataSize to 0 to ensure deletion */
	del_var->Attributes = 0;
	del_var->DataSize = 0;

	status = efivars->ops->set_variable(del_var->VariableName,
					    &del_var->VendorGuid,
					    del_var->Attributes,
					    del_var->DataSize,
					    del_var->Data);

	if (status != EFI_SUCCESS) {
		printk(KERN_WARNING "efivars: set_variable() failed: status=%lx\n",
			status);
		spin_unlock_irq(&efivars->lock);
		return -EIO;
	}
	list_del(&search_efivar->list);
	/* We need to release this lock before unregistering. */
	spin_unlock_irq(&efivars->lock);
	efivar_unregister(search_efivar);

	/* It's dead Jim.... */
	return count;
}

static bool variable_is_present(efi_char16_t *variable_name, efi_guid_t *vendor)
{
	struct efivar_entry *entry, *n;
	struct efivars *efivars = &__efivars;
	unsigned long strsize1, strsize2;
	bool found = false;

	strsize1 = utf16_strsize(variable_name, 1024);
	list_for_each_entry_safe(entry, n, &efivars->list, list) {
		strsize2 = utf16_strsize(entry->var.VariableName, 1024);
		if (strsize1 == strsize2 &&
			!memcmp(variable_name, &(entry->var.VariableName),
				strsize2) &&
			!efi_guidcmp(entry->var.VendorGuid,
				*vendor)) {
			found = true;
			break;
		}
	}
	return found;
}

static void efivar_update_sysfs_entries(struct work_struct *work)
{
	struct efivars *efivars = &__efivars;
	efi_guid_t vendor;
	efi_char16_t *variable_name;
	unsigned long variable_name_size = 1024;
	efi_status_t status = EFI_NOT_FOUND;
	bool found;

	/* Add new sysfs entries */
	while (1) {
		variable_name = kzalloc(variable_name_size, GFP_KERNEL);
		if (!variable_name) {
			pr_err("efivars: Memory allocation failed.\n");
			return;
		}

		spin_lock_irq(&efivars->lock);
		found = false;
		while (1) {
			variable_name_size = 1024;
			status = efivars->ops->get_next_variable(
							&variable_name_size,
							variable_name,
							&vendor);
			if (status != EFI_SUCCESS) {
				break;
			} else {
				if (!variable_is_present(variable_name,
				    &vendor)) {
					found = true;
					break;
				}
			}
		}
		spin_unlock_irq(&efivars->lock);

		if (!found) {
			kfree(variable_name);
			break;
		} else
			efivar_create_sysfs_entry(efivars,
						  variable_name_size,
						  variable_name, &vendor);
	}
}

/*
 * Let's not leave out systab information that snuck into
 * the efivars driver
 */
static ssize_t systab_show(struct kobject *kobj,
			   struct kobj_attribute *attr, char *buf)
{
	char *str = buf;

	if (!kobj || !buf)
		return -EINVAL;

	if (efi.mps != EFI_INVALID_TABLE_ADDR)
		str += sprintf(str, "MPS=0x%lx\n", efi.mps);
	if (efi.acpi20 != EFI_INVALID_TABLE_ADDR)
		str += sprintf(str, "ACPI20=0x%lx\n", efi.acpi20);
	if (efi.acpi != EFI_INVALID_TABLE_ADDR)
		str += sprintf(str, "ACPI=0x%lx\n", efi.acpi);
	if (efi.smbios != EFI_INVALID_TABLE_ADDR)
		str += sprintf(str, "SMBIOS=0x%lx\n", efi.smbios);
	if (efi.hcdp != EFI_INVALID_TABLE_ADDR)
		str += sprintf(str, "HCDP=0x%lx\n", efi.hcdp);
	if (efi.boot_info != EFI_INVALID_TABLE_ADDR)
		str += sprintf(str, "BOOTINFO=0x%lx\n", efi.boot_info);
	if (efi.uga != EFI_INVALID_TABLE_ADDR)
		str += sprintf(str, "UGA=0x%lx\n", efi.uga);

	return str - buf;
}

static struct kobj_attribute efi_attr_systab =
			__ATTR(systab, 0400, systab_show, NULL);

static struct attribute *efi_subsys_attrs[] = {
	&efi_attr_systab.attr,
	NULL,	/* maybe more in the future? */
};

static struct attribute_group efi_subsys_attr_group = {
	.attrs = efi_subsys_attrs,
};

static struct kobject *efi_kobj;

/*
 * efivar_create_sysfs_entry()
 * Requires:
 *    variable_name_size = number of bytes required to hold
 *                         variable_name (not counting the NULL
 *                         character at the end.
 *    efivars->lock is not held on entry or exit.
 * Returns 1 on failure, 0 on success
 */
static int
efivar_create_sysfs_entry(struct efivars *efivars,
			  unsigned long variable_name_size,
			  efi_char16_t *variable_name,
			  efi_guid_t *vendor_guid)
{
	int i, short_name_size;
	char *short_name;
	struct efivar_entry *new_efivar;

	/*
	 * Length of the variable bytes in ASCII, plus the '-' separator,
	 * plus the GUID, plus trailing NUL
	 */
	short_name_size = variable_name_size / sizeof(efi_char16_t)
				+ 1 + GUID_LEN + 1;

	short_name = kzalloc(short_name_size, GFP_KERNEL);
	new_efivar = kzalloc(sizeof(struct efivar_entry), GFP_KERNEL);

	if (!short_name || !new_efivar)  {
		kfree(short_name);
		kfree(new_efivar);
		return 1;
	}

	new_efivar->efivars = efivars;
	memcpy(new_efivar->var.VariableName, variable_name,
		variable_name_size);
	memcpy(&(new_efivar->var.VendorGuid), vendor_guid, sizeof(efi_guid_t));

	/* Convert Unicode to normal chars (assume top bits are 0),
	   ala UTF-8 */
	for (i=0; i < (int)(variable_name_size / sizeof(efi_char16_t)); i++) {
		short_name[i] = variable_name[i] & 0xFF;
	}
	/* This is ugly, but necessary to separate one vendor's
	   private variables from another's.         */

	*(short_name + strlen(short_name)) = '-';
	efi_guid_unparse(vendor_guid, short_name + strlen(short_name));

	new_efivar->kobj.kset = efivars->kset;
	i = kobject_init_and_add(&new_efivar->kobj, &efivar_ktype, NULL,
				 "%s", short_name);
	if (i) {
		kfree(short_name);
		kfree(new_efivar);
		return 1;
	}

	kobject_uevent(&new_efivar->kobj, KOBJ_ADD);
	kfree(short_name);
	short_name = NULL;

	spin_lock_irq(&efivars->lock);
	list_add(&new_efivar->list, &efivars->list);
	spin_unlock_irq(&efivars->lock);

	return 0;
}

static int
create_efivars_bin_attributes(struct efivars *efivars)
{
	struct bin_attribute *attr;
	int error;

	/* new_var */
	attr = kzalloc(sizeof(*attr), GFP_KERNEL);
	if (!attr)
		return -ENOMEM;

	attr->attr.name = "new_var";
	attr->attr.mode = 0200;
	attr->write = efivar_create;
	attr->private = efivars;
	efivars->new_var = attr;

	/* del_var */
	attr = kzalloc(sizeof(*attr), GFP_KERNEL);
	if (!attr) {
		error = -ENOMEM;
		goto out_free;
	}
	attr->attr.name = "del_var";
	attr->attr.mode = 0200;
	attr->write = efivar_delete;
	attr->private = efivars;
	efivars->del_var = attr;

	sysfs_bin_attr_init(efivars->new_var);
	sysfs_bin_attr_init(efivars->del_var);

	/* Register */
	error = sysfs_create_bin_file(&efivars->kset->kobj,
				      efivars->new_var);
	if (error) {
		printk(KERN_ERR "efivars: unable to create new_var sysfs file"
			" due to error %d\n", error);
		goto out_free;
	}
	error = sysfs_create_bin_file(&efivars->kset->kobj,
				      efivars->del_var);
	if (error) {
		printk(KERN_ERR "efivars: unable to create del_var sysfs file"
			" due to error %d\n", error);
		sysfs_remove_bin_file(&efivars->kset->kobj,
				      efivars->new_var);
		goto out_free;
	}

	return 0;
out_free:
	kfree(efivars->del_var);
	efivars->del_var = NULL;
	kfree(efivars->new_var);
	efivars->new_var = NULL;
	return error;
}

void unregister_efivars(struct efivars *efivars)
{
	struct efivar_entry *entry, *n;

	list_for_each_entry_safe(entry, n, &efivars->list, list) {
		spin_lock_irq(&efivars->lock);
		list_del(&entry->list);
		spin_unlock_irq(&efivars->lock);
		efivar_unregister(entry);
	}
	if (efivars->new_var)
		sysfs_remove_bin_file(&efivars->kset->kobj, efivars->new_var);
	if (efivars->del_var)
		sysfs_remove_bin_file(&efivars->kset->kobj, efivars->del_var);
	kfree(efivars->new_var);
	kfree(efivars->del_var);
	kobject_put(efivars->kobject);
	kset_unregister(efivars->kset);
}
EXPORT_SYMBOL_GPL(unregister_efivars);

int register_efivars(struct efivars *efivars,
		     const struct efivar_operations *ops,
		     struct kobject *parent_kobj)
{
	efi_status_t status = EFI_NOT_FOUND;
	efi_guid_t vendor_guid;
	efi_char16_t *variable_name;
	unsigned long variable_name_size = 1024;
	int error = 0;

	variable_name = kzalloc(variable_name_size, GFP_KERNEL);
	if (!variable_name) {
		printk(KERN_ERR "efivars: Memory allocation failed.\n");
		return -ENOMEM;
	}

	spin_lock_init(&efivars->lock);
	INIT_LIST_HEAD(&efivars->list);
	efivars->ops = ops;

	efivars->kset = kset_create_and_add("vars", NULL, parent_kobj);
	if (!efivars->kset) {
		printk(KERN_ERR "efivars: Subsystem registration failed.\n");
		error = -ENOMEM;
		goto out;
	}

	efivars->kobject = kobject_create_and_add("efivars", parent_kobj);
	if (!efivars->kobject) {
		pr_err("efivars: Subsystem registration failed.\n");
		error = -ENOMEM;
		kset_unregister(efivars->kset);
		goto out;
	}

	/*
	 * Per EFI spec, the maximum storage allocated for both
	 * the variable name and variable data is 1024 bytes.
	 */

	do {
		variable_name_size = 1024;

		status = ops->get_next_variable(&variable_name_size,
						variable_name,
						&vendor_guid);
		switch (status) {
		case EFI_SUCCESS:
			efivar_create_sysfs_entry(efivars,
						  variable_name_size,
						  variable_name,
						  &vendor_guid);
			break;
		case EFI_NOT_FOUND:
			break;
		default:
			printk(KERN_WARNING "efivars: get_next_variable: status=%lx\n",
				status);
			status = EFI_NOT_FOUND;
			break;
		}
	} while (status != EFI_NOT_FOUND);

	error = create_efivars_bin_attributes(efivars);
	if (error)
		unregister_efivars(efivars);

	efivars->efi_pstore_info = efi_pstore_info;

	efivars->efi_pstore_info.buf = kmalloc(4096, GFP_KERNEL);
	if (efivars->efi_pstore_info.buf) {
		efivars->efi_pstore_info.bufsize = 1024;
		efivars->efi_pstore_info.data = efivars;
		spin_lock_init(&efivars->efi_pstore_info.buf_lock);
		pstore_register(&efivars->efi_pstore_info);
	}

	register_filesystem(&efivarfs_type);

out:
	kfree(variable_name);

	return error;
}
EXPORT_SYMBOL_GPL(register_efivars);

/*
 * For now we register the efi subsystem with the firmware subsystem
 * and the vars subsystem with the efi subsystem.  In the future, it
 * might make sense to split off the efi subsystem into its own
 * driver, but for now only efivars will register with it, so just
 * include it here.
 */

static int __init
efivars_init(void)
{
	int error = 0;

	printk(KERN_INFO "EFI Variables Facility v%s %s\n", EFIVARS_VERSION,
	       EFIVARS_DATE);

	if (!efi_enabled(EFI_RUNTIME_SERVICES))
		return 0;

	/* For now we'll register the efi directory at /sys/firmware/efi */
	efi_kobj = kobject_create_and_add("efi", firmware_kobj);
	if (!efi_kobj) {
		printk(KERN_ERR "efivars: Firmware registration failed.\n");
		return -ENOMEM;
	}

	ops.get_variable = efi.get_variable;
	ops.set_variable = efi.set_variable;
	ops.get_next_variable = efi.get_next_variable;
	ops.query_variable_info = efi.query_variable_info;

	error = register_efivars(&__efivars, &ops, efi_kobj);
	if (error)
		goto err_put;

	/* Don't forget the systab entry */
	error = sysfs_create_group(efi_kobj, &efi_subsys_attr_group);
	if (error) {
		printk(KERN_ERR
		       "efivars: Sysfs attribute export failed with error %d.\n",
		       error);
		goto err_unregister;
	}

	return 0;

err_unregister:
	unregister_efivars(&__efivars);
err_put:
	kobject_put(efi_kobj);
	return error;
}

static void __exit
efivars_exit(void)
{
<<<<<<< HEAD
	if (efi_enabled(EFI_RUNTIME_SERVICES)) {
=======
	cancel_work_sync(&efivar_work);

	if (efi_enabled) {
>>>>>>> fb0af3f2
		unregister_efivars(&__efivars);
		kobject_put(efi_kobj);
	}
}

module_init(efivars_init);
module_exit(efivars_exit);
<|MERGE_RESOLUTION|>--- conflicted
+++ resolved
@@ -1907,13 +1907,9 @@
 static void __exit
 efivars_exit(void)
 {
-<<<<<<< HEAD
+	cancel_work_sync(&efivar_work);
+
 	if (efi_enabled(EFI_RUNTIME_SERVICES)) {
-=======
-	cancel_work_sync(&efivar_work);
-
-	if (efi_enabled) {
->>>>>>> fb0af3f2
 		unregister_efivars(&__efivars);
 		kobject_put(efi_kobj);
 	}
