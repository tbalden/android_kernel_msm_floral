--- conflicted
+++ resolved
@@ -3264,16 +3264,10 @@
 				    ALIGN(extra_buffers_size, sizeof(void *)) -
 				    ALIGN(secctx_sz, sizeof(u64));
 
-<<<<<<< HEAD
-		t->security_ctx = (binder_uintptr_t)kptr +
-		    binder_alloc_get_user_buffer_offset(&target_proc->alloc);
-		memcpy(kptr, secctx, secctx_sz);
-=======
-		t->security_ctx = (uintptr_t)t->buffer->user_data + buf_offset;
+		t->security_ctx = (binder_uintptr_t)t->buffer->user_data + buf_offset;
 		binder_alloc_copy_to_buffer(&target_proc->alloc,
 					    t->buffer, buf_offset,
 					    secctx, secctx_sz);
->>>>>>> 47ab1227
 		security_release_secctx(secctx, secctx_sz);
 		secctx = NULL;
 	}
