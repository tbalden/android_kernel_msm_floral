/* binder.c
 *
 * Android IPC Subsystem
 *
 * Copyright (C) 2007-2008 Google, Inc.
 *
 * This software is licensed under the terms of the GNU General Public
 * License version 2, as published by the Free Software Foundation, and
 * may be copied, distributed, and modified under those terms.
 *
 * This program is distributed in the hope that it will be useful,
 * but WITHOUT ANY WARRANTY; without even the implied warranty of
 * MERCHANTABILITY or FITNESS FOR A PARTICULAR PURPOSE.  See the
 * GNU General Public License for more details.
 *
 */

/*
 * Locking overview
 *
 * There are 3 main spinlocks which must be acquired in the
 * order shown:
 *
 * 1) proc->outer_lock : protects binder_ref
 *    binder_proc_lock() and binder_proc_unlock() are
 *    used to acq/rel.
 * 2) node->lock : protects most fields of binder_node.
 *    binder_node_lock() and binder_node_unlock() are
 *    used to acq/rel
 * 3) proc->inner_lock : protects the thread and node lists
 *    (proc->threads, proc->waiting_threads, proc->nodes)
 *    and all todo lists associated with the binder_proc
 *    (proc->todo, thread->todo, proc->delivered_death and
 *    node->async_todo), as well as thread->transaction_stack
 *    binder_inner_proc_lock() and binder_inner_proc_unlock()
 *    are used to acq/rel
 *
 * Any lock under procA must never be nested under any lock at the same
 * level or below on procB.
 *
 * Functions that require a lock held on entry indicate which lock
 * in the suffix of the function name:
 *
 * foo_olocked() : requires node->outer_lock
 * foo_nlocked() : requires node->lock
 * foo_ilocked() : requires proc->inner_lock
 * foo_oilocked(): requires proc->outer_lock and proc->inner_lock
 * foo_nilocked(): requires node->lock and proc->inner_lock
 * ...
 */

#define pr_fmt(fmt) KBUILD_MODNAME ": " fmt

#include <asm/cacheflush.h>
#include <linux/fdtable.h>
#include <linux/file.h>
#include <linux/freezer.h>
#include <linux/fs.h>
#include <linux/list.h>
#include <linux/miscdevice.h>
#include <linux/module.h>
#include <linux/mutex.h>
#include <linux/nsproxy.h>
#include <linux/poll.h>
#include <linux/debugfs.h>
#include <linux/rbtree.h>
#include <linux/sched/signal.h>
#include <linux/sched/mm.h>
#include <linux/seq_file.h>
#include <linux/uaccess.h>
#include <linux/pid_namespace.h>
#include <linux/security.h>
#include <linux/spinlock.h>

#include <uapi/linux/android/binder.h>
#include <uapi/linux/sched/types.h>
#include "binder_alloc.h"
#include "binder_trace.h"

static HLIST_HEAD(binder_deferred_list);
static DEFINE_MUTEX(binder_deferred_lock);

static HLIST_HEAD(binder_devices);
static HLIST_HEAD(binder_procs);
static DEFINE_MUTEX(binder_procs_lock);

static HLIST_HEAD(binder_dead_nodes);
static DEFINE_SPINLOCK(binder_dead_nodes_lock);

static struct dentry *binder_debugfs_dir_entry_root;
static struct dentry *binder_debugfs_dir_entry_proc;
static atomic_t binder_last_id;

#define BINDER_DEBUG_ENTRY(name) \
static int binder_##name##_open(struct inode *inode, struct file *file) \
{ \
	return single_open(file, binder_##name##_show, inode->i_private); \
} \
\
static const struct file_operations binder_##name##_fops = { \
	.owner = THIS_MODULE, \
	.open = binder_##name##_open, \
	.read = seq_read, \
	.llseek = seq_lseek, \
	.release = single_release, \
}

static int binder_proc_show(struct seq_file *m, void *unused);
BINDER_DEBUG_ENTRY(proc);

/* This is only defined in include/asm-arm/sizes.h */
#ifndef SZ_1K
#define SZ_1K                               0x400
#endif

#ifndef SZ_4M
#define SZ_4M                               0x400000
#endif

#define FORBIDDEN_MMAP_FLAGS                (VM_WRITE)

enum {
	BINDER_DEBUG_USER_ERROR             = 1U << 0,
	BINDER_DEBUG_FAILED_TRANSACTION     = 1U << 1,
	BINDER_DEBUG_DEAD_TRANSACTION       = 1U << 2,
	BINDER_DEBUG_OPEN_CLOSE             = 1U << 3,
	BINDER_DEBUG_DEAD_BINDER            = 1U << 4,
	BINDER_DEBUG_DEATH_NOTIFICATION     = 1U << 5,
	BINDER_DEBUG_READ_WRITE             = 1U << 6,
	BINDER_DEBUG_USER_REFS              = 1U << 7,
	BINDER_DEBUG_THREADS                = 1U << 8,
	BINDER_DEBUG_TRANSACTION            = 1U << 9,
	BINDER_DEBUG_TRANSACTION_COMPLETE   = 1U << 10,
	BINDER_DEBUG_FREE_BUFFER            = 1U << 11,
	BINDER_DEBUG_INTERNAL_REFS          = 1U << 12,
	BINDER_DEBUG_PRIORITY_CAP           = 1U << 13,
	BINDER_DEBUG_SPINLOCKS              = 1U << 14,
};
static uint32_t binder_debug_mask = BINDER_DEBUG_USER_ERROR |
	BINDER_DEBUG_FAILED_TRANSACTION | BINDER_DEBUG_DEAD_TRANSACTION;
module_param_named(debug_mask, binder_debug_mask, uint, 0644);

static char *binder_devices_param = CONFIG_ANDROID_BINDER_DEVICES;
module_param_named(devices, binder_devices_param, charp, 0444);

static DECLARE_WAIT_QUEUE_HEAD(binder_user_error_wait);
static int binder_stop_on_user_error;

static int binder_set_stop_on_user_error(const char *val,
					 const struct kernel_param *kp)
{
	int ret;

	ret = param_set_int(val, kp);
	if (binder_stop_on_user_error < 2)
		wake_up(&binder_user_error_wait);
	return ret;
}
module_param_call(stop_on_user_error, binder_set_stop_on_user_error,
	param_get_int, &binder_stop_on_user_error, 0644);

#define binder_debug(mask, x...) \
	do { \
		if (binder_debug_mask & mask) \
			pr_info(x); \
	} while (0)

#define binder_user_error(x...) \
	do { \
		if (binder_debug_mask & BINDER_DEBUG_USER_ERROR) \
			pr_info(x); \
		if (binder_stop_on_user_error) \
			binder_stop_on_user_error = 2; \
	} while (0)

#define to_flat_binder_object(hdr) \
	container_of(hdr, struct flat_binder_object, hdr)

#define to_binder_fd_object(hdr) container_of(hdr, struct binder_fd_object, hdr)

#define to_binder_buffer_object(hdr) \
	container_of(hdr, struct binder_buffer_object, hdr)

#define to_binder_fd_array_object(hdr) \
	container_of(hdr, struct binder_fd_array_object, hdr)

enum binder_stat_types {
	BINDER_STAT_PROC,
	BINDER_STAT_THREAD,
	BINDER_STAT_NODE,
	BINDER_STAT_REF,
	BINDER_STAT_DEATH,
	BINDER_STAT_TRANSACTION,
	BINDER_STAT_TRANSACTION_COMPLETE,
	BINDER_STAT_COUNT
};

struct binder_stats {
	atomic_t br[_IOC_NR(BR_FAILED_REPLY) + 1];
	atomic_t bc[_IOC_NR(BC_REPLY_SG) + 1];
	atomic_t obj_created[BINDER_STAT_COUNT];
	atomic_t obj_deleted[BINDER_STAT_COUNT];
};

static struct binder_stats binder_stats;

static inline void binder_stats_deleted(enum binder_stat_types type)
{
	atomic_inc(&binder_stats.obj_deleted[type]);
}

static inline void binder_stats_created(enum binder_stat_types type)
{
	atomic_inc(&binder_stats.obj_created[type]);
}

struct binder_transaction_log_entry {
	int debug_id;
	int debug_id_done;
	int call_type;
	int from_proc;
	int from_thread;
	int target_handle;
	int to_proc;
	int to_thread;
	int to_node;
	int data_size;
	int offsets_size;
	int return_error_line;
	uint32_t return_error;
	uint32_t return_error_param;
	const char *context_name;
};
struct binder_transaction_log {
	atomic_t cur;
	bool full;
	struct binder_transaction_log_entry entry[32];
};
static struct binder_transaction_log binder_transaction_log;
static struct binder_transaction_log binder_transaction_log_failed;

static struct binder_transaction_log_entry *binder_transaction_log_add(
	struct binder_transaction_log *log)
{
	struct binder_transaction_log_entry *e;
	unsigned int cur = atomic_inc_return(&log->cur);

	if (cur >= ARRAY_SIZE(log->entry))
		log->full = true;
	e = &log->entry[cur % ARRAY_SIZE(log->entry)];
	WRITE_ONCE(e->debug_id_done, 0);
	/*
	 * write-barrier to synchronize access to e->debug_id_done.
	 * We make sure the initialized 0 value is seen before
	 * memset() other fields are zeroed by memset.
	 */
	smp_wmb();
	memset(e, 0, sizeof(*e));
	return e;
}

struct binder_context {
	struct binder_node *binder_context_mgr_node;
	struct mutex context_mgr_node_lock;

	kuid_t binder_context_mgr_uid;
	const char *name;
};

struct binder_device {
	struct hlist_node hlist;
	struct miscdevice miscdev;
	struct binder_context context;
};

/**
 * struct binder_work - work enqueued on a worklist
 * @entry:             node enqueued on list
 * @type:              type of work to be performed
 *
 * There are separate work lists for proc, thread, and node (async).
 */
struct binder_work {
	struct list_head entry;

	enum {
		BINDER_WORK_TRANSACTION = 1,
		BINDER_WORK_TRANSACTION_COMPLETE,
		BINDER_WORK_RETURN_ERROR,
		BINDER_WORK_NODE,
		BINDER_WORK_DEAD_BINDER,
		BINDER_WORK_DEAD_BINDER_AND_CLEAR,
		BINDER_WORK_CLEAR_DEATH_NOTIFICATION,
	} type;
};

struct binder_error {
	struct binder_work work;
	uint32_t cmd;
};

/**
 * struct binder_node - binder node bookkeeping
 * @debug_id:             unique ID for debugging
 *                        (invariant after initialized)
 * @lock:                 lock for node fields
 * @work:                 worklist element for node work
 *                        (protected by @proc->inner_lock)
 * @rb_node:              element for proc->nodes tree
 *                        (protected by @proc->inner_lock)
 * @dead_node:            element for binder_dead_nodes list
 *                        (protected by binder_dead_nodes_lock)
 * @proc:                 binder_proc that owns this node
 *                        (invariant after initialized)
 * @refs:                 list of references on this node
 *                        (protected by @lock)
 * @internal_strong_refs: used to take strong references when
 *                        initiating a transaction
 *                        (protected by @proc->inner_lock if @proc
 *                        and by @lock)
 * @local_weak_refs:      weak user refs from local process
 *                        (protected by @proc->inner_lock if @proc
 *                        and by @lock)
 * @local_strong_refs:    strong user refs from local process
 *                        (protected by @proc->inner_lock if @proc
 *                        and by @lock)
 * @tmp_refs:             temporary kernel refs
 *                        (protected by @proc->inner_lock while @proc
 *                        is valid, and by binder_dead_nodes_lock
 *                        if @proc is NULL. During inc/dec and node release
 *                        it is also protected by @lock to provide safety
 *                        as the node dies and @proc becomes NULL)
 * @ptr:                  userspace pointer for node
 *                        (invariant, no lock needed)
 * @cookie:               userspace cookie for node
 *                        (invariant, no lock needed)
 * @has_strong_ref:       userspace notified of strong ref
 *                        (protected by @proc->inner_lock if @proc
 *                        and by @lock)
 * @pending_strong_ref:   userspace has acked notification of strong ref
 *                        (protected by @proc->inner_lock if @proc
 *                        and by @lock)
 * @has_weak_ref:         userspace notified of weak ref
 *                        (protected by @proc->inner_lock if @proc
 *                        and by @lock)
 * @pending_weak_ref:     userspace has acked notification of weak ref
 *                        (protected by @proc->inner_lock if @proc
 *                        and by @lock)
 * @has_async_transaction: async transaction to node in progress
 *                        (protected by @lock)
 * @sched_policy:         minimum scheduling policy for node
 *                        (invariant after initialized)
 * @accept_fds:           file descriptor operations supported for node
 *                        (invariant after initialized)
 * @min_priority:         minimum scheduling priority
 *                        (invariant after initialized)
 * @inherit_rt:           inherit RT scheduling policy from caller
 * @txn_security_ctx:     require sender's security context
 *                        (invariant after initialized)
<<<<<<< HEAD
 * @txn_security_ctx:     require sender's security context
 *                        (invariant after initialized)
=======
>>>>>>> 7870b283
 * @async_todo:           list of async work items
 *                        (protected by @proc->inner_lock)
 *
 * Bookkeeping structure for binder nodes.
 */
struct binder_node {
	int debug_id;
	spinlock_t lock;
	struct binder_work work;
	union {
		struct rb_node rb_node;
		struct hlist_node dead_node;
	};
	struct binder_proc *proc;
	struct hlist_head refs;
	int internal_strong_refs;
	int local_weak_refs;
	int local_strong_refs;
	int tmp_refs;
	binder_uintptr_t ptr;
	binder_uintptr_t cookie;
	struct {
		/*
		 * bitfield elements protected by
		 * proc inner_lock
		 */
		u8 has_strong_ref:1;
		u8 pending_strong_ref:1;
		u8 has_weak_ref:1;
		u8 pending_weak_ref:1;
	};
	struct {
		/*
		 * invariant after initialization
		 */
		u8 sched_policy:2;
		u8 inherit_rt:1;
		u8 accept_fds:1;
		u8 txn_security_ctx:1;
		u8 min_priority;
	};
	bool has_async_transaction;
	struct list_head async_todo;
};

struct binder_ref_death {
	/**
	 * @work: worklist element for death notifications
	 *        (protected by inner_lock of the proc that
	 *        this ref belongs to)
	 */
	struct binder_work work;
	binder_uintptr_t cookie;
};

/**
 * struct binder_ref_data - binder_ref counts and id
 * @debug_id:        unique ID for the ref
 * @desc:            unique userspace handle for ref
 * @strong:          strong ref count (debugging only if not locked)
 * @weak:            weak ref count (debugging only if not locked)
 *
 * Structure to hold ref count and ref id information. Since
 * the actual ref can only be accessed with a lock, this structure
 * is used to return information about the ref to callers of
 * ref inc/dec functions.
 */
struct binder_ref_data {
	int debug_id;
	uint32_t desc;
	int strong;
	int weak;
};

/**
 * struct binder_ref - struct to track references on nodes
 * @data:        binder_ref_data containing id, handle, and current refcounts
 * @rb_node_desc: node for lookup by @data.desc in proc's rb_tree
 * @rb_node_node: node for lookup by @node in proc's rb_tree
 * @node_entry:  list entry for node->refs list in target node
 *               (protected by @node->lock)
 * @proc:        binder_proc containing ref
 * @node:        binder_node of target node. When cleaning up a
 *               ref for deletion in binder_cleanup_ref, a non-NULL
 *               @node indicates the node must be freed
 * @death:       pointer to death notification (ref_death) if requested
 *               (protected by @node->lock)
 *
 * Structure to track references from procA to target node (on procB). This
 * structure is unsafe to access without holding @proc->outer_lock.
 */
struct binder_ref {
	/* Lookups needed: */
	/*   node + proc => ref (transaction) */
	/*   desc + proc => ref (transaction, inc/dec ref) */
	/*   node => refs + procs (proc exit) */
	struct binder_ref_data data;
	struct rb_node rb_node_desc;
	struct rb_node rb_node_node;
	struct hlist_node node_entry;
	struct binder_proc *proc;
	struct binder_node *node;
	struct binder_ref_death *death;
};

enum binder_deferred_state {
	BINDER_DEFERRED_PUT_FILES    = 0x01,
	BINDER_DEFERRED_FLUSH        = 0x02,
	BINDER_DEFERRED_RELEASE      = 0x04,
};

/**
 * struct binder_priority - scheduler policy and priority
 * @sched_policy            scheduler policy
 * @prio                    [100..139] for SCHED_NORMAL, [0..99] for FIFO/RT
 *
 * The binder driver supports inheriting the following scheduler policies:
 * SCHED_NORMAL
 * SCHED_BATCH
 * SCHED_FIFO
 * SCHED_RR
 */
struct binder_priority {
	unsigned int sched_policy;
	int prio;
};

/**
 * struct binder_proc - binder process bookkeeping
 * @proc_node:            element for binder_procs list
 * @threads:              rbtree of binder_threads in this proc
 *                        (protected by @inner_lock)
 * @nodes:                rbtree of binder nodes associated with
 *                        this proc ordered by node->ptr
 *                        (protected by @inner_lock)
 * @refs_by_desc:         rbtree of refs ordered by ref->desc
 *                        (protected by @outer_lock)
 * @refs_by_node:         rbtree of refs ordered by ref->node
 *                        (protected by @outer_lock)
 * @waiting_threads:      threads currently waiting for proc work
 *                        (protected by @inner_lock)
 * @pid                   PID of group_leader of process
 *                        (invariant after initialized)
 * @tsk                   task_struct for group_leader of process
 *                        (invariant after initialized)
 * @files                 files_struct for process
 *                        (protected by @files_lock)
 * @files_lock            mutex to protect @files
 * @deferred_work_node:   element for binder_deferred_list
 *                        (protected by binder_deferred_lock)
 * @deferred_work:        bitmap of deferred work to perform
 *                        (protected by binder_deferred_lock)
 * @is_dead:              process is dead and awaiting free
 *                        when outstanding transactions are cleaned up
 *                        (protected by @inner_lock)
 * @todo:                 list of work for this process
 *                        (protected by @inner_lock)
 * @stats:                per-process binder statistics
 *                        (atomics, no lock needed)
 * @delivered_death:      list of delivered death notification
 *                        (protected by @inner_lock)
 * @max_threads:          cap on number of binder threads
 *                        (protected by @inner_lock)
 * @requested_threads:    number of binder threads requested but not
 *                        yet started. In current implementation, can
 *                        only be 0 or 1.
 *                        (protected by @inner_lock)
 * @requested_threads_started: number binder threads started
 *                        (protected by @inner_lock)
 * @tmp_ref:              temporary reference to indicate proc is in use
 *                        (protected by @inner_lock)
 * @default_priority:     default scheduler priority
 *                        (invariant after initialized)
 * @debugfs_entry:        debugfs node
 * @alloc:                binder allocator bookkeeping
 * @context:              binder_context for this proc
 *                        (invariant after initialized)
 * @inner_lock:           can nest under outer_lock and/or node lock
 * @outer_lock:           no nesting under innor or node lock
 *                        Lock order: 1) outer, 2) node, 3) inner
 *
 * Bookkeeping structure for binder processes
 */
struct binder_proc {
	struct hlist_node proc_node;
	struct rb_root threads;
	struct rb_root nodes;
	struct rb_root refs_by_desc;
	struct rb_root refs_by_node;
	struct list_head waiting_threads;
	int pid;
	struct task_struct *tsk;
	struct files_struct *files;
	struct mutex files_lock;
	struct hlist_node deferred_work_node;
	int deferred_work;
	bool is_dead;

	struct list_head todo;
	struct binder_stats stats;
	struct list_head delivered_death;
	int max_threads;
	int requested_threads;
	int requested_threads_started;
	int tmp_ref;
	struct binder_priority default_priority;
	struct dentry *debugfs_entry;
	struct binder_alloc alloc;
	struct binder_context *context;
	spinlock_t inner_lock;
	spinlock_t outer_lock;
};

enum {
	BINDER_LOOPER_STATE_REGISTERED  = 0x01,
	BINDER_LOOPER_STATE_ENTERED     = 0x02,
	BINDER_LOOPER_STATE_EXITED      = 0x04,
	BINDER_LOOPER_STATE_INVALID     = 0x08,
	BINDER_LOOPER_STATE_WAITING     = 0x10,
	BINDER_LOOPER_STATE_POLL        = 0x20,
};

/**
 * struct binder_thread - binder thread bookkeeping
 * @proc:                 binder process for this thread
 *                        (invariant after initialization)
 * @rb_node:              element for proc->threads rbtree
 *                        (protected by @proc->inner_lock)
 * @waiting_thread_node:  element for @proc->waiting_threads list
 *                        (protected by @proc->inner_lock)
 * @pid:                  PID for this thread
 *                        (invariant after initialization)
 * @looper:               bitmap of looping state
 *                        (only accessed by this thread)
 * @looper_needs_return:  looping thread needs to exit driver
 *                        (no lock needed)
 * @transaction_stack:    stack of in-progress transactions for this thread
 *                        (protected by @proc->inner_lock)
 * @todo:                 list of work to do for this thread
 *                        (protected by @proc->inner_lock)
 * @process_todo:         whether work in @todo should be processed
 *                        (protected by @proc->inner_lock)
 * @return_error:         transaction errors reported by this thread
 *                        (only accessed by this thread)
 * @reply_error:          transaction errors reported by target thread
 *                        (protected by @proc->inner_lock)
 * @wait:                 wait queue for thread work
 * @stats:                per-thread statistics
 *                        (atomics, no lock needed)
 * @tmp_ref:              temporary reference to indicate thread is in use
 *                        (atomic since @proc->inner_lock cannot
 *                        always be acquired)
 * @is_dead:              thread is dead and awaiting free
 *                        when outstanding transactions are cleaned up
 *                        (protected by @proc->inner_lock)
 * @task:                 struct task_struct for this thread
 *
 * Bookkeeping structure for binder threads.
 */
struct binder_thread {
	struct binder_proc *proc;
	struct rb_node rb_node;
	struct list_head waiting_thread_node;
	int pid;
	int looper;              /* only modified by this thread */
	bool looper_need_return; /* can be written by other thread */
	struct binder_transaction *transaction_stack;
	struct list_head todo;
	bool process_todo;
	struct binder_error return_error;
	struct binder_error reply_error;
	wait_queue_head_t wait;
	struct binder_stats stats;
	atomic_t tmp_ref;
	bool is_dead;
	struct task_struct *task;
};

struct binder_transaction {
	int debug_id;
	struct binder_work work;
	struct binder_thread *from;
	struct binder_transaction *from_parent;
	struct binder_proc *to_proc;
	struct binder_thread *to_thread;
	struct binder_transaction *to_parent;
	unsigned need_reply:1;
	/* unsigned is_dead:1; */	/* not used at the moment */

	struct binder_buffer *buffer;
	unsigned int	code;
	unsigned int	flags;
	struct binder_priority	priority;
	struct binder_priority	saved_priority;
	bool    set_priority_called;
	kuid_t	sender_euid;
	binder_uintptr_t security_ctx;
	/**
	 * @lock:  protects @from, @to_proc, and @to_thread
	 *
	 * @from, @to_proc, and @to_thread can be set to NULL
	 * during thread teardown
	 */
	spinlock_t lock;
};

/**
 * struct binder_object - union of flat binder object types
 * @hdr:   generic object header
 * @fbo:   binder object (nodes and refs)
 * @fdo:   file descriptor object
 * @bbo:   binder buffer pointer
 * @fdao:  file descriptor array
 *
 * Used for type-independent object copies
 */
struct binder_object {
	union {
		struct binder_object_header hdr;
		struct flat_binder_object fbo;
		struct binder_fd_object fdo;
		struct binder_buffer_object bbo;
		struct binder_fd_array_object fdao;
	};
};

/**
 * binder_proc_lock() - Acquire outer lock for given binder_proc
 * @proc:         struct binder_proc to acquire
 *
 * Acquires proc->outer_lock. Used to protect binder_ref
 * structures associated with the given proc.
 */
#define binder_proc_lock(proc) _binder_proc_lock(proc, __LINE__)
static void
_binder_proc_lock(struct binder_proc *proc, int line)
{
	binder_debug(BINDER_DEBUG_SPINLOCKS,
		     "%s: line=%d\n", __func__, line);
	spin_lock(&proc->outer_lock);
}

/**
 * binder_proc_unlock() - Release spinlock for given binder_proc
 * @proc:         struct binder_proc to acquire
 *
 * Release lock acquired via binder_proc_lock()
 */
#define binder_proc_unlock(_proc) _binder_proc_unlock(_proc, __LINE__)
static void
_binder_proc_unlock(struct binder_proc *proc, int line)
{
	binder_debug(BINDER_DEBUG_SPINLOCKS,
		     "%s: line=%d\n", __func__, line);
	spin_unlock(&proc->outer_lock);
}

/**
 * binder_inner_proc_lock() - Acquire inner lock for given binder_proc
 * @proc:         struct binder_proc to acquire
 *
 * Acquires proc->inner_lock. Used to protect todo lists
 */
#define binder_inner_proc_lock(proc) _binder_inner_proc_lock(proc, __LINE__)
static void
_binder_inner_proc_lock(struct binder_proc *proc, int line)
{
	binder_debug(BINDER_DEBUG_SPINLOCKS,
		     "%s: line=%d\n", __func__, line);
	spin_lock(&proc->inner_lock);
}

/**
 * binder_inner_proc_unlock() - Release inner lock for given binder_proc
 * @proc:         struct binder_proc to acquire
 *
 * Release lock acquired via binder_inner_proc_lock()
 */
#define binder_inner_proc_unlock(proc) _binder_inner_proc_unlock(proc, __LINE__)
static void
_binder_inner_proc_unlock(struct binder_proc *proc, int line)
{
	binder_debug(BINDER_DEBUG_SPINLOCKS,
		     "%s: line=%d\n", __func__, line);
	spin_unlock(&proc->inner_lock);
}

/**
 * binder_node_lock() - Acquire spinlock for given binder_node
 * @node:         struct binder_node to acquire
 *
 * Acquires node->lock. Used to protect binder_node fields
 */
#define binder_node_lock(node) _binder_node_lock(node, __LINE__)
static void
_binder_node_lock(struct binder_node *node, int line)
{
	binder_debug(BINDER_DEBUG_SPINLOCKS,
		     "%s: line=%d\n", __func__, line);
	spin_lock(&node->lock);
}

/**
 * binder_node_unlock() - Release spinlock for given binder_proc
 * @node:         struct binder_node to acquire
 *
 * Release lock acquired via binder_node_lock()
 */
#define binder_node_unlock(node) _binder_node_unlock(node, __LINE__)
static void
_binder_node_unlock(struct binder_node *node, int line)
{
	binder_debug(BINDER_DEBUG_SPINLOCKS,
		     "%s: line=%d\n", __func__, line);
	spin_unlock(&node->lock);
}

/**
 * binder_node_inner_lock() - Acquire node and inner locks
 * @node:         struct binder_node to acquire
 *
 * Acquires node->lock. If node->proc also acquires
 * proc->inner_lock. Used to protect binder_node fields
 */
#define binder_node_inner_lock(node) _binder_node_inner_lock(node, __LINE__)
static void
_binder_node_inner_lock(struct binder_node *node, int line)
{
	binder_debug(BINDER_DEBUG_SPINLOCKS,
		     "%s: line=%d\n", __func__, line);
	spin_lock(&node->lock);
	if (node->proc)
		binder_inner_proc_lock(node->proc);
}

/**
 * binder_node_unlock() - Release node and inner locks
 * @node:         struct binder_node to acquire
 *
 * Release lock acquired via binder_node_lock()
 */
#define binder_node_inner_unlock(node) _binder_node_inner_unlock(node, __LINE__)
static void
_binder_node_inner_unlock(struct binder_node *node, int line)
{
	struct binder_proc *proc = node->proc;

	binder_debug(BINDER_DEBUG_SPINLOCKS,
		     "%s: line=%d\n", __func__, line);
	if (proc)
		binder_inner_proc_unlock(proc);
	spin_unlock(&node->lock);
}

static bool binder_worklist_empty_ilocked(struct list_head *list)
{
	return list_empty(list);
}

/**
 * binder_worklist_empty() - Check if no items on the work list
 * @proc:       binder_proc associated with list
 * @list:	list to check
 *
 * Return: true if there are no items on list, else false
 */
static bool binder_worklist_empty(struct binder_proc *proc,
				  struct list_head *list)
{
	bool ret;

	binder_inner_proc_lock(proc);
	ret = binder_worklist_empty_ilocked(list);
	binder_inner_proc_unlock(proc);
	return ret;
}

/**
 * binder_enqueue_work_ilocked() - Add an item to the work list
 * @work:         struct binder_work to add to list
 * @target_list:  list to add work to
 *
 * Adds the work to the specified list. Asserts that work
 * is not already on a list.
 *
 * Requires the proc->inner_lock to be held.
 */
static void
binder_enqueue_work_ilocked(struct binder_work *work,
			   struct list_head *target_list)
{
	BUG_ON(target_list == NULL);
	BUG_ON(work->entry.next && !list_empty(&work->entry));
	list_add_tail(&work->entry, target_list);
}

/**
 * binder_enqueue_deferred_thread_work_ilocked() - Add deferred thread work
 * @thread:       thread to queue work to
 * @work:         struct binder_work to add to list
 *
 * Adds the work to the todo list of the thread. Doesn't set the process_todo
 * flag, which means that (if it wasn't already set) the thread will go to
 * sleep without handling this work when it calls read.
 *
 * Requires the proc->inner_lock to be held.
 */
static void
binder_enqueue_deferred_thread_work_ilocked(struct binder_thread *thread,
					    struct binder_work *work)
{
	binder_enqueue_work_ilocked(work, &thread->todo);
}

/**
 * binder_enqueue_thread_work_ilocked() - Add an item to the thread work list
 * @thread:       thread to queue work to
 * @work:         struct binder_work to add to list
 *
 * Adds the work to the todo list of the thread, and enables processing
 * of the todo queue.
 *
 * Requires the proc->inner_lock to be held.
 */
static void
binder_enqueue_thread_work_ilocked(struct binder_thread *thread,
				   struct binder_work *work)
{
	binder_enqueue_work_ilocked(work, &thread->todo);
	thread->process_todo = true;
}

/**
 * binder_enqueue_thread_work() - Add an item to the thread work list
 * @thread:       thread to queue work to
 * @work:         struct binder_work to add to list
 *
 * Adds the work to the todo list of the thread, and enables processing
 * of the todo queue.
 */
static void
binder_enqueue_thread_work(struct binder_thread *thread,
			   struct binder_work *work)
{
	binder_inner_proc_lock(thread->proc);
	binder_enqueue_thread_work_ilocked(thread, work);
	binder_inner_proc_unlock(thread->proc);
}

static void
binder_dequeue_work_ilocked(struct binder_work *work)
{
	list_del_init(&work->entry);
}

/**
 * binder_dequeue_work() - Removes an item from the work list
 * @proc:         binder_proc associated with list
 * @work:         struct binder_work to remove from list
 *
 * Removes the specified work item from whatever list it is on.
 * Can safely be called if work is not on any list.
 */
static void
binder_dequeue_work(struct binder_proc *proc, struct binder_work *work)
{
	binder_inner_proc_lock(proc);
	binder_dequeue_work_ilocked(work);
	binder_inner_proc_unlock(proc);
}

static struct binder_work *binder_dequeue_work_head_ilocked(
					struct list_head *list)
{
	struct binder_work *w;

	w = list_first_entry_or_null(list, struct binder_work, entry);
	if (w)
		list_del_init(&w->entry);
	return w;
}

/**
 * binder_dequeue_work_head() - Dequeues the item at head of list
 * @proc:         binder_proc associated with list
 * @list:         list to dequeue head
 *
 * Removes the head of the list if there are items on the list
 *
 * Return: pointer dequeued binder_work, NULL if list was empty
 */
static struct binder_work *binder_dequeue_work_head(
					struct binder_proc *proc,
					struct list_head *list)
{
	struct binder_work *w;

	binder_inner_proc_lock(proc);
	w = binder_dequeue_work_head_ilocked(list);
	binder_inner_proc_unlock(proc);
	return w;
}

static void
binder_defer_work(struct binder_proc *proc, enum binder_deferred_state defer);
static void binder_free_thread(struct binder_thread *thread);
static void binder_free_proc(struct binder_proc *proc);
static void binder_inc_node_tmpref_ilocked(struct binder_node *node);

static int task_get_unused_fd_flags(struct binder_proc *proc, int flags)
{
	unsigned long rlim_cur;
	unsigned long irqs;
	int ret;

	mutex_lock(&proc->files_lock);
	if (proc->files == NULL) {
		ret = -ESRCH;
		goto err;
	}
	if (!lock_task_sighand(proc->tsk, &irqs)) {
		ret = -EMFILE;
		goto err;
	}
	rlim_cur = task_rlimit(proc->tsk, RLIMIT_NOFILE);
	unlock_task_sighand(proc->tsk, &irqs);

	ret = __alloc_fd(proc->files, 0, rlim_cur, flags);
err:
	mutex_unlock(&proc->files_lock);
	return ret;
}

/*
 * copied from fd_install
 */
static void task_fd_install(
	struct binder_proc *proc, unsigned int fd, struct file *file)
{
	mutex_lock(&proc->files_lock);
	if (proc->files)
		__fd_install(proc->files, fd, file);
	mutex_unlock(&proc->files_lock);
}

/*
 * copied from sys_close
 */
static long task_close_fd(struct binder_proc *proc, unsigned int fd)
{
	int retval;

	mutex_lock(&proc->files_lock);
	if (proc->files == NULL) {
		retval = -ESRCH;
		goto err;
	}
	retval = __close_fd(proc->files, fd);
	/* can't restart close syscall because file table entry was cleared */
	if (unlikely(retval == -ERESTARTSYS ||
		     retval == -ERESTARTNOINTR ||
		     retval == -ERESTARTNOHAND ||
		     retval == -ERESTART_RESTARTBLOCK))
		retval = -EINTR;
err:
	mutex_unlock(&proc->files_lock);
	return retval;
}

static bool binder_has_work_ilocked(struct binder_thread *thread,
				    bool do_proc_work)
{
	return thread->process_todo ||
		thread->looper_need_return ||
		(do_proc_work &&
		 !binder_worklist_empty_ilocked(&thread->proc->todo));
}

static bool binder_has_work(struct binder_thread *thread, bool do_proc_work)
{
	bool has_work;

	binder_inner_proc_lock(thread->proc);
	has_work = binder_has_work_ilocked(thread, do_proc_work);
	binder_inner_proc_unlock(thread->proc);

	return has_work;
}

static bool binder_available_for_proc_work_ilocked(struct binder_thread *thread)
{
	return !thread->transaction_stack &&
		binder_worklist_empty_ilocked(&thread->todo) &&
		(thread->looper & (BINDER_LOOPER_STATE_ENTERED |
				   BINDER_LOOPER_STATE_REGISTERED));
}

static void binder_wakeup_poll_threads_ilocked(struct binder_proc *proc,
					       bool sync)
{
	struct rb_node *n;
	struct binder_thread *thread;

	for (n = rb_first(&proc->threads); n != NULL; n = rb_next(n)) {
		thread = rb_entry(n, struct binder_thread, rb_node);
		if (thread->looper & BINDER_LOOPER_STATE_POLL &&
		    binder_available_for_proc_work_ilocked(thread)) {
			if (sync)
				wake_up_interruptible_sync(&thread->wait);
			else
				wake_up_interruptible(&thread->wait);
		}
	}
}

/**
 * binder_select_thread_ilocked() - selects a thread for doing proc work.
 * @proc:	process to select a thread from
 *
 * Note that calling this function moves the thread off the waiting_threads
 * list, so it can only be woken up by the caller of this function, or a
 * signal. Therefore, callers *should* always wake up the thread this function
 * returns.
 *
 * Return:	If there's a thread currently waiting for process work,
 *		returns that thread. Otherwise returns NULL.
 */
static struct binder_thread *
binder_select_thread_ilocked(struct binder_proc *proc)
{
	struct binder_thread *thread;

	assert_spin_locked(&proc->inner_lock);
	thread = list_first_entry_or_null(&proc->waiting_threads,
					  struct binder_thread,
					  waiting_thread_node);

	if (thread)
		list_del_init(&thread->waiting_thread_node);

	return thread;
}

/**
 * binder_wakeup_thread_ilocked() - wakes up a thread for doing proc work.
 * @proc:	process to wake up a thread in
 * @thread:	specific thread to wake-up (may be NULL)
 * @sync:	whether to do a synchronous wake-up
 *
 * This function wakes up a thread in the @proc process.
 * The caller may provide a specific thread to wake-up in
 * the @thread parameter. If @thread is NULL, this function
 * will wake up threads that have called poll().
 *
 * Note that for this function to work as expected, callers
 * should first call binder_select_thread() to find a thread
 * to handle the work (if they don't have a thread already),
 * and pass the result into the @thread parameter.
 */
static void binder_wakeup_thread_ilocked(struct binder_proc *proc,
					 struct binder_thread *thread,
					 bool sync)
{
	assert_spin_locked(&proc->inner_lock);

	if (thread) {
		if (sync)
			wake_up_interruptible_sync(&thread->wait);
		else
			wake_up_interruptible(&thread->wait);
		return;
	}

	/* Didn't find a thread waiting for proc work; this can happen
	 * in two scenarios:
	 * 1. All threads are busy handling transactions
	 *    In that case, one of those threads should call back into
	 *    the kernel driver soon and pick up this work.
	 * 2. Threads are using the (e)poll interface, in which case
	 *    they may be blocked on the waitqueue without having been
	 *    added to waiting_threads. For this case, we just iterate
	 *    over all threads not handling transaction work, and
	 *    wake them all up. We wake all because we don't know whether
	 *    a thread that called into (e)poll is handling non-binder
	 *    work currently.
	 */
	binder_wakeup_poll_threads_ilocked(proc, sync);
}

static void binder_wakeup_proc_ilocked(struct binder_proc *proc)
{
	struct binder_thread *thread = binder_select_thread_ilocked(proc);

	binder_wakeup_thread_ilocked(proc, thread, /* sync = */false);
}

static bool is_rt_policy(int policy)
{
	return policy == SCHED_FIFO || policy == SCHED_RR;
}
<<<<<<< HEAD

static bool is_fair_policy(int policy)
{
	return policy == SCHED_NORMAL || policy == SCHED_BATCH;
}

=======

static bool is_fair_policy(int policy)
{
	return policy == SCHED_NORMAL || policy == SCHED_BATCH;
}

>>>>>>> 7870b283
static bool binder_supported_policy(int policy)
{
	return is_fair_policy(policy) || is_rt_policy(policy);
}

static int to_userspace_prio(int policy, int kernel_priority)
{
	if (is_fair_policy(policy))
		return PRIO_TO_NICE(kernel_priority);
	else
		return MAX_USER_RT_PRIO - 1 - kernel_priority;
}

static int to_kernel_prio(int policy, int user_priority)
{
	if (is_fair_policy(policy))
		return NICE_TO_PRIO(user_priority);
	else
		return MAX_USER_RT_PRIO - 1 - user_priority;
}

static void binder_do_set_priority(struct task_struct *task,
				   struct binder_priority desired,
				   bool verify)
{
	int priority; /* user-space prio value */
	bool has_cap_nice;
	unsigned int policy = desired.sched_policy;

	if (task->policy == policy && task->normal_prio == desired.prio)
		return;

	has_cap_nice = has_capability_noaudit(task, CAP_SYS_NICE);

	priority = to_userspace_prio(policy, desired.prio);

	if (verify && is_rt_policy(policy) && !has_cap_nice) {
		long max_rtprio = task_rlimit(task, RLIMIT_RTPRIO);

		if (max_rtprio == 0) {
			policy = SCHED_NORMAL;
			priority = MIN_NICE;
		} else if (priority > max_rtprio) {
			priority = max_rtprio;
		}
	}

	if (verify && is_fair_policy(policy) && !has_cap_nice) {
		long min_nice = rlimit_to_nice(task_rlimit(task, RLIMIT_NICE));

		if (min_nice > MAX_NICE) {
			binder_user_error("%d RLIMIT_NICE not set\n",
					  task->pid);
			return;
		} else if (priority < min_nice) {
			priority = min_nice;
		}
	}

	if (policy != desired.sched_policy ||
	    to_kernel_prio(policy, priority) != desired.prio)
		binder_debug(BINDER_DEBUG_PRIORITY_CAP,
			     "%d: priority %d not allowed, using %d instead\n",
			      task->pid, desired.prio,
			      to_kernel_prio(policy, priority));

	trace_binder_set_priority(task->tgid, task->pid, task->normal_prio,
				  to_kernel_prio(policy, priority),
				  desired.prio);

	/* Set the actual priority */
	if (task->policy != policy || is_rt_policy(policy)) {
		struct sched_param params;

		params.sched_priority = is_rt_policy(policy) ? priority : 0;

		sched_setscheduler_nocheck(task,
					   policy | SCHED_RESET_ON_FORK,
					   &params);
	}
	if (is_fair_policy(policy))
		set_user_nice(task, priority);
}

static void binder_set_priority(struct task_struct *task,
				struct binder_priority desired)
{
	binder_do_set_priority(task, desired, /* verify = */ true);
}

static void binder_restore_priority(struct task_struct *task,
				    struct binder_priority desired)
{
	binder_do_set_priority(task, desired, /* verify = */ false);
}

static void binder_transaction_priority(struct task_struct *task,
					struct binder_transaction *t,
					struct binder_priority node_prio,
					bool inherit_rt)
{
	struct binder_priority desired_prio = t->priority;

	if (t->set_priority_called)
		return;

	t->set_priority_called = true;
	t->saved_priority.sched_policy = task->policy;
	t->saved_priority.prio = task->normal_prio;

	if (!inherit_rt && is_rt_policy(desired_prio.sched_policy)) {
		desired_prio.prio = NICE_TO_PRIO(0);
		desired_prio.sched_policy = SCHED_NORMAL;
	}

	if (node_prio.prio < t->priority.prio ||
	    (node_prio.prio == t->priority.prio &&
	     node_prio.sched_policy == SCHED_FIFO)) {
		/*
		 * In case the minimum priority on the node is
		 * higher (lower value), use that priority. If
		 * the priority is the same, but the node uses
		 * SCHED_FIFO, prefer SCHED_FIFO, since it can
		 * run unbounded, unlike SCHED_RR.
		 */
		desired_prio = node_prio;
	}

	binder_set_priority(task, desired_prio);
}

static struct binder_node *binder_get_node_ilocked(struct binder_proc *proc,
						   binder_uintptr_t ptr)
{
	struct rb_node *n = proc->nodes.rb_node;
	struct binder_node *node;

	assert_spin_locked(&proc->inner_lock);

	while (n) {
		node = rb_entry(n, struct binder_node, rb_node);

		if (ptr < node->ptr)
			n = n->rb_left;
		else if (ptr > node->ptr)
			n = n->rb_right;
		else {
			/*
			 * take an implicit weak reference
			 * to ensure node stays alive until
			 * call to binder_put_node()
			 */
			binder_inc_node_tmpref_ilocked(node);
			return node;
		}
	}
	return NULL;
}

static struct binder_node *binder_get_node(struct binder_proc *proc,
					   binder_uintptr_t ptr)
{
	struct binder_node *node;

	binder_inner_proc_lock(proc);
	node = binder_get_node_ilocked(proc, ptr);
	binder_inner_proc_unlock(proc);
	return node;
}

static struct binder_node *binder_init_node_ilocked(
						struct binder_proc *proc,
						struct binder_node *new_node,
						struct flat_binder_object *fp)
{
	struct rb_node **p = &proc->nodes.rb_node;
	struct rb_node *parent = NULL;
	struct binder_node *node;
	binder_uintptr_t ptr = fp ? fp->binder : 0;
	binder_uintptr_t cookie = fp ? fp->cookie : 0;
	__u32 flags = fp ? fp->flags : 0;
	s8 priority;

	assert_spin_locked(&proc->inner_lock);

	while (*p) {

		parent = *p;
		node = rb_entry(parent, struct binder_node, rb_node);

		if (ptr < node->ptr)
			p = &(*p)->rb_left;
		else if (ptr > node->ptr)
			p = &(*p)->rb_right;
		else {
			/*
			 * A matching node is already in
			 * the rb tree. Abandon the init
			 * and return it.
			 */
			binder_inc_node_tmpref_ilocked(node);
			return node;
		}
	}
	node = new_node;
	binder_stats_created(BINDER_STAT_NODE);
	node->tmp_refs++;
	rb_link_node(&node->rb_node, parent, p);
	rb_insert_color(&node->rb_node, &proc->nodes);
	node->debug_id = atomic_inc_return(&binder_last_id);
	node->proc = proc;
	node->ptr = ptr;
	node->cookie = cookie;
	node->work.type = BINDER_WORK_NODE;
	priority = flags & FLAT_BINDER_FLAG_PRIORITY_MASK;
	node->sched_policy = (flags & FLAT_BINDER_FLAG_SCHED_POLICY_MASK) >>
		FLAT_BINDER_FLAG_SCHED_POLICY_SHIFT;
	node->min_priority = to_kernel_prio(node->sched_policy, priority);
	node->accept_fds = !!(flags & FLAT_BINDER_FLAG_ACCEPTS_FDS);
	node->inherit_rt = !!(flags & FLAT_BINDER_FLAG_INHERIT_RT);
	node->txn_security_ctx = !!(flags & FLAT_BINDER_FLAG_TXN_SECURITY_CTX);
	spin_lock_init(&node->lock);
	INIT_LIST_HEAD(&node->work.entry);
	INIT_LIST_HEAD(&node->async_todo);
	binder_debug(BINDER_DEBUG_INTERNAL_REFS,
		     "%d:%d node %d u%016llx c%016llx created\n",
		     proc->pid, current->pid, node->debug_id,
		     (u64)node->ptr, (u64)node->cookie);

	return node;
}

static struct binder_node *binder_new_node(struct binder_proc *proc,
					   struct flat_binder_object *fp)
{
	struct binder_node *node;
	struct binder_node *new_node = kzalloc(sizeof(*node), GFP_KERNEL);

	if (!new_node)
		return NULL;
	binder_inner_proc_lock(proc);
	node = binder_init_node_ilocked(proc, new_node, fp);
	binder_inner_proc_unlock(proc);
	if (node != new_node)
		/*
		 * The node was already added by another thread
		 */
		kfree(new_node);

	return node;
}

static void binder_free_node(struct binder_node *node)
{
	kfree(node);
	binder_stats_deleted(BINDER_STAT_NODE);
}

static int binder_inc_node_nilocked(struct binder_node *node, int strong,
				    int internal,
				    struct list_head *target_list)
{
	struct binder_proc *proc = node->proc;

	assert_spin_locked(&node->lock);
	if (proc)
		assert_spin_locked(&proc->inner_lock);
	if (strong) {
		if (internal) {
			if (target_list == NULL &&
			    node->internal_strong_refs == 0 &&
			    !(node->proc &&
			      node == node->proc->context->binder_context_mgr_node &&
			      node->has_strong_ref)) {
				pr_err("invalid inc strong node for %d\n",
					node->debug_id);
				return -EINVAL;
			}
			node->internal_strong_refs++;
		} else
			node->local_strong_refs++;
		if (!node->has_strong_ref && target_list) {
			binder_dequeue_work_ilocked(&node->work);
			/*
			 * Note: this function is the only place where we queue
			 * directly to a thread->todo without using the
			 * corresponding binder_enqueue_thread_work() helper
			 * functions; in this case it's ok to not set the
			 * process_todo flag, since we know this node work will
			 * always be followed by other work that starts queue
			 * processing: in case of synchronous transactions, a
			 * BR_REPLY or BR_ERROR; in case of oneway
			 * transactions, a BR_TRANSACTION_COMPLETE.
			 */
			binder_enqueue_work_ilocked(&node->work, target_list);
		}
	} else {
		if (!internal)
			node->local_weak_refs++;
		if (!node->has_weak_ref && list_empty(&node->work.entry)) {
			if (target_list == NULL) {
				pr_err("invalid inc weak node for %d\n",
					node->debug_id);
				return -EINVAL;
			}
			/*
			 * See comment above
			 */
			binder_enqueue_work_ilocked(&node->work, target_list);
		}
	}
	return 0;
}

static int binder_inc_node(struct binder_node *node, int strong, int internal,
			   struct list_head *target_list)
{
	int ret;

	binder_node_inner_lock(node);
	ret = binder_inc_node_nilocked(node, strong, internal, target_list);
	binder_node_inner_unlock(node);

	return ret;
}

static bool binder_dec_node_nilocked(struct binder_node *node,
				     int strong, int internal)
{
	struct binder_proc *proc = node->proc;

	assert_spin_locked(&node->lock);
	if (proc)
		assert_spin_locked(&proc->inner_lock);
	if (strong) {
		if (internal)
			node->internal_strong_refs--;
		else
			node->local_strong_refs--;
		if (node->local_strong_refs || node->internal_strong_refs)
			return false;
	} else {
		if (!internal)
			node->local_weak_refs--;
		if (node->local_weak_refs || node->tmp_refs ||
				!hlist_empty(&node->refs))
			return false;
	}

	if (proc && (node->has_strong_ref || node->has_weak_ref)) {
		if (list_empty(&node->work.entry)) {
			binder_enqueue_work_ilocked(&node->work, &proc->todo);
			binder_wakeup_proc_ilocked(proc);
		}
	} else {
		if (hlist_empty(&node->refs) && !node->local_strong_refs &&
		    !node->local_weak_refs && !node->tmp_refs) {
			if (proc) {
				binder_dequeue_work_ilocked(&node->work);
				rb_erase(&node->rb_node, &proc->nodes);
				binder_debug(BINDER_DEBUG_INTERNAL_REFS,
					     "refless node %d deleted\n",
					     node->debug_id);
			} else {
				BUG_ON(!list_empty(&node->work.entry));
				spin_lock(&binder_dead_nodes_lock);
				/*
				 * tmp_refs could have changed so
				 * check it again
				 */
				if (node->tmp_refs) {
					spin_unlock(&binder_dead_nodes_lock);
					return false;
				}
				hlist_del(&node->dead_node);
				spin_unlock(&binder_dead_nodes_lock);
				binder_debug(BINDER_DEBUG_INTERNAL_REFS,
					     "dead node %d deleted\n",
					     node->debug_id);
			}
			return true;
		}
	}
	return false;
}

static void binder_dec_node(struct binder_node *node, int strong, int internal)
{
	bool free_node;

	binder_node_inner_lock(node);
	free_node = binder_dec_node_nilocked(node, strong, internal);
	binder_node_inner_unlock(node);
	if (free_node)
		binder_free_node(node);
}

static void binder_inc_node_tmpref_ilocked(struct binder_node *node)
{
	/*
	 * No call to binder_inc_node() is needed since we
	 * don't need to inform userspace of any changes to
	 * tmp_refs
	 */
	node->tmp_refs++;
}

/**
 * binder_inc_node_tmpref() - take a temporary reference on node
 * @node:	node to reference
 *
 * Take reference on node to prevent the node from being freed
 * while referenced only by a local variable. The inner lock is
 * needed to serialize with the node work on the queue (which
 * isn't needed after the node is dead). If the node is dead
 * (node->proc is NULL), use binder_dead_nodes_lock to protect
 * node->tmp_refs against dead-node-only cases where the node
 * lock cannot be acquired (eg traversing the dead node list to
 * print nodes)
 */
static void binder_inc_node_tmpref(struct binder_node *node)
{
	binder_node_lock(node);
	if (node->proc)
		binder_inner_proc_lock(node->proc);
	else
		spin_lock(&binder_dead_nodes_lock);
	binder_inc_node_tmpref_ilocked(node);
	if (node->proc)
		binder_inner_proc_unlock(node->proc);
	else
		spin_unlock(&binder_dead_nodes_lock);
	binder_node_unlock(node);
}

/**
 * binder_dec_node_tmpref() - remove a temporary reference on node
 * @node:	node to reference
 *
 * Release temporary reference on node taken via binder_inc_node_tmpref()
 */
static void binder_dec_node_tmpref(struct binder_node *node)
{
	bool free_node;

	binder_node_inner_lock(node);
	if (!node->proc)
		spin_lock(&binder_dead_nodes_lock);
	node->tmp_refs--;
	BUG_ON(node->tmp_refs < 0);
	if (!node->proc)
		spin_unlock(&binder_dead_nodes_lock);
	/*
	 * Call binder_dec_node() to check if all refcounts are 0
	 * and cleanup is needed. Calling with strong=0 and internal=1
	 * causes no actual reference to be released in binder_dec_node().
	 * If that changes, a change is needed here too.
	 */
	free_node = binder_dec_node_nilocked(node, 0, 1);
	binder_node_inner_unlock(node);
	if (free_node)
		binder_free_node(node);
}

static void binder_put_node(struct binder_node *node)
{
	binder_dec_node_tmpref(node);
}

static struct binder_ref *binder_get_ref_olocked(struct binder_proc *proc,
						 u32 desc, bool need_strong_ref)
{
	struct rb_node *n = proc->refs_by_desc.rb_node;
	struct binder_ref *ref;

	while (n) {
		ref = rb_entry(n, struct binder_ref, rb_node_desc);

		if (desc < ref->data.desc) {
			n = n->rb_left;
		} else if (desc > ref->data.desc) {
			n = n->rb_right;
		} else if (need_strong_ref && !ref->data.strong) {
			binder_user_error("tried to use weak ref as strong ref\n");
			return NULL;
		} else {
			return ref;
		}
	}
	return NULL;
}

/**
 * binder_get_ref_for_node_olocked() - get the ref associated with given node
 * @proc:	binder_proc that owns the ref
 * @node:	binder_node of target
 * @new_ref:	newly allocated binder_ref to be initialized or %NULL
 *
 * Look up the ref for the given node and return it if it exists
 *
 * If it doesn't exist and the caller provides a newly allocated
 * ref, initialize the fields of the newly allocated ref and insert
 * into the given proc rb_trees and node refs list.
 *
 * Return:	the ref for node. It is possible that another thread
 *		allocated/initialized the ref first in which case the
 *		returned ref would be different than the passed-in
 *		new_ref. new_ref must be kfree'd by the caller in
 *		this case.
 */
static struct binder_ref *binder_get_ref_for_node_olocked(
					struct binder_proc *proc,
					struct binder_node *node,
					struct binder_ref *new_ref)
{
	struct binder_context *context = proc->context;
	struct rb_node **p = &proc->refs_by_node.rb_node;
	struct rb_node *parent = NULL;
	struct binder_ref *ref;
	struct rb_node *n;

	while (*p) {
		parent = *p;
		ref = rb_entry(parent, struct binder_ref, rb_node_node);

		if (node < ref->node)
			p = &(*p)->rb_left;
		else if (node > ref->node)
			p = &(*p)->rb_right;
		else
			return ref;
	}
	if (!new_ref)
		return NULL;

	binder_stats_created(BINDER_STAT_REF);
	new_ref->data.debug_id = atomic_inc_return(&binder_last_id);
	new_ref->proc = proc;
	new_ref->node = node;
	rb_link_node(&new_ref->rb_node_node, parent, p);
	rb_insert_color(&new_ref->rb_node_node, &proc->refs_by_node);

	new_ref->data.desc = (node == context->binder_context_mgr_node) ? 0 : 1;
	for (n = rb_first(&proc->refs_by_desc); n != NULL; n = rb_next(n)) {
		ref = rb_entry(n, struct binder_ref, rb_node_desc);
		if (ref->data.desc > new_ref->data.desc)
			break;
		new_ref->data.desc = ref->data.desc + 1;
	}

	p = &proc->refs_by_desc.rb_node;
	while (*p) {
		parent = *p;
		ref = rb_entry(parent, struct binder_ref, rb_node_desc);

		if (new_ref->data.desc < ref->data.desc)
			p = &(*p)->rb_left;
		else if (new_ref->data.desc > ref->data.desc)
			p = &(*p)->rb_right;
		else
			BUG();
	}
	rb_link_node(&new_ref->rb_node_desc, parent, p);
	rb_insert_color(&new_ref->rb_node_desc, &proc->refs_by_desc);

	binder_node_lock(node);
	hlist_add_head(&new_ref->node_entry, &node->refs);

	binder_debug(BINDER_DEBUG_INTERNAL_REFS,
		     "%d new ref %d desc %d for node %d\n",
		      proc->pid, new_ref->data.debug_id, new_ref->data.desc,
		      node->debug_id);
	binder_node_unlock(node);
	return new_ref;
}

static void binder_cleanup_ref_olocked(struct binder_ref *ref)
{
	bool delete_node = false;

	binder_debug(BINDER_DEBUG_INTERNAL_REFS,
		     "%d delete ref %d desc %d for node %d\n",
		      ref->proc->pid, ref->data.debug_id, ref->data.desc,
		      ref->node->debug_id);

	rb_erase(&ref->rb_node_desc, &ref->proc->refs_by_desc);
	rb_erase(&ref->rb_node_node, &ref->proc->refs_by_node);

	binder_node_inner_lock(ref->node);
	if (ref->data.strong)
		binder_dec_node_nilocked(ref->node, 1, 1);

	hlist_del(&ref->node_entry);
	delete_node = binder_dec_node_nilocked(ref->node, 0, 1);
	binder_node_inner_unlock(ref->node);
	/*
	 * Clear ref->node unless we want the caller to free the node
	 */
	if (!delete_node) {
		/*
		 * The caller uses ref->node to determine
		 * whether the node needs to be freed. Clear
		 * it since the node is still alive.
		 */
		ref->node = NULL;
	}

	if (ref->death) {
		binder_debug(BINDER_DEBUG_DEAD_BINDER,
			     "%d delete ref %d desc %d has death notification\n",
			      ref->proc->pid, ref->data.debug_id,
			      ref->data.desc);
		binder_dequeue_work(ref->proc, &ref->death->work);
		binder_stats_deleted(BINDER_STAT_DEATH);
	}
	binder_stats_deleted(BINDER_STAT_REF);
}

/**
 * binder_inc_ref_olocked() - increment the ref for given handle
 * @ref:         ref to be incremented
 * @strong:      if true, strong increment, else weak
 * @target_list: list to queue node work on
 *
 * Increment the ref. @ref->proc->outer_lock must be held on entry
 *
 * Return: 0, if successful, else errno
 */
static int binder_inc_ref_olocked(struct binder_ref *ref, int strong,
				  struct list_head *target_list)
{
	int ret;

	if (strong) {
		if (ref->data.strong == 0) {
			ret = binder_inc_node(ref->node, 1, 1, target_list);
			if (ret)
				return ret;
		}
		ref->data.strong++;
	} else {
		if (ref->data.weak == 0) {
			ret = binder_inc_node(ref->node, 0, 1, target_list);
			if (ret)
				return ret;
		}
		ref->data.weak++;
	}
	return 0;
}

/**
 * binder_dec_ref() - dec the ref for given handle
 * @ref:	ref to be decremented
 * @strong:	if true, strong decrement, else weak
 *
 * Decrement the ref.
 *
 * Return: true if ref is cleaned up and ready to be freed
 */
static bool binder_dec_ref_olocked(struct binder_ref *ref, int strong)
{
	if (strong) {
		if (ref->data.strong == 0) {
			binder_user_error("%d invalid dec strong, ref %d desc %d s %d w %d\n",
					  ref->proc->pid, ref->data.debug_id,
					  ref->data.desc, ref->data.strong,
					  ref->data.weak);
			return false;
		}
		ref->data.strong--;
		if (ref->data.strong == 0)
			binder_dec_node(ref->node, strong, 1);
	} else {
		if (ref->data.weak == 0) {
			binder_user_error("%d invalid dec weak, ref %d desc %d s %d w %d\n",
					  ref->proc->pid, ref->data.debug_id,
					  ref->data.desc, ref->data.strong,
					  ref->data.weak);
			return false;
		}
		ref->data.weak--;
	}
	if (ref->data.strong == 0 && ref->data.weak == 0) {
		binder_cleanup_ref_olocked(ref);
		return true;
	}
	return false;
}

/**
 * binder_get_node_from_ref() - get the node from the given proc/desc
 * @proc:	proc containing the ref
 * @desc:	the handle associated with the ref
 * @need_strong_ref: if true, only return node if ref is strong
 * @rdata:	the id/refcount data for the ref
 *
 * Given a proc and ref handle, return the associated binder_node
 *
 * Return: a binder_node or NULL if not found or not strong when strong required
 */
static struct binder_node *binder_get_node_from_ref(
		struct binder_proc *proc,
		u32 desc, bool need_strong_ref,
		struct binder_ref_data *rdata)
{
	struct binder_node *node;
	struct binder_ref *ref;

	binder_proc_lock(proc);
	ref = binder_get_ref_olocked(proc, desc, need_strong_ref);
	if (!ref)
		goto err_no_ref;
	node = ref->node;
	/*
	 * Take an implicit reference on the node to ensure
	 * it stays alive until the call to binder_put_node()
	 */
	binder_inc_node_tmpref(node);
	if (rdata)
		*rdata = ref->data;
	binder_proc_unlock(proc);

	return node;

err_no_ref:
	binder_proc_unlock(proc);
	return NULL;
}

/**
 * binder_free_ref() - free the binder_ref
 * @ref:	ref to free
 *
 * Free the binder_ref. Free the binder_node indicated by ref->node
 * (if non-NULL) and the binder_ref_death indicated by ref->death.
 */
static void binder_free_ref(struct binder_ref *ref)
{
	if (ref->node)
		binder_free_node(ref->node);
	kfree(ref->death);
	kfree(ref);
}

/**
 * binder_update_ref_for_handle() - inc/dec the ref for given handle
 * @proc:	proc containing the ref
 * @desc:	the handle associated with the ref
 * @increment:	true=inc reference, false=dec reference
 * @strong:	true=strong reference, false=weak reference
 * @rdata:	the id/refcount data for the ref
 *
 * Given a proc and ref handle, increment or decrement the ref
 * according to "increment" arg.
 *
 * Return: 0 if successful, else errno
 */
static int binder_update_ref_for_handle(struct binder_proc *proc,
		uint32_t desc, bool increment, bool strong,
		struct binder_ref_data *rdata)
{
	int ret = 0;
	struct binder_ref *ref;
	bool delete_ref = false;

	binder_proc_lock(proc);
	ref = binder_get_ref_olocked(proc, desc, strong);
	if (!ref) {
		ret = -EINVAL;
		goto err_no_ref;
	}
	if (increment)
		ret = binder_inc_ref_olocked(ref, strong, NULL);
	else
		delete_ref = binder_dec_ref_olocked(ref, strong);

	if (rdata)
		*rdata = ref->data;
	binder_proc_unlock(proc);

	if (delete_ref)
		binder_free_ref(ref);
	return ret;

err_no_ref:
	binder_proc_unlock(proc);
	return ret;
}

/**
 * binder_dec_ref_for_handle() - dec the ref for given handle
 * @proc:	proc containing the ref
 * @desc:	the handle associated with the ref
 * @strong:	true=strong reference, false=weak reference
 * @rdata:	the id/refcount data for the ref
 *
 * Just calls binder_update_ref_for_handle() to decrement the ref.
 *
 * Return: 0 if successful, else errno
 */
static int binder_dec_ref_for_handle(struct binder_proc *proc,
		uint32_t desc, bool strong, struct binder_ref_data *rdata)
{
	return binder_update_ref_for_handle(proc, desc, false, strong, rdata);
}


/**
 * binder_inc_ref_for_node() - increment the ref for given proc/node
 * @proc:	 proc containing the ref
 * @node:	 target node
 * @strong:	 true=strong reference, false=weak reference
 * @target_list: worklist to use if node is incremented
 * @rdata:	 the id/refcount data for the ref
 *
 * Given a proc and node, increment the ref. Create the ref if it
 * doesn't already exist
 *
 * Return: 0 if successful, else errno
 */
static int binder_inc_ref_for_node(struct binder_proc *proc,
			struct binder_node *node,
			bool strong,
			struct list_head *target_list,
			struct binder_ref_data *rdata)
{
	struct binder_ref *ref;
	struct binder_ref *new_ref = NULL;
	int ret = 0;

	binder_proc_lock(proc);
	ref = binder_get_ref_for_node_olocked(proc, node, NULL);
	if (!ref) {
		binder_proc_unlock(proc);
		new_ref = kzalloc(sizeof(*ref), GFP_KERNEL);
		if (!new_ref)
			return -ENOMEM;
		binder_proc_lock(proc);
		ref = binder_get_ref_for_node_olocked(proc, node, new_ref);
	}
	ret = binder_inc_ref_olocked(ref, strong, target_list);
	*rdata = ref->data;
	binder_proc_unlock(proc);
	if (new_ref && ref != new_ref)
		/*
		 * Another thread created the ref first so
		 * free the one we allocated
		 */
		kfree(new_ref);
	return ret;
}

static void binder_pop_transaction_ilocked(struct binder_thread *target_thread,
					   struct binder_transaction *t)
{
	BUG_ON(!target_thread);
	assert_spin_locked(&target_thread->proc->inner_lock);
	BUG_ON(target_thread->transaction_stack != t);
	BUG_ON(target_thread->transaction_stack->from != target_thread);
	target_thread->transaction_stack =
		target_thread->transaction_stack->from_parent;
	t->from = NULL;
}

/**
 * binder_thread_dec_tmpref() - decrement thread->tmp_ref
 * @thread:	thread to decrement
 *
 * A thread needs to be kept alive while being used to create or
 * handle a transaction. binder_get_txn_from() is used to safely
 * extract t->from from a binder_transaction and keep the thread
 * indicated by t->from from being freed. When done with that
 * binder_thread, this function is called to decrement the
 * tmp_ref and free if appropriate (thread has been released
 * and no transaction being processed by the driver)
 */
static void binder_thread_dec_tmpref(struct binder_thread *thread)
{
	/*
	 * atomic is used to protect the counter value while
	 * it cannot reach zero or thread->is_dead is false
	 */
	binder_inner_proc_lock(thread->proc);
	atomic_dec(&thread->tmp_ref);
	if (thread->is_dead && !atomic_read(&thread->tmp_ref)) {
		binder_inner_proc_unlock(thread->proc);
		binder_free_thread(thread);
		return;
	}
	binder_inner_proc_unlock(thread->proc);
}

/**
 * binder_proc_dec_tmpref() - decrement proc->tmp_ref
 * @proc:	proc to decrement
 *
 * A binder_proc needs to be kept alive while being used to create or
 * handle a transaction. proc->tmp_ref is incremented when
 * creating a new transaction or the binder_proc is currently in-use
 * by threads that are being released. When done with the binder_proc,
 * this function is called to decrement the counter and free the
 * proc if appropriate (proc has been released, all threads have
 * been released and not currenly in-use to process a transaction).
 */
static void binder_proc_dec_tmpref(struct binder_proc *proc)
{
	binder_inner_proc_lock(proc);
	proc->tmp_ref--;
	if (proc->is_dead && RB_EMPTY_ROOT(&proc->threads) &&
			!proc->tmp_ref) {
		binder_inner_proc_unlock(proc);
		binder_free_proc(proc);
		return;
	}
	binder_inner_proc_unlock(proc);
}

/**
 * binder_get_txn_from() - safely extract the "from" thread in transaction
 * @t:	binder transaction for t->from
 *
 * Atomically return the "from" thread and increment the tmp_ref
 * count for the thread to ensure it stays alive until
 * binder_thread_dec_tmpref() is called.
 *
 * Return: the value of t->from
 */
static struct binder_thread *binder_get_txn_from(
		struct binder_transaction *t)
{
	struct binder_thread *from;

	spin_lock(&t->lock);
	from = t->from;
	if (from)
		atomic_inc(&from->tmp_ref);
	spin_unlock(&t->lock);
	return from;
}

/**
 * binder_get_txn_from_and_acq_inner() - get t->from and acquire inner lock
 * @t:	binder transaction for t->from
 *
 * Same as binder_get_txn_from() except it also acquires the proc->inner_lock
 * to guarantee that the thread cannot be released while operating on it.
 * The caller must call binder_inner_proc_unlock() to release the inner lock
 * as well as call binder_dec_thread_txn() to release the reference.
 *
 * Return: the value of t->from
 */
static struct binder_thread *binder_get_txn_from_and_acq_inner(
		struct binder_transaction *t)
{
	struct binder_thread *from;

	from = binder_get_txn_from(t);
	if (!from)
		return NULL;
	binder_inner_proc_lock(from->proc);
	if (t->from) {
		BUG_ON(from != t->from);
		return from;
	}
	binder_inner_proc_unlock(from->proc);
	binder_thread_dec_tmpref(from);
	return NULL;
}

static void binder_free_transaction(struct binder_transaction *t)
{
	struct binder_proc *target_proc = t->to_proc;

	if (target_proc) {
		binder_inner_proc_lock(target_proc);
		if (t->buffer)
			t->buffer->transaction = NULL;
		binder_inner_proc_unlock(target_proc);
	}
	/*
	 * If the transaction has no target_proc, then
	 * t->buffer->transaction has already been cleared.
	 */
	kfree(t);
	binder_stats_deleted(BINDER_STAT_TRANSACTION);
}

static void binder_send_failed_reply(struct binder_transaction *t,
				     uint32_t error_code)
{
	struct binder_thread *target_thread;
	struct binder_transaction *next;

	BUG_ON(t->flags & TF_ONE_WAY);
	while (1) {
		target_thread = binder_get_txn_from_and_acq_inner(t);
		if (target_thread) {
			binder_debug(BINDER_DEBUG_FAILED_TRANSACTION,
				     "send failed reply for transaction %d to %d:%d\n",
				      t->debug_id,
				      target_thread->proc->pid,
				      target_thread->pid);

			binder_pop_transaction_ilocked(target_thread, t);
			if (target_thread->reply_error.cmd == BR_OK) {
				target_thread->reply_error.cmd = error_code;
				binder_enqueue_thread_work_ilocked(
					target_thread,
					&target_thread->reply_error.work);
				wake_up_interruptible(&target_thread->wait);
			} else {
				/*
				 * Cannot get here for normal operation, but
				 * we can if multiple synchronous transactions
				 * are sent without blocking for responses.
				 * Just ignore the 2nd error in this case.
				 */
				pr_warn("Unexpected reply error: %u\n",
					target_thread->reply_error.cmd);
			}
			binder_inner_proc_unlock(target_thread->proc);
			binder_thread_dec_tmpref(target_thread);
			binder_free_transaction(t);
			return;
		}
		next = t->from_parent;

		binder_debug(BINDER_DEBUG_FAILED_TRANSACTION,
			     "send failed reply for transaction %d, target dead\n",
			     t->debug_id);

		binder_free_transaction(t);
		if (next == NULL) {
			binder_debug(BINDER_DEBUG_DEAD_BINDER,
				     "reply failed, no target thread at root\n");
			return;
		}
		t = next;
		binder_debug(BINDER_DEBUG_DEAD_BINDER,
			     "reply failed, no target thread -- retry %d\n",
			      t->debug_id);
	}
}

/**
 * binder_cleanup_transaction() - cleans up undelivered transaction
 * @t:		transaction that needs to be cleaned up
 * @reason:	reason the transaction wasn't delivered
 * @error_code:	error to return to caller (if synchronous call)
 */
static void binder_cleanup_transaction(struct binder_transaction *t,
				       const char *reason,
				       uint32_t error_code)
{
	if (t->buffer->target_node && !(t->flags & TF_ONE_WAY)) {
		binder_send_failed_reply(t, error_code);
	} else {
		binder_debug(BINDER_DEBUG_DEAD_TRANSACTION,
			"undelivered transaction %d, %s\n",
			t->debug_id, reason);
		binder_free_transaction(t);
	}
}

/**
 * binder_get_object() - gets object and checks for valid metadata
 * @proc:	binder_proc owning the buffer
 * @buffer:	binder_buffer that we're parsing.
 * @offset:	offset in the @buffer at which to validate an object.
 * @object:	struct binder_object to read into
 *
 * Return:	If there's a valid metadata object at @offset in @buffer, the
 *		size of that object. Otherwise, it returns zero. The object
 *		is read into the struct binder_object pointed to by @object.
 */
static size_t binder_get_object(struct binder_proc *proc,
				struct binder_buffer *buffer,
				unsigned long offset,
				struct binder_object *object)
{
	size_t read_size;
	struct binder_object_header *hdr;
	size_t object_size = 0;

	read_size = min_t(size_t, sizeof(*object), buffer->data_size - offset);
	if (offset > buffer->data_size || read_size < sizeof(*hdr) ||
	    !IS_ALIGNED(offset, sizeof(u32)))
		return 0;
	binder_alloc_copy_from_buffer(&proc->alloc, object, buffer,
				      offset, read_size);

	/* Ok, now see if we read a complete object. */
	hdr = &object->hdr;
	switch (hdr->type) {
	case BINDER_TYPE_BINDER:
	case BINDER_TYPE_WEAK_BINDER:
	case BINDER_TYPE_HANDLE:
	case BINDER_TYPE_WEAK_HANDLE:
		object_size = sizeof(struct flat_binder_object);
		break;
	case BINDER_TYPE_FD:
		object_size = sizeof(struct binder_fd_object);
		break;
	case BINDER_TYPE_PTR:
		object_size = sizeof(struct binder_buffer_object);
		break;
	case BINDER_TYPE_FDA:
		object_size = sizeof(struct binder_fd_array_object);
		break;
	default:
		return 0;
	}
	if (offset <= buffer->data_size - object_size &&
	    buffer->data_size >= object_size)
		return object_size;
	else
		return 0;
}

/**
 * binder_validate_ptr() - validates binder_buffer_object in a binder_buffer.
 * @proc:	binder_proc owning the buffer
 * @b:		binder_buffer containing the object
 * @object:	struct binder_object to read into
 * @index:	index in offset array at which the binder_buffer_object is
 *		located
 * @start_offset: points to the start of the offset array
 * @object_offsetp: offset of @object read from @b
 * @num_valid:	the number of valid offsets in the offset array
 *
 * Return:	If @index is within the valid range of the offset array
 *		described by @start and @num_valid, and if there's a valid
 *		binder_buffer_object at the offset found in index @index
 *		of the offset array, that object is returned. Otherwise,
 *		%NULL is returned.
 *		Note that the offset found in index @index itself is not
 *		verified; this function assumes that @num_valid elements
 *		from @start were previously verified to have valid offsets.
 *		If @object_offsetp is non-NULL, then the offset within
 *		@b is written to it.
 */
static struct binder_buffer_object *binder_validate_ptr(
						struct binder_proc *proc,
						struct binder_buffer *b,
						struct binder_object *object,
						binder_size_t index,
						binder_size_t start_offset,
						binder_size_t *object_offsetp,
						binder_size_t num_valid)
{
	size_t object_size;
	binder_size_t object_offset;
	unsigned long buffer_offset;

	if (index >= num_valid)
		return NULL;

	buffer_offset = start_offset + sizeof(binder_size_t) * index;
	binder_alloc_copy_from_buffer(&proc->alloc, &object_offset,
				      b, buffer_offset, sizeof(object_offset));
	object_size = binder_get_object(proc, b, object_offset, object);
	if (!object_size || object->hdr.type != BINDER_TYPE_PTR)
		return NULL;
	if (object_offsetp)
		*object_offsetp = object_offset;

	return &object->bbo;
}

/**
 * binder_validate_fixup() - validates pointer/fd fixups happen in order.
 * @proc:		binder_proc owning the buffer
 * @b:			transaction buffer
 * @objects_start_offset: offset to start of objects buffer
 * @buffer_obj_offset:	offset to binder_buffer_object in which to fix up
 * @fixup_offset:	start offset in @buffer to fix up
 * @last_obj_offset:	offset to last binder_buffer_object that we fixed
 * @last_min_offset:	minimum fixup offset in object at @last_obj_offset
 *
 * Return:		%true if a fixup in buffer @buffer at offset @offset is
 *			allowed.
 *
 * For safety reasons, we only allow fixups inside a buffer to happen
 * at increasing offsets; additionally, we only allow fixup on the last
 * buffer object that was verified, or one of its parents.
 *
 * Example of what is allowed:
 *
 * A
 *   B (parent = A, offset = 0)
 *   C (parent = A, offset = 16)
 *     D (parent = C, offset = 0)
 *   E (parent = A, offset = 32) // min_offset is 16 (C.parent_offset)
 *
 * Examples of what is not allowed:
 *
 * Decreasing offsets within the same parent:
 * A
 *   C (parent = A, offset = 16)
 *   B (parent = A, offset = 0) // decreasing offset within A
 *
 * Referring to a parent that wasn't the last object or any of its parents:
 * A
 *   B (parent = A, offset = 0)
 *   C (parent = A, offset = 0)
 *   C (parent = A, offset = 16)
 *     D (parent = B, offset = 0) // B is not A or any of A's parents
 */
static bool binder_validate_fixup(struct binder_proc *proc,
				  struct binder_buffer *b,
				  binder_size_t objects_start_offset,
				  binder_size_t buffer_obj_offset,
				  binder_size_t fixup_offset,
				  binder_size_t last_obj_offset,
				  binder_size_t last_min_offset)
{
	if (!last_obj_offset) {
		/* Nothing to fix up in */
		return false;
	}

	while (last_obj_offset != buffer_obj_offset) {
		unsigned long buffer_offset;
		struct binder_object last_object;
		struct binder_buffer_object *last_bbo;
		size_t object_size = binder_get_object(proc, b, last_obj_offset,
						       &last_object);
		if (object_size != sizeof(*last_bbo))
			return false;

		last_bbo = &last_object.bbo;
		/*
		 * Safe to retrieve the parent of last_obj, since it
		 * was already previously verified by the driver.
		 */
		if ((last_bbo->flags & BINDER_BUFFER_FLAG_HAS_PARENT) == 0)
			return false;
		last_min_offset = last_bbo->parent_offset + sizeof(uintptr_t);
		buffer_offset = objects_start_offset +
			sizeof(binder_size_t) * last_bbo->parent,
		binder_alloc_copy_from_buffer(&proc->alloc, &last_obj_offset,
					      b, buffer_offset,
					      sizeof(last_obj_offset));
	}
	return (fixup_offset >= last_min_offset);
}

static void binder_transaction_buffer_release(struct binder_proc *proc,
					      struct binder_buffer *buffer,
					      binder_size_t failed_at,
					      bool is_failure)
{
	int debug_id = buffer->debug_id;
	binder_size_t off_start_offset, buffer_offset, off_end_offset;

	binder_debug(BINDER_DEBUG_TRANSACTION,
		     "%d buffer release %d, size %zd-%zd, failed at %llx\n",
		     proc->pid, buffer->debug_id,
		     buffer->data_size, buffer->offsets_size,
		     (unsigned long long)failed_at);

	if (buffer->target_node)
		binder_dec_node(buffer->target_node, 1, 0);

	off_start_offset = ALIGN(buffer->data_size, sizeof(void *));
	off_end_offset = is_failure ? failed_at :
				off_start_offset + buffer->offsets_size;
	for (buffer_offset = off_start_offset; buffer_offset < off_end_offset;
	     buffer_offset += sizeof(binder_size_t)) {
		struct binder_object_header *hdr;
		size_t object_size;
		struct binder_object object;
		binder_size_t object_offset;

		binder_alloc_copy_from_buffer(&proc->alloc, &object_offset,
					      buffer, buffer_offset,
					      sizeof(object_offset));
		object_size = binder_get_object(proc, buffer,
						object_offset, &object);
		if (object_size == 0) {
			pr_err("transaction release %d bad object at offset %lld, size %zd\n",
			       debug_id, (u64)object_offset, buffer->data_size);
			continue;
		}
		hdr = &object.hdr;
		switch (hdr->type) {
		case BINDER_TYPE_BINDER:
		case BINDER_TYPE_WEAK_BINDER: {
			struct flat_binder_object *fp;
			struct binder_node *node;

			fp = to_flat_binder_object(hdr);
			node = binder_get_node(proc, fp->binder);
			if (node == NULL) {
				pr_err("transaction release %d bad node %016llx\n",
				       debug_id, (u64)fp->binder);
				break;
			}
			binder_debug(BINDER_DEBUG_TRANSACTION,
				     "        node %d u%016llx\n",
				     node->debug_id, (u64)node->ptr);
			binder_dec_node(node, hdr->type == BINDER_TYPE_BINDER,
					0);
			binder_put_node(node);
		} break;
		case BINDER_TYPE_HANDLE:
		case BINDER_TYPE_WEAK_HANDLE: {
			struct flat_binder_object *fp;
			struct binder_ref_data rdata;
			int ret;

			fp = to_flat_binder_object(hdr);
			ret = binder_dec_ref_for_handle(proc, fp->handle,
				hdr->type == BINDER_TYPE_HANDLE, &rdata);

			if (ret) {
				pr_err("transaction release %d bad handle %d, ret = %d\n",
				 debug_id, fp->handle, ret);
				break;
			}
			binder_debug(BINDER_DEBUG_TRANSACTION,
				     "        ref %d desc %d\n",
				     rdata.debug_id, rdata.desc);
		} break;

		case BINDER_TYPE_FD: {
			struct binder_fd_object *fp = to_binder_fd_object(hdr);

			binder_debug(BINDER_DEBUG_TRANSACTION,
				     "        fd %d\n", fp->fd);
			if (failed_at)
				task_close_fd(proc, fp->fd);
		} break;
		case BINDER_TYPE_PTR:
			/*
			 * Nothing to do here, this will get cleaned up when the
			 * transaction buffer gets freed
			 */
			break;
		case BINDER_TYPE_FDA: {
			struct binder_fd_array_object *fda;
			struct binder_buffer_object *parent;
			struct binder_object ptr_object;
			binder_size_t fda_offset;
			size_t fd_index;
			binder_size_t fd_buf_size;
			binder_size_t num_valid;

			num_valid = (buffer_offset - off_start_offset) /
						sizeof(binder_size_t);
			fda = to_binder_fd_array_object(hdr);
			parent = binder_validate_ptr(proc, buffer, &ptr_object,
						     fda->parent,
						     off_start_offset,
						     NULL,
						     num_valid);
			if (!parent) {
				pr_err("transaction release %d bad parent offset",
				       debug_id);
				continue;
			}
			fd_buf_size = sizeof(u32) * fda->num_fds;
			if (fda->num_fds >= SIZE_MAX / sizeof(u32)) {
				pr_err("transaction release %d invalid number of fds (%lld)\n",
				       debug_id, (u64)fda->num_fds);
				continue;
			}
			if (fd_buf_size > parent->length ||
			    fda->parent_offset > parent->length - fd_buf_size) {
				/* No space for all file descriptors here. */
				pr_err("transaction release %d not enough space for %lld fds in buffer\n",
				       debug_id, (u64)fda->num_fds);
				continue;
			}
			/*
			 * the source data for binder_buffer_object is visible
			 * to user-space and the @buffer element is the user
			 * pointer to the buffer_object containing the fd_array.
			 * Convert the address to an offset relative to
			 * the base of the transaction buffer.
			 */
			fda_offset =
			    (parent->buffer - (uintptr_t)buffer->user_data) +
			    fda->parent_offset;
			for (fd_index = 0; fd_index < fda->num_fds;
			     fd_index++) {
				u32 fd;
				binder_size_t offset = fda_offset +
					fd_index * sizeof(fd);

				binder_alloc_copy_from_buffer(&proc->alloc,
							      &fd,
							      buffer,
							      offset,
							      sizeof(fd));
				task_close_fd(proc, fd);
			}
		} break;
		default:
			pr_err("transaction release %d bad object type %x\n",
				debug_id, hdr->type);
			break;
		}
	}
}

static int binder_translate_binder(struct flat_binder_object *fp,
				   struct binder_transaction *t,
				   struct binder_thread *thread)
{
	struct binder_node *node;
	struct binder_proc *proc = thread->proc;
	struct binder_proc *target_proc = t->to_proc;
	struct binder_ref_data rdata;
	int ret = 0;

	node = binder_get_node(proc, fp->binder);
	if (!node) {
		node = binder_new_node(proc, fp);
		if (!node)
			return -ENOMEM;
	}
	if (fp->cookie != node->cookie) {
		binder_user_error("%d:%d sending u%016llx node %d, cookie mismatch %016llx != %016llx\n",
				  proc->pid, thread->pid, (u64)fp->binder,
				  node->debug_id, (u64)fp->cookie,
				  (u64)node->cookie);
		ret = -EINVAL;
		goto done;
	}
	if (security_binder_transfer_binder(proc->tsk, target_proc->tsk)) {
		ret = -EPERM;
		goto done;
	}

	ret = binder_inc_ref_for_node(target_proc, node,
			fp->hdr.type == BINDER_TYPE_BINDER,
			&thread->todo, &rdata);
	if (ret)
		goto done;

	if (fp->hdr.type == BINDER_TYPE_BINDER)
		fp->hdr.type = BINDER_TYPE_HANDLE;
	else
		fp->hdr.type = BINDER_TYPE_WEAK_HANDLE;
	fp->binder = 0;
	fp->handle = rdata.desc;
	fp->cookie = 0;

	trace_binder_transaction_node_to_ref(t, node, &rdata);
	binder_debug(BINDER_DEBUG_TRANSACTION,
		     "        node %d u%016llx -> ref %d desc %d\n",
		     node->debug_id, (u64)node->ptr,
		     rdata.debug_id, rdata.desc);
done:
	binder_put_node(node);
	return ret;
}

static int binder_translate_handle(struct flat_binder_object *fp,
				   struct binder_transaction *t,
				   struct binder_thread *thread)
{
	struct binder_proc *proc = thread->proc;
	struct binder_proc *target_proc = t->to_proc;
	struct binder_node *node;
	struct binder_ref_data src_rdata;
	int ret = 0;

	node = binder_get_node_from_ref(proc, fp->handle,
			fp->hdr.type == BINDER_TYPE_HANDLE, &src_rdata);
	if (!node) {
		binder_user_error("%d:%d got transaction with invalid handle, %d\n",
				  proc->pid, thread->pid, fp->handle);
		return -EINVAL;
	}
	if (security_binder_transfer_binder(proc->tsk, target_proc->tsk)) {
		ret = -EPERM;
		goto done;
	}

	binder_node_lock(node);
	if (node->proc == target_proc) {
		if (fp->hdr.type == BINDER_TYPE_HANDLE)
			fp->hdr.type = BINDER_TYPE_BINDER;
		else
			fp->hdr.type = BINDER_TYPE_WEAK_BINDER;
		fp->binder = node->ptr;
		fp->cookie = node->cookie;
		if (node->proc)
			binder_inner_proc_lock(node->proc);
		binder_inc_node_nilocked(node,
					 fp->hdr.type == BINDER_TYPE_BINDER,
					 0, NULL);
		if (node->proc)
			binder_inner_proc_unlock(node->proc);
		trace_binder_transaction_ref_to_node(t, node, &src_rdata);
		binder_debug(BINDER_DEBUG_TRANSACTION,
			     "        ref %d desc %d -> node %d u%016llx\n",
			     src_rdata.debug_id, src_rdata.desc, node->debug_id,
			     (u64)node->ptr);
		binder_node_unlock(node);
	} else {
		struct binder_ref_data dest_rdata;

		binder_node_unlock(node);
		ret = binder_inc_ref_for_node(target_proc, node,
				fp->hdr.type == BINDER_TYPE_HANDLE,
				NULL, &dest_rdata);
		if (ret)
			goto done;

		fp->binder = 0;
		fp->handle = dest_rdata.desc;
		fp->cookie = 0;
		trace_binder_transaction_ref_to_ref(t, node, &src_rdata,
						    &dest_rdata);
		binder_debug(BINDER_DEBUG_TRANSACTION,
			     "        ref %d desc %d -> ref %d desc %d (node %d)\n",
			     src_rdata.debug_id, src_rdata.desc,
			     dest_rdata.debug_id, dest_rdata.desc,
			     node->debug_id);
	}
done:
	binder_put_node(node);
	return ret;
}

static int binder_translate_fd(int fd,
			       struct binder_transaction *t,
			       struct binder_thread *thread,
			       struct binder_transaction *in_reply_to)
{
	struct binder_proc *proc = thread->proc;
	struct binder_proc *target_proc = t->to_proc;
	int target_fd;
	struct file *file;
	int ret;
	bool target_allows_fd;

	if (in_reply_to)
		target_allows_fd = !!(in_reply_to->flags & TF_ACCEPT_FDS);
	else
		target_allows_fd = t->buffer->target_node->accept_fds;
	if (!target_allows_fd) {
		binder_user_error("%d:%d got %s with fd, %d, but target does not allow fds\n",
				  proc->pid, thread->pid,
				  in_reply_to ? "reply" : "transaction",
				  fd);
		ret = -EPERM;
		goto err_fd_not_accepted;
	}

	file = fget(fd);
	if (!file) {
		binder_user_error("%d:%d got transaction with invalid fd, %d\n",
				  proc->pid, thread->pid, fd);
		ret = -EBADF;
		goto err_fget;
	}
	ret = security_binder_transfer_file(proc->tsk, target_proc->tsk, file);
	if (ret < 0) {
		ret = -EPERM;
		goto err_security;
	}

	target_fd = task_get_unused_fd_flags(target_proc, O_CLOEXEC);
	if (target_fd < 0) {
		ret = -ENOMEM;
		goto err_get_unused_fd;
	}
	task_fd_install(target_proc, target_fd, file);
	trace_binder_transaction_fd(t, fd, target_fd);
	binder_debug(BINDER_DEBUG_TRANSACTION, "        fd %d -> %d\n",
		     fd, target_fd);

	return target_fd;

err_get_unused_fd:
err_security:
	fput(file);
err_fget:
err_fd_not_accepted:
	return ret;
}

static int binder_translate_fd_array(struct binder_fd_array_object *fda,
				     struct binder_buffer_object *parent,
				     struct binder_transaction *t,
				     struct binder_thread *thread,
				     struct binder_transaction *in_reply_to)
{
	binder_size_t fdi, fd_buf_size, num_installed_fds;
	binder_size_t fda_offset;
	int target_fd;
	struct binder_proc *proc = thread->proc;
	struct binder_proc *target_proc = t->to_proc;

	fd_buf_size = sizeof(u32) * fda->num_fds;
	if (fda->num_fds >= SIZE_MAX / sizeof(u32)) {
		binder_user_error("%d:%d got transaction with invalid number of fds (%lld)\n",
				  proc->pid, thread->pid, (u64)fda->num_fds);
		return -EINVAL;
	}
	if (fd_buf_size > parent->length ||
	    fda->parent_offset > parent->length - fd_buf_size) {
		/* No space for all file descriptors here. */
		binder_user_error("%d:%d not enough space to store %lld fds in buffer\n",
				  proc->pid, thread->pid, (u64)fda->num_fds);
		return -EINVAL;
	}
	/*
	 * the source data for binder_buffer_object is visible
	 * to user-space and the @buffer element is the user
	 * pointer to the buffer_object containing the fd_array.
	 * Convert the address to an offset relative to
	 * the base of the transaction buffer.
	 */
	fda_offset = (parent->buffer - (uintptr_t)t->buffer->user_data) +
		fda->parent_offset;
	if (!IS_ALIGNED((unsigned long)fda_offset, sizeof(u32))) {
		binder_user_error("%d:%d parent offset not aligned correctly.\n",
				  proc->pid, thread->pid);
		return -EINVAL;
	}
	for (fdi = 0; fdi < fda->num_fds; fdi++) {
		u32 fd;

		binder_size_t offset = fda_offset + fdi * sizeof(fd);

		binder_alloc_copy_from_buffer(&target_proc->alloc,
					      &fd, t->buffer,
					      offset, sizeof(fd));
		target_fd = binder_translate_fd(fd, t, thread, in_reply_to);
		if (target_fd < 0)
			goto err_translate_fd_failed;
		binder_alloc_copy_to_buffer(&target_proc->alloc,
					    t->buffer, offset,
					    &target_fd, sizeof(fd));
	}
	return 0;

err_translate_fd_failed:
	/*
	 * Failed to allocate fd or security error, free fds
	 * installed so far.
	 */
	num_installed_fds = fdi;
	for (fdi = 0; fdi < num_installed_fds; fdi++) {
		u32 fd;
		binder_size_t offset = fda_offset + fdi * sizeof(fd);
		binder_alloc_copy_from_buffer(&target_proc->alloc,
					      &fd, t->buffer,
					      offset, sizeof(fd));
		task_close_fd(target_proc, fd);
	}
	return target_fd;
}

static int binder_fixup_parent(struct binder_transaction *t,
			       struct binder_thread *thread,
			       struct binder_buffer_object *bp,
			       binder_size_t off_start_offset,
			       binder_size_t num_valid,
			       binder_size_t last_fixup_obj_off,
			       binder_size_t last_fixup_min_off)
{
	struct binder_buffer_object *parent;
	struct binder_buffer *b = t->buffer;
	struct binder_proc *proc = thread->proc;
	struct binder_proc *target_proc = t->to_proc;
	struct binder_object object;
	binder_size_t buffer_offset;
	binder_size_t parent_offset;

	if (!(bp->flags & BINDER_BUFFER_FLAG_HAS_PARENT))
		return 0;

	parent = binder_validate_ptr(target_proc, b, &object, bp->parent,
				     off_start_offset, &parent_offset,
				     num_valid);
	if (!parent) {
		binder_user_error("%d:%d got transaction with invalid parent offset or type\n",
				  proc->pid, thread->pid);
		return -EINVAL;
	}

	if (!binder_validate_fixup(target_proc, b, off_start_offset,
				   parent_offset, bp->parent_offset,
				   last_fixup_obj_off,
				   last_fixup_min_off)) {
		binder_user_error("%d:%d got transaction with out-of-order buffer fixup\n",
				  proc->pid, thread->pid);
		return -EINVAL;
	}

	if (parent->length < sizeof(binder_uintptr_t) ||
	    bp->parent_offset > parent->length - sizeof(binder_uintptr_t)) {
		/* No space for a pointer here! */
		binder_user_error("%d:%d got transaction with invalid parent offset\n",
				  proc->pid, thread->pid);
		return -EINVAL;
	}
	buffer_offset = bp->parent_offset +
			(uintptr_t)parent->buffer - (uintptr_t)b->user_data;
	binder_alloc_copy_to_buffer(&target_proc->alloc, b, buffer_offset,
				    &bp->buffer, sizeof(bp->buffer));

	return 0;
}

/**
 * binder_proc_transaction() - sends a transaction to a process and wakes it up
 * @t:		transaction to send
 * @proc:	process to send the transaction to
 * @thread:	thread in @proc to send the transaction to (may be NULL)
 *
 * This function queues a transaction to the specified process. It will try
 * to find a thread in the target process to handle the transaction and
 * wake it up. If no thread is found, the work is queued to the proc
 * waitqueue.
 *
 * If the @thread parameter is not NULL, the transaction is always queued
 * to the waitlist of that specific thread.
 *
 * Return:	true if the transactions was successfully queued
 *		false if the target process or thread is dead
 */
static bool binder_proc_transaction(struct binder_transaction *t,
				    struct binder_proc *proc,
				    struct binder_thread *thread)
{
	struct binder_node *node = t->buffer->target_node;
	struct binder_priority node_prio;
	bool oneway = !!(t->flags & TF_ONE_WAY);
	bool pending_async = false;

	BUG_ON(!node);
	binder_node_lock(node);
	node_prio.prio = node->min_priority;
	node_prio.sched_policy = node->sched_policy;

	if (oneway) {
		BUG_ON(thread);
		if (node->has_async_transaction) {
			pending_async = true;
		} else {
			node->has_async_transaction = true;
		}
	}

	binder_inner_proc_lock(proc);

	if (proc->is_dead || (thread && thread->is_dead)) {
		binder_inner_proc_unlock(proc);
		binder_node_unlock(node);
		return false;
	}

	if (!thread && !pending_async)
		thread = binder_select_thread_ilocked(proc);

	if (thread) {
		binder_transaction_priority(thread->task, t, node_prio,
					    node->inherit_rt);
		binder_enqueue_thread_work_ilocked(thread, &t->work);
	} else if (!pending_async) {
		binder_enqueue_work_ilocked(&t->work, &proc->todo);
	} else {
		binder_enqueue_work_ilocked(&t->work, &node->async_todo);
	}

	if (!pending_async)
		binder_wakeup_thread_ilocked(proc, thread, !oneway /* sync */);

	binder_inner_proc_unlock(proc);
	binder_node_unlock(node);

	return true;
}

/**
 * binder_get_node_refs_for_txn() - Get required refs on node for txn
 * @node:         struct binder_node for which to get refs
 * @proc:         returns @node->proc if valid
 * @error:        if no @proc then returns BR_DEAD_REPLY
 *
 * User-space normally keeps the node alive when creating a transaction
 * since it has a reference to the target. The local strong ref keeps it
 * alive if the sending process dies before the target process processes
 * the transaction. If the source process is malicious or has a reference
 * counting bug, relying on the local strong ref can fail.
 *
 * Since user-space can cause the local strong ref to go away, we also take
 * a tmpref on the node to ensure it survives while we are constructing
 * the transaction. We also need a tmpref on the proc while we are
 * constructing the transaction, so we take that here as well.
 *
 * Return: The target_node with refs taken or NULL if no @node->proc is NULL.
 * Also sets @proc if valid. If the @node->proc is NULL indicating that the
 * target proc has died, @error is set to BR_DEAD_REPLY
 */
static struct binder_node *binder_get_node_refs_for_txn(
		struct binder_node *node,
		struct binder_proc **procp,
		uint32_t *error)
{
	struct binder_node *target_node = NULL;

	binder_node_inner_lock(node);
	if (node->proc) {
		target_node = node;
		binder_inc_node_nilocked(node, 1, 0, NULL);
		binder_inc_node_tmpref_ilocked(node);
		node->proc->tmp_ref++;
		*procp = node->proc;
	} else
		*error = BR_DEAD_REPLY;
	binder_node_inner_unlock(node);

	return target_node;
}

static void binder_transaction(struct binder_proc *proc,
			       struct binder_thread *thread,
			       struct binder_transaction_data *tr, int reply,
			       binder_size_t extra_buffers_size)
{
	int ret;
	struct binder_transaction *t;
	struct binder_work *tcomplete;
	binder_size_t buffer_offset = 0;
	binder_size_t off_start_offset, off_end_offset;
	binder_size_t off_min;
	binder_size_t sg_buf_offset, sg_buf_end_offset;
	struct binder_proc *target_proc = NULL;
	struct binder_thread *target_thread = NULL;
	struct binder_node *target_node = NULL;
	struct binder_transaction *in_reply_to = NULL;
	struct binder_transaction_log_entry *e;
	uint32_t return_error = 0;
	uint32_t return_error_param = 0;
	uint32_t return_error_line = 0;
	binder_size_t last_fixup_obj_off = 0;
	binder_size_t last_fixup_min_off = 0;
	struct binder_context *context = proc->context;
	int t_debug_id = atomic_inc_return(&binder_last_id);
	char *secctx = NULL;
	u32 secctx_sz = 0;

	e = binder_transaction_log_add(&binder_transaction_log);
	e->debug_id = t_debug_id;
	e->call_type = reply ? 2 : !!(tr->flags & TF_ONE_WAY);
	e->from_proc = proc->pid;
	e->from_thread = thread->pid;
	e->target_handle = tr->target.handle;
	e->data_size = tr->data_size;
	e->offsets_size = tr->offsets_size;
	e->context_name = proc->context->name;

	if (reply) {
		binder_inner_proc_lock(proc);
		in_reply_to = thread->transaction_stack;
		if (in_reply_to == NULL) {
			binder_inner_proc_unlock(proc);
			binder_user_error("%d:%d got reply transaction with no transaction stack\n",
					  proc->pid, thread->pid);
			return_error = BR_FAILED_REPLY;
			return_error_param = -EPROTO;
			return_error_line = __LINE__;
			goto err_empty_call_stack;
		}
		if (in_reply_to->to_thread != thread) {
			spin_lock(&in_reply_to->lock);
			binder_user_error("%d:%d got reply transaction with bad transaction stack, transaction %d has target %d:%d\n",
				proc->pid, thread->pid, in_reply_to->debug_id,
				in_reply_to->to_proc ?
				in_reply_to->to_proc->pid : 0,
				in_reply_to->to_thread ?
				in_reply_to->to_thread->pid : 0);
			spin_unlock(&in_reply_to->lock);
			binder_inner_proc_unlock(proc);
			return_error = BR_FAILED_REPLY;
			return_error_param = -EPROTO;
			return_error_line = __LINE__;
			in_reply_to = NULL;
			goto err_bad_call_stack;
		}
		thread->transaction_stack = in_reply_to->to_parent;
		binder_inner_proc_unlock(proc);
		target_thread = binder_get_txn_from_and_acq_inner(in_reply_to);
		if (target_thread == NULL) {
			return_error = BR_DEAD_REPLY;
			return_error_line = __LINE__;
			goto err_dead_binder;
		}
		if (target_thread->transaction_stack != in_reply_to) {
			binder_user_error("%d:%d got reply transaction with bad target transaction stack %d, expected %d\n",
				proc->pid, thread->pid,
				target_thread->transaction_stack ?
				target_thread->transaction_stack->debug_id : 0,
				in_reply_to->debug_id);
			binder_inner_proc_unlock(target_thread->proc);
			return_error = BR_FAILED_REPLY;
			return_error_param = -EPROTO;
			return_error_line = __LINE__;
			in_reply_to = NULL;
			target_thread = NULL;
			goto err_dead_binder;
		}
		target_proc = target_thread->proc;
		target_proc->tmp_ref++;
		binder_inner_proc_unlock(target_thread->proc);
	} else {
		if (tr->target.handle) {
			struct binder_ref *ref;

			/*
			 * There must already be a strong ref
			 * on this node. If so, do a strong
			 * increment on the node to ensure it
			 * stays alive until the transaction is
			 * done.
			 */
			binder_proc_lock(proc);
			ref = binder_get_ref_olocked(proc, tr->target.handle,
						     true);
			if (ref) {
				target_node = binder_get_node_refs_for_txn(
						ref->node, &target_proc,
						&return_error);
			} else {
				binder_user_error("%d:%d got transaction to invalid handle\n",
						  proc->pid, thread->pid);
				return_error = BR_FAILED_REPLY;
			}
			binder_proc_unlock(proc);
		} else {
			mutex_lock(&context->context_mgr_node_lock);
			target_node = context->binder_context_mgr_node;
			if (target_node)
				target_node = binder_get_node_refs_for_txn(
						target_node, &target_proc,
						&return_error);
			else
				return_error = BR_DEAD_REPLY;
			mutex_unlock(&context->context_mgr_node_lock);
			if (target_node && target_proc->pid == proc->pid) {
				binder_user_error("%d:%d got transaction to context manager from process owning it\n",
						  proc->pid, thread->pid);
				return_error = BR_FAILED_REPLY;
				return_error_param = -EINVAL;
				return_error_line = __LINE__;
				goto err_invalid_target_handle;
			}
		}
		if (!target_node) {
			/*
			 * return_error is set above
			 */
			return_error_param = -EINVAL;
			return_error_line = __LINE__;
			goto err_dead_binder;
		}
		e->to_node = target_node->debug_id;
		if (security_binder_transaction(proc->tsk,
						target_proc->tsk) < 0) {
			return_error = BR_FAILED_REPLY;
			return_error_param = -EPERM;
			return_error_line = __LINE__;
			goto err_invalid_target_handle;
		}
		binder_inner_proc_lock(proc);
		if (!(tr->flags & TF_ONE_WAY) && thread->transaction_stack) {
			struct binder_transaction *tmp;

			tmp = thread->transaction_stack;
			if (tmp->to_thread != thread) {
				spin_lock(&tmp->lock);
				binder_user_error("%d:%d got new transaction with bad transaction stack, transaction %d has target %d:%d\n",
					proc->pid, thread->pid, tmp->debug_id,
					tmp->to_proc ? tmp->to_proc->pid : 0,
					tmp->to_thread ?
					tmp->to_thread->pid : 0);
				spin_unlock(&tmp->lock);
				binder_inner_proc_unlock(proc);
				return_error = BR_FAILED_REPLY;
				return_error_param = -EPROTO;
				return_error_line = __LINE__;
				goto err_bad_call_stack;
			}
			while (tmp) {
				struct binder_thread *from;

				spin_lock(&tmp->lock);
				from = tmp->from;
				if (from && from->proc == target_proc) {
					atomic_inc(&from->tmp_ref);
					target_thread = from;
					spin_unlock(&tmp->lock);
					break;
				}
				spin_unlock(&tmp->lock);
				tmp = tmp->from_parent;
			}
		}
		binder_inner_proc_unlock(proc);
	}
	if (target_thread)
		e->to_thread = target_thread->pid;
	e->to_proc = target_proc->pid;

	/* TODO: reuse incoming transaction for reply */
	t = kzalloc(sizeof(*t), GFP_KERNEL);
	if (t == NULL) {
		return_error = BR_FAILED_REPLY;
		return_error_param = -ENOMEM;
		return_error_line = __LINE__;
		goto err_alloc_t_failed;
	}
	binder_stats_created(BINDER_STAT_TRANSACTION);
	spin_lock_init(&t->lock);

	tcomplete = kzalloc(sizeof(*tcomplete), GFP_KERNEL);
	if (tcomplete == NULL) {
		return_error = BR_FAILED_REPLY;
		return_error_param = -ENOMEM;
		return_error_line = __LINE__;
		goto err_alloc_tcomplete_failed;
	}
	binder_stats_created(BINDER_STAT_TRANSACTION_COMPLETE);

	t->debug_id = t_debug_id;

	if (reply)
		binder_debug(BINDER_DEBUG_TRANSACTION,
			     "%d:%d BC_REPLY %d -> %d:%d, data %016llx-%016llx size %lld-%lld-%lld\n",
			     proc->pid, thread->pid, t->debug_id,
			     target_proc->pid, target_thread->pid,
			     (u64)tr->data.ptr.buffer,
			     (u64)tr->data.ptr.offsets,
			     (u64)tr->data_size, (u64)tr->offsets_size,
			     (u64)extra_buffers_size);
	else
		binder_debug(BINDER_DEBUG_TRANSACTION,
			     "%d:%d BC_TRANSACTION %d -> %d - node %d, data %016llx-%016llx size %lld-%lld-%lld\n",
			     proc->pid, thread->pid, t->debug_id,
			     target_proc->pid, target_node->debug_id,
			     (u64)tr->data.ptr.buffer,
			     (u64)tr->data.ptr.offsets,
			     (u64)tr->data_size, (u64)tr->offsets_size,
			     (u64)extra_buffers_size);

	if (!reply && !(tr->flags & TF_ONE_WAY))
		t->from = thread;
	else
		t->from = NULL;
	t->sender_euid = task_euid(proc->tsk);
	t->to_proc = target_proc;
	t->to_thread = target_thread;
	t->code = tr->code;
	t->flags = tr->flags;
	if (!(t->flags & TF_ONE_WAY) &&
	    binder_supported_policy(current->policy)) {
		/* Inherit supported policies for synchronous transactions */
		t->priority.sched_policy = current->policy;
		t->priority.prio = current->normal_prio;
	} else {
		/* Otherwise, fall back to the default priority */
		t->priority = target_proc->default_priority;
	}

	if (target_node && target_node->txn_security_ctx) {
		u32 secid;
		size_t added_size;

		security_task_getsecid(proc->tsk, &secid);
		ret = security_secid_to_secctx(secid, &secctx, &secctx_sz);
		if (ret) {
			return_error = BR_FAILED_REPLY;
			return_error_param = ret;
			return_error_line = __LINE__;
			goto err_get_secctx_failed;
		}
		added_size = ALIGN(secctx_sz, sizeof(u64));
		extra_buffers_size += added_size;
		if (extra_buffers_size < added_size) {
			/* integer overflow of extra_buffers_size */
			return_error = BR_FAILED_REPLY;
			return_error_param = EINVAL;
			return_error_line = __LINE__;
			goto err_bad_extra_size;
		}
	}

	trace_binder_transaction(reply, t, target_node);

	t->buffer = binder_alloc_new_buf(&target_proc->alloc, tr->data_size,
		tr->offsets_size, extra_buffers_size,
		!reply && (t->flags & TF_ONE_WAY));
	if (IS_ERR(t->buffer)) {
		/*
		 * -ESRCH indicates VMA cleared. The target is dying.
		 */
		return_error_param = PTR_ERR(t->buffer);
		return_error = return_error_param == -ESRCH ?
			BR_DEAD_REPLY : BR_FAILED_REPLY;
		return_error_line = __LINE__;
		t->buffer = NULL;
		goto err_binder_alloc_buf_failed;
	}
	if (secctx) {
		size_t buf_offset = ALIGN(tr->data_size, sizeof(void *)) +
				    ALIGN(tr->offsets_size, sizeof(void *)) +
				    ALIGN(extra_buffers_size, sizeof(void *)) -
				    ALIGN(secctx_sz, sizeof(u64));

<<<<<<< HEAD
		t->security_ctx = (binder_uintptr_t)t->buffer->user_data + buf_offset;
=======
		t->security_ctx = (uintptr_t)t->buffer->user_data + buf_offset;
>>>>>>> 7870b283
		binder_alloc_copy_to_buffer(&target_proc->alloc,
					    t->buffer, buf_offset,
					    secctx, secctx_sz);
		security_release_secctx(secctx, secctx_sz);
		secctx = NULL;
	}
	t->buffer->debug_id = t->debug_id;
	t->buffer->transaction = t;
	t->buffer->target_node = target_node;
	trace_binder_transaction_alloc_buf(t->buffer);

	if (binder_alloc_copy_user_to_buffer(
				&target_proc->alloc,
				t->buffer, 0,
				(const void __user *)
					(uintptr_t)tr->data.ptr.buffer,
				tr->data_size)) {
		binder_user_error("%d:%d got transaction with invalid data ptr\n",
				proc->pid, thread->pid);
		return_error = BR_FAILED_REPLY;
		return_error_param = -EFAULT;
		return_error_line = __LINE__;
		goto err_copy_data_failed;
	}
	if (binder_alloc_copy_user_to_buffer(
				&target_proc->alloc,
				t->buffer,
				ALIGN(tr->data_size, sizeof(void *)),
				(const void __user *)
					(uintptr_t)tr->data.ptr.offsets,
				tr->offsets_size)) {
		binder_user_error("%d:%d got transaction with invalid offsets ptr\n",
				proc->pid, thread->pid);
		return_error = BR_FAILED_REPLY;
		return_error_param = -EFAULT;
		return_error_line = __LINE__;
		goto err_copy_data_failed;
	}
	if (!IS_ALIGNED(tr->offsets_size, sizeof(binder_size_t))) {
		binder_user_error("%d:%d got transaction with invalid offsets size, %lld\n",
				proc->pid, thread->pid, (u64)tr->offsets_size);
		return_error = BR_FAILED_REPLY;
		return_error_param = -EINVAL;
		return_error_line = __LINE__;
		goto err_bad_offset;
	}
	if (!IS_ALIGNED(extra_buffers_size, sizeof(u64))) {
		binder_user_error("%d:%d got transaction with unaligned buffers size, %lld\n",
				  proc->pid, thread->pid,
				  (u64)extra_buffers_size);
		return_error = BR_FAILED_REPLY;
		return_error_param = -EINVAL;
		return_error_line = __LINE__;
		goto err_bad_offset;
	}
	off_start_offset = ALIGN(tr->data_size, sizeof(void *));
	buffer_offset = off_start_offset;
	off_end_offset = off_start_offset + tr->offsets_size;
	sg_buf_offset = ALIGN(off_end_offset, sizeof(void *));
<<<<<<< HEAD
	sg_buf_end_offset = sg_buf_offset + extra_buffers_size;
=======
	sg_buf_end_offset = sg_buf_offset + extra_buffers_size -
		ALIGN(secctx_sz, sizeof(u64));
>>>>>>> 7870b283
	off_min = 0;
	for (buffer_offset = off_start_offset; buffer_offset < off_end_offset;
	     buffer_offset += sizeof(binder_size_t)) {
		struct binder_object_header *hdr;
		size_t object_size;
		struct binder_object object;
		binder_size_t object_offset;

		binder_alloc_copy_from_buffer(&target_proc->alloc,
					      &object_offset,
					      t->buffer,
					      buffer_offset,
					      sizeof(object_offset));
		object_size = binder_get_object(target_proc, t->buffer,
						object_offset, &object);
		if (object_size == 0 || object_offset < off_min) {
			binder_user_error("%d:%d got transaction with invalid offset (%lld, min %lld max %lld) or object.\n",
					  proc->pid, thread->pid,
					  (u64)object_offset,
					  (u64)off_min,
					  (u64)t->buffer->data_size);
			return_error = BR_FAILED_REPLY;
			return_error_param = -EINVAL;
			return_error_line = __LINE__;
			goto err_bad_offset;
		}

		hdr = &object.hdr;
		off_min = object_offset + object_size;
		switch (hdr->type) {
		case BINDER_TYPE_BINDER:
		case BINDER_TYPE_WEAK_BINDER: {
			struct flat_binder_object *fp;

			fp = to_flat_binder_object(hdr);
			ret = binder_translate_binder(fp, t, thread);
			if (ret < 0) {
				return_error = BR_FAILED_REPLY;
				return_error_param = ret;
				return_error_line = __LINE__;
				goto err_translate_failed;
			}
			binder_alloc_copy_to_buffer(&target_proc->alloc,
						    t->buffer, object_offset,
						    fp, sizeof(*fp));
		} break;
		case BINDER_TYPE_HANDLE:
		case BINDER_TYPE_WEAK_HANDLE: {
			struct flat_binder_object *fp;

			fp = to_flat_binder_object(hdr);
			ret = binder_translate_handle(fp, t, thread);
			if (ret < 0) {
				return_error = BR_FAILED_REPLY;
				return_error_param = ret;
				return_error_line = __LINE__;
				goto err_translate_failed;
			}
			binder_alloc_copy_to_buffer(&target_proc->alloc,
						    t->buffer, object_offset,
						    fp, sizeof(*fp));
		} break;

		case BINDER_TYPE_FD: {
			struct binder_fd_object *fp = to_binder_fd_object(hdr);
			int target_fd = binder_translate_fd(fp->fd, t, thread,
							    in_reply_to);

			if (target_fd < 0) {
				return_error = BR_FAILED_REPLY;
				return_error_param = target_fd;
				return_error_line = __LINE__;
				goto err_translate_failed;
			}
			fp->pad_binder = 0;
			fp->fd = target_fd;
			binder_alloc_copy_to_buffer(&target_proc->alloc,
						    t->buffer, object_offset,
						    fp, sizeof(*fp));
		} break;
		case BINDER_TYPE_FDA: {
			struct binder_object ptr_object;
			binder_size_t parent_offset;
			struct binder_fd_array_object *fda =
				to_binder_fd_array_object(hdr);
			size_t num_valid = (buffer_offset - off_start_offset) *
						sizeof(binder_size_t);
			struct binder_buffer_object *parent =
				binder_validate_ptr(target_proc, t->buffer,
						    &ptr_object, fda->parent,
						    off_start_offset,
						    &parent_offset,
						    num_valid);
			if (!parent) {
				binder_user_error("%d:%d got transaction with invalid parent offset or type\n",
						  proc->pid, thread->pid);
				return_error = BR_FAILED_REPLY;
				return_error_param = -EINVAL;
				return_error_line = __LINE__;
				goto err_bad_parent;
			}
			if (!binder_validate_fixup(target_proc, t->buffer,
						   off_start_offset,
						   parent_offset,
						   fda->parent_offset,
						   last_fixup_obj_off,
						   last_fixup_min_off)) {
				binder_user_error("%d:%d got transaction with out-of-order buffer fixup\n",
						  proc->pid, thread->pid);
				return_error = BR_FAILED_REPLY;
				return_error_param = -EINVAL;
				return_error_line = __LINE__;
				goto err_bad_parent;
			}
			ret = binder_translate_fd_array(fda, parent, t, thread,
							in_reply_to);
			if (ret < 0) {
				return_error = BR_FAILED_REPLY;
				return_error_param = ret;
				return_error_line = __LINE__;
				goto err_translate_failed;
			}
			last_fixup_obj_off = parent_offset;
			last_fixup_min_off =
				fda->parent_offset + sizeof(u32) * fda->num_fds;
		} break;
		case BINDER_TYPE_PTR: {
			struct binder_buffer_object *bp =
				to_binder_buffer_object(hdr);
			size_t buf_left = sg_buf_end_offset - sg_buf_offset;
			size_t num_valid;

			if (bp->length > buf_left) {
				binder_user_error("%d:%d got transaction with too large buffer\n",
						  proc->pid, thread->pid);
				return_error = BR_FAILED_REPLY;
				return_error_param = -EINVAL;
				return_error_line = __LINE__;
				goto err_bad_offset;
			}
			if (binder_alloc_copy_user_to_buffer(
						&target_proc->alloc,
						t->buffer,
						sg_buf_offset,
						(const void __user *)
							(uintptr_t)bp->buffer,
						bp->length)) {
				binder_user_error("%d:%d got transaction with invalid offsets ptr\n",
						  proc->pid, thread->pid);
				return_error_param = -EFAULT;
				return_error = BR_FAILED_REPLY;
				return_error_line = __LINE__;
				goto err_copy_data_failed;
			}
			/* Fixup buffer pointer to target proc address space */
			bp->buffer = (uintptr_t)
				t->buffer->user_data + sg_buf_offset;
			sg_buf_offset += ALIGN(bp->length, sizeof(u64));

			num_valid = (buffer_offset - off_start_offset) *
					sizeof(binder_size_t);
			ret = binder_fixup_parent(t, thread, bp,
						  off_start_offset,
						  num_valid,
						  last_fixup_obj_off,
						  last_fixup_min_off);
			if (ret < 0) {
				return_error = BR_FAILED_REPLY;
				return_error_param = ret;
				return_error_line = __LINE__;
				goto err_translate_failed;
			}
			binder_alloc_copy_to_buffer(&target_proc->alloc,
						    t->buffer, object_offset,
						    bp, sizeof(*bp));
			last_fixup_obj_off = object_offset;
			last_fixup_min_off = 0;
		} break;
		default:
			binder_user_error("%d:%d got transaction with invalid object type, %x\n",
				proc->pid, thread->pid, hdr->type);
			return_error = BR_FAILED_REPLY;
			return_error_param = -EINVAL;
			return_error_line = __LINE__;
			goto err_bad_object_type;
		}
	}
	tcomplete->type = BINDER_WORK_TRANSACTION_COMPLETE;
	t->work.type = BINDER_WORK_TRANSACTION;

	if (reply) {
		binder_enqueue_thread_work(thread, tcomplete);
		binder_inner_proc_lock(target_proc);
		if (target_thread->is_dead) {
			binder_inner_proc_unlock(target_proc);
			goto err_dead_proc_or_thread;
		}
		BUG_ON(t->buffer->async_transaction != 0);
		binder_pop_transaction_ilocked(target_thread, in_reply_to);
		binder_enqueue_thread_work_ilocked(target_thread, &t->work);
		binder_inner_proc_unlock(target_proc);
		wake_up_interruptible_sync(&target_thread->wait);
		binder_restore_priority(current, in_reply_to->saved_priority);
		binder_free_transaction(in_reply_to);
	} else if (!(t->flags & TF_ONE_WAY)) {
		BUG_ON(t->buffer->async_transaction != 0);
		binder_inner_proc_lock(proc);
		/*
		 * Defer the TRANSACTION_COMPLETE, so we don't return to
		 * userspace immediately; this allows the target process to
		 * immediately start processing this transaction, reducing
		 * latency. We will then return the TRANSACTION_COMPLETE when
		 * the target replies (or there is an error).
		 */
		binder_enqueue_deferred_thread_work_ilocked(thread, tcomplete);
		t->need_reply = 1;
		t->from_parent = thread->transaction_stack;
		thread->transaction_stack = t;
		binder_inner_proc_unlock(proc);
		if (!binder_proc_transaction(t, target_proc, target_thread)) {
			binder_inner_proc_lock(proc);
			binder_pop_transaction_ilocked(thread, t);
			binder_inner_proc_unlock(proc);
			goto err_dead_proc_or_thread;
		}
	} else {
		BUG_ON(target_node == NULL);
		BUG_ON(t->buffer->async_transaction != 1);
		binder_enqueue_thread_work(thread, tcomplete);
		if (!binder_proc_transaction(t, target_proc, NULL))
			goto err_dead_proc_or_thread;
	}
	if (target_thread)
		binder_thread_dec_tmpref(target_thread);
	binder_proc_dec_tmpref(target_proc);
	if (target_node)
		binder_dec_node_tmpref(target_node);
	/*
	 * write barrier to synchronize with initialization
	 * of log entry
	 */
	smp_wmb();
	WRITE_ONCE(e->debug_id_done, t_debug_id);
	return;

err_dead_proc_or_thread:
	return_error = BR_DEAD_REPLY;
	return_error_line = __LINE__;
	binder_dequeue_work(proc, tcomplete);
err_translate_failed:
err_bad_object_type:
err_bad_offset:
err_bad_parent:
err_copy_data_failed:
	trace_binder_transaction_failed_buffer_release(t->buffer);
	binder_transaction_buffer_release(target_proc, t->buffer,
					  buffer_offset, true);
	if (target_node)
		binder_dec_node_tmpref(target_node);
	target_node = NULL;
	t->buffer->transaction = NULL;
	binder_alloc_free_buf(&target_proc->alloc, t->buffer);
err_binder_alloc_buf_failed:
err_bad_extra_size:
	if (secctx)
		security_release_secctx(secctx, secctx_sz);
err_get_secctx_failed:
	kfree(tcomplete);
	binder_stats_deleted(BINDER_STAT_TRANSACTION_COMPLETE);
err_alloc_tcomplete_failed:
	kfree(t);
	binder_stats_deleted(BINDER_STAT_TRANSACTION);
err_alloc_t_failed:
err_bad_call_stack:
err_empty_call_stack:
err_dead_binder:
err_invalid_target_handle:
	if (target_thread)
		binder_thread_dec_tmpref(target_thread);
	if (target_proc)
		binder_proc_dec_tmpref(target_proc);
	if (target_node) {
		binder_dec_node(target_node, 1, 0);
		binder_dec_node_tmpref(target_node);
	}

	binder_debug(BINDER_DEBUG_FAILED_TRANSACTION,
		     "%d:%d transaction failed %d/%d, size %lld-%lld line %d\n",
		     proc->pid, thread->pid, return_error, return_error_param,
		     (u64)tr->data_size, (u64)tr->offsets_size,
		     return_error_line);

	{
		struct binder_transaction_log_entry *fe;

		e->return_error = return_error;
		e->return_error_param = return_error_param;
		e->return_error_line = return_error_line;
		fe = binder_transaction_log_add(&binder_transaction_log_failed);
		*fe = *e;
		/*
		 * write barrier to synchronize with initialization
		 * of log entry
		 */
		smp_wmb();
		WRITE_ONCE(e->debug_id_done, t_debug_id);
		WRITE_ONCE(fe->debug_id_done, t_debug_id);
	}

	BUG_ON(thread->return_error.cmd != BR_OK);
	if (in_reply_to) {
		binder_restore_priority(current, in_reply_to->saved_priority);
		thread->return_error.cmd = BR_TRANSACTION_COMPLETE;
		binder_enqueue_thread_work(thread, &thread->return_error.work);
		binder_send_failed_reply(in_reply_to, return_error);
	} else {
		thread->return_error.cmd = return_error;
		binder_enqueue_thread_work(thread, &thread->return_error.work);
	}
}

static int binder_thread_write(struct binder_proc *proc,
			struct binder_thread *thread,
			binder_uintptr_t binder_buffer, size_t size,
			binder_size_t *consumed)
{
	uint32_t cmd;
	struct binder_context *context = proc->context;
	void __user *buffer = (void __user *)(uintptr_t)binder_buffer;
	void __user *ptr = buffer + *consumed;
	void __user *end = buffer + size;

	while (ptr < end && thread->return_error.cmd == BR_OK) {
		int ret;

		if (get_user(cmd, (uint32_t __user *)ptr))
			return -EFAULT;
		ptr += sizeof(uint32_t);
		trace_binder_command(cmd);
		if (_IOC_NR(cmd) < ARRAY_SIZE(binder_stats.bc)) {
			atomic_inc(&binder_stats.bc[_IOC_NR(cmd)]);
			atomic_inc(&proc->stats.bc[_IOC_NR(cmd)]);
			atomic_inc(&thread->stats.bc[_IOC_NR(cmd)]);
		}
		switch (cmd) {
		case BC_INCREFS:
		case BC_ACQUIRE:
		case BC_RELEASE:
		case BC_DECREFS: {
			uint32_t target;
			const char *debug_string;
			bool strong = cmd == BC_ACQUIRE || cmd == BC_RELEASE;
			bool increment = cmd == BC_INCREFS || cmd == BC_ACQUIRE;
			struct binder_ref_data rdata;

			if (get_user(target, (uint32_t __user *)ptr))
				return -EFAULT;

			ptr += sizeof(uint32_t);
			ret = -1;
			if (increment && !target) {
				struct binder_node *ctx_mgr_node;
				mutex_lock(&context->context_mgr_node_lock);
				ctx_mgr_node = context->binder_context_mgr_node;
				if (ctx_mgr_node)
					ret = binder_inc_ref_for_node(
							proc, ctx_mgr_node,
							strong, NULL, &rdata);
				mutex_unlock(&context->context_mgr_node_lock);
			}
			if (ret)
				ret = binder_update_ref_for_handle(
						proc, target, increment, strong,
						&rdata);
			if (!ret && rdata.desc != target) {
				binder_user_error("%d:%d tried to acquire reference to desc %d, got %d instead\n",
					proc->pid, thread->pid,
					target, rdata.desc);
			}
			switch (cmd) {
			case BC_INCREFS:
				debug_string = "IncRefs";
				break;
			case BC_ACQUIRE:
				debug_string = "Acquire";
				break;
			case BC_RELEASE:
				debug_string = "Release";
				break;
			case BC_DECREFS:
			default:
				debug_string = "DecRefs";
				break;
			}
			if (ret) {
				binder_user_error("%d:%d %s %d refcount change on invalid ref %d ret %d\n",
					proc->pid, thread->pid, debug_string,
					strong, target, ret);
				break;
			}
			binder_debug(BINDER_DEBUG_USER_REFS,
				     "%d:%d %s ref %d desc %d s %d w %d\n",
				     proc->pid, thread->pid, debug_string,
				     rdata.debug_id, rdata.desc, rdata.strong,
				     rdata.weak);
			break;
		}
		case BC_INCREFS_DONE:
		case BC_ACQUIRE_DONE: {
			binder_uintptr_t node_ptr;
			binder_uintptr_t cookie;
			struct binder_node *node;
			bool free_node;

			if (get_user(node_ptr, (binder_uintptr_t __user *)ptr))
				return -EFAULT;
			ptr += sizeof(binder_uintptr_t);
			if (get_user(cookie, (binder_uintptr_t __user *)ptr))
				return -EFAULT;
			ptr += sizeof(binder_uintptr_t);
			node = binder_get_node(proc, node_ptr);
			if (node == NULL) {
				binder_user_error("%d:%d %s u%016llx no match\n",
					proc->pid, thread->pid,
					cmd == BC_INCREFS_DONE ?
					"BC_INCREFS_DONE" :
					"BC_ACQUIRE_DONE",
					(u64)node_ptr);
				break;
			}
			if (cookie != node->cookie) {
				binder_user_error("%d:%d %s u%016llx node %d cookie mismatch %016llx != %016llx\n",
					proc->pid, thread->pid,
					cmd == BC_INCREFS_DONE ?
					"BC_INCREFS_DONE" : "BC_ACQUIRE_DONE",
					(u64)node_ptr, node->debug_id,
					(u64)cookie, (u64)node->cookie);
				binder_put_node(node);
				break;
			}
			binder_node_inner_lock(node);
			if (cmd == BC_ACQUIRE_DONE) {
				if (node->pending_strong_ref == 0) {
					binder_user_error("%d:%d BC_ACQUIRE_DONE node %d has no pending acquire request\n",
						proc->pid, thread->pid,
						node->debug_id);
					binder_node_inner_unlock(node);
					binder_put_node(node);
					break;
				}
				node->pending_strong_ref = 0;
			} else {
				if (node->pending_weak_ref == 0) {
					binder_user_error("%d:%d BC_INCREFS_DONE node %d has no pending increfs request\n",
						proc->pid, thread->pid,
						node->debug_id);
					binder_node_inner_unlock(node);
					binder_put_node(node);
					break;
				}
				node->pending_weak_ref = 0;
			}
			free_node = binder_dec_node_nilocked(node,
					cmd == BC_ACQUIRE_DONE, 0);
			WARN_ON(free_node);
			binder_debug(BINDER_DEBUG_USER_REFS,
				     "%d:%d %s node %d ls %d lw %d tr %d\n",
				     proc->pid, thread->pid,
				     cmd == BC_INCREFS_DONE ? "BC_INCREFS_DONE" : "BC_ACQUIRE_DONE",
				     node->debug_id, node->local_strong_refs,
				     node->local_weak_refs, node->tmp_refs);
			binder_node_inner_unlock(node);
			binder_put_node(node);
			break;
		}
		case BC_ATTEMPT_ACQUIRE:
			pr_err("BC_ATTEMPT_ACQUIRE not supported\n");
			return -EINVAL;
		case BC_ACQUIRE_RESULT:
			pr_err("BC_ACQUIRE_RESULT not supported\n");
			return -EINVAL;

		case BC_FREE_BUFFER: {
			binder_uintptr_t data_ptr;
			struct binder_buffer *buffer;

			if (get_user(data_ptr, (binder_uintptr_t __user *)ptr))
				return -EFAULT;
			ptr += sizeof(binder_uintptr_t);

			buffer = binder_alloc_prepare_to_free(&proc->alloc,
							      data_ptr);
			if (IS_ERR_OR_NULL(buffer)) {
				if (PTR_ERR(buffer) == -EPERM) {
					binder_user_error(
						"%d:%d BC_FREE_BUFFER u%016llx matched unreturned or currently freeing buffer\n",
						proc->pid, thread->pid,
						(u64)data_ptr);
				} else {
					binder_user_error(
						"%d:%d BC_FREE_BUFFER u%016llx no match\n",
						proc->pid, thread->pid,
						(u64)data_ptr);
				}
				break;
			}
			binder_debug(BINDER_DEBUG_FREE_BUFFER,
				     "%d:%d BC_FREE_BUFFER u%016llx found buffer %d for %s transaction\n",
				     proc->pid, thread->pid, (u64)data_ptr,
				     buffer->debug_id,
				     buffer->transaction ? "active" : "finished");

			binder_inner_proc_lock(proc);
			if (buffer->transaction) {
				buffer->transaction->buffer = NULL;
				buffer->transaction = NULL;
			}
			binder_inner_proc_unlock(proc);
			if (buffer->async_transaction && buffer->target_node) {
				struct binder_node *buf_node;
				struct binder_work *w;

				buf_node = buffer->target_node;
				binder_node_inner_lock(buf_node);
				BUG_ON(!buf_node->has_async_transaction);
				BUG_ON(buf_node->proc != proc);
				w = binder_dequeue_work_head_ilocked(
						&buf_node->async_todo);
				if (!w) {
					buf_node->has_async_transaction = false;
				} else {
					binder_enqueue_work_ilocked(
							w, &proc->todo);
					binder_wakeup_proc_ilocked(proc);
				}
				binder_node_inner_unlock(buf_node);
			}
			trace_binder_transaction_buffer_release(buffer);
			binder_transaction_buffer_release(proc, buffer, 0, false);
			binder_alloc_free_buf(&proc->alloc, buffer);
			break;
		}

		case BC_TRANSACTION_SG:
		case BC_REPLY_SG: {
			struct binder_transaction_data_sg tr;

			if (copy_from_user(&tr, ptr, sizeof(tr)))
				return -EFAULT;
			ptr += sizeof(tr);
			binder_transaction(proc, thread, &tr.transaction_data,
					   cmd == BC_REPLY_SG, tr.buffers_size);
			break;
		}
		case BC_TRANSACTION:
		case BC_REPLY: {
			struct binder_transaction_data tr;

			if (copy_from_user(&tr, ptr, sizeof(tr)))
				return -EFAULT;
			ptr += sizeof(tr);
			binder_transaction(proc, thread, &tr,
					   cmd == BC_REPLY, 0);
			break;
		}

		case BC_REGISTER_LOOPER:
			binder_debug(BINDER_DEBUG_THREADS,
				     "%d:%d BC_REGISTER_LOOPER\n",
				     proc->pid, thread->pid);
			binder_inner_proc_lock(proc);
			if (thread->looper & BINDER_LOOPER_STATE_ENTERED) {
				thread->looper |= BINDER_LOOPER_STATE_INVALID;
				binder_user_error("%d:%d ERROR: BC_REGISTER_LOOPER called after BC_ENTER_LOOPER\n",
					proc->pid, thread->pid);
			} else if (proc->requested_threads == 0) {
				thread->looper |= BINDER_LOOPER_STATE_INVALID;
				binder_user_error("%d:%d ERROR: BC_REGISTER_LOOPER called without request\n",
					proc->pid, thread->pid);
			} else {
				proc->requested_threads--;
				proc->requested_threads_started++;
			}
			thread->looper |= BINDER_LOOPER_STATE_REGISTERED;
			binder_inner_proc_unlock(proc);
			break;
		case BC_ENTER_LOOPER:
			binder_debug(BINDER_DEBUG_THREADS,
				     "%d:%d BC_ENTER_LOOPER\n",
				     proc->pid, thread->pid);
			if (thread->looper & BINDER_LOOPER_STATE_REGISTERED) {
				thread->looper |= BINDER_LOOPER_STATE_INVALID;
				binder_user_error("%d:%d ERROR: BC_ENTER_LOOPER called after BC_REGISTER_LOOPER\n",
					proc->pid, thread->pid);
			}
			thread->looper |= BINDER_LOOPER_STATE_ENTERED;
			break;
		case BC_EXIT_LOOPER:
			binder_debug(BINDER_DEBUG_THREADS,
				     "%d:%d BC_EXIT_LOOPER\n",
				     proc->pid, thread->pid);
			thread->looper |= BINDER_LOOPER_STATE_EXITED;
			break;

		case BC_REQUEST_DEATH_NOTIFICATION:
		case BC_CLEAR_DEATH_NOTIFICATION: {
			uint32_t target;
			binder_uintptr_t cookie;
			struct binder_ref *ref;
			struct binder_ref_death *death = NULL;

			if (get_user(target, (uint32_t __user *)ptr))
				return -EFAULT;
			ptr += sizeof(uint32_t);
			if (get_user(cookie, (binder_uintptr_t __user *)ptr))
				return -EFAULT;
			ptr += sizeof(binder_uintptr_t);
			if (cmd == BC_REQUEST_DEATH_NOTIFICATION) {
				/*
				 * Allocate memory for death notification
				 * before taking lock
				 */
				death = kzalloc(sizeof(*death), GFP_KERNEL);
				if (death == NULL) {
					WARN_ON(thread->return_error.cmd !=
						BR_OK);
					thread->return_error.cmd = BR_ERROR;
					binder_enqueue_thread_work(
						thread,
						&thread->return_error.work);
					binder_debug(
						BINDER_DEBUG_FAILED_TRANSACTION,
						"%d:%d BC_REQUEST_DEATH_NOTIFICATION failed\n",
						proc->pid, thread->pid);
					break;
				}
			}
			binder_proc_lock(proc);
			ref = binder_get_ref_olocked(proc, target, false);
			if (ref == NULL) {
				binder_user_error("%d:%d %s invalid ref %d\n",
					proc->pid, thread->pid,
					cmd == BC_REQUEST_DEATH_NOTIFICATION ?
					"BC_REQUEST_DEATH_NOTIFICATION" :
					"BC_CLEAR_DEATH_NOTIFICATION",
					target);
				binder_proc_unlock(proc);
				kfree(death);
				break;
			}

			binder_debug(BINDER_DEBUG_DEATH_NOTIFICATION,
				     "%d:%d %s %016llx ref %d desc %d s %d w %d for node %d\n",
				     proc->pid, thread->pid,
				     cmd == BC_REQUEST_DEATH_NOTIFICATION ?
				     "BC_REQUEST_DEATH_NOTIFICATION" :
				     "BC_CLEAR_DEATH_NOTIFICATION",
				     (u64)cookie, ref->data.debug_id,
				     ref->data.desc, ref->data.strong,
				     ref->data.weak, ref->node->debug_id);

			binder_node_lock(ref->node);
			if (cmd == BC_REQUEST_DEATH_NOTIFICATION) {
				if (ref->death) {
					binder_user_error("%d:%d BC_REQUEST_DEATH_NOTIFICATION death notification already set\n",
						proc->pid, thread->pid);
					binder_node_unlock(ref->node);
					binder_proc_unlock(proc);
					kfree(death);
					break;
				}
				binder_stats_created(BINDER_STAT_DEATH);
				INIT_LIST_HEAD(&death->work.entry);
				death->cookie = cookie;
				ref->death = death;
				if (ref->node->proc == NULL) {
					ref->death->work.type = BINDER_WORK_DEAD_BINDER;

					binder_inner_proc_lock(proc);
					binder_enqueue_work_ilocked(
						&ref->death->work, &proc->todo);
					binder_wakeup_proc_ilocked(proc);
					binder_inner_proc_unlock(proc);
				}
			} else {
				if (ref->death == NULL) {
					binder_user_error("%d:%d BC_CLEAR_DEATH_NOTIFICATION death notification not active\n",
						proc->pid, thread->pid);
					binder_node_unlock(ref->node);
					binder_proc_unlock(proc);
					break;
				}
				death = ref->death;
				if (death->cookie != cookie) {
					binder_user_error("%d:%d BC_CLEAR_DEATH_NOTIFICATION death notification cookie mismatch %016llx != %016llx\n",
						proc->pid, thread->pid,
						(u64)death->cookie,
						(u64)cookie);
					binder_node_unlock(ref->node);
					binder_proc_unlock(proc);
					break;
				}
				ref->death = NULL;
				binder_inner_proc_lock(proc);
				if (list_empty(&death->work.entry)) {
					death->work.type = BINDER_WORK_CLEAR_DEATH_NOTIFICATION;
					if (thread->looper &
					    (BINDER_LOOPER_STATE_REGISTERED |
					     BINDER_LOOPER_STATE_ENTERED))
						binder_enqueue_thread_work_ilocked(
								thread,
								&death->work);
					else {
						binder_enqueue_work_ilocked(
								&death->work,
								&proc->todo);
						binder_wakeup_proc_ilocked(
								proc);
					}
				} else {
					BUG_ON(death->work.type != BINDER_WORK_DEAD_BINDER);
					death->work.type = BINDER_WORK_DEAD_BINDER_AND_CLEAR;
				}
				binder_inner_proc_unlock(proc);
			}
			binder_node_unlock(ref->node);
			binder_proc_unlock(proc);
		} break;
		case BC_DEAD_BINDER_DONE: {
			struct binder_work *w;
			binder_uintptr_t cookie;
			struct binder_ref_death *death = NULL;

			if (get_user(cookie, (binder_uintptr_t __user *)ptr))
				return -EFAULT;

			ptr += sizeof(cookie);
			binder_inner_proc_lock(proc);
			list_for_each_entry(w, &proc->delivered_death,
					    entry) {
				struct binder_ref_death *tmp_death =
					container_of(w,
						     struct binder_ref_death,
						     work);

				if (tmp_death->cookie == cookie) {
					death = tmp_death;
					break;
				}
			}
			binder_debug(BINDER_DEBUG_DEAD_BINDER,
				     "%d:%d BC_DEAD_BINDER_DONE %016llx found %pK\n",
				     proc->pid, thread->pid, (u64)cookie,
				     death);
			if (death == NULL) {
				binder_user_error("%d:%d BC_DEAD_BINDER_DONE %016llx not found\n",
					proc->pid, thread->pid, (u64)cookie);
				binder_inner_proc_unlock(proc);
				break;
			}
			binder_dequeue_work_ilocked(&death->work);
			if (death->work.type == BINDER_WORK_DEAD_BINDER_AND_CLEAR) {
				death->work.type = BINDER_WORK_CLEAR_DEATH_NOTIFICATION;
				if (thread->looper &
					(BINDER_LOOPER_STATE_REGISTERED |
					 BINDER_LOOPER_STATE_ENTERED))
					binder_enqueue_thread_work_ilocked(
						thread, &death->work);
				else {
					binder_enqueue_work_ilocked(
							&death->work,
							&proc->todo);
					binder_wakeup_proc_ilocked(proc);
				}
			}
			binder_inner_proc_unlock(proc);
		} break;

		default:
			pr_err("%d:%d unknown command %d\n",
			       proc->pid, thread->pid, cmd);
			return -EINVAL;
		}
		*consumed = ptr - buffer;
	}
	return 0;
}

static void binder_stat_br(struct binder_proc *proc,
			   struct binder_thread *thread, uint32_t cmd)
{
	trace_binder_return(cmd);
	if (_IOC_NR(cmd) < ARRAY_SIZE(binder_stats.br)) {
		atomic_inc(&binder_stats.br[_IOC_NR(cmd)]);
		atomic_inc(&proc->stats.br[_IOC_NR(cmd)]);
		atomic_inc(&thread->stats.br[_IOC_NR(cmd)]);
	}
}

static int binder_put_node_cmd(struct binder_proc *proc,
			       struct binder_thread *thread,
			       void __user **ptrp,
			       binder_uintptr_t node_ptr,
			       binder_uintptr_t node_cookie,
			       int node_debug_id,
			       uint32_t cmd, const char *cmd_name)
{
	void __user *ptr = *ptrp;

	if (put_user(cmd, (uint32_t __user *)ptr))
		return -EFAULT;
	ptr += sizeof(uint32_t);

	if (put_user(node_ptr, (binder_uintptr_t __user *)ptr))
		return -EFAULT;
	ptr += sizeof(binder_uintptr_t);

	if (put_user(node_cookie, (binder_uintptr_t __user *)ptr))
		return -EFAULT;
	ptr += sizeof(binder_uintptr_t);

	binder_stat_br(proc, thread, cmd);
	binder_debug(BINDER_DEBUG_USER_REFS, "%d:%d %s %d u%016llx c%016llx\n",
		     proc->pid, thread->pid, cmd_name, node_debug_id,
		     (u64)node_ptr, (u64)node_cookie);

	*ptrp = ptr;
	return 0;
}

static int binder_wait_for_work(struct binder_thread *thread,
				bool do_proc_work)
{
	DEFINE_WAIT(wait);
	struct binder_proc *proc = thread->proc;
	int ret = 0;

	freezer_do_not_count();
	binder_inner_proc_lock(proc);
	for (;;) {
		prepare_to_wait(&thread->wait, &wait, TASK_INTERRUPTIBLE);
		if (binder_has_work_ilocked(thread, do_proc_work))
			break;
		if (do_proc_work)
			list_add(&thread->waiting_thread_node,
				 &proc->waiting_threads);
		binder_inner_proc_unlock(proc);
		schedule();
		binder_inner_proc_lock(proc);
		list_del_init(&thread->waiting_thread_node);
		if (signal_pending(current)) {
			ret = -ERESTARTSYS;
			break;
		}
	}
	finish_wait(&thread->wait, &wait);
	binder_inner_proc_unlock(proc);
	freezer_count();

	return ret;
}

static int binder_thread_read(struct binder_proc *proc,
			      struct binder_thread *thread,
			      binder_uintptr_t binder_buffer, size_t size,
			      binder_size_t *consumed, int non_block)
{
	void __user *buffer = (void __user *)(uintptr_t)binder_buffer;
	void __user *ptr = buffer + *consumed;
	void __user *end = buffer + size;

	int ret = 0;
	int wait_for_proc_work;

	if (*consumed == 0) {
		if (put_user(BR_NOOP, (uint32_t __user *)ptr))
			return -EFAULT;
		ptr += sizeof(uint32_t);
	}

retry:
	binder_inner_proc_lock(proc);
	wait_for_proc_work = binder_available_for_proc_work_ilocked(thread);
	binder_inner_proc_unlock(proc);

	thread->looper |= BINDER_LOOPER_STATE_WAITING;

	trace_binder_wait_for_work(wait_for_proc_work,
				   !!thread->transaction_stack,
				   !binder_worklist_empty(proc, &thread->todo));
	if (wait_for_proc_work) {
		if (!(thread->looper & (BINDER_LOOPER_STATE_REGISTERED |
					BINDER_LOOPER_STATE_ENTERED))) {
			binder_user_error("%d:%d ERROR: Thread waiting for process work before calling BC_REGISTER_LOOPER or BC_ENTER_LOOPER (state %x)\n",
				proc->pid, thread->pid, thread->looper);
			wait_event_interruptible(binder_user_error_wait,
						 binder_stop_on_user_error < 2);
		}
		binder_restore_priority(current, proc->default_priority);
	}

	if (non_block) {
		if (!binder_has_work(thread, wait_for_proc_work))
			ret = -EAGAIN;
	} else {
		ret = binder_wait_for_work(thread, wait_for_proc_work);
	}

	thread->looper &= ~BINDER_LOOPER_STATE_WAITING;

	if (ret)
		return ret;

	while (1) {
		uint32_t cmd;
		struct binder_transaction_data_secctx tr;
		struct binder_transaction_data *trd = &tr.transaction_data;
		struct binder_work *w = NULL;
		struct list_head *list = NULL;
		struct binder_transaction *t = NULL;
		struct binder_thread *t_from;
		size_t trsize = sizeof(*trd);

		binder_inner_proc_lock(proc);
		if (!binder_worklist_empty_ilocked(&thread->todo))
			list = &thread->todo;
		else if (!binder_worklist_empty_ilocked(&proc->todo) &&
			   wait_for_proc_work)
			list = &proc->todo;
		else {
			binder_inner_proc_unlock(proc);

			/* no data added */
			if (ptr - buffer == 4 && !thread->looper_need_return)
				goto retry;
			break;
		}

		if (end - ptr < sizeof(tr) + 4) {
			binder_inner_proc_unlock(proc);
			break;
		}
		w = binder_dequeue_work_head_ilocked(list);
		if (binder_worklist_empty_ilocked(&thread->todo))
			thread->process_todo = false;

		switch (w->type) {
		case BINDER_WORK_TRANSACTION: {
			binder_inner_proc_unlock(proc);
			t = container_of(w, struct binder_transaction, work);
		} break;
		case BINDER_WORK_RETURN_ERROR: {
			struct binder_error *e = container_of(
					w, struct binder_error, work);

			WARN_ON(e->cmd == BR_OK);
			binder_inner_proc_unlock(proc);
			if (put_user(e->cmd, (uint32_t __user *)ptr))
				return -EFAULT;
			cmd = e->cmd;
			e->cmd = BR_OK;
			ptr += sizeof(uint32_t);

			binder_stat_br(proc, thread, e->cmd);
		} break;
		case BINDER_WORK_TRANSACTION_COMPLETE: {
			binder_inner_proc_unlock(proc);
			cmd = BR_TRANSACTION_COMPLETE;
			kfree(w);
			binder_stats_deleted(BINDER_STAT_TRANSACTION_COMPLETE);
			if (put_user(cmd, (uint32_t __user *)ptr))
				return -EFAULT;
			ptr += sizeof(uint32_t);

			binder_stat_br(proc, thread, cmd);
			binder_debug(BINDER_DEBUG_TRANSACTION_COMPLETE,
				     "%d:%d BR_TRANSACTION_COMPLETE\n",
				     proc->pid, thread->pid);
		} break;
		case BINDER_WORK_NODE: {
			struct binder_node *node = container_of(w, struct binder_node, work);
			int strong, weak;
			binder_uintptr_t node_ptr = node->ptr;
			binder_uintptr_t node_cookie = node->cookie;
			int node_debug_id = node->debug_id;
			int has_weak_ref;
			int has_strong_ref;
			void __user *orig_ptr = ptr;

			BUG_ON(proc != node->proc);
			strong = node->internal_strong_refs ||
					node->local_strong_refs;
			weak = !hlist_empty(&node->refs) ||
					node->local_weak_refs ||
					node->tmp_refs || strong;
			has_strong_ref = node->has_strong_ref;
			has_weak_ref = node->has_weak_ref;

			if (weak && !has_weak_ref) {
				node->has_weak_ref = 1;
				node->pending_weak_ref = 1;
				node->local_weak_refs++;
			}
			if (strong && !has_strong_ref) {
				node->has_strong_ref = 1;
				node->pending_strong_ref = 1;
				node->local_strong_refs++;
			}
			if (!strong && has_strong_ref)
				node->has_strong_ref = 0;
			if (!weak && has_weak_ref)
				node->has_weak_ref = 0;
			if (!weak && !strong) {
				binder_debug(BINDER_DEBUG_INTERNAL_REFS,
					     "%d:%d node %d u%016llx c%016llx deleted\n",
					     proc->pid, thread->pid,
					     node_debug_id,
					     (u64)node_ptr,
					     (u64)node_cookie);
				rb_erase(&node->rb_node, &proc->nodes);
				binder_inner_proc_unlock(proc);
				binder_node_lock(node);
				/*
				 * Acquire the node lock before freeing the
				 * node to serialize with other threads that
				 * may have been holding the node lock while
				 * decrementing this node (avoids race where
				 * this thread frees while the other thread
				 * is unlocking the node after the final
				 * decrement)
				 */
				binder_node_unlock(node);
				binder_free_node(node);
			} else
				binder_inner_proc_unlock(proc);

			if (weak && !has_weak_ref)
				ret = binder_put_node_cmd(
						proc, thread, &ptr, node_ptr,
						node_cookie, node_debug_id,
						BR_INCREFS, "BR_INCREFS");
			if (!ret && strong && !has_strong_ref)
				ret = binder_put_node_cmd(
						proc, thread, &ptr, node_ptr,
						node_cookie, node_debug_id,
						BR_ACQUIRE, "BR_ACQUIRE");
			if (!ret && !strong && has_strong_ref)
				ret = binder_put_node_cmd(
						proc, thread, &ptr, node_ptr,
						node_cookie, node_debug_id,
						BR_RELEASE, "BR_RELEASE");
			if (!ret && !weak && has_weak_ref)
				ret = binder_put_node_cmd(
						proc, thread, &ptr, node_ptr,
						node_cookie, node_debug_id,
						BR_DECREFS, "BR_DECREFS");
			if (orig_ptr == ptr)
				binder_debug(BINDER_DEBUG_INTERNAL_REFS,
					     "%d:%d node %d u%016llx c%016llx state unchanged\n",
					     proc->pid, thread->pid,
					     node_debug_id,
					     (u64)node_ptr,
					     (u64)node_cookie);
			if (ret)
				return ret;
		} break;
		case BINDER_WORK_DEAD_BINDER:
		case BINDER_WORK_DEAD_BINDER_AND_CLEAR:
		case BINDER_WORK_CLEAR_DEATH_NOTIFICATION: {
			struct binder_ref_death *death;
			uint32_t cmd;
			binder_uintptr_t cookie;

			death = container_of(w, struct binder_ref_death, work);
			if (w->type == BINDER_WORK_CLEAR_DEATH_NOTIFICATION)
				cmd = BR_CLEAR_DEATH_NOTIFICATION_DONE;
			else
				cmd = BR_DEAD_BINDER;
			cookie = death->cookie;

			binder_debug(BINDER_DEBUG_DEATH_NOTIFICATION,
				     "%d:%d %s %016llx\n",
				      proc->pid, thread->pid,
				      cmd == BR_DEAD_BINDER ?
				      "BR_DEAD_BINDER" :
				      "BR_CLEAR_DEATH_NOTIFICATION_DONE",
				      (u64)cookie);
			if (w->type == BINDER_WORK_CLEAR_DEATH_NOTIFICATION) {
				binder_inner_proc_unlock(proc);
				kfree(death);
				binder_stats_deleted(BINDER_STAT_DEATH);
			} else {
				binder_enqueue_work_ilocked(
						w, &proc->delivered_death);
				binder_inner_proc_unlock(proc);
			}
			if (put_user(cmd, (uint32_t __user *)ptr))
				return -EFAULT;
			ptr += sizeof(uint32_t);
			if (put_user(cookie,
				     (binder_uintptr_t __user *)ptr))
				return -EFAULT;
			ptr += sizeof(binder_uintptr_t);
			binder_stat_br(proc, thread, cmd);
			if (cmd == BR_DEAD_BINDER)
				goto done; /* DEAD_BINDER notifications can cause transactions */
		} break;
		}

		if (!t)
			continue;

		BUG_ON(t->buffer == NULL);
		if (t->buffer->target_node) {
			struct binder_node *target_node = t->buffer->target_node;
			struct binder_priority node_prio;

			trd->target.ptr = target_node->ptr;
			trd->cookie =  target_node->cookie;
			node_prio.sched_policy = target_node->sched_policy;
			node_prio.prio = target_node->min_priority;
			binder_transaction_priority(current, t, node_prio,
						    target_node->inherit_rt);
			cmd = BR_TRANSACTION;
		} else {
			trd->target.ptr = 0;
			trd->cookie = 0;
			cmd = BR_REPLY;
		}
		trd->code = t->code;
		trd->flags = t->flags;
		trd->sender_euid = from_kuid(current_user_ns(), t->sender_euid);

		t_from = binder_get_txn_from(t);
		if (t_from) {
			struct task_struct *sender = t_from->proc->tsk;

			trd->sender_pid =
				task_tgid_nr_ns(sender,
						task_active_pid_ns(current));
		} else {
			trd->sender_pid = 0;
		}

		trd->data_size = t->buffer->data_size;
		trd->offsets_size = t->buffer->offsets_size;
		trd->data.ptr.buffer = (uintptr_t)t->buffer->user_data;
		trd->data.ptr.offsets = trd->data.ptr.buffer +
					ALIGN(t->buffer->data_size,
					    sizeof(void *));

<<<<<<< HEAD
		if (t->security_ctx) {
			cmd = BR_TRANSACTION_SEC_CTX;
			tr.secctx = t->security_ctx;
=======
		tr.secctx = t->security_ctx;
		if (t->security_ctx) {
			cmd = BR_TRANSACTION_SEC_CTX;
>>>>>>> 7870b283
			trsize = sizeof(tr);
		}
		if (put_user(cmd, (uint32_t __user *)ptr)) {
			if (t_from)
				binder_thread_dec_tmpref(t_from);

			binder_cleanup_transaction(t, "put_user failed",
						   BR_FAILED_REPLY);

			return -EFAULT;
		}
		ptr += sizeof(uint32_t);
		if (copy_to_user(ptr, &tr, trsize)) {
			if (t_from)
				binder_thread_dec_tmpref(t_from);

			binder_cleanup_transaction(t, "copy_to_user failed",
						   BR_FAILED_REPLY);

			return -EFAULT;
		}
		ptr += trsize;

		trace_binder_transaction_received(t);
		binder_stat_br(proc, thread, cmd);
		binder_debug(BINDER_DEBUG_TRANSACTION,
			     "%d:%d %s %d %d:%d, cmd %d size %zd-%zd ptr %016llx-%016llx\n",
			     proc->pid, thread->pid,
			     (cmd == BR_TRANSACTION) ? "BR_TRANSACTION" :
<<<<<<< HEAD
			         (cmd == BR_TRANSACTION_SEC_CTX) ?
=======
				(cmd == BR_TRANSACTION_SEC_CTX) ?
>>>>>>> 7870b283
				     "BR_TRANSACTION_SEC_CTX" : "BR_REPLY",
			     t->debug_id, t_from ? t_from->proc->pid : 0,
			     t_from ? t_from->pid : 0, cmd,
			     t->buffer->data_size, t->buffer->offsets_size,
			     (u64)trd->data.ptr.buffer,
			     (u64)trd->data.ptr.offsets);

		if (t_from)
			binder_thread_dec_tmpref(t_from);
		t->buffer->allow_user_free = 1;
		if (cmd != BR_REPLY && !(t->flags & TF_ONE_WAY)) {
			binder_inner_proc_lock(thread->proc);
			t->to_parent = thread->transaction_stack;
			t->to_thread = thread;
			thread->transaction_stack = t;
			binder_inner_proc_unlock(thread->proc);
		} else {
			binder_free_transaction(t);
		}
		break;
	}

done:

	*consumed = ptr - buffer;
	binder_inner_proc_lock(proc);
	if (proc->requested_threads == 0 &&
	    list_empty(&thread->proc->waiting_threads) &&
	    proc->requested_threads_started < proc->max_threads &&
	    (thread->looper & (BINDER_LOOPER_STATE_REGISTERED |
	     BINDER_LOOPER_STATE_ENTERED)) /* the user-space code fails to */
	     /*spawn a new thread if we leave this out */) {
		proc->requested_threads++;
		binder_inner_proc_unlock(proc);
		binder_debug(BINDER_DEBUG_THREADS,
			     "%d:%d BR_SPAWN_LOOPER\n",
			     proc->pid, thread->pid);
		if (put_user(BR_SPAWN_LOOPER, (uint32_t __user *)buffer))
			return -EFAULT;
		binder_stat_br(proc, thread, BR_SPAWN_LOOPER);
	} else
		binder_inner_proc_unlock(proc);
	return 0;
}

static void binder_release_work(struct binder_proc *proc,
				struct list_head *list)
{
	struct binder_work *w;

	while (1) {
		w = binder_dequeue_work_head(proc, list);
		if (!w)
			return;

		switch (w->type) {
		case BINDER_WORK_TRANSACTION: {
			struct binder_transaction *t;

			t = container_of(w, struct binder_transaction, work);

			binder_cleanup_transaction(t, "process died.",
						   BR_DEAD_REPLY);
		} break;
		case BINDER_WORK_RETURN_ERROR: {
			struct binder_error *e = container_of(
					w, struct binder_error, work);

			binder_debug(BINDER_DEBUG_DEAD_TRANSACTION,
				"undelivered TRANSACTION_ERROR: %u\n",
				e->cmd);
		} break;
		case BINDER_WORK_TRANSACTION_COMPLETE: {
			binder_debug(BINDER_DEBUG_DEAD_TRANSACTION,
				"undelivered TRANSACTION_COMPLETE\n");
			kfree(w);
			binder_stats_deleted(BINDER_STAT_TRANSACTION_COMPLETE);
		} break;
		case BINDER_WORK_DEAD_BINDER_AND_CLEAR:
		case BINDER_WORK_CLEAR_DEATH_NOTIFICATION: {
			struct binder_ref_death *death;

			death = container_of(w, struct binder_ref_death, work);
			binder_debug(BINDER_DEBUG_DEAD_TRANSACTION,
				"undelivered death notification, %016llx\n",
				(u64)death->cookie);
			kfree(death);
			binder_stats_deleted(BINDER_STAT_DEATH);
		} break;
		default:
			pr_err("unexpected work type, %d, not freed\n",
			       w->type);
			break;
		}
	}

}

static struct binder_thread *binder_get_thread_ilocked(
		struct binder_proc *proc, struct binder_thread *new_thread)
{
	struct binder_thread *thread = NULL;
	struct rb_node *parent = NULL;
	struct rb_node **p = &proc->threads.rb_node;

	while (*p) {
		parent = *p;
		thread = rb_entry(parent, struct binder_thread, rb_node);

		if (current->pid < thread->pid)
			p = &(*p)->rb_left;
		else if (current->pid > thread->pid)
			p = &(*p)->rb_right;
		else
			return thread;
	}
	if (!new_thread)
		return NULL;
	thread = new_thread;
	binder_stats_created(BINDER_STAT_THREAD);
	thread->proc = proc;
	thread->pid = current->pid;
	get_task_struct(current);
	thread->task = current;
	atomic_set(&thread->tmp_ref, 0);
	init_waitqueue_head(&thread->wait);
	INIT_LIST_HEAD(&thread->todo);
	rb_link_node(&thread->rb_node, parent, p);
	rb_insert_color(&thread->rb_node, &proc->threads);
	thread->looper_need_return = true;
	thread->return_error.work.type = BINDER_WORK_RETURN_ERROR;
	thread->return_error.cmd = BR_OK;
	thread->reply_error.work.type = BINDER_WORK_RETURN_ERROR;
	thread->reply_error.cmd = BR_OK;
	INIT_LIST_HEAD(&new_thread->waiting_thread_node);
	return thread;
}

static struct binder_thread *binder_get_thread(struct binder_proc *proc)
{
	struct binder_thread *thread;
	struct binder_thread *new_thread;

	binder_inner_proc_lock(proc);
	thread = binder_get_thread_ilocked(proc, NULL);
	binder_inner_proc_unlock(proc);
	if (!thread) {
		new_thread = kzalloc(sizeof(*thread), GFP_KERNEL);
		if (new_thread == NULL)
			return NULL;
		binder_inner_proc_lock(proc);
		thread = binder_get_thread_ilocked(proc, new_thread);
		binder_inner_proc_unlock(proc);
		if (thread != new_thread)
			kfree(new_thread);
	}
	return thread;
}

static void binder_free_proc(struct binder_proc *proc)
{
	BUG_ON(!list_empty(&proc->todo));
	BUG_ON(!list_empty(&proc->delivered_death));
	binder_alloc_deferred_release(&proc->alloc);
	put_task_struct(proc->tsk);
	binder_stats_deleted(BINDER_STAT_PROC);
	kfree(proc);
}

static void binder_free_thread(struct binder_thread *thread)
{
	BUG_ON(!list_empty(&thread->todo));
	binder_stats_deleted(BINDER_STAT_THREAD);
	binder_proc_dec_tmpref(thread->proc);
	put_task_struct(thread->task);
	kfree(thread);
}

static int binder_thread_release(struct binder_proc *proc,
				 struct binder_thread *thread)
{
	struct binder_transaction *t;
	struct binder_transaction *send_reply = NULL;
	int active_transactions = 0;
	struct binder_transaction *last_t = NULL;

	binder_inner_proc_lock(thread->proc);
	/*
	 * take a ref on the proc so it survives
	 * after we remove this thread from proc->threads.
	 * The corresponding dec is when we actually
	 * free the thread in binder_free_thread()
	 */
	proc->tmp_ref++;
	/*
	 * take a ref on this thread to ensure it
	 * survives while we are releasing it
	 */
	atomic_inc(&thread->tmp_ref);
	rb_erase(&thread->rb_node, &proc->threads);
	t = thread->transaction_stack;
	if (t) {
		spin_lock(&t->lock);
		if (t->to_thread == thread)
			send_reply = t;
	}
	thread->is_dead = true;

	while (t) {
		last_t = t;
		active_transactions++;
		binder_debug(BINDER_DEBUG_DEAD_TRANSACTION,
			     "release %d:%d transaction %d %s, still active\n",
			      proc->pid, thread->pid,
			     t->debug_id,
			     (t->to_thread == thread) ? "in" : "out");

		if (t->to_thread == thread) {
			t->to_proc = NULL;
			t->to_thread = NULL;
			if (t->buffer) {
				t->buffer->transaction = NULL;
				t->buffer = NULL;
			}
			t = t->to_parent;
		} else if (t->from == thread) {
			t->from = NULL;
			t = t->from_parent;
		} else
			BUG();
		spin_unlock(&last_t->lock);
		if (t)
			spin_lock(&t->lock);
	}

	/*
	 * If this thread used poll, make sure we remove the waitqueue
	 * from any epoll data structures holding it with POLLFREE.
	 * waitqueue_active() is safe to use here because we're holding
	 * the inner lock.
	 */
	if ((thread->looper & BINDER_LOOPER_STATE_POLL) &&
	    waitqueue_active(&thread->wait)) {
		wake_up_poll(&thread->wait, POLLHUP | POLLFREE);
	}

	binder_inner_proc_unlock(thread->proc);

	/*
	 * This is needed to avoid races between wake_up_poll() above and
	 * and ep_remove_waitqueue() called for other reasons (eg the epoll file
	 * descriptor being closed); ep_remove_waitqueue() holds an RCU read
	 * lock, so we can be sure it's done after calling synchronize_rcu().
	 */
	if (thread->looper & BINDER_LOOPER_STATE_POLL)
		synchronize_rcu();

	if (send_reply)
		binder_send_failed_reply(send_reply, BR_DEAD_REPLY);
	binder_release_work(proc, &thread->todo);
	binder_thread_dec_tmpref(thread);
	return active_transactions;
}

static unsigned int binder_poll(struct file *filp,
				struct poll_table_struct *wait)
{
	struct binder_proc *proc = filp->private_data;
	struct binder_thread *thread = NULL;
	bool wait_for_proc_work;

	thread = binder_get_thread(proc);
	if (!thread)
		return POLLERR;

	binder_inner_proc_lock(thread->proc);
	thread->looper |= BINDER_LOOPER_STATE_POLL;
	wait_for_proc_work = binder_available_for_proc_work_ilocked(thread);

	binder_inner_proc_unlock(thread->proc);

	poll_wait(filp, &thread->wait, wait);

	if (binder_has_work(thread, wait_for_proc_work))
		return POLLIN;

	return 0;
}

static int binder_ioctl_write_read(struct file *filp,
				unsigned int cmd, unsigned long arg,
				struct binder_thread *thread)
{
	int ret = 0;
	struct binder_proc *proc = filp->private_data;
	unsigned int size = _IOC_SIZE(cmd);
	void __user *ubuf = (void __user *)arg;
	struct binder_write_read bwr;

	if (size != sizeof(struct binder_write_read)) {
		ret = -EINVAL;
		goto out;
	}
	if (copy_from_user(&bwr, ubuf, sizeof(bwr))) {
		ret = -EFAULT;
		goto out;
	}
	binder_debug(BINDER_DEBUG_READ_WRITE,
		     "%d:%d write %lld at %016llx, read %lld at %016llx\n",
		     proc->pid, thread->pid,
		     (u64)bwr.write_size, (u64)bwr.write_buffer,
		     (u64)bwr.read_size, (u64)bwr.read_buffer);

	if (bwr.write_size > 0) {
		ret = binder_thread_write(proc, thread,
					  bwr.write_buffer,
					  bwr.write_size,
					  &bwr.write_consumed);
		trace_binder_write_done(ret);
		if (ret < 0) {
			bwr.read_consumed = 0;
			if (copy_to_user(ubuf, &bwr, sizeof(bwr)))
				ret = -EFAULT;
			goto out;
		}
	}
	if (bwr.read_size > 0) {
		ret = binder_thread_read(proc, thread, bwr.read_buffer,
					 bwr.read_size,
					 &bwr.read_consumed,
					 filp->f_flags & O_NONBLOCK);
		trace_binder_read_done(ret);
		binder_inner_proc_lock(proc);
		if (!binder_worklist_empty_ilocked(&proc->todo))
			binder_wakeup_proc_ilocked(proc);
		binder_inner_proc_unlock(proc);
		if (ret < 0) {
			if (copy_to_user(ubuf, &bwr, sizeof(bwr)))
				ret = -EFAULT;
			goto out;
		}
	}
	binder_debug(BINDER_DEBUG_READ_WRITE,
		     "%d:%d wrote %lld of %lld, read return %lld of %lld\n",
		     proc->pid, thread->pid,
		     (u64)bwr.write_consumed, (u64)bwr.write_size,
		     (u64)bwr.read_consumed, (u64)bwr.read_size);
	if (copy_to_user(ubuf, &bwr, sizeof(bwr))) {
		ret = -EFAULT;
		goto out;
	}
out:
	return ret;
}

static int binder_ioctl_set_ctx_mgr(struct file *filp,
				    struct flat_binder_object *fbo)
{
	int ret = 0;
	struct binder_proc *proc = filp->private_data;
	struct binder_context *context = proc->context;
	struct binder_node *new_node;
	kuid_t curr_euid = current_euid();

	mutex_lock(&context->context_mgr_node_lock);
	if (context->binder_context_mgr_node) {
		pr_err("BINDER_SET_CONTEXT_MGR already set\n");
		ret = -EBUSY;
		goto out;
	}
	ret = security_binder_set_context_mgr(proc->tsk);
	if (ret < 0)
		goto out;
	if (uid_valid(context->binder_context_mgr_uid)) {
		if (!uid_eq(context->binder_context_mgr_uid, curr_euid)) {
			pr_err("BINDER_SET_CONTEXT_MGR bad uid %d != %d\n",
			       from_kuid(&init_user_ns, curr_euid),
			       from_kuid(&init_user_ns,
					 context->binder_context_mgr_uid));
			ret = -EPERM;
			goto out;
		}
	} else {
		context->binder_context_mgr_uid = curr_euid;
	}
	new_node = binder_new_node(proc, fbo);
	if (!new_node) {
		ret = -ENOMEM;
		goto out;
	}
	binder_node_lock(new_node);
	new_node->local_weak_refs++;
	new_node->local_strong_refs++;
	new_node->has_strong_ref = 1;
	new_node->has_weak_ref = 1;
	context->binder_context_mgr_node = new_node;
	binder_node_unlock(new_node);
	binder_put_node(new_node);
out:
	mutex_unlock(&context->context_mgr_node_lock);
	return ret;
}

static int binder_ioctl_get_node_info_for_ref(struct binder_proc *proc,
		struct binder_node_info_for_ref *info)
{
	struct binder_node *node;
	struct binder_context *context = proc->context;
	__u32 handle = info->handle;

	if (info->strong_count || info->weak_count || info->reserved1 ||
	    info->reserved2 || info->reserved3) {
		binder_user_error("%d BINDER_GET_NODE_INFO_FOR_REF: only handle may be non-zero.",
				  proc->pid);
		return -EINVAL;
	}

	/* This ioctl may only be used by the context manager */
	mutex_lock(&context->context_mgr_node_lock);
	if (!context->binder_context_mgr_node ||
		context->binder_context_mgr_node->proc != proc) {
		mutex_unlock(&context->context_mgr_node_lock);
		return -EPERM;
	}
	mutex_unlock(&context->context_mgr_node_lock);

	node = binder_get_node_from_ref(proc, handle, true, NULL);
	if (!node)
		return -EINVAL;

	info->strong_count = node->local_strong_refs +
		node->internal_strong_refs;
	info->weak_count = node->local_weak_refs;

	binder_put_node(node);

	return 0;
}

static int binder_ioctl_get_node_debug_info(struct binder_proc *proc,
				struct binder_node_debug_info *info)
{
	struct rb_node *n;
	binder_uintptr_t ptr = info->ptr;

	memset(info, 0, sizeof(*info));

	binder_inner_proc_lock(proc);
	for (n = rb_first(&proc->nodes); n != NULL; n = rb_next(n)) {
		struct binder_node *node = rb_entry(n, struct binder_node,
						    rb_node);
		if (node->ptr > ptr) {
			info->ptr = node->ptr;
			info->cookie = node->cookie;
			info->has_strong_ref = node->has_strong_ref;
			info->has_weak_ref = node->has_weak_ref;
			break;
		}
	}
	binder_inner_proc_unlock(proc);

	return 0;
}

static long binder_ioctl(struct file *filp, unsigned int cmd, unsigned long arg)
{
	int ret;
	struct binder_proc *proc = filp->private_data;
	struct binder_thread *thread;
	unsigned int size = _IOC_SIZE(cmd);
	void __user *ubuf = (void __user *)arg;

	/*pr_info("binder_ioctl: %d:%d %x %lx\n",
			proc->pid, current->pid, cmd, arg);*/

	binder_selftest_alloc(&proc->alloc);

	trace_binder_ioctl(cmd, arg);

	ret = wait_event_interruptible(binder_user_error_wait, binder_stop_on_user_error < 2);
	if (ret)
		goto err_unlocked;

	thread = binder_get_thread(proc);
	if (thread == NULL) {
		ret = -ENOMEM;
		goto err;
	}

	switch (cmd) {
	case BINDER_WRITE_READ:
		ret = binder_ioctl_write_read(filp, cmd, arg, thread);
		if (ret)
			goto err;
		break;
	case BINDER_SET_MAX_THREADS: {
		int max_threads;

		if (copy_from_user(&max_threads, ubuf,
				   sizeof(max_threads))) {
			ret = -EINVAL;
			goto err;
		}
		binder_inner_proc_lock(proc);
		proc->max_threads = max_threads;
		binder_inner_proc_unlock(proc);
		break;
	}
	case BINDER_SET_CONTEXT_MGR_EXT: {
		struct flat_binder_object fbo;

		if (copy_from_user(&fbo, ubuf, sizeof(fbo))) {
			ret = -EINVAL;
			goto err;
		}
		ret = binder_ioctl_set_ctx_mgr(filp, &fbo);
		if (ret)
			goto err;
		break;
	}
	case BINDER_SET_CONTEXT_MGR:
		ret = binder_ioctl_set_ctx_mgr(filp, NULL);
		if (ret)
			goto err;
		break;
	case BINDER_THREAD_EXIT:
		binder_debug(BINDER_DEBUG_THREADS, "%d:%d exit\n",
			     proc->pid, thread->pid);
		binder_thread_release(proc, thread);
		thread = NULL;
		break;
	case BINDER_VERSION: {
		struct binder_version __user *ver = ubuf;

		if (size != sizeof(struct binder_version)) {
			ret = -EINVAL;
			goto err;
		}
		if (put_user(BINDER_CURRENT_PROTOCOL_VERSION,
			     &ver->protocol_version)) {
			ret = -EINVAL;
			goto err;
		}
		break;
	}
	case BINDER_GET_NODE_INFO_FOR_REF: {
		struct binder_node_info_for_ref info;

		if (copy_from_user(&info, ubuf, sizeof(info))) {
			ret = -EFAULT;
			goto err;
		}

		ret = binder_ioctl_get_node_info_for_ref(proc, &info);
		if (ret < 0)
			goto err;

		if (copy_to_user(ubuf, &info, sizeof(info))) {
			ret = -EFAULT;
			goto err;
		}

		break;
	}
	case BINDER_GET_NODE_DEBUG_INFO: {
		struct binder_node_debug_info info;

		if (copy_from_user(&info, ubuf, sizeof(info))) {
			ret = -EFAULT;
			goto err;
		}

		ret = binder_ioctl_get_node_debug_info(proc, &info);
		if (ret < 0)
			goto err;

		if (copy_to_user(ubuf, &info, sizeof(info))) {
			ret = -EFAULT;
			goto err;
		}
		break;
	}
	default:
		ret = -EINVAL;
		goto err;
	}
	ret = 0;
err:
	if (thread)
		thread->looper_need_return = false;
	wait_event_interruptible(binder_user_error_wait, binder_stop_on_user_error < 2);
	if (ret && ret != -ERESTARTSYS)
		pr_info("%d:%d ioctl %x %lx returned %d\n", proc->pid, current->pid, cmd, arg, ret);
err_unlocked:
	trace_binder_ioctl_done(ret);
	return ret;
}

static void binder_vma_open(struct vm_area_struct *vma)
{
	struct binder_proc *proc = vma->vm_private_data;

	binder_debug(BINDER_DEBUG_OPEN_CLOSE,
		     "%d open vm area %lx-%lx (%ld K) vma %lx pagep %lx\n",
		     proc->pid, vma->vm_start, vma->vm_end,
		     (vma->vm_end - vma->vm_start) / SZ_1K, vma->vm_flags,
		     (unsigned long)pgprot_val(vma->vm_page_prot));
}

static void binder_vma_close(struct vm_area_struct *vma)
{
	struct binder_proc *proc = vma->vm_private_data;

	binder_debug(BINDER_DEBUG_OPEN_CLOSE,
		     "%d close vm area %lx-%lx (%ld K) vma %lx pagep %lx\n",
		     proc->pid, vma->vm_start, vma->vm_end,
		     (vma->vm_end - vma->vm_start) / SZ_1K, vma->vm_flags,
		     (unsigned long)pgprot_val(vma->vm_page_prot));
	binder_alloc_vma_close(&proc->alloc);
	binder_defer_work(proc, BINDER_DEFERRED_PUT_FILES);
}

static int binder_vm_fault(struct vm_fault *vmf)
{
	return VM_FAULT_SIGBUS;
}

static const struct vm_operations_struct binder_vm_ops = {
	.open = binder_vma_open,
	.close = binder_vma_close,
	.fault = binder_vm_fault,
};

static int binder_mmap(struct file *filp, struct vm_area_struct *vma)
{
	int ret;
	struct binder_proc *proc = filp->private_data;
	const char *failure_string;

	if (proc->tsk != current->group_leader)
		return -EINVAL;

	if ((vma->vm_end - vma->vm_start) > SZ_4M)
		vma->vm_end = vma->vm_start + SZ_4M;

	binder_debug(BINDER_DEBUG_OPEN_CLOSE,
		     "%s: %d %lx-%lx (%ld K) vma %lx pagep %lx\n",
		     __func__, proc->pid, vma->vm_start, vma->vm_end,
		     (vma->vm_end - vma->vm_start) / SZ_1K, vma->vm_flags,
		     (unsigned long)pgprot_val(vma->vm_page_prot));

	if (vma->vm_flags & FORBIDDEN_MMAP_FLAGS) {
		ret = -EPERM;
		failure_string = "bad vm_flags";
		goto err_bad_arg;
	}
	vma->vm_flags |= VM_DONTCOPY | VM_MIXEDMAP;
	vma->vm_flags &= ~VM_MAYWRITE;

	vma->vm_ops = &binder_vm_ops;
	vma->vm_private_data = proc;

	ret = binder_alloc_mmap_handler(&proc->alloc, vma);
	if (ret)
		return ret;
	mutex_lock(&proc->files_lock);
	proc->files = get_files_struct(current);
	mutex_unlock(&proc->files_lock);
	return 0;

err_bad_arg:
	pr_err("%s: %d %lx-%lx %s failed %d\n", __func__,
	       proc->pid, vma->vm_start, vma->vm_end, failure_string, ret);
	return ret;
}

static int binder_open(struct inode *nodp, struct file *filp)
{
	struct binder_proc *proc;
	struct binder_device *binder_dev;

	binder_debug(BINDER_DEBUG_OPEN_CLOSE, "%s: %d:%d\n", __func__,
		     current->group_leader->pid, current->pid);

	proc = kzalloc(sizeof(*proc), GFP_KERNEL);
	if (proc == NULL)
		return -ENOMEM;
	spin_lock_init(&proc->inner_lock);
	spin_lock_init(&proc->outer_lock);
	get_task_struct(current->group_leader);
	proc->tsk = current->group_leader;
	mutex_init(&proc->files_lock);
	INIT_LIST_HEAD(&proc->todo);
	if (binder_supported_policy(current->policy)) {
		proc->default_priority.sched_policy = current->policy;
		proc->default_priority.prio = current->normal_prio;
	} else {
		proc->default_priority.sched_policy = SCHED_NORMAL;
		proc->default_priority.prio = NICE_TO_PRIO(0);
	}

	binder_dev = container_of(filp->private_data, struct binder_device,
				  miscdev);
	proc->context = &binder_dev->context;
	binder_alloc_init(&proc->alloc);

	binder_stats_created(BINDER_STAT_PROC);
	proc->pid = current->group_leader->pid;
	INIT_LIST_HEAD(&proc->delivered_death);
	INIT_LIST_HEAD(&proc->waiting_threads);
	filp->private_data = proc;

	mutex_lock(&binder_procs_lock);
	hlist_add_head(&proc->proc_node, &binder_procs);
	mutex_unlock(&binder_procs_lock);

	if (binder_debugfs_dir_entry_proc) {
		char strbuf[11];

		snprintf(strbuf, sizeof(strbuf), "%u", proc->pid);
		/*
		 * proc debug entries are shared between contexts, so
		 * this will fail if the process tries to open the driver
		 * again with a different context. The priting code will
		 * anyway print all contexts that a given PID has, so this
		 * is not a problem.
		 */
		proc->debugfs_entry = debugfs_create_file(strbuf, 0444,
			binder_debugfs_dir_entry_proc,
			(void *)(unsigned long)proc->pid,
			&binder_proc_fops);
	}

	return 0;
}

static int binder_flush(struct file *filp, fl_owner_t id)
{
	struct binder_proc *proc = filp->private_data;

	binder_defer_work(proc, BINDER_DEFERRED_FLUSH);

	return 0;
}

static void binder_deferred_flush(struct binder_proc *proc)
{
	struct rb_node *n;
	int wake_count = 0;

	binder_inner_proc_lock(proc);
	for (n = rb_first(&proc->threads); n != NULL; n = rb_next(n)) {
		struct binder_thread *thread = rb_entry(n, struct binder_thread, rb_node);

		thread->looper_need_return = true;
		if (thread->looper & BINDER_LOOPER_STATE_WAITING) {
			wake_up_interruptible(&thread->wait);
			wake_count++;
		}
	}
	binder_inner_proc_unlock(proc);

	binder_debug(BINDER_DEBUG_OPEN_CLOSE,
		     "binder_flush: %d woke %d threads\n", proc->pid,
		     wake_count);
}

static int binder_release(struct inode *nodp, struct file *filp)
{
	struct binder_proc *proc = filp->private_data;

	debugfs_remove(proc->debugfs_entry);
	binder_defer_work(proc, BINDER_DEFERRED_RELEASE);

	return 0;
}

static int binder_node_release(struct binder_node *node, int refs)
{
	struct binder_ref *ref;
	int death = 0;
	struct binder_proc *proc = node->proc;

	binder_release_work(proc, &node->async_todo);

	binder_node_lock(node);
	binder_inner_proc_lock(proc);
	binder_dequeue_work_ilocked(&node->work);
	/*
	 * The caller must have taken a temporary ref on the node,
	 */
	BUG_ON(!node->tmp_refs);
	if (hlist_empty(&node->refs) && node->tmp_refs == 1) {
		binder_inner_proc_unlock(proc);
		binder_node_unlock(node);
		binder_free_node(node);

		return refs;
	}

	node->proc = NULL;
	node->local_strong_refs = 0;
	node->local_weak_refs = 0;
	binder_inner_proc_unlock(proc);

	spin_lock(&binder_dead_nodes_lock);
	hlist_add_head(&node->dead_node, &binder_dead_nodes);
	spin_unlock(&binder_dead_nodes_lock);

	hlist_for_each_entry(ref, &node->refs, node_entry) {
		refs++;
		/*
		 * Need the node lock to synchronize
		 * with new notification requests and the
		 * inner lock to synchronize with queued
		 * death notifications.
		 */
		binder_inner_proc_lock(ref->proc);
		if (!ref->death) {
			binder_inner_proc_unlock(ref->proc);
			continue;
		}

		death++;

		BUG_ON(!list_empty(&ref->death->work.entry));
		ref->death->work.type = BINDER_WORK_DEAD_BINDER;
		binder_enqueue_work_ilocked(&ref->death->work,
					    &ref->proc->todo);
		binder_wakeup_proc_ilocked(ref->proc);
		binder_inner_proc_unlock(ref->proc);
	}

	binder_debug(BINDER_DEBUG_DEAD_BINDER,
		     "node %d now dead, refs %d, death %d\n",
		     node->debug_id, refs, death);
	binder_node_unlock(node);
	binder_put_node(node);

	return refs;
}

static void binder_deferred_release(struct binder_proc *proc)
{
	struct binder_context *context = proc->context;
	struct rb_node *n;
	int threads, nodes, incoming_refs, outgoing_refs, active_transactions;

	BUG_ON(proc->files);

	mutex_lock(&binder_procs_lock);
	hlist_del(&proc->proc_node);
	mutex_unlock(&binder_procs_lock);

	mutex_lock(&context->context_mgr_node_lock);
	if (context->binder_context_mgr_node &&
	    context->binder_context_mgr_node->proc == proc) {
		binder_debug(BINDER_DEBUG_DEAD_BINDER,
			     "%s: %d context_mgr_node gone\n",
			     __func__, proc->pid);
		context->binder_context_mgr_node = NULL;
	}
	mutex_unlock(&context->context_mgr_node_lock);
	binder_inner_proc_lock(proc);
	/*
	 * Make sure proc stays alive after we
	 * remove all the threads
	 */
	proc->tmp_ref++;

	proc->is_dead = true;
	threads = 0;
	active_transactions = 0;
	while ((n = rb_first(&proc->threads))) {
		struct binder_thread *thread;

		thread = rb_entry(n, struct binder_thread, rb_node);
		binder_inner_proc_unlock(proc);
		threads++;
		active_transactions += binder_thread_release(proc, thread);
		binder_inner_proc_lock(proc);
	}

	nodes = 0;
	incoming_refs = 0;
	while ((n = rb_first(&proc->nodes))) {
		struct binder_node *node;

		node = rb_entry(n, struct binder_node, rb_node);
		nodes++;
		/*
		 * take a temporary ref on the node before
		 * calling binder_node_release() which will either
		 * kfree() the node or call binder_put_node()
		 */
		binder_inc_node_tmpref_ilocked(node);
		rb_erase(&node->rb_node, &proc->nodes);
		binder_inner_proc_unlock(proc);
		incoming_refs = binder_node_release(node, incoming_refs);
		binder_inner_proc_lock(proc);
	}
	binder_inner_proc_unlock(proc);

	outgoing_refs = 0;
	binder_proc_lock(proc);
	while ((n = rb_first(&proc->refs_by_desc))) {
		struct binder_ref *ref;

		ref = rb_entry(n, struct binder_ref, rb_node_desc);
		outgoing_refs++;
		binder_cleanup_ref_olocked(ref);
		binder_proc_unlock(proc);
		binder_free_ref(ref);
		binder_proc_lock(proc);
	}
	binder_proc_unlock(proc);

	binder_release_work(proc, &proc->todo);
	binder_release_work(proc, &proc->delivered_death);

	binder_debug(BINDER_DEBUG_OPEN_CLOSE,
		     "%s: %d threads %d, nodes %d (ref %d), refs %d, active transactions %d\n",
		     __func__, proc->pid, threads, nodes, incoming_refs,
		     outgoing_refs, active_transactions);

	binder_proc_dec_tmpref(proc);
}

static void binder_deferred_func(struct work_struct *work)
{
	struct binder_proc *proc;
	struct files_struct *files;

	int defer;

	do {
		mutex_lock(&binder_deferred_lock);
		if (!hlist_empty(&binder_deferred_list)) {
			proc = hlist_entry(binder_deferred_list.first,
					struct binder_proc, deferred_work_node);
			hlist_del_init(&proc->deferred_work_node);
			defer = proc->deferred_work;
			proc->deferred_work = 0;
		} else {
			proc = NULL;
			defer = 0;
		}
		mutex_unlock(&binder_deferred_lock);

		files = NULL;
		if (defer & BINDER_DEFERRED_PUT_FILES) {
			mutex_lock(&proc->files_lock);
			files = proc->files;
			if (files)
				proc->files = NULL;
			mutex_unlock(&proc->files_lock);
		}

		if (defer & BINDER_DEFERRED_FLUSH)
			binder_deferred_flush(proc);

		if (defer & BINDER_DEFERRED_RELEASE)
			binder_deferred_release(proc); /* frees proc */

		if (files)
			put_files_struct(files);
	} while (proc);
}
static DECLARE_WORK(binder_deferred_work, binder_deferred_func);

static void
binder_defer_work(struct binder_proc *proc, enum binder_deferred_state defer)
{
	mutex_lock(&binder_deferred_lock);
	proc->deferred_work |= defer;
	if (hlist_unhashed(&proc->deferred_work_node)) {
		hlist_add_head(&proc->deferred_work_node,
				&binder_deferred_list);
		schedule_work(&binder_deferred_work);
	}
	mutex_unlock(&binder_deferred_lock);
}

static void print_binder_transaction_ilocked(struct seq_file *m,
					     struct binder_proc *proc,
					     const char *prefix,
					     struct binder_transaction *t)
{
	struct binder_proc *to_proc;
	struct binder_buffer *buffer = t->buffer;

	spin_lock(&t->lock);
	to_proc = t->to_proc;
	seq_printf(m,
		   "%s %d: %pK from %d:%d to %d:%d code %x flags %x pri %d:%d r%d",
		   prefix, t->debug_id, t,
		   t->from ? t->from->proc->pid : 0,
		   t->from ? t->from->pid : 0,
		   to_proc ? to_proc->pid : 0,
		   t->to_thread ? t->to_thread->pid : 0,
		   t->code, t->flags, t->priority.sched_policy,
		   t->priority.prio, t->need_reply);
	spin_unlock(&t->lock);

	if (proc != to_proc) {
		/*
		 * Can only safely deref buffer if we are holding the
		 * correct proc inner lock for this node
		 */
		seq_puts(m, "\n");
		return;
	}

	if (buffer == NULL) {
		seq_puts(m, " buffer free\n");
		return;
	}
	if (buffer->target_node)
		seq_printf(m, " node %d", buffer->target_node->debug_id);
	seq_printf(m, " size %zd:%zd data %pK\n",
		   buffer->data_size, buffer->offsets_size,
		   buffer->user_data);
}

static void print_binder_work_ilocked(struct seq_file *m,
				     struct binder_proc *proc,
				     const char *prefix,
				     const char *transaction_prefix,
				     struct binder_work *w)
{
	struct binder_node *node;
	struct binder_transaction *t;

	switch (w->type) {
	case BINDER_WORK_TRANSACTION:
		t = container_of(w, struct binder_transaction, work);
		print_binder_transaction_ilocked(
				m, proc, transaction_prefix, t);
		break;
	case BINDER_WORK_RETURN_ERROR: {
		struct binder_error *e = container_of(
				w, struct binder_error, work);

		seq_printf(m, "%stransaction error: %u\n",
			   prefix, e->cmd);
	} break;
	case BINDER_WORK_TRANSACTION_COMPLETE:
		seq_printf(m, "%stransaction complete\n", prefix);
		break;
	case BINDER_WORK_NODE:
		node = container_of(w, struct binder_node, work);
		seq_printf(m, "%snode work %d: u%016llx c%016llx\n",
			   prefix, node->debug_id,
			   (u64)node->ptr, (u64)node->cookie);
		break;
	case BINDER_WORK_DEAD_BINDER:
		seq_printf(m, "%shas dead binder\n", prefix);
		break;
	case BINDER_WORK_DEAD_BINDER_AND_CLEAR:
		seq_printf(m, "%shas cleared dead binder\n", prefix);
		break;
	case BINDER_WORK_CLEAR_DEATH_NOTIFICATION:
		seq_printf(m, "%shas cleared death notification\n", prefix);
		break;
	default:
		seq_printf(m, "%sunknown work: type %d\n", prefix, w->type);
		break;
	}
}

static void print_binder_thread_ilocked(struct seq_file *m,
					struct binder_thread *thread,
					int print_always)
{
	struct binder_transaction *t;
	struct binder_work *w;
	size_t start_pos = m->count;
	size_t header_pos;

	seq_printf(m, "  thread %d: l %02x need_return %d tr %d\n",
			thread->pid, thread->looper,
			thread->looper_need_return,
			atomic_read(&thread->tmp_ref));
	header_pos = m->count;
	t = thread->transaction_stack;
	while (t) {
		if (t->from == thread) {
			print_binder_transaction_ilocked(m, thread->proc,
					"    outgoing transaction", t);
			t = t->from_parent;
		} else if (t->to_thread == thread) {
			print_binder_transaction_ilocked(m, thread->proc,
						 "    incoming transaction", t);
			t = t->to_parent;
		} else {
			print_binder_transaction_ilocked(m, thread->proc,
					"    bad transaction", t);
			t = NULL;
		}
	}
	list_for_each_entry(w, &thread->todo, entry) {
		print_binder_work_ilocked(m, thread->proc, "    ",
					  "    pending transaction", w);
	}
	if (!print_always && m->count == header_pos)
		m->count = start_pos;
}

static void print_binder_node_nilocked(struct seq_file *m,
				       struct binder_node *node)
{
	struct binder_ref *ref;
	struct binder_work *w;
	int count;

	count = 0;
	hlist_for_each_entry(ref, &node->refs, node_entry)
		count++;

	seq_printf(m, "  node %d: u%016llx c%016llx pri %d:%d hs %d hw %d ls %d lw %d is %d iw %d tr %d",
		   node->debug_id, (u64)node->ptr, (u64)node->cookie,
		   node->sched_policy, node->min_priority,
		   node->has_strong_ref, node->has_weak_ref,
		   node->local_strong_refs, node->local_weak_refs,
		   node->internal_strong_refs, count, node->tmp_refs);
	if (count) {
		seq_puts(m, " proc");
		hlist_for_each_entry(ref, &node->refs, node_entry)
			seq_printf(m, " %d", ref->proc->pid);
	}
	seq_puts(m, "\n");
	if (node->proc) {
		list_for_each_entry(w, &node->async_todo, entry)
			print_binder_work_ilocked(m, node->proc, "    ",
					  "    pending async transaction", w);
	}
}

static void print_binder_ref_olocked(struct seq_file *m,
				     struct binder_ref *ref)
{
	binder_node_lock(ref->node);
	seq_printf(m, "  ref %d: desc %d %snode %d s %d w %d d %pK\n",
		   ref->data.debug_id, ref->data.desc,
		   ref->node->proc ? "" : "dead ",
		   ref->node->debug_id, ref->data.strong,
		   ref->data.weak, ref->death);
	binder_node_unlock(ref->node);
}

static void print_binder_proc(struct seq_file *m,
			      struct binder_proc *proc, int print_all)
{
	struct binder_work *w;
	struct rb_node *n;
	size_t start_pos = m->count;
	size_t header_pos;
	struct binder_node *last_node = NULL;

	seq_printf(m, "proc %d\n", proc->pid);
	seq_printf(m, "context %s\n", proc->context->name);
	header_pos = m->count;

	binder_inner_proc_lock(proc);
	for (n = rb_first(&proc->threads); n != NULL; n = rb_next(n))
		print_binder_thread_ilocked(m, rb_entry(n, struct binder_thread,
						rb_node), print_all);

	for (n = rb_first(&proc->nodes); n != NULL; n = rb_next(n)) {
		struct binder_node *node = rb_entry(n, struct binder_node,
						    rb_node);
		if (!print_all && !node->has_async_transaction)
			continue;

		/*
		 * take a temporary reference on the node so it
		 * survives and isn't removed from the tree
		 * while we print it.
		 */
		binder_inc_node_tmpref_ilocked(node);
		/* Need to drop inner lock to take node lock */
		binder_inner_proc_unlock(proc);
		if (last_node)
			binder_put_node(last_node);
		binder_node_inner_lock(node);
		print_binder_node_nilocked(m, node);
		binder_node_inner_unlock(node);
		last_node = node;
		binder_inner_proc_lock(proc);
	}
	binder_inner_proc_unlock(proc);
	if (last_node)
		binder_put_node(last_node);

	if (print_all) {
		binder_proc_lock(proc);
		for (n = rb_first(&proc->refs_by_desc);
		     n != NULL;
		     n = rb_next(n))
			print_binder_ref_olocked(m, rb_entry(n,
							    struct binder_ref,
							    rb_node_desc));
		binder_proc_unlock(proc);
	}
	binder_alloc_print_allocated(m, &proc->alloc);
	binder_inner_proc_lock(proc);
	list_for_each_entry(w, &proc->todo, entry)
		print_binder_work_ilocked(m, proc, "  ",
					  "  pending transaction", w);
	list_for_each_entry(w, &proc->delivered_death, entry) {
		seq_puts(m, "  has delivered dead binder\n");
		break;
	}
	binder_inner_proc_unlock(proc);
	if (!print_all && m->count == header_pos)
		m->count = start_pos;
}

static const char * const binder_return_strings[] = {
	"BR_ERROR",
	"BR_OK",
	"BR_TRANSACTION",
	"BR_REPLY",
	"BR_ACQUIRE_RESULT",
	"BR_DEAD_REPLY",
	"BR_TRANSACTION_COMPLETE",
	"BR_INCREFS",
	"BR_ACQUIRE",
	"BR_RELEASE",
	"BR_DECREFS",
	"BR_ATTEMPT_ACQUIRE",
	"BR_NOOP",
	"BR_SPAWN_LOOPER",
	"BR_FINISHED",
	"BR_DEAD_BINDER",
	"BR_CLEAR_DEATH_NOTIFICATION_DONE",
	"BR_FAILED_REPLY"
};

static const char * const binder_command_strings[] = {
	"BC_TRANSACTION",
	"BC_REPLY",
	"BC_ACQUIRE_RESULT",
	"BC_FREE_BUFFER",
	"BC_INCREFS",
	"BC_ACQUIRE",
	"BC_RELEASE",
	"BC_DECREFS",
	"BC_INCREFS_DONE",
	"BC_ACQUIRE_DONE",
	"BC_ATTEMPT_ACQUIRE",
	"BC_REGISTER_LOOPER",
	"BC_ENTER_LOOPER",
	"BC_EXIT_LOOPER",
	"BC_REQUEST_DEATH_NOTIFICATION",
	"BC_CLEAR_DEATH_NOTIFICATION",
	"BC_DEAD_BINDER_DONE",
	"BC_TRANSACTION_SG",
	"BC_REPLY_SG",
};

static const char * const binder_objstat_strings[] = {
	"proc",
	"thread",
	"node",
	"ref",
	"death",
	"transaction",
	"transaction_complete"
};

static void print_binder_stats(struct seq_file *m, const char *prefix,
			       struct binder_stats *stats)
{
	int i;

	BUILD_BUG_ON(ARRAY_SIZE(stats->bc) !=
		     ARRAY_SIZE(binder_command_strings));
	for (i = 0; i < ARRAY_SIZE(stats->bc); i++) {
		int temp = atomic_read(&stats->bc[i]);

		if (temp)
			seq_printf(m, "%s%s: %d\n", prefix,
				   binder_command_strings[i], temp);
	}

	BUILD_BUG_ON(ARRAY_SIZE(stats->br) !=
		     ARRAY_SIZE(binder_return_strings));
	for (i = 0; i < ARRAY_SIZE(stats->br); i++) {
		int temp = atomic_read(&stats->br[i]);

		if (temp)
			seq_printf(m, "%s%s: %d\n", prefix,
				   binder_return_strings[i], temp);
	}

	BUILD_BUG_ON(ARRAY_SIZE(stats->obj_created) !=
		     ARRAY_SIZE(binder_objstat_strings));
	BUILD_BUG_ON(ARRAY_SIZE(stats->obj_created) !=
		     ARRAY_SIZE(stats->obj_deleted));
	for (i = 0; i < ARRAY_SIZE(stats->obj_created); i++) {
		int created = atomic_read(&stats->obj_created[i]);
		int deleted = atomic_read(&stats->obj_deleted[i]);

		if (created || deleted)
			seq_printf(m, "%s%s: active %d total %d\n",
				prefix,
				binder_objstat_strings[i],
				created - deleted,
				created);
	}
}

static void print_binder_proc_stats(struct seq_file *m,
				    struct binder_proc *proc)
{
	struct binder_work *w;
	struct binder_thread *thread;
	struct rb_node *n;
	int count, strong, weak, ready_threads;
	size_t free_async_space =
		binder_alloc_get_free_async_space(&proc->alloc);

	seq_printf(m, "proc %d\n", proc->pid);
	seq_printf(m, "context %s\n", proc->context->name);
	count = 0;
	ready_threads = 0;
	binder_inner_proc_lock(proc);
	for (n = rb_first(&proc->threads); n != NULL; n = rb_next(n))
		count++;

	list_for_each_entry(thread, &proc->waiting_threads, waiting_thread_node)
		ready_threads++;

	seq_printf(m, "  threads: %d\n", count);
	seq_printf(m, "  requested threads: %d+%d/%d\n"
			"  ready threads %d\n"
			"  free async space %zd\n", proc->requested_threads,
			proc->requested_threads_started, proc->max_threads,
			ready_threads,
			free_async_space);
	count = 0;
	for (n = rb_first(&proc->nodes); n != NULL; n = rb_next(n))
		count++;
	binder_inner_proc_unlock(proc);
	seq_printf(m, "  nodes: %d\n", count);
	count = 0;
	strong = 0;
	weak = 0;
	binder_proc_lock(proc);
	for (n = rb_first(&proc->refs_by_desc); n != NULL; n = rb_next(n)) {
		struct binder_ref *ref = rb_entry(n, struct binder_ref,
						  rb_node_desc);
		count++;
		strong += ref->data.strong;
		weak += ref->data.weak;
	}
	binder_proc_unlock(proc);
	seq_printf(m, "  refs: %d s %d w %d\n", count, strong, weak);

	count = binder_alloc_get_allocated_count(&proc->alloc);
	seq_printf(m, "  buffers: %d\n", count);

	binder_alloc_print_pages(m, &proc->alloc);

	count = 0;
	binder_inner_proc_lock(proc);
	list_for_each_entry(w, &proc->todo, entry) {
		if (w->type == BINDER_WORK_TRANSACTION)
			count++;
	}
	binder_inner_proc_unlock(proc);
	seq_printf(m, "  pending transactions: %d\n", count);

	print_binder_stats(m, "  ", &proc->stats);
}


static int binder_state_show(struct seq_file *m, void *unused)
{
	struct binder_proc *proc;
	struct binder_node *node;
	struct binder_node *last_node = NULL;

	seq_puts(m, "binder state:\n");

	spin_lock(&binder_dead_nodes_lock);
	if (!hlist_empty(&binder_dead_nodes))
		seq_puts(m, "dead nodes:\n");
	hlist_for_each_entry(node, &binder_dead_nodes, dead_node) {
		/*
		 * take a temporary reference on the node so it
		 * survives and isn't removed from the list
		 * while we print it.
		 */
		node->tmp_refs++;
		spin_unlock(&binder_dead_nodes_lock);
		if (last_node)
			binder_put_node(last_node);
		binder_node_lock(node);
		print_binder_node_nilocked(m, node);
		binder_node_unlock(node);
		last_node = node;
		spin_lock(&binder_dead_nodes_lock);
	}
	spin_unlock(&binder_dead_nodes_lock);
	if (last_node)
		binder_put_node(last_node);

	mutex_lock(&binder_procs_lock);
	hlist_for_each_entry(proc, &binder_procs, proc_node)
		print_binder_proc(m, proc, 1);
	mutex_unlock(&binder_procs_lock);

	return 0;
}

static int binder_stats_show(struct seq_file *m, void *unused)
{
	struct binder_proc *proc;

	seq_puts(m, "binder stats:\n");

	print_binder_stats(m, "", &binder_stats);

	mutex_lock(&binder_procs_lock);
	hlist_for_each_entry(proc, &binder_procs, proc_node)
		print_binder_proc_stats(m, proc);
	mutex_unlock(&binder_procs_lock);

	return 0;
}

static int binder_transactions_show(struct seq_file *m, void *unused)
{
	struct binder_proc *proc;

	seq_puts(m, "binder transactions:\n");
	mutex_lock(&binder_procs_lock);
	hlist_for_each_entry(proc, &binder_procs, proc_node)
		print_binder_proc(m, proc, 0);
	mutex_unlock(&binder_procs_lock);

	return 0;
}

static int binder_proc_show(struct seq_file *m, void *unused)
{
	struct binder_proc *itr;
	int pid = (unsigned long)m->private;

	mutex_lock(&binder_procs_lock);
	hlist_for_each_entry(itr, &binder_procs, proc_node) {
		if (itr->pid == pid) {
			seq_puts(m, "binder proc state:\n");
			print_binder_proc(m, itr, 1);
		}
	}
	mutex_unlock(&binder_procs_lock);

	return 0;
}

static void print_binder_transaction_log_entry(struct seq_file *m,
					struct binder_transaction_log_entry *e)
{
	int debug_id = READ_ONCE(e->debug_id_done);
	/*
	 * read barrier to guarantee debug_id_done read before
	 * we print the log values
	 */
	smp_rmb();
	seq_printf(m,
		   "%d: %s from %d:%d to %d:%d context %s node %d handle %d size %d:%d ret %d/%d l=%d",
		   e->debug_id, (e->call_type == 2) ? "reply" :
		   ((e->call_type == 1) ? "async" : "call "), e->from_proc,
		   e->from_thread, e->to_proc, e->to_thread, e->context_name,
		   e->to_node, e->target_handle, e->data_size, e->offsets_size,
		   e->return_error, e->return_error_param,
		   e->return_error_line);
	/*
	 * read-barrier to guarantee read of debug_id_done after
	 * done printing the fields of the entry
	 */
	smp_rmb();
	seq_printf(m, debug_id && debug_id == READ_ONCE(e->debug_id_done) ?
			"\n" : " (incomplete)\n");
}

static int binder_transaction_log_show(struct seq_file *m, void *unused)
{
	struct binder_transaction_log *log = m->private;
	unsigned int log_cur = atomic_read(&log->cur);
	unsigned int count;
	unsigned int cur;
	int i;

	count = log_cur + 1;
	cur = count < ARRAY_SIZE(log->entry) && !log->full ?
		0 : count % ARRAY_SIZE(log->entry);
	if (count > ARRAY_SIZE(log->entry) || log->full)
		count = ARRAY_SIZE(log->entry);
	for (i = 0; i < count; i++) {
		unsigned int index = cur++ % ARRAY_SIZE(log->entry);

		print_binder_transaction_log_entry(m, &log->entry[index]);
	}
	return 0;
}

static const struct file_operations binder_fops = {
	.owner = THIS_MODULE,
	.poll = binder_poll,
	.unlocked_ioctl = binder_ioctl,
	.compat_ioctl = binder_ioctl,
	.mmap = binder_mmap,
	.open = binder_open,
	.flush = binder_flush,
	.release = binder_release,
};

BINDER_DEBUG_ENTRY(state);
BINDER_DEBUG_ENTRY(stats);
BINDER_DEBUG_ENTRY(transactions);
BINDER_DEBUG_ENTRY(transaction_log);

static int __init init_binder_device(const char *name)
{
	int ret;
	struct binder_device *binder_device;

	binder_device = kzalloc(sizeof(*binder_device), GFP_KERNEL);
	if (!binder_device)
		return -ENOMEM;

	binder_device->miscdev.fops = &binder_fops;
	binder_device->miscdev.minor = MISC_DYNAMIC_MINOR;
	binder_device->miscdev.name = name;

	binder_device->context.binder_context_mgr_uid = INVALID_UID;
	binder_device->context.name = name;
	mutex_init(&binder_device->context.context_mgr_node_lock);

	ret = misc_register(&binder_device->miscdev);
	if (ret < 0) {
		kfree(binder_device);
		return ret;
	}

	hlist_add_head(&binder_device->hlist, &binder_devices);

	return ret;
}

static int __init binder_init(void)
{
	int ret;
	char *device_name, *device_names, *device_tmp;
	struct binder_device *device;
	struct hlist_node *tmp;

	ret = binder_alloc_shrinker_init();
	if (ret)
		return ret;

	atomic_set(&binder_transaction_log.cur, ~0U);
	atomic_set(&binder_transaction_log_failed.cur, ~0U);

	binder_debugfs_dir_entry_root = debugfs_create_dir("binder", NULL);
	if (binder_debugfs_dir_entry_root)
		binder_debugfs_dir_entry_proc = debugfs_create_dir("proc",
						 binder_debugfs_dir_entry_root);

	if (binder_debugfs_dir_entry_root) {
		debugfs_create_file("state",
				    0444,
				    binder_debugfs_dir_entry_root,
				    NULL,
				    &binder_state_fops);
		debugfs_create_file("stats",
				    0444,
				    binder_debugfs_dir_entry_root,
				    NULL,
				    &binder_stats_fops);
		debugfs_create_file("transactions",
				    0444,
				    binder_debugfs_dir_entry_root,
				    NULL,
				    &binder_transactions_fops);
		debugfs_create_file("transaction_log",
				    0444,
				    binder_debugfs_dir_entry_root,
				    &binder_transaction_log,
				    &binder_transaction_log_fops);
		debugfs_create_file("failed_transaction_log",
				    0444,
				    binder_debugfs_dir_entry_root,
				    &binder_transaction_log_failed,
				    &binder_transaction_log_fops);
	}

	/*
	 * Copy the module_parameter string, because we don't want to
	 * tokenize it in-place.
	 */
	device_names = kzalloc(strlen(binder_devices_param) + 1, GFP_KERNEL);
	if (!device_names) {
		ret = -ENOMEM;
		goto err_alloc_device_names_failed;
	}
	strcpy(device_names, binder_devices_param);

	device_tmp = device_names;
	while ((device_name = strsep(&device_tmp, ","))) {
		ret = init_binder_device(device_name);
		if (ret)
			goto err_init_binder_device_failed;
	}

	return ret;

err_init_binder_device_failed:
	hlist_for_each_entry_safe(device, tmp, &binder_devices, hlist) {
		misc_deregister(&device->miscdev);
		hlist_del(&device->hlist);
		kfree(device);
	}

	kfree(device_names);

err_alloc_device_names_failed:
	debugfs_remove_recursive(binder_debugfs_dir_entry_root);

	return ret;
}

device_initcall(binder_init);

#define CREATE_TRACE_POINTS
#include "binder_trace.h"

MODULE_LICENSE("GPL v2");<|MERGE_RESOLUTION|>--- conflicted
+++ resolved
@@ -357,11 +357,8 @@
  * @inherit_rt:           inherit RT scheduling policy from caller
  * @txn_security_ctx:     require sender's security context
  *                        (invariant after initialized)
-<<<<<<< HEAD
  * @txn_security_ctx:     require sender's security context
  *                        (invariant after initialized)
-=======
->>>>>>> 7870b283
  * @async_todo:           list of async work items
  *                        (protected by @proc->inner_lock)
  *
@@ -1162,21 +1159,12 @@
 {
 	return policy == SCHED_FIFO || policy == SCHED_RR;
 }
-<<<<<<< HEAD
 
 static bool is_fair_policy(int policy)
 {
 	return policy == SCHED_NORMAL || policy == SCHED_BATCH;
 }
 
-=======
-
-static bool is_fair_policy(int policy)
-{
-	return policy == SCHED_NORMAL || policy == SCHED_BATCH;
-}
-
->>>>>>> 7870b283
 static bool binder_supported_policy(int policy)
 {
 	return is_fair_policy(policy) || is_rt_policy(policy);
@@ -3295,11 +3283,7 @@
 				    ALIGN(extra_buffers_size, sizeof(void *)) -
 				    ALIGN(secctx_sz, sizeof(u64));
 
-<<<<<<< HEAD
 		t->security_ctx = (binder_uintptr_t)t->buffer->user_data + buf_offset;
-=======
-		t->security_ctx = (uintptr_t)t->buffer->user_data + buf_offset;
->>>>>>> 7870b283
 		binder_alloc_copy_to_buffer(&target_proc->alloc,
 					    t->buffer, buf_offset,
 					    secctx, secctx_sz);
@@ -3359,12 +3343,8 @@
 	buffer_offset = off_start_offset;
 	off_end_offset = off_start_offset + tr->offsets_size;
 	sg_buf_offset = ALIGN(off_end_offset, sizeof(void *));
-<<<<<<< HEAD
-	sg_buf_end_offset = sg_buf_offset + extra_buffers_size;
-=======
 	sg_buf_end_offset = sg_buf_offset + extra_buffers_size -
 		ALIGN(secctx_sz, sizeof(u64));
->>>>>>> 7870b283
 	off_min = 0;
 	for (buffer_offset = off_start_offset; buffer_offset < off_end_offset;
 	     buffer_offset += sizeof(binder_size_t)) {
@@ -4516,15 +4496,9 @@
 					ALIGN(t->buffer->data_size,
 					    sizeof(void *));
 
-<<<<<<< HEAD
 		if (t->security_ctx) {
 			cmd = BR_TRANSACTION_SEC_CTX;
 			tr.secctx = t->security_ctx;
-=======
-		tr.secctx = t->security_ctx;
-		if (t->security_ctx) {
-			cmd = BR_TRANSACTION_SEC_CTX;
->>>>>>> 7870b283
 			trsize = sizeof(tr);
 		}
 		if (put_user(cmd, (uint32_t __user *)ptr)) {
@@ -4554,11 +4528,7 @@
 			     "%d:%d %s %d %d:%d, cmd %d size %zd-%zd ptr %016llx-%016llx\n",
 			     proc->pid, thread->pid,
 			     (cmd == BR_TRANSACTION) ? "BR_TRANSACTION" :
-<<<<<<< HEAD
 			         (cmd == BR_TRANSACTION_SEC_CTX) ?
-=======
-				(cmd == BR_TRANSACTION_SEC_CTX) ?
->>>>>>> 7870b283
 				     "BR_TRANSACTION_SEC_CTX" : "BR_REPLY",
 			     t->debug_id, t_from ? t_from->proc->pid : 0,
 			     t_from ? t_from->pid : 0, cmd,
