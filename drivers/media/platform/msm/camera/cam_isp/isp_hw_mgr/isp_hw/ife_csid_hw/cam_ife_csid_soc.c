--- conflicted
+++ resolved
@@ -142,11 +142,7 @@
 	}
 
 	rc = cam_soc_util_enable_platform_resource(soc_info, true,
-<<<<<<< HEAD
-		clk_lvl, false);
-=======
-		clk_level, true);
->>>>>>> e795185f
+		clk_level, false);
 	if (rc) {
 		CAM_ERR(CAM_ISP, "enable platform failed");
 		goto stop_cpas;
