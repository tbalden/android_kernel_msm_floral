/* Copyright (c) 2017-2019, The Linux Foundation. All rights reserved.
 *
 * This program is free software; you can redistribute it and/or modify
 * it under the terms of the GNU General Public License version 2 and
 * only version 2 as published by the Free Software Foundation.
 *
 * This program is distributed in the hope that it will be useful,
 * but WITHOUT ANY WARRANTY; without even the implied warranty of
 * MERCHANTABILITY or FITNESS FOR A PARTICULAR PURPOSE.  See the
 * GNU General Public License for more details.
 */

#include <linux/init.h>
#include <linux/module.h>
#include <linux/irqflags.h>
#include <linux/module.h>
#include <linux/platform_device.h>
#include <linux/debugfs.h>
#include "cam_sync_util.h"
#include "cam_debug_util.h"
#include "cam_common_util.h"

struct sync_device *sync_dev;

/*
 * Flag to determine whether to enqueue cb of a
 * signaled fence onto the workq or invoke it
 * directly in the same context
 */
static bool trigger_cb_without_switch;

void cam_sync_print_fence_table(void)
{
	int cnt;

	for (cnt = 0; cnt < CAM_SYNC_MAX_OBJS; cnt++) {
		CAM_INFO(CAM_SYNC, "%d, %s, %d, %d, %d",
			sync_dev->sync_table[cnt].sync_id,
			sync_dev->sync_table[cnt].name,
			sync_dev->sync_table[cnt].type,
			sync_dev->sync_table[cnt].state,
			sync_dev->sync_table[cnt].ref_cnt);
	}
}

int cam_sync_create(int32_t *sync_obj, const char *name)
{
	int rc;
	long idx;
	bool bit;

	mutex_lock(&sync_dev->bitmap_lock);
	do {
		idx = find_first_zero_bit(sync_dev->bitmap, CAM_SYNC_MAX_OBJS);
		if (idx >= CAM_SYNC_MAX_OBJS) {
<<<<<<< HEAD
			mutex_unlock(&sync_dev->bitmap_lock);
=======
			CAM_ERR(CAM_SYNC,
				"Error: Unable to Create Sync Idx = %d Reached Max!!",
				idx);
			sync_dev->err_cnt++;
			if (sync_dev->err_cnt == 1)
				cam_sync_print_fence_table();
>>>>>>> a1ef8a6b
			return -ENOMEM;
		}
		CAM_DBG(CAM_SYNC, "Index location available at idx: %ld", idx);
		bit = test_and_set_bit(idx, sync_dev->bitmap);
	} while (bit);

	spin_lock_bh(&sync_dev->row_spinlocks[idx]);
	rc = cam_sync_init_row(sync_dev->sync_table, idx, name,
		CAM_SYNC_TYPE_INDV);
	if (rc) {
		CAM_ERR(CAM_SYNC, "Error: Unable to init row at idx = %ld",
			idx);
		clear_bit(idx, sync_dev->bitmap);
		spin_unlock_bh(&sync_dev->row_spinlocks[idx]);
		mutex_unlock(&sync_dev->bitmap_lock);
		return -EINVAL;
	}

	*sync_obj = idx;
	CAM_DBG(CAM_SYNC, "sync_obj: %i", *sync_obj);
	spin_unlock_bh(&sync_dev->row_spinlocks[idx]);
	mutex_unlock(&sync_dev->bitmap_lock);

	return rc;
}

int cam_sync_register_callback(sync_callback cb_func,
	void *userdata, int32_t sync_obj)
{
	struct sync_callback_info *sync_cb;
	struct sync_table_row *row = NULL;
	int status = 0;

	if (sync_obj >= CAM_SYNC_MAX_OBJS || sync_obj <= 0 || !cb_func)
		return -EINVAL;

	spin_lock_bh(&sync_dev->row_spinlocks[sync_obj]);
	row = sync_dev->sync_table + sync_obj;

	if (row->state == CAM_SYNC_STATE_INVALID) {
		CAM_ERR(CAM_SYNC,
			"Error: accessing an uninitialized sync obj %d",
			sync_obj);
		spin_unlock_bh(&sync_dev->row_spinlocks[sync_obj]);
		return -EINVAL;
	}

	sync_cb = kzalloc(sizeof(*sync_cb), GFP_ATOMIC);
	if (!sync_cb) {
		spin_unlock_bh(&sync_dev->row_spinlocks[sync_obj]);
		return -ENOMEM;
	}

	/* Trigger callback if sync object is already in SIGNALED state */
	if ((row->state == CAM_SYNC_STATE_SIGNALED_SUCCESS ||
		row->state == CAM_SYNC_STATE_SIGNALED_ERROR) &&
		(!row->remaining)) {
		if (trigger_cb_without_switch) {
			CAM_DBG(CAM_SYNC, "Invoke callback for sync object:%d",
				sync_obj);
			status = row->state;
			kfree(sync_cb);
			spin_unlock_bh(&sync_dev->row_spinlocks[sync_obj]);
			cb_func(sync_obj, status, userdata);
		} else {
			sync_cb->callback_func = cb_func;
			sync_cb->cb_data = userdata;
			sync_cb->sync_obj = sync_obj;
			INIT_WORK(&sync_cb->cb_dispatch_work,
				cam_sync_util_cb_dispatch);
			sync_cb->status = row->state;
			CAM_DBG(CAM_SYNC, "Enqueue callback for sync object:%d",
				sync_cb->sync_obj);
			queue_work(sync_dev->work_queue,
				&sync_cb->cb_dispatch_work);
			spin_unlock_bh(&sync_dev->row_spinlocks[sync_obj]);
		}

		return 0;
	}

	sync_cb->callback_func = cb_func;
	sync_cb->cb_data = userdata;
	sync_cb->sync_obj = sync_obj;
	INIT_WORK(&sync_cb->cb_dispatch_work, cam_sync_util_cb_dispatch);
	list_add_tail(&sync_cb->list, &row->callback_list);
	spin_unlock_bh(&sync_dev->row_spinlocks[sync_obj]);

	return 0;
}

int cam_sync_deregister_callback(sync_callback cb_func,
	void *userdata, int32_t sync_obj)
{
	struct sync_table_row *row = NULL;
	struct sync_callback_info *sync_cb, *temp;
	bool found = false;

	if (sync_obj >= CAM_SYNC_MAX_OBJS || sync_obj <= 0)
		return -EINVAL;

	spin_lock_bh(&sync_dev->row_spinlocks[sync_obj]);
	row = sync_dev->sync_table + sync_obj;

	if (row->state == CAM_SYNC_STATE_INVALID) {
		CAM_ERR(CAM_SYNC,
			"Error: accessing an uninitialized sync obj = %d",
			sync_obj);
		spin_unlock_bh(&sync_dev->row_spinlocks[sync_obj]);
		return -EINVAL;
	}

	CAM_DBG(CAM_SYNC, "deregistered callback for sync object:%d",
		sync_obj);
	list_for_each_entry_safe(sync_cb, temp, &row->callback_list, list) {
		if (sync_cb->callback_func == cb_func &&
			sync_cb->cb_data == userdata) {
			list_del_init(&sync_cb->list);
			kfree(sync_cb);
			found = true;
		}
	}

	spin_unlock_bh(&sync_dev->row_spinlocks[sync_obj]);
	return found ? 0 : -ENOENT;
}

int cam_sync_signal(int32_t sync_obj, uint32_t status)
{
	struct sync_table_row *row = NULL;
	struct sync_table_row *parent_row = NULL;
	struct sync_parent_info *parent_info, *temp_parent_info;
	struct list_head parents_list;
	int rc = 0;

	if (sync_obj >= CAM_SYNC_MAX_OBJS || sync_obj <= 0) {
		CAM_ERR(CAM_SYNC, "Error: Out of range sync obj (0 <= %d < %d)",
			sync_obj, CAM_SYNC_MAX_OBJS);
		return -EINVAL;
	}
	row = sync_dev->sync_table + sync_obj;
	spin_lock_bh(&sync_dev->row_spinlocks[sync_obj]);
	if (row->state == CAM_SYNC_STATE_INVALID) {
		spin_unlock_bh(&sync_dev->row_spinlocks[sync_obj]);
		CAM_ERR(CAM_SYNC,
			"Error: accessing an uninitialized sync obj = %d",
			sync_obj);
		return -EINVAL;
	}

	if (row->type == CAM_SYNC_TYPE_GROUP) {
		spin_unlock_bh(&sync_dev->row_spinlocks[sync_obj]);
		CAM_ERR(CAM_SYNC,
			"Error: Signaling a GROUP sync object = %d",
			sync_obj);
		return -EINVAL;
	}

	if (row->state != CAM_SYNC_STATE_ACTIVE) {
		spin_unlock_bh(&sync_dev->row_spinlocks[sync_obj]);
		CAM_ERR(CAM_SYNC,
			"Sync object already signaled sync_obj = %d state = %d",
			sync_obj, row->state);
		return -EALREADY;
	}

	if (status != CAM_SYNC_STATE_SIGNALED_SUCCESS &&
		status != CAM_SYNC_STATE_SIGNALED_ERROR) {
		spin_unlock_bh(&sync_dev->row_spinlocks[sync_obj]);
		CAM_ERR(CAM_SYNC,
			"Error: signaling with undefined status = %d",
			status);
		return -EINVAL;
	}

	if (!atomic_dec_and_test(&row->ref_cnt)) {
		spin_unlock_bh(&sync_dev->row_spinlocks[sync_obj]);
		return 0;
	}

	row->state = status;
	cam_sync_util_dispatch_signaled_cb(sync_obj, status);

	/* copy parent list to local and release child lock */
	INIT_LIST_HEAD(&parents_list);
	list_splice_init(&row->parents_list, &parents_list);
	spin_unlock_bh(&sync_dev->row_spinlocks[sync_obj]);

	if (list_empty(&parents_list))
		return 0;

	/*
	 * Now iterate over all parents of this object and if they too need to
	 * be signaled dispatch cb's
	 */
	list_for_each_entry_safe(parent_info,
		temp_parent_info,
		&parents_list,
		list) {
		parent_row = sync_dev->sync_table + parent_info->sync_id;
		spin_lock_bh(&sync_dev->row_spinlocks[parent_info->sync_id]);
		parent_row->remaining--;

		rc = cam_sync_util_update_parent_state(
			parent_row,
			status);
		if (rc) {
			CAM_ERR(CAM_SYNC, "Invalid parent state %d",
				parent_row->state);
			spin_unlock_bh(
				&sync_dev->row_spinlocks[parent_info->sync_id]);
			kfree(parent_info);
			continue;
		}

		if (!parent_row->remaining)
			cam_sync_util_dispatch_signaled_cb(
				parent_info->sync_id, parent_row->state);

		spin_unlock_bh(&sync_dev->row_spinlocks[parent_info->sync_id]);
		list_del_init(&parent_info->list);
		kfree(parent_info);
	}

	return 0;
}

int cam_sync_merge(int32_t *sync_obj, uint32_t num_objs, int32_t *merged_obj)
{
	int rc;
	long idx = 0;
	bool bit;
	int i = 0;

	if (!sync_obj || !merged_obj) {
		CAM_ERR(CAM_SYNC, "Invalid pointer(s)");
		return -EINVAL;
	}

	if (num_objs <= 1) {
		CAM_ERR(CAM_SYNC, "Single object merge is not allowed");
		return -EINVAL;
	}

	if (cam_common_util_remove_duplicate_arr(sync_obj, num_objs)
		!= num_objs) {
		CAM_ERR(CAM_SYNC, "The obj list has duplicate fence");
		return -EINVAL;
	}

<<<<<<< HEAD
	mutex_lock(&sync_dev->bitmap_lock);
=======
	for (i = 0; i < num_objs; i++) {
		rc = cam_sync_check_valid(sync_obj[i]);
		if (rc) {
			CAM_ERR(CAM_SYNC, "Sync_obj[%d] %d valid check fail",
				i, sync_obj[i]);
			return rc;
		}
	}
>>>>>>> a1ef8a6b
	do {
		idx = find_first_zero_bit(sync_dev->bitmap, CAM_SYNC_MAX_OBJS);
		if (idx >= CAM_SYNC_MAX_OBJS) {
			mutex_unlock(&sync_dev->bitmap_lock);
			return -ENOMEM;
		}
		bit = test_and_set_bit(idx, sync_dev->bitmap);
	} while (bit);

	spin_lock_bh(&sync_dev->row_spinlocks[idx]);
	rc = cam_sync_init_group_object(sync_dev->sync_table,
		idx, sync_obj,
		num_objs);
	if (rc < 0) {
		CAM_ERR(CAM_SYNC, "Error: Unable to init row at idx = %ld",
			idx);
		clear_bit(idx, sync_dev->bitmap);
		spin_unlock_bh(&sync_dev->row_spinlocks[idx]);
		mutex_unlock(&sync_dev->bitmap_lock);
		return -EINVAL;
	}
	CAM_DBG(CAM_SYNC, "Init row at idx:%ld to merge objects", idx);
	*merged_obj = idx;
	spin_unlock_bh(&sync_dev->row_spinlocks[idx]);
	mutex_unlock(&sync_dev->bitmap_lock);

	return 0;
}

int cam_sync_get_obj_ref(int32_t sync_obj)
{
	struct sync_table_row *row = NULL;

	if (sync_obj >= CAM_SYNC_MAX_OBJS || sync_obj <= 0)
		return -EINVAL;

	row = sync_dev->sync_table + sync_obj;

	spin_lock(&sync_dev->row_spinlocks[sync_obj]);

	if (row->state != CAM_SYNC_STATE_ACTIVE) {
		spin_unlock(&sync_dev->row_spinlocks[sync_obj]);
		CAM_ERR_RATE_LIMIT_CUSTOM(CAM_SYNC, 1, 5,
			"accessing an uninitialized sync obj = %d state = %d",
			sync_obj, row->state);
		return -EINVAL;
	}

	atomic_inc(&row->ref_cnt);
	spin_unlock(&sync_dev->row_spinlocks[sync_obj]);
	CAM_DBG(CAM_SYNC, "get ref for obj %d", sync_obj);

	return 0;
}

int cam_sync_put_obj_ref(int32_t sync_obj)
{
	struct sync_table_row *row = NULL;

	if (sync_obj >= CAM_SYNC_MAX_OBJS || sync_obj <= 0)
		return -EINVAL;

	row = sync_dev->sync_table + sync_obj;
	atomic_dec(&row->ref_cnt);
	CAM_DBG(CAM_SYNC, "put ref for obj %d", sync_obj);

	return 0;
}

int cam_sync_destroy(int32_t sync_obj)
{
	CAM_DBG(CAM_SYNC, "sync_obj: %i", sync_obj);
	return cam_sync_deinit_object(sync_dev->sync_table, sync_obj);
}

int cam_sync_check_valid(int32_t sync_obj)
{
	struct sync_table_row *row = NULL;

	if (sync_obj >= CAM_SYNC_MAX_OBJS || sync_obj <= 0)
		return -EINVAL;

	row = sync_dev->sync_table + sync_obj;

	if (!test_bit(sync_obj, sync_dev->bitmap)) {
		CAM_ERR(CAM_SYNC, "Error: Released sync obj received %d",
			sync_obj);
		return -EINVAL;
	}

	if (row->state == CAM_SYNC_STATE_INVALID) {
		CAM_ERR(CAM_SYNC,
			"Error: accessing an uninitialized sync obj = %d",
			sync_obj);
		return -EINVAL;
	}
	return 0;
}
int cam_sync_wait(int32_t sync_obj, uint64_t timeout_ms)
{
	unsigned long timeleft;
	int rc = -EINVAL;
	struct sync_table_row *row = NULL;

	if (sync_obj >= CAM_SYNC_MAX_OBJS || sync_obj <= 0)
		return -EINVAL;

	row = sync_dev->sync_table + sync_obj;

	if (row->state == CAM_SYNC_STATE_INVALID) {
		CAM_ERR(CAM_SYNC,
			"Error: accessing an uninitialized sync obj = %d",
			sync_obj);
		return -EINVAL;
	}

	timeleft = wait_for_completion_timeout(&row->signaled,
		msecs_to_jiffies(timeout_ms));

	if (!timeleft) {
		CAM_ERR(CAM_SYNC,
			"Error: timed out for sync obj = %d", sync_obj);
		rc = -ETIMEDOUT;
	} else {
		switch (row->state) {
		case CAM_SYNC_STATE_INVALID:
		case CAM_SYNC_STATE_ACTIVE:
		case CAM_SYNC_STATE_SIGNALED_ERROR:
			CAM_ERR(CAM_SYNC,
				"Error: Wait on invalid state = %d, obj = %d",
				row->state, sync_obj);
			rc = -EINVAL;
			break;
		case CAM_SYNC_STATE_SIGNALED_SUCCESS:
			rc = 0;
			break;
		default:
			rc = -EINVAL;
			break;
		}
	}

	return rc;
}

static int cam_sync_handle_create(struct cam_private_ioctl_arg *k_ioctl)
{
	struct cam_sync_info sync_create;
	int result;

	if (k_ioctl->size != sizeof(struct cam_sync_info))
		return -EINVAL;

	if (!k_ioctl->ioctl_ptr)
		return -EINVAL;

	if (copy_from_user(&sync_create,
		u64_to_user_ptr(k_ioctl->ioctl_ptr),
		k_ioctl->size))
		return -EFAULT;

	result = cam_sync_create(&sync_create.sync_obj,
		sync_create.name);

	if (!result)
		if (copy_to_user(
			u64_to_user_ptr(k_ioctl->ioctl_ptr),
			&sync_create,
			k_ioctl->size))
			return -EFAULT;

	return result;
}

static int cam_sync_handle_signal(struct cam_private_ioctl_arg *k_ioctl)
{
	int rc = 0;
	struct cam_sync_signal sync_signal;

	if (k_ioctl->size != sizeof(struct cam_sync_signal))
		return -EINVAL;

	if (!k_ioctl->ioctl_ptr)
		return -EINVAL;

	if (copy_from_user(&sync_signal,
		u64_to_user_ptr(k_ioctl->ioctl_ptr),
		k_ioctl->size))
		return -EFAULT;

	/* need to get ref for UMD signaled fences */
	rc = cam_sync_get_obj_ref(sync_signal.sync_obj);
	if (rc) {
		CAM_DBG(CAM_SYNC,
			"Error: cannot signal an uninitialized sync obj = %d",
			sync_signal.sync_obj);
		return rc;
	}

	return cam_sync_signal(sync_signal.sync_obj,
		sync_signal.sync_state);
}

static int cam_sync_handle_merge(struct cam_private_ioctl_arg *k_ioctl)
{
	struct cam_sync_merge sync_merge;
	uint32_t *sync_objs;
	uint32_t num_objs;
	uint32_t size;
	int result;

	if (k_ioctl->size != sizeof(struct cam_sync_merge))
		return -EINVAL;

	if (!k_ioctl->ioctl_ptr)
		return -EINVAL;

	if (copy_from_user(&sync_merge,
		u64_to_user_ptr(k_ioctl->ioctl_ptr),
		k_ioctl->size))
		return -EFAULT;

	if (sync_merge.num_objs >= CAM_SYNC_MAX_OBJS)
		return -EINVAL;

	size = sizeof(uint32_t) * sync_merge.num_objs;
	sync_objs = kzalloc(size, GFP_ATOMIC);

	if (!sync_objs)
		return -ENOMEM;

	if (copy_from_user(sync_objs,
		u64_to_user_ptr(sync_merge.sync_objs),
		sizeof(uint32_t) * sync_merge.num_objs)) {
		kfree(sync_objs);
		return -EFAULT;
	}

	num_objs = sync_merge.num_objs;

	result = cam_sync_merge(sync_objs,
		num_objs,
		&sync_merge.merged);

	if (!result)
		if (copy_to_user(
			u64_to_user_ptr(k_ioctl->ioctl_ptr),
			&sync_merge,
			k_ioctl->size)) {
			kfree(sync_objs);
			return -EFAULT;
	}

	kfree(sync_objs);

	return result;
}

static int cam_sync_handle_wait(struct cam_private_ioctl_arg *k_ioctl)
{
	struct cam_sync_wait sync_wait;

	if (k_ioctl->size != sizeof(struct cam_sync_wait))
		return -EINVAL;

	if (!k_ioctl->ioctl_ptr)
		return -EINVAL;

	if (copy_from_user(&sync_wait,
		u64_to_user_ptr(k_ioctl->ioctl_ptr),
		k_ioctl->size))
		return -EFAULT;

	k_ioctl->result = cam_sync_wait(sync_wait.sync_obj,
		sync_wait.timeout_ms);

	return 0;
}

static int cam_sync_handle_destroy(struct cam_private_ioctl_arg *k_ioctl)
{
	struct cam_sync_info sync_create;

	if (k_ioctl->size != sizeof(struct cam_sync_info))
		return -EINVAL;

	if (!k_ioctl->ioctl_ptr)
		return -EINVAL;

	if (copy_from_user(&sync_create,
		u64_to_user_ptr(k_ioctl->ioctl_ptr),
		k_ioctl->size))
		return -EFAULT;

	return cam_sync_destroy(sync_create.sync_obj);
}

static int cam_sync_handle_register_user_payload(
	struct cam_private_ioctl_arg *k_ioctl)
{
	struct cam_sync_userpayload_info userpayload_info;
	struct sync_user_payload *user_payload_kernel;
	struct sync_user_payload *user_payload_iter;
	struct sync_user_payload *temp_upayload_kernel;
	uint32_t sync_obj;
	struct sync_table_row *row = NULL;

	if (k_ioctl->size != sizeof(struct cam_sync_userpayload_info))
		return -EINVAL;

	if (!k_ioctl->ioctl_ptr)
		return -EINVAL;

	if (copy_from_user(&userpayload_info,
		u64_to_user_ptr(k_ioctl->ioctl_ptr),
		k_ioctl->size))
		return -EFAULT;

	sync_obj = userpayload_info.sync_obj;
	if (sync_obj >= CAM_SYNC_MAX_OBJS || sync_obj <= 0)
		return -EINVAL;

	user_payload_kernel = kzalloc(sizeof(*user_payload_kernel), GFP_KERNEL);
	if (!user_payload_kernel)
		return -ENOMEM;

	memcpy(user_payload_kernel->payload_data,
		userpayload_info.payload,
		CAM_SYNC_PAYLOAD_WORDS * sizeof(__u64));

	spin_lock_bh(&sync_dev->row_spinlocks[sync_obj]);
	row =  sync_dev->sync_table + sync_obj;

	if (row->state == CAM_SYNC_STATE_INVALID) {
		CAM_ERR(CAM_SYNC,
			"Error: accessing an uninitialized sync obj = %d",
			sync_obj);
		spin_unlock_bh(&sync_dev->row_spinlocks[sync_obj]);
		kfree(user_payload_kernel);
		return -EINVAL;
	}

	if (row->state == CAM_SYNC_STATE_SIGNALED_SUCCESS ||
		row->state == CAM_SYNC_STATE_SIGNALED_ERROR) {

		cam_sync_util_send_v4l2_event(CAM_SYNC_V4L_EVENT_ID_CB_TRIG,
			sync_obj,
			row->state,
			user_payload_kernel->payload_data,
			CAM_SYNC_USER_PAYLOAD_SIZE * sizeof(__u64));

		spin_unlock_bh(&sync_dev->row_spinlocks[sync_obj]);
		kfree(user_payload_kernel);
		return 0;
	}

	list_for_each_entry_safe(user_payload_iter,
		temp_upayload_kernel,
		&row->user_payload_list,
		list) {
		if (user_payload_iter->payload_data[0] ==
				user_payload_kernel->payload_data[0] &&
			user_payload_iter->payload_data[1] ==
				user_payload_kernel->payload_data[1]) {

			spin_unlock_bh(&sync_dev->row_spinlocks[sync_obj]);
			kfree(user_payload_kernel);
			return -EALREADY;
		}
	}

	list_add_tail(&user_payload_kernel->list, &row->user_payload_list);
	spin_unlock_bh(&sync_dev->row_spinlocks[sync_obj]);
	return 0;
}

static int cam_sync_handle_deregister_user_payload(
	struct cam_private_ioctl_arg *k_ioctl)
{
	struct cam_sync_userpayload_info userpayload_info;
	struct sync_user_payload *user_payload_kernel, *temp;
	uint32_t sync_obj;
	struct sync_table_row *row = NULL;

	if (k_ioctl->size != sizeof(struct cam_sync_userpayload_info)) {
		CAM_ERR(CAM_SYNC, "Incorrect ioctl size");
		return -EINVAL;
	}

	if (!k_ioctl->ioctl_ptr) {
		CAM_ERR(CAM_SYNC, "Invalid embedded ioctl ptr");
		return -EINVAL;
	}

	if (copy_from_user(&userpayload_info,
		u64_to_user_ptr(k_ioctl->ioctl_ptr),
		k_ioctl->size))
		return -EFAULT;

	sync_obj = userpayload_info.sync_obj;
	if (sync_obj >= CAM_SYNC_MAX_OBJS || sync_obj <= 0)
		return -EINVAL;

	spin_lock_bh(&sync_dev->row_spinlocks[sync_obj]);
	row =  sync_dev->sync_table + sync_obj;

	if (row->state == CAM_SYNC_STATE_INVALID) {
		CAM_ERR(CAM_SYNC,
			"Error: accessing an uninitialized sync obj = %d",
			sync_obj);
		spin_unlock_bh(&sync_dev->row_spinlocks[sync_obj]);
		return -EINVAL;
	}

	list_for_each_entry_safe(user_payload_kernel, temp,
				&row->user_payload_list, list) {
		if (user_payload_kernel->payload_data[0] ==
				userpayload_info.payload[0] &&
				user_payload_kernel->payload_data[1] ==
				userpayload_info.payload[1]) {
			list_del_init(&user_payload_kernel->list);
			kfree(user_payload_kernel);
		}
	}

	spin_unlock_bh(&sync_dev->row_spinlocks[sync_obj]);
	return 0;
}

static long cam_sync_dev_ioctl(struct file *filep, void *fh,
		bool valid_prio, unsigned int cmd, void *arg)
{
	int32_t rc;
	struct sync_device *sync_dev = video_drvdata(filep);
	struct cam_private_ioctl_arg k_ioctl;

	if (!sync_dev) {
		CAM_ERR(CAM_SYNC, "sync_dev NULL");
		return -EINVAL;
	}

	if (!arg)
		return -EINVAL;

	if (cmd != CAM_PRIVATE_IOCTL_CMD)
		return -ENOIOCTLCMD;

	k_ioctl = *(struct cam_private_ioctl_arg *)arg;

	switch (k_ioctl.id) {
	case CAM_SYNC_CREATE:
		rc = cam_sync_handle_create(&k_ioctl);
		break;
	case CAM_SYNC_DESTROY:
		rc = cam_sync_handle_destroy(&k_ioctl);
		break;
	case CAM_SYNC_REGISTER_PAYLOAD:
		rc = cam_sync_handle_register_user_payload(
			&k_ioctl);
		break;
	case CAM_SYNC_DEREGISTER_PAYLOAD:
		rc = cam_sync_handle_deregister_user_payload(
			&k_ioctl);
		break;
	case CAM_SYNC_SIGNAL:
		rc = cam_sync_handle_signal(&k_ioctl);
		break;
	case CAM_SYNC_MERGE:
		rc = cam_sync_handle_merge(&k_ioctl);
		break;
	case CAM_SYNC_WAIT:
		rc = cam_sync_handle_wait(&k_ioctl);
		((struct cam_private_ioctl_arg *)arg)->result =
			k_ioctl.result;
		break;
	default:
		rc = -ENOIOCTLCMD;
	}

	return rc;
}

static unsigned int cam_sync_poll(struct file *f,
	struct poll_table_struct *pll_table)
{
	int rc = 0;
	struct v4l2_fh *eventq = f->private_data;

	if (!eventq)
		return -EINVAL;

	poll_wait(f, &eventq->wait, pll_table);

	if (v4l2_event_pending(eventq))
		rc = POLLPRI;

	return rc;
}

static int cam_sync_open(struct file *filep)
{
	int rc;
	struct sync_device *sync_dev = video_drvdata(filep);

	if (!sync_dev) {
		CAM_ERR(CAM_SYNC, "Sync device NULL");
		return -ENODEV;
	}
	sync_dev->err_cnt = 0;

	mutex_lock(&sync_dev->table_lock);
	if (sync_dev->open_cnt >= 1) {
		mutex_unlock(&sync_dev->table_lock);
		return -EALREADY;
	}

	rc = v4l2_fh_open(filep);
	if (!rc) {
		sync_dev->open_cnt++;
		spin_lock_bh(&sync_dev->cam_sync_eventq_lock);
		sync_dev->cam_sync_eventq = filep->private_data;
		spin_unlock_bh(&sync_dev->cam_sync_eventq_lock);
	} else {
		CAM_ERR(CAM_SYNC, "v4l2_fh_open failed : %d", rc);
	}
	mutex_unlock(&sync_dev->table_lock);

	return rc;
}

static int cam_sync_close(struct file *filep)
{
	int rc = 0;
	int i;
	struct sync_device *sync_dev = video_drvdata(filep);

	if (!sync_dev) {
		CAM_ERR(CAM_SYNC, "Sync device NULL");
		rc = -ENODEV;
		return rc;
	}
	sync_dev->err_cnt = 0;
	mutex_lock(&sync_dev->table_lock);
	sync_dev->open_cnt--;
	if (!sync_dev->open_cnt) {
		for (i = 1; i < CAM_SYNC_MAX_OBJS; i++) {
			struct sync_table_row *row =
			sync_dev->sync_table + i;

			/*
			 * Signal all ACTIVE objects as ERR, but we don't
			 * care about the return status here apart from logging
			 * it.
			 */
			if (row->state == CAM_SYNC_STATE_ACTIVE) {
				rc = cam_sync_signal(i,
					CAM_SYNC_STATE_SIGNALED_ERROR);
				if (rc < 0)
					CAM_ERR(CAM_SYNC,
					  "Cleanup signal fail idx:%d\n",
					  i);
			}
		}

		/*
		 * Flush the work queue to wait for pending signal callbacks to
		 * finish
		 */
		flush_workqueue(sync_dev->work_queue);

		/*
		 * Now that all callbacks worker threads have finished,
		 * destroy the sync objects
		 */
		for (i = 1; i < CAM_SYNC_MAX_OBJS; i++) {
			struct sync_table_row *row =
			sync_dev->sync_table + i;

			if (row->state != CAM_SYNC_STATE_INVALID) {
				rc = cam_sync_destroy(i);
				if (rc < 0)
					CAM_ERR(CAM_SYNC,
					  "Cleanup destroy fail:idx:%d\n",
					  i);
			}
		}
	}
	mutex_unlock(&sync_dev->table_lock);
	spin_lock_bh(&sync_dev->cam_sync_eventq_lock);
	sync_dev->cam_sync_eventq = NULL;
	spin_unlock_bh(&sync_dev->cam_sync_eventq_lock);
	v4l2_fh_release(filep);

	return rc;
}

int cam_sync_subscribe_event(struct v4l2_fh *fh,
		const struct v4l2_event_subscription *sub)
{
	return v4l2_event_subscribe(fh, sub, CAM_SYNC_MAX_V4L2_EVENTS, NULL);
}

int cam_sync_unsubscribe_event(struct v4l2_fh *fh,
		const struct v4l2_event_subscription *sub)
{
	return v4l2_event_unsubscribe(fh, sub);
}

static const struct v4l2_ioctl_ops g_cam_sync_ioctl_ops = {
	.vidioc_subscribe_event = cam_sync_subscribe_event,
	.vidioc_unsubscribe_event = cam_sync_unsubscribe_event,
	.vidioc_default = cam_sync_dev_ioctl,
};

static struct v4l2_file_operations cam_sync_v4l2_fops = {
	.owner = THIS_MODULE,
	.open  = cam_sync_open,
	.release = cam_sync_close,
	.poll = cam_sync_poll,
	.unlocked_ioctl   = video_ioctl2,
#ifdef CONFIG_COMPAT
	.compat_ioctl32 = video_ioctl2,
#endif
};

#if defined(CONFIG_MEDIA_CONTROLLER)
static int cam_sync_media_controller_init(struct sync_device *sync_dev,
	struct platform_device *pdev)
{
	int rc;

	sync_dev->v4l2_dev.mdev = kzalloc(sizeof(struct media_device),
		GFP_KERNEL);
	if (!sync_dev->v4l2_dev.mdev)
		return -ENOMEM;

	media_device_init(sync_dev->v4l2_dev.mdev);
	strlcpy(sync_dev->v4l2_dev.mdev->model, CAM_SYNC_DEVICE_NAME,
			sizeof(sync_dev->v4l2_dev.mdev->model));
	sync_dev->v4l2_dev.mdev->dev = &(pdev->dev);

	rc = media_device_register(sync_dev->v4l2_dev.mdev);
	if (rc < 0)
		goto register_fail;

	rc = media_entity_pads_init(&sync_dev->vdev->entity, 0, NULL);
	if (rc < 0)
		goto entity_fail;

	return 0;

entity_fail:
	media_device_unregister(sync_dev->v4l2_dev.mdev);
register_fail:
	media_device_cleanup(sync_dev->v4l2_dev.mdev);
	return rc;
}

static void cam_sync_media_controller_cleanup(struct sync_device *sync_dev)
{
	media_entity_cleanup(&sync_dev->vdev->entity);
	media_device_unregister(sync_dev->v4l2_dev.mdev);
	media_device_cleanup(sync_dev->v4l2_dev.mdev);
	kfree(sync_dev->v4l2_dev.mdev);
}

static void cam_sync_init_entity(struct sync_device *sync_dev)
{
	sync_dev->vdev->entity.function = CAM_SYNC_DEVICE_TYPE;
	sync_dev->vdev->entity.name =
				video_device_node_name(sync_dev->vdev);
}
#else
static int cam_sync_media_controller_init(struct sync_device *sync_dev,
	struct platform_device *pdev)
{
	return 0;
}

static void cam_sync_media_controller_cleanup(struct sync_device *sync_dev)
{
}

static void cam_sync_init_entity(struct sync_device *sync_dev)
{
}
#endif

static int cam_sync_create_debugfs(void)
{
	sync_dev->dentry = debugfs_create_dir("camera_sync", NULL);

	if (!sync_dev->dentry) {
		CAM_ERR(CAM_SYNC, "Failed to create sync dir");
		return -ENOMEM;
	}

	if (!debugfs_create_bool("trigger_cb_without_switch",
		0644, sync_dev->dentry,
		&trigger_cb_without_switch)) {
		CAM_ERR(CAM_SYNC,
			"failed to create trigger_cb_without_switch entry");
		return -ENOMEM;
	}

	return 0;
}

static int cam_sync_probe(struct platform_device *pdev)
{
	int rc;
	int idx;

	sync_dev = kzalloc(sizeof(*sync_dev), GFP_KERNEL);
	if (!sync_dev)
		return -ENOMEM;

	sync_dev->err_cnt = 0;
	mutex_init(&sync_dev->table_lock);
	mutex_init(&sync_dev->bitmap_lock);
	spin_lock_init(&sync_dev->cam_sync_eventq_lock);

	for (idx = 0; idx < CAM_SYNC_MAX_OBJS; idx++)
		spin_lock_init(&sync_dev->row_spinlocks[idx]);

	sync_dev->vdev = video_device_alloc();
	if (!sync_dev->vdev) {
		rc = -ENOMEM;
		goto vdev_fail;
	}

	rc = cam_sync_media_controller_init(sync_dev, pdev);
	if (rc < 0)
		goto mcinit_fail;

	sync_dev->vdev->v4l2_dev = &sync_dev->v4l2_dev;

	rc = v4l2_device_register(&(pdev->dev), sync_dev->vdev->v4l2_dev);
	if (rc < 0)
		goto register_fail;

	strlcpy(sync_dev->vdev->name, CAM_SYNC_NAME,
				sizeof(sync_dev->vdev->name));
	sync_dev->vdev->release  = video_device_release;
	sync_dev->vdev->fops     = &cam_sync_v4l2_fops;
	sync_dev->vdev->ioctl_ops = &g_cam_sync_ioctl_ops;
	sync_dev->vdev->minor     = -1;
	sync_dev->vdev->vfl_type  = VFL_TYPE_GRABBER;
	rc = video_register_device(sync_dev->vdev,
		VFL_TYPE_GRABBER, -1);
	if (rc < 0)
		goto v4l2_fail;

	cam_sync_init_entity(sync_dev);
	video_set_drvdata(sync_dev->vdev, sync_dev);
	memset(&sync_dev->sync_table, 0, sizeof(sync_dev->sync_table));
	memset(&sync_dev->bitmap, 0, sizeof(sync_dev->bitmap));
	bitmap_zero(sync_dev->bitmap, CAM_SYNC_MAX_OBJS);

	/*
	 * We treat zero as invalid handle, so we will keep the 0th bit set
	 * always
	 */
	set_bit(0, sync_dev->bitmap);

	sync_dev->work_queue = alloc_workqueue(CAM_SYNC_WORKQUEUE_NAME,
		WQ_HIGHPRI | WQ_UNBOUND, 1);

	if (!sync_dev->work_queue) {
		CAM_ERR(CAM_SYNC,
			"Error: high priority work queue creation failed");
		rc = -ENOMEM;
		goto v4l2_fail;
	}

	trigger_cb_without_switch = false;
	cam_sync_create_debugfs();

	return rc;

v4l2_fail:
	v4l2_device_unregister(sync_dev->vdev->v4l2_dev);
register_fail:
	cam_sync_media_controller_cleanup(sync_dev);
mcinit_fail:
	video_device_release(sync_dev->vdev);
vdev_fail:
	mutex_destroy(&sync_dev->table_lock);
	mutex_destroy(&sync_dev->bitmap_lock);
	kfree(sync_dev);
	return rc;
}

static int cam_sync_remove(struct platform_device *pdev)
{
	mutex_destroy(&sync_dev->bitmap_lock);
	v4l2_device_unregister(sync_dev->vdev->v4l2_dev);
	cam_sync_media_controller_cleanup(sync_dev);
	video_device_release(sync_dev->vdev);
	debugfs_remove_recursive(sync_dev->dentry);
	sync_dev->dentry = NULL;
	kfree(sync_dev);
	sync_dev = NULL;

	return 0;
}

static struct platform_device cam_sync_device = {
	.name = "cam_sync",
	.id = -1,
};

static struct platform_driver cam_sync_driver = {
	.probe = cam_sync_probe,
	.remove = cam_sync_remove,
	.driver = {
		.name = "cam_sync",
		.owner = THIS_MODULE,
		.suppress_bind_attrs = true,
	},
};

static int __init cam_sync_init(void)
{
	int rc;

	rc = platform_device_register(&cam_sync_device);
	if (rc)
		return -ENODEV;

	return platform_driver_register(&cam_sync_driver);
}

static void __exit cam_sync_exit(void)
{
	int idx;

	for (idx = 0; idx < CAM_SYNC_MAX_OBJS; idx++)
		spin_lock_init(&sync_dev->row_spinlocks[idx]);
	platform_driver_unregister(&cam_sync_driver);
	platform_device_unregister(&cam_sync_device);
	kfree(sync_dev);
}

module_init(cam_sync_init);
module_exit(cam_sync_exit);
MODULE_DESCRIPTION("Camera sync driver");
MODULE_LICENSE("GPL v2");<|MERGE_RESOLUTION|>--- conflicted
+++ resolved
@@ -53,16 +53,13 @@
 	do {
 		idx = find_first_zero_bit(sync_dev->bitmap, CAM_SYNC_MAX_OBJS);
 		if (idx >= CAM_SYNC_MAX_OBJS) {
-<<<<<<< HEAD
 			mutex_unlock(&sync_dev->bitmap_lock);
-=======
 			CAM_ERR(CAM_SYNC,
 				"Error: Unable to Create Sync Idx = %d Reached Max!!",
 				idx);
 			sync_dev->err_cnt++;
 			if (sync_dev->err_cnt == 1)
 				cam_sync_print_fence_table();
->>>>>>> a1ef8a6b
 			return -ENOMEM;
 		}
 		CAM_DBG(CAM_SYNC, "Index location available at idx: %ld", idx);
@@ -313,9 +310,7 @@
 		return -EINVAL;
 	}
 
-<<<<<<< HEAD
 	mutex_lock(&sync_dev->bitmap_lock);
-=======
 	for (i = 0; i < num_objs; i++) {
 		rc = cam_sync_check_valid(sync_obj[i]);
 		if (rc) {
@@ -324,7 +319,6 @@
 			return rc;
 		}
 	}
->>>>>>> a1ef8a6b
 	do {
 		idx = find_first_zero_bit(sync_dev->bitmap, CAM_SYNC_MAX_OBJS);
 		if (idx >= CAM_SYNC_MAX_OBJS) {
