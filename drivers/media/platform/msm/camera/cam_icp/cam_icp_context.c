/* Copyright (c) 2017-2019, The Linux Foundation. All rights reserved.
 *
 * This program is free software; you can redistribute it and/or modify
 * it under the terms of the GNU General Public License version 2 and
 * only version 2 as published by the Free Software Foundation.
 *
 * This program is distributed in the hope that it will be useful,
 * but WITHOUT ANY WARRANTY; without even the implied warranty of
 * MERCHANTABILITY or FITNESS FOR A PARTICULAR PURPOSE.  See the
 * GNU General Public License for more details.
 */

#include <linux/debugfs.h>
#include <linux/videodev2.h>
#include <linux/slab.h>
#include <linux/uaccess.h>
#include <media/cam_sync.h>
#include <media/cam_defs.h>
#include <media/cam_icp.h>
#include "cam_sync_api.h"
#include "cam_node.h"
#include "cam_context.h"
#include "cam_context_utils.h"
#include "cam_icp_context.h"
#include "cam_req_mgr_util.h"
#include "cam_mem_mgr.h"
#include "cam_trace.h"
#include "cam_debug_util.h"
#include "cam_packet_util.h"

static const char icp_dev_name[] = "cam-icp";

static int cam_icp_context_dump_active_request(void *data, unsigned long iova,
	uint32_t buf_info)
{
	struct cam_context *ctx = (struct cam_context *)data;
	struct cam_ctx_request          *req = NULL;
	struct cam_ctx_request          *req_temp = NULL;
	struct cam_hw_mgr_dump_pf_data  *pf_dbg_entry = NULL;
	int rc = 0;
	bool b_mem_found = false;

	if (!ctx) {
		CAM_ERR(CAM_ICP, "Invalid ctx");
		return -EINVAL;
	}

<<<<<<< HEAD
	if (ctx->state < CAM_CTX_ACQUIRED || ctx->state > CAM_CTX_ACTIVATED) {
=======
	if (ctx->state < CAM_CTX_READY || ctx->state > CAM_CTX_ACTIVATED) {
>>>>>>> a1ef8a6b
		CAM_ERR(CAM_ICP, "Invalid state icp ctx %d state %d",
			ctx->ctx_id, ctx->state);
		return -EINVAL;
	}

	CAM_INFO(CAM_ICP, "iommu fault for icp ctx %d state %d",
		ctx->ctx_id, ctx->state);

	list_for_each_entry_safe(req, req_temp,
			&ctx->active_req_list, list) {
		pf_dbg_entry = &(req->pf_data);
		CAM_INFO(CAM_ICP, "req_id : %lld", req->request_id);

		rc = cam_context_dump_pf_info_to_hw(ctx, pf_dbg_entry->packet,
			iova, buf_info, &b_mem_found);
		if (rc)
			CAM_ERR(CAM_ICP, "Failed to dump pf info");

		if (b_mem_found)
			CAM_ERR(CAM_ICP, "Found page fault in req %lld %d",
				req->request_id, rc);
	}

<<<<<<< HEAD
end:
=======
>>>>>>> a1ef8a6b
	return rc;
}

static int __cam_icp_acquire_dev_in_available(struct cam_context *ctx,
	struct cam_acquire_dev_cmd *cmd)
{
	int rc;

	rc = cam_context_acquire_dev_to_hw(ctx, cmd);
	if (!rc) {
		ctx->state = CAM_CTX_ACQUIRED;
		trace_cam_context_state("ICP", ctx);
	}

	return rc;
}

static int __cam_icp_release_dev_in_acquired(struct cam_context *ctx,
	struct cam_release_dev_cmd *cmd)
{
	int rc;

	rc = cam_context_release_dev_to_hw(ctx, cmd);
	if (rc)
		CAM_ERR(CAM_ICP, "Unable to release device");

	ctx->state = CAM_CTX_AVAILABLE;
	trace_cam_context_state("ICP", ctx);
	return rc;
}

static int __cam_icp_start_dev_in_acquired(struct cam_context *ctx,
	struct cam_start_stop_dev_cmd *cmd)
{
	int rc;

	rc = cam_context_start_dev_to_hw(ctx, cmd);
	if (!rc) {
		ctx->state = CAM_CTX_READY;
		trace_cam_context_state("ICP", ctx);
	}

	return rc;
}

static int __cam_icp_dump_dev_in_ready(struct cam_context *ctx,
	struct cam_dump_req_cmd *cmd)
{
	int rc;

	rc = cam_context_dump_dev_to_hw(ctx, cmd);
	if (rc)
		CAM_ERR(CAM_ICP, "Failed to dump device");

	return rc;
}

static int __cam_icp_flush_dev_in_ready(struct cam_context *ctx,
	struct cam_flush_dev_cmd *cmd)
{
	int rc;

	rc = cam_context_flush_dev_to_hw(ctx, cmd);
	if (rc)
		CAM_ERR(CAM_ICP, "Failed to flush device");

	return rc;
}

static int __cam_icp_config_dev_in_ready(struct cam_context *ctx,
	struct cam_config_dev_cmd *cmd)
{
	int rc;
	size_t len;
	uintptr_t packet_addr;
	struct cam_packet *packet;

	rc = cam_mem_get_cpu_buf((int32_t) cmd->packet_handle,
		&packet_addr, &len);
	if (rc) {
		CAM_ERR(CAM_ICP, "[%s][%d] Can not get packet address",
			ctx->dev_name, ctx->ctx_id);
		rc = -EINVAL;
		return rc;
	}

	if ((len < sizeof(struct cam_packet)) ||
		(cmd->offset >= (len - sizeof(struct cam_packet)))) {
		CAM_ERR(CAM_CTXT, "Not enough buf");
		return -EINVAL;
	}

	packet = (struct cam_packet *) ((uint8_t *)packet_addr +
		(uint32_t)cmd->offset);

	if (((packet->header.op_code & 0xff) ==
		CAM_ICP_OPCODE_IPE_SETTINGS) ||
		((packet->header.op_code & 0xff) ==
		CAM_ICP_OPCODE_BPS_SETTINGS))
		rc = cam_context_config_dev_to_hw(ctx, cmd);
	else
		rc = cam_context_prepare_dev_to_hw(ctx, cmd);

	if (rc)
		CAM_ERR(CAM_ICP, "Failed to prepare device");

	return rc;
}

static int __cam_icp_stop_dev_in_ready(struct cam_context *ctx,
	struct cam_start_stop_dev_cmd *cmd)
{
	int rc;

	rc = cam_context_stop_dev_to_hw(ctx);
	if (rc)
		CAM_ERR(CAM_ICP, "Failed to stop device");

	ctx->state = CAM_CTX_ACQUIRED;
	trace_cam_context_state("ICP", ctx);
	return rc;
}

static int __cam_icp_release_dev_in_ready(struct cam_context *ctx,
	struct cam_release_dev_cmd *cmd)
{
	int rc;

	rc = __cam_icp_stop_dev_in_ready(ctx, NULL);
	if (rc)
		CAM_ERR(CAM_ICP, "Failed to stop device");

	rc = __cam_icp_release_dev_in_acquired(ctx, cmd);
	if (rc)
		CAM_ERR(CAM_ICP, "Failed to release device");

	return rc;
}

static int __cam_icp_handle_buf_done_in_ready(void *ctx,
	uint32_t evt_id, void *done)
{
	return cam_context_buf_done_from_hw(ctx, done, evt_id);
}

static struct cam_ctx_ops
	cam_icp_ctx_state_machine[CAM_CTX_STATE_MAX] = {
	/* Uninit */
	{
		.ioctl_ops = {},
		.crm_ops = {},
		.irq_ops = NULL,
	},
	/* Available */
	{
		.ioctl_ops = {
			.acquire_dev = __cam_icp_acquire_dev_in_available,
		},
		.crm_ops = {},
		.irq_ops = NULL,
	},
	/* Acquired */
	{
		.ioctl_ops = {
			.release_dev = __cam_icp_release_dev_in_acquired,
			.start_dev = __cam_icp_start_dev_in_acquired,
			.config_dev = __cam_icp_config_dev_in_ready,
			.flush_dev = __cam_icp_flush_dev_in_ready,
			.dump_dev = __cam_icp_dump_dev_in_ready,
		},
		.crm_ops = {},
		.irq_ops = __cam_icp_handle_buf_done_in_ready,
		.pagefault_ops = cam_icp_context_dump_active_request,
	},
	/* Ready */
	{
		.ioctl_ops = {
			.stop_dev = __cam_icp_stop_dev_in_ready,
			.release_dev = __cam_icp_release_dev_in_ready,
			.config_dev = __cam_icp_config_dev_in_ready,
			.flush_dev = __cam_icp_flush_dev_in_ready,
			.dump_dev = __cam_icp_dump_dev_in_ready,
		},
		.crm_ops = {},
		.irq_ops = __cam_icp_handle_buf_done_in_ready,
		.pagefault_ops = cam_icp_context_dump_active_request,
	},
	/* Activated */
	{
		.ioctl_ops = {},
		.crm_ops = {},
		.irq_ops = NULL,
		.pagefault_ops = cam_icp_context_dump_active_request,
	},
};

int cam_icp_context_init(struct cam_icp_context *ctx,
	struct cam_hw_mgr_intf *hw_intf, uint32_t ctx_id)
{
	int rc;

	if ((!ctx) || (!ctx->base) || (!hw_intf)) {
		CAM_ERR(CAM_ICP, "Invalid params: %pK %pK", ctx, hw_intf);
		rc = -EINVAL;
		goto err;
	}

	rc = cam_context_init(ctx->base, icp_dev_name, CAM_ICP, ctx_id,
		NULL, hw_intf, ctx->req_base, CAM_CTX_REQ_MAX);
	if (rc) {
		CAM_ERR(CAM_ICP, "Camera Context Base init failed");
		goto err;
	}

	ctx->base->state_machine = cam_icp_ctx_state_machine;
	ctx->base->ctx_priv = ctx;
	ctx->ctxt_to_hw_map = NULL;

err:
	return rc;
}

int cam_icp_context_deinit(struct cam_icp_context *ctx)
{
	if ((!ctx) || (!ctx->base)) {
		CAM_ERR(CAM_ICP, "Invalid params: %pK", ctx);
		return -EINVAL;
	}

	cam_context_deinit(ctx->base);
	memset(ctx, 0, sizeof(*ctx));

	return 0;
}
<|MERGE_RESOLUTION|>--- conflicted
+++ resolved
@@ -45,11 +45,8 @@
 		return -EINVAL;
 	}
 
-<<<<<<< HEAD
 	if (ctx->state < CAM_CTX_ACQUIRED || ctx->state > CAM_CTX_ACTIVATED) {
-=======
 	if (ctx->state < CAM_CTX_READY || ctx->state > CAM_CTX_ACTIVATED) {
->>>>>>> a1ef8a6b
 		CAM_ERR(CAM_ICP, "Invalid state icp ctx %d state %d",
 			ctx->ctx_id, ctx->state);
 		return -EINVAL;
@@ -73,10 +70,7 @@
 				req->request_id, rc);
 	}
 
-<<<<<<< HEAD
 end:
-=======
->>>>>>> a1ef8a6b
 	return rc;
 }
 
