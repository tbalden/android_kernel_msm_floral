/* Copyright (c) 2018-2019, The Linux Foundation. All rights reserved.
 *
 * This program is free software; you can redistribute it and/or modify
 * it under the terms of the GNU General Public License version 2 and
 * only version 2 as published by the Free Software Foundation.
 *
 * This program is distributed in the hope that it will be useful,
 * but WITHOUT ANY WARRANTY; without even the implied warranty of
 * MERCHANTABILITY or FITNESS FOR A PARTICULAR PURPOSE. See the
 * GNU General Public License for more details.
 */

/* -------------------------------------------------------------------------
 * Includes
 * -------------------------------------------------------------------------
 */
#include "npu_hw_access.h"
#include "npu_mgr.h"
#include "npu_firmware.h"
#include "npu_hw.h"
#include "npu_host_ipc.h"
#include "npu_common.h"
#include <soc/qcom/subsystem_notif.h>
#include <soc/qcom/subsystem_restart.h>

/* -------------------------------------------------------------------------
 * Defines
 * -------------------------------------------------------------------------
 */
#define LOG_MSG_HEADER_SIZE      20
#define LOG_MSG_START_MSG_INDEX  5
#define LOG_MSG_TOTAL_SIZE_INDEX 0
#define LOG_MSG_MSG_ID_INDEX     1

#define NPU_FW_TIMEOUT_POLL_INTERVAL_MS  10
#define NPU_FW_TIMEOUT_MS                5000

/* -------------------------------------------------------------------------
 * File Scope Function Prototypes
 * -------------------------------------------------------------------------
 */
static void npu_ipc_irq_work(struct work_struct *work);
static void npu_wdg_err_irq_work(struct work_struct *work);
static void npu_bridge_mbox_work(struct work_struct *work);
static void npu_disable_fw_work(struct work_struct *work);
static void npu_update_pwr_work(struct work_struct *work);
static void turn_off_fw_logging(struct npu_device *npu_dev);
static int wait_for_status_ready(struct npu_device *npu_dev,
	uint32_t status_reg, uint32_t status_bits, bool poll);
static int wait_npu_cpc_power_off(struct npu_device *npu_dev);
static struct npu_network *alloc_network(struct npu_host_ctx *ctx,
	struct npu_client *client);
static struct npu_network *get_network_by_hdl(struct npu_host_ctx *ctx,
	struct npu_client *client, uint32_t hdl);
static struct npu_network *get_network_by_id(struct npu_host_ctx *ctx,
	struct npu_client *client, int64_t id);
static void free_network(struct npu_host_ctx *ctx, struct npu_client *client,
	int64_t id);
static int network_get(struct npu_network *network);
static int network_put(struct npu_network *network);
static void app_msg_proc(struct npu_host_ctx *host_ctx, uint32_t *msg);
static void log_msg_proc(struct npu_device *npu_dev, uint32_t *msg);
static void host_session_msg_hdlr(struct npu_device *npu_dev);
static void host_session_log_hdlr(struct npu_device *npu_dev);
static int host_error_hdlr(struct npu_device *npu_dev, bool force);
static int npu_send_network_cmd(struct npu_device *npu_dev,
	struct npu_network *network, void *cmd_ptr,
	struct npu_network_cmd *cmd);
static int npu_send_misc_cmd(struct npu_device *npu_dev, uint32_t q_idx,
	void *cmd_ptr, struct npu_misc_cmd *cmd);
static int npu_queue_event(struct npu_client *client, struct npu_kevent *evt);
static int npu_notify_aop(struct npu_device *npu_dev, bool on);
static int npu_notify_fw_pwr_state(struct npu_device *npu_dev,
	uint32_t pwr_level, bool post);
static int load_fw_nolock(struct npu_device *npu_dev, bool enable);
static int disable_fw_nolock(struct npu_device *npu_dev);
static int update_dcvs_activity(struct npu_device *npu_dev, uint32_t activity);
static void npu_queue_network_cmd(struct npu_network *network,
	struct npu_network_cmd *cmd);
static void npu_dequeue_network_cmd(struct npu_network *network,
	struct npu_network_cmd *cmd);
static struct npu_network_cmd *npu_find_network_cmd(struct npu_network *network,
	uint32_t trans_id);
static struct npu_network_cmd *npu_alloc_network_cmd(struct npu_host_ctx *ctx,
	uint32_t stats_buf_size);
static void npu_free_network_cmd(struct npu_host_ctx *ctx,
	struct npu_network_cmd *cmd);
static struct npu_misc_cmd *npu_alloc_misc_cmd(struct npu_host_ctx *ctx);
static void npu_free_misc_cmd(struct npu_host_ctx *ctx,
	struct npu_misc_cmd *cmd);
static void npu_queue_misc_cmd(struct npu_host_ctx *ctx,
	struct npu_misc_cmd *cmd);
static void npu_dequeue_misc_cmd(struct npu_host_ctx *ctx,
	struct npu_misc_cmd *cmd);
static struct npu_misc_cmd *npu_find_misc_cmd(struct npu_host_ctx *ctx,
	uint32_t trans_id);

<<<<<<< HEAD
/*
=======
/* -------------------------------------------------------------------------
>>>>>>> 08078455
 * Function Definitions - Init / Deinit
 * -------------------------------------------------------------------------
 */

static int wait_npu_cpc_power_off(struct npu_device *npu_dev)
{
	uint32_t reg_val = NPU_CPC_PWR_ON;
	uint32_t wait_cnt = 0, max_wait_ms;
	struct npu_host_ctx *host_ctx = &npu_dev->host_ctx;

	max_wait_ms = NPU_FW_TIMEOUT_MS;

	do {
		reg_val = npu_tcsr_reg_read(npu_dev, TCSR_NPU_CPC_PWR_ON);
		if (!(reg_val & NPU_CPC_PWR_ON)) {
			NPU_DBG("npu cpc powers off\n");
			break;
		}

		if ((host_ctx->wdg_irq_sts != 0) ||
			(host_ctx->err_irq_sts != 0)) {
			NPU_WARN("fw is in bad state, skip wait\n");
			return -EIO;
		}

		wait_cnt += NPU_FW_TIMEOUT_POLL_INTERVAL_MS;
		if (wait_cnt > max_wait_ms) {
			NPU_ERR("timeout wait for cpc power off\n");
			return -ETIMEDOUT;
		}
		msleep(NPU_FW_TIMEOUT_POLL_INTERVAL_MS);
	} while (1);

	return 0;
}

static int load_fw_nolock(struct npu_device *npu_dev, bool enable)
{
	struct npu_host_ctx *host_ctx = &npu_dev->host_ctx;
	int ret = 0;

	if (host_ctx->fw_state != FW_UNLOADED) {
		NPU_WARN("fw is loaded already\n");
		return 0;
	}

	/* Boot the NPU subsystem */
	reinit_completion(&host_ctx->npu_power_up_done);
	host_ctx->subsystem_handle = subsystem_get_local("npu");
	if (IS_ERR_OR_NULL(host_ctx->subsystem_handle)) {
		NPU_ERR("pil load npu fw failed\n");
		host_ctx->subsystem_handle = NULL;
		ret = -ENODEV;
		goto load_fw_fail;
	}

	ret = wait_for_completion_timeout(
		&host_ctx->npu_power_up_done, NW_PWR_UP_TIMEOUT);
	if (!ret) {
		NPU_ERR("Wait for npu powers up timed out\n");
		ret = -ETIMEDOUT;
		goto load_fw_fail;
	}

	/* Keep reading ctrl status until NPU is ready */
	if (wait_for_status_ready(npu_dev, REG_NPU_FW_CTRL_STATUS,
		FW_CTRL_STATUS_MAIN_THREAD_READY_VAL, false)) {
		ret = -EPERM;
		goto load_fw_fail;
	}

	npu_host_ipc_post_init(npu_dev);
	NPU_DBG("firmware init complete\n");

	host_ctx->fw_state = FW_ENABLED;
	ret = npu_enable_irq(npu_dev);
	if (ret) {
		NPU_ERR("Enable irq failed\n");
		goto load_fw_fail;
	}

	if (enable) {
		ret = npu_notify_fw_pwr_state(npu_dev,
			npu_dev->pwrctrl.active_pwrlevel, true);
		if (ret) {
			NPU_ERR("notify fw pwr on failed\n");
			goto load_fw_fail;
		}
		return ret;
	}

	reinit_completion(&host_ctx->fw_shutdown_done);
	ret = npu_notify_fw_pwr_state(npu_dev, NPU_PWRLEVEL_OFF, false);
	if (ret) {
		NPU_ERR("notify fw pwr off failed\n");
		goto load_fw_fail;
	}

	ret = wait_for_completion_timeout(
		&host_ctx->fw_shutdown_done, NW_RSC_TIMEOUT_MS);
	if (!ret) {
		NPU_ERR("Wait for fw shutdown timedout\n");
		ret = -ETIMEDOUT;
	} else {
		ret = wait_npu_cpc_power_off(npu_dev);
	}

load_fw_fail:
	npu_disable_irq(npu_dev);
	npu_disable_sys_cache(npu_dev);
	npu_disable_core_power(npu_dev);
	npu_notify_aop(npu_dev, false);
	if (!ret) {
		host_ctx->fw_state = FW_LOADED;
	} else {
		if (!IS_ERR_OR_NULL(host_ctx->subsystem_handle))
			subsystem_put_local(host_ctx->subsystem_handle);

		host_ctx->fw_state = FW_UNLOADED;
	}

	return ret;
}

static void npu_load_fw_work(struct work_struct *work)
{
	int ret;
	struct npu_host_ctx *host_ctx;
	struct npu_device *npu_dev;

	host_ctx = container_of(work, struct npu_host_ctx, load_fw_work);
	npu_dev = container_of(host_ctx, struct npu_device, host_ctx);

	mutex_lock(&host_ctx->lock);
	ret = load_fw_nolock(npu_dev, false);
	mutex_unlock(&host_ctx->lock);

	if (ret)
		NPU_ERR("load fw failed %d\n", ret);
}

int load_fw(struct npu_device *npu_dev)
{
	struct npu_host_ctx *host_ctx = &npu_dev->host_ctx;

	if (host_ctx->auto_pil_disable) {
		NPU_WARN("auto pil is disabled\n");
		return -EINVAL;
	}

	if (host_ctx->wq)
		queue_work(host_ctx->wq, &host_ctx->load_fw_work);

	return 0;
}

int unload_fw(struct npu_device *npu_dev)
{
	struct npu_host_ctx *host_ctx = &npu_dev->host_ctx;

	if (host_ctx->auto_pil_disable) {
		NPU_WARN("auto pil is disabled\n");
		return 0;
	}

	mutex_lock(&host_ctx->lock);
	if (host_ctx->fw_state == FW_UNLOADED) {
		NPU_INFO("fw is unloaded already\n");
		mutex_unlock(&host_ctx->lock);
		return 0;
	} else if (host_ctx->fw_state == FW_ENABLED) {
		NPU_ERR("fw is enabled now, can't be unloaded\n");
		mutex_unlock(&host_ctx->lock);
		return -EBUSY;
	}

	subsystem_put_local(host_ctx->subsystem_handle);
	host_ctx->fw_state = FW_UNLOADED;
	NPU_DBG("fw is unloaded\n");
	mutex_unlock(&host_ctx->lock);

	return 0;
}

static int enable_fw_nolock(struct npu_device *npu_dev)
{
	struct npu_host_ctx *host_ctx = &npu_dev->host_ctx;
	int ret = 0;

	if (host_ctx->fw_state == FW_UNLOADED) {
		ret = load_fw_nolock(npu_dev,
			host_ctx->auto_pil_disable ? true : false);
		if (ret) {
			NPU_ERR("load fw failed\n");
			return ret;
		}

		if (host_ctx->auto_pil_disable) {
			host_ctx->fw_error = false;
			host_ctx->fw_ref_cnt++;
			mutex_unlock(&host_ctx->lock);
			goto enable_log;
		}
	}

	if (host_ctx->fw_state == FW_ENABLED) {
		host_ctx->fw_ref_cnt++;
		NPU_DBG("fw_ref_cnt %d\n", host_ctx->fw_ref_cnt);
		return 0;
	}

	npu_notify_aop(npu_dev, true);

	ret = npu_enable_core_power(npu_dev);
	if (ret) {
		NPU_ERR("Enable core power failed\n");
		goto enable_pw_fail;
	}

	ret = npu_enable_sys_cache(npu_dev);
	if (ret) {
		NPU_ERR("Enable sys cache failed\n");
		goto enable_sys_cache_fail;
	}

	/* Initialize the host side IPC before fw boots up */
	npu_host_ipc_pre_init(npu_dev);
	npu_host_ipc_post_init(npu_dev);

	ret = npu_enable_irq(npu_dev);
	if (ret) {
		NPU_ERR("Enable irq failed\n");
		goto enable_irq_fail;
	}

	/* set fw_state to FW_ENABLED before send IPC command */
	host_ctx->fw_state = FW_ENABLED;

	NPU_DBG("NPU powers up\n");

	/* turn on auto ACK for warm boots up */
	npu_cc_reg_write(npu_dev, NPU_CC_NPU_CPC_RSC_CTRL, 3);
	reinit_completion(&host_ctx->fw_bringup_done);
	ret = npu_notify_fw_pwr_state(npu_dev, npu_dev->pwrctrl.active_pwrlevel,
		true);
	if (ret == -ETIMEDOUT) {
		NPU_ERR("notify fw power state timed out\n");
		goto enable_pw_fail;
	} else if (ret) {
		NPU_ERR("notify fw power state failed\n");
		goto notify_fw_pwr_fail;
	}

	ret = wait_for_completion_timeout(
		&host_ctx->fw_bringup_done, NW_RSC_TIMEOUT_MS);
	if (!ret) {
		NPU_ERR("Wait for fw bringup timedout\n");
		ret = -ETIMEDOUT;
		goto enable_pw_fail;
	} else {
		ret = 0;
	}

	host_ctx->fw_error = false;
	host_ctx->fw_ref_cnt++;


enable_log:
	/* Set logging state */
	if (!npu_hw_log_enabled()) {
		NPU_DBG("fw logging disabled\n");
		turn_off_fw_logging(npu_dev);
	}

	return ret;

notify_fw_pwr_fail:
	host_ctx->fw_state = FW_LOADED;
	npu_disable_irq(npu_dev);
enable_irq_fail:
	npu_disable_sys_cache(npu_dev);
enable_sys_cache_fail:
	npu_disable_core_power(npu_dev);
enable_pw_fail:
	return ret;
}

int enable_fw(struct npu_device *npu_dev)
{
	struct npu_host_ctx *host_ctx = &npu_dev->host_ctx;
	int ret;

	mutex_lock(&host_ctx->lock);
	ret = enable_fw_nolock(npu_dev);
	mutex_unlock(&host_ctx->lock);

	if (ret == -ETIMEDOUT) {
		NPU_ERR("Enable fw timedout, force SSR\n");
		host_error_hdlr(npu_dev, true);
	}
	return ret;
}

static int disable_fw_nolock(struct npu_device *npu_dev)
{
	struct npu_host_ctx *host_ctx = &npu_dev->host_ctx;
	int ret = 0;

	if (!host_ctx->fw_ref_cnt) {
		NPU_WARN("fw_ref_cnt is 0\n");
		return ret;
	}

	host_ctx->fw_ref_cnt--;
	NPU_DBG("fw_ref_cnt %d\n", host_ctx->fw_ref_cnt);

	if (host_ctx->fw_state != FW_ENABLED) {
		NPU_ERR("fw is not enabled\n");
		return ret;
	}

	if (host_ctx->fw_ref_cnt > 0)
		return ret;

	/* turn on auto ACK for warm shuts down */
	npu_cc_reg_write(npu_dev, NPU_CC_NPU_CPC_RSC_CTRL, 3);
	reinit_completion(&host_ctx->fw_shutdown_done);
	ret = npu_notify_fw_pwr_state(npu_dev, NPU_PWRLEVEL_OFF, false);
	if (ret == -ETIMEDOUT) {
		NPU_ERR("notify fw pwr off timed out\n");
		goto fail;
	} else if (ret) {
		NPU_WARN("notify fw pwr off failed\n");
		msleep(500);
	}

	if (!host_ctx->auto_pil_disable) {
		ret = wait_for_completion_timeout(
			&host_ctx->fw_shutdown_done, NW_RSC_TIMEOUT_MS);
		if (!ret) {
			NPU_ERR("Wait for fw shutdown timedout\n");
			ret = -ETIMEDOUT;
			goto fail;
		} else {
			ret = wait_npu_cpc_power_off(npu_dev);
			if (ret)
				goto fail;
		}
	}

	npu_disable_irq(npu_dev);
	npu_disable_sys_cache(npu_dev);
	npu_disable_core_power(npu_dev);
	host_ctx->fw_state = FW_LOADED;

	NPU_DBG("firmware is disabled\n");
	npu_notify_aop(npu_dev, false);
	complete(&host_ctx->fw_deinit_done);

	if (host_ctx->auto_pil_disable) {
		subsystem_put_local(host_ctx->subsystem_handle);
		host_ctx->fw_state = FW_UNLOADED;
		NPU_DBG("fw is unloaded\n");
	}

fail:
	return ret;
}

void disable_fw(struct npu_device *npu_dev)
{
	struct npu_host_ctx *host_ctx = &npu_dev->host_ctx;
	int ret = 0;

	mutex_lock(&host_ctx->lock);
	ret = disable_fw_nolock(npu_dev);
	mutex_unlock(&host_ctx->lock);

	if (ret == -ETIMEDOUT) {
		NPU_ERR("disable fw timedout, force SSR\n");
		host_error_hdlr(npu_dev, true);
	}
}

/* notify fw current power level */
static int npu_notify_fw_pwr_state(struct npu_device *npu_dev,
	uint32_t pwr_level, bool post)
{
	struct npu_host_ctx *host_ctx = &npu_dev->host_ctx;
	struct ipc_cmd_notify_pwr_pkt pwr_notify_pkt;
	int ret = 0;
	uint32_t reg_val;
	struct npu_misc_cmd *misc_cmd = NULL;

	/* Clear PWR_NOTIFY bits before sending cmd */
	reg_val = REGR(npu_dev, REG_NPU_FW_CTRL_STATUS);
	reg_val &=  ~(FW_CTRL_STATUS_PWR_NOTIFY_ERR_VAL|
		FW_CTRL_STATUS_PWR_NOTIFY_DONE_VAL);
	REGW(npu_dev, REG_NPU_FW_CTRL_STATUS, reg_val);
	REGR(npu_dev, REG_NPU_FW_CTRL_STATUS);

	if (pwr_level == NPU_PWRLEVEL_OFF)
		NPU_DBG("Notify fw power off\n");
	else
		NPU_DBG("Notify fw power level %d [%s]", pwr_level,
			post ? "post" : "pre");

	/* send IPC command to FW */
	pwr_notify_pkt.header.cmd_type = NPU_IPC_CMD_NOTIFY_PWR;
	pwr_notify_pkt.header.size = sizeof(struct ipc_cmd_notify_pwr_pkt);
	pwr_notify_pkt.header.trans_id =
		atomic_add_return(1, &host_ctx->ipc_trans_id);
	pwr_notify_pkt.header.flags = 0;
	pwr_notify_pkt.pwr_level = pwr_level;
	pwr_notify_pkt.notify_type = post ?
		NPU_POWER_POST_NOTIFY : NPU_POWER_PRE_NOTIFY;

	misc_cmd = npu_alloc_misc_cmd(host_ctx);
	if (!misc_cmd) {
		NPU_ERR("Can't allocate misc_cmd\n");
		return -ENOMEM;
	}

	misc_cmd->cmd_type = NPU_IPC_CMD_NOTIFY_PWR;
	misc_cmd->trans_id = pwr_notify_pkt.header.trans_id;

	ret = npu_send_misc_cmd(npu_dev, IPC_QUEUE_CMD_HIGH_PRIORITY,
		&pwr_notify_pkt, misc_cmd);

	if (ret) {
		NPU_ERR("NPU_IPC_CMD_NOTIFY_PWR sent failed: %d\n", ret);
	} else {
		ret = wait_for_status_ready(npu_dev, REG_NPU_FW_CTRL_STATUS,
			FW_CTRL_STATUS_PWR_NOTIFY_DONE_VAL, true);
		if (!ret) {
			reg_val = REGR(npu_dev, REG_NPU_FW_CTRL_STATUS);
			if (reg_val & FW_CTRL_STATUS_PWR_NOTIFY_ERR_VAL) {
				NPU_ERR("NOTIfY_PWR failed\n");
				ret = -EPERM;
			}
		}
	}

	npu_free_misc_cmd(host_ctx, misc_cmd);

	return ret;
}

int npu_host_notify_fw_pwr_state(struct npu_device *npu_dev,
	uint32_t pwr_level, bool post)
{
	return npu_notify_fw_pwr_state(npu_dev, pwr_level, post);
}

static int npu_notifier_cb(struct notifier_block *this, unsigned long code,
	void *data)
{
	int ret = 0;
	struct npu_host_ctx *host_ctx =
		container_of(this, struct npu_host_ctx, nb);
	struct npu_device *npu_dev = host_ctx->npu_dev;
	uint32_t reg_val;

	NPU_DBG("notifier code %d\n", code);
	switch (code) {
	case SUBSYS_BEFORE_POWERUP:
	{
		/*
		 * Prepare for loading fw via pil
		 * It will be called during initial load fw
		 * or subsyste restart
		 */
		npu_notify_aop(npu_dev, true);
		ret = npu_enable_core_power(npu_dev);
		if (ret) {
			NPU_WARN("Enable core power failed\n");
			break;
		}

		ret = npu_enable_sys_cache(npu_dev);
		if (ret) {
			NPU_WARN("Enable sys cache failed\n");
			break;
		}

		npu_cc_reg_write(npu_dev, NPU_CC_NPU_CPC_RSC_CTRL, 3);

		/* Clear control/status registers */
		REGW(npu_dev, REG_NPU_FW_CTRL_STATUS, 0x0);
		REGW(npu_dev, REG_NPU_HOST_CTRL_VALUE, 0x0);
		REGW(npu_dev, REG_FW_TO_HOST_EVENT, 0x0);

		NPU_DBG("fw_dbg_mode %x\n", host_ctx->fw_dbg_mode);
		reg_val = 0;
		if (host_ctx->fw_dbg_mode & FW_DBG_MODE_PAUSE)
			reg_val |= HOST_CTRL_STATUS_FW_PAUSE_VAL;

		if (host_ctx->fw_dbg_mode & FW_DBG_DISABLE_WDOG)
			reg_val |= HOST_CTRL_STATUS_DISABLE_WDOG_VAL;

		if (npu_hw_clk_gating_enabled())
			reg_val |= HOST_CTRL_STATUS_BOOT_ENABLE_CLK_GATE_VAL;

		REGW(npu_dev, REG_NPU_HOST_CTRL_STATUS, reg_val);
		/* Read back to flush all registers for fw to read */
		REGR(npu_dev, REG_NPU_HOST_CTRL_STATUS);

		/* Initialize the host side IPC before fw boots up */
		npu_host_ipc_pre_init(npu_dev);
		complete(&host_ctx->npu_power_up_done);
		break;
	}
	case SUBSYS_AFTER_POWERUP:
		break;
	case SUBSYS_BEFORE_SHUTDOWN:
	{
		/* Prepare for unloading fw via PIL */
		if (host_ctx->fw_state == FW_ENABLED) {
			/* only happens during subsystem_restart */
			host_ctx->fw_state = FW_UNLOADED;
			npu_disable_irq(npu_dev);
			npu_disable_sys_cache(npu_dev);
			npu_disable_core_power(npu_dev);
			npu_notify_aop(npu_dev, false);
		}

		/* vote minimum bandwidth before unload npu fw via PIL */
		ret = npu_set_bw(npu_dev, 100, 100);
		if (ret)
			NPU_WARN("Can't update bandwidth\n");

		break;
	}
	case SUBSYS_AFTER_SHUTDOWN:
		ret = npu_set_bw(npu_dev, 0, 0);
		if (ret)
			NPU_WARN("Can't update bandwidth\n");
		break;
	default:
		NPU_DBG("Ignoring event\n");
		break;
	}

	return ret;
}

static void npu_update_pwr_work(struct work_struct *work)
{
	int ret;
	struct npu_host_ctx *host_ctx;
	struct npu_device *npu_dev;

	host_ctx = container_of(work, struct npu_host_ctx, update_pwr_work);
	npu_dev = container_of(host_ctx, struct npu_device, host_ctx);

	mutex_lock(&host_ctx->lock);
	ret = npu_set_power_level(npu_dev, true);
	mutex_unlock(&host_ctx->lock);

	if (ret)
		NPU_ERR("Update power level failed %d\n", ret);
}

int npu_host_update_power(struct npu_device *npu_dev)
{
	struct npu_host_ctx *host_ctx = &npu_dev->host_ctx;

	if (host_ctx->wq)
		queue_work(host_ctx->wq, &host_ctx->update_pwr_work);

	return 0;
}

int npu_host_init(struct npu_device *npu_dev)
{
	int ret = 0;
	struct npu_host_ctx *host_ctx = &npu_dev->host_ctx;

	memset(host_ctx, 0, sizeof(*host_ctx));
	init_completion(&host_ctx->fw_deinit_done);
	init_completion(&host_ctx->fw_bringup_done);
	init_completion(&host_ctx->fw_shutdown_done);
	init_completion(&host_ctx->npu_power_up_done);
	mutex_init(&host_ctx->lock);
	spin_lock_init(&host_ctx->bridge_mbox_lock);
	atomic_set(&host_ctx->ipc_trans_id, 1);

	host_ctx->npu_dev = npu_dev;
	host_ctx->nb.notifier_call = npu_notifier_cb;
	host_ctx->notif_hdle = subsys_notif_register_notifier("npu",
		&host_ctx->nb);
	if (IS_ERR(host_ctx->notif_hdle)) {
		NPU_ERR("register event notification failed\n");
		ret = PTR_ERR(host_ctx->notif_hdle);
		host_ctx->notif_hdle = NULL;
		goto fail;
	}

	host_ctx->wq = create_workqueue("npu_general_wq");
	host_ctx->wq_pri =
		alloc_workqueue("npu_ipc_wq", WQ_HIGHPRI | WQ_UNBOUND, 0);
	if (!host_ctx->wq || !host_ctx->wq_pri) {
		ret = -EPERM;
		goto fail;
	} else {
		INIT_WORK(&host_ctx->ipc_irq_work, npu_ipc_irq_work);
		INIT_WORK(&host_ctx->wdg_err_irq_work, npu_wdg_err_irq_work);
		INIT_WORK(&host_ctx->bridge_mbox_work, npu_bridge_mbox_work);
		INIT_WORK(&host_ctx->load_fw_work, npu_load_fw_work);
		INIT_WORK(&host_ctx->update_pwr_work, npu_update_pwr_work);
		INIT_DELAYED_WORK(&host_ctx->disable_fw_work,
			npu_disable_fw_work);
	}

	host_ctx->network_cmd_cache = kmem_cache_create("network_cmd_cache",
		sizeof(struct npu_network_cmd), 0, 0, NULL);
	if (!host_ctx->network_cmd_cache) {
		NPU_ERR("Failed to create network_cmd_cache\n");
		ret = -ENOMEM;
		goto fail;
	}

	host_ctx->misc_cmd_cache = kmem_cache_create("misc_cmd_cache",
		sizeof(struct npu_misc_cmd), 0, 0, NULL);
	if (!host_ctx->misc_cmd_cache) {
		NPU_ERR("Failed to create misc_cmd_cache\n");
		ret = -ENOMEM;
<<<<<<< HEAD
		goto fail;
	}

	host_ctx->stats_buf_cache = kmem_cache_create(
		"stats_buf_cache", NPU_MAX_STATS_BUF_SIZE, 0, 0, NULL);
	if (!host_ctx->stats_buf_cache) {
		NPU_ERR("Failed to create stats_buf_cache\n");
		ret = -ENOMEM;
		goto fail;
	}

	host_ctx->ipc_msg_buf = kzalloc(NPU_IPC_BUF_LENGTH, GFP_KERNEL);
	if (!host_ctx->ipc_msg_buf) {
		NPU_ERR("Failed to allocate ipc buffer\n");
		ret = -ENOMEM;
		goto fail;
	}

=======
		goto fail;
	}

	host_ctx->stats_buf_cache = kmem_cache_create(
		"stats_buf_cache", NPU_MAX_STATS_BUF_SIZE, 0, 0, NULL);
	if (!host_ctx->stats_buf_cache) {
		NPU_ERR("Failed to create stats_buf_cache\n");
		ret = -ENOMEM;
		goto fail;
	}

	host_ctx->ipc_msg_buf = kzalloc(NPU_IPC_BUF_LENGTH, GFP_KERNEL);
	if (!host_ctx->ipc_msg_buf) {
		NPU_ERR("Failed to allocate ipc buffer\n");
		ret = -ENOMEM;
		goto fail;
	}

>>>>>>> 08078455
	INIT_LIST_HEAD(&host_ctx->misc_cmd_list);
	host_ctx->auto_pil_disable = false;

	return 0;

fail:
	kfree(host_ctx->ipc_msg_buf);
	kmem_cache_destroy(host_ctx->stats_buf_cache);
	kmem_cache_destroy(host_ctx->network_cmd_cache);
	kmem_cache_destroy(host_ctx->misc_cmd_cache);
	if (host_ctx->wq)
		destroy_workqueue(host_ctx->wq);
	if (host_ctx->wq_pri)
		destroy_workqueue(host_ctx->wq_pri);
	if (host_ctx->notif_hdle)
		subsys_notif_unregister_notifier(host_ctx->notif_hdle,
			&host_ctx->nb);
	mutex_destroy(&host_ctx->lock);
	return ret;
}

void npu_host_deinit(struct npu_device *npu_dev)
{
	struct npu_host_ctx *host_ctx = &npu_dev->host_ctx;

	kfree(host_ctx->ipc_msg_buf);
	kmem_cache_destroy(host_ctx->stats_buf_cache);
	kmem_cache_destroy(host_ctx->network_cmd_cache);
	kmem_cache_destroy(host_ctx->misc_cmd_cache);
	destroy_workqueue(host_ctx->wq);
	destroy_workqueue(host_ctx->wq_pri);
	subsys_notif_unregister_notifier(host_ctx->notif_hdle, &host_ctx->nb);
	mutex_destroy(&host_ctx->lock);
}

/* -------------------------------------------------------------------------
 * Function Definitions - Interrupt Handler
 * -------------------------------------------------------------------------
 */
irqreturn_t npu_ipc_intr_hdlr(int irq, void *ptr)
{
	struct npu_device *npu_dev = (struct npu_device *)ptr;
	struct npu_host_ctx *host_ctx = &npu_dev->host_ctx;

	INTERRUPT_ACK(npu_dev, irq);

	/* Check that the event thread currently is running */
	if (host_ctx->wq)
		queue_work(host_ctx->wq_pri, &host_ctx->ipc_irq_work);

	return IRQ_HANDLED;
}

irqreturn_t npu_general_intr_hdlr(int irq, void *ptr)
{
	uint32_t reg_val, ack_val;
	struct npu_device *npu_dev = (struct npu_device *)ptr;
	struct npu_host_ctx *host_ctx = &npu_dev->host_ctx;

	reg_val = npu_cc_reg_read(npu_dev,
		NPU_CC_NPU_MASTERn_GENERAL_IRQ_STATUS(0));
	NPU_DBG("GENERAL_IRQ_STATUS %x\n", reg_val);
	reg_val &= (RSC_SHUTDOWN_REQ_IRQ_STATUS | RSC_BRINGUP_REQ_IRQ_STATUS);
	ack_val = npu_cc_reg_read(npu_dev, NPU_CC_NPU_CPC_RSC_CTRL);

	if (reg_val & RSC_SHUTDOWN_REQ_IRQ_STATUS)
		ack_val |= Q6SS_RSC_SHUTDOWN_ACK_EN;

	if (reg_val & RSC_BRINGUP_REQ_IRQ_STATUS)
		ack_val |= Q6SS_RSC_BRINGUP_ACK_EN;

	npu_cc_reg_write(npu_dev, NPU_CC_NPU_CPC_RSC_CTRL, ack_val);
	npu_cc_reg_write(npu_dev,
		NPU_CC_NPU_MASTERn_GENERAL_IRQ_CLEAR(0), reg_val);

	if (reg_val & RSC_SHUTDOWN_REQ_IRQ_STATUS)
		complete(&host_ctx->fw_shutdown_done);

	if (reg_val & RSC_BRINGUP_REQ_IRQ_STATUS)
		complete(&host_ctx->fw_bringup_done);

	return IRQ_HANDLED;
}

irqreturn_t npu_err_intr_hdlr(int irq, void *ptr)
{
	struct npu_device *npu_dev = (struct npu_device *)ptr;
	struct npu_host_ctx *host_ctx = &npu_dev->host_ctx;

	host_ctx->err_irq_sts = npu_cc_reg_read(npu_dev,
		NPU_CC_NPU_MASTERn_ERROR_IRQ_STATUS(0));
	npu_cc_reg_write(npu_dev,
		NPU_CC_NPU_MASTERn_ERROR_IRQ_CLEAR(0),
		host_ctx->err_irq_sts);
	NPU_ERR("err_irq_sts %x\n", host_ctx->err_irq_sts);

	if (host_ctx->wq)
		queue_work(host_ctx->wq_pri, &host_ctx->wdg_err_irq_work);

	return IRQ_HANDLED;
}

irqreturn_t npu_wdg_intr_hdlr(int irq, void *ptr)
{
	struct npu_device *npu_dev = (struct npu_device *)ptr;
	struct npu_host_ctx *host_ctx = &npu_dev->host_ctx;

	host_ctx->wdg_irq_sts = npu_cc_reg_read(npu_dev,
		NPU_CC_NPU_MASTERn_WDOG_BITE_IRQ_STATUS(0));
	NPU_ERR("wdg_irq_sts %x\n", host_ctx->wdg_irq_sts);

	if (host_ctx->wq)
		queue_work(host_ctx->wq_pri, &host_ctx->wdg_err_irq_work);

	return IRQ_HANDLED;
}

/* -------------------------------------------------------------------------
 * Function Definitions - Control
 * -------------------------------------------------------------------------
 */
static int host_error_hdlr(struct npu_device *npu_dev, bool force)
{
	struct npu_host_ctx *host_ctx = &npu_dev->host_ctx;
	struct npu_network *network = NULL;
	struct npu_kevent kevt;
	struct npu_network_cmd *cmd;
	struct npu_misc_cmd *misc_cmd;
	bool fw_alive = true;
	int i, ret = 0;

	mutex_lock(&host_ctx->lock);

	if ((host_ctx->wdg_irq_sts == 0) && (host_ctx->err_irq_sts == 0)
		&& !force) {
		mutex_unlock(&host_ctx->lock);
		return 0;
	}

	if (host_ctx->wdg_irq_sts) {
		NPU_INFO("watchdog irq triggered\n");
		fw_alive = false;
	}

	npu_dump_debug_info(npu_dev);

	/*
	 * if fw is still alive, notify fw before power off
	 * otherwise if ssr happens or notify fw returns failure
	 * delay 500 ms to make sure dsp has finished
	 * its own ssr handling.
	 */
	if (fw_alive) {
		if (npu_notify_fw_pwr_state(npu_dev, NPU_PWRLEVEL_OFF, false)) {
			NPU_WARN("notify fw pwr off failed\n");
			msleep(500);
		}
	} else {
		msleep(500);
	}

	NPU_INFO("npu subsystem is restarting\n");
	reinit_completion(&host_ctx->npu_power_up_done);
	ret = subsystem_restart_dev(host_ctx->subsystem_handle);
	if (ret) {
		NPU_ERR("npu subsystem restart failed\n");
		host_ctx->fw_state = FW_UNLOADED;
		goto fw_start_done;
	}
	NPU_INFO("npu subsystem is restarted\n");

	ret = wait_for_completion_timeout(
		&host_ctx->npu_power_up_done, NW_PWR_UP_TIMEOUT);
	if (!ret) {
		NPU_ERR("Wait for npu powers up timed out\n");
		ret = -ETIMEDOUT;
		goto fw_start_done;
	}

	host_ctx->wdg_irq_sts = 0;
	host_ctx->err_irq_sts = 0;

	/* Keep reading ctrl status until NPU is ready */
	if (wait_for_status_ready(npu_dev, REG_NPU_FW_CTRL_STATUS,
		FW_CTRL_STATUS_MAIN_THREAD_READY_VAL, false)) {
		NPU_ERR("wait for fw status ready timedout\n");
		ret = -EPERM;
		goto fw_start_done;
	}

	npu_host_ipc_post_init(npu_dev);
	NPU_DBG("firmware init complete\n");

	host_ctx->fw_state = FW_ENABLED;

	ret = npu_enable_irq(npu_dev);
	if (ret)
		NPU_ERR("Enable irq failed\n");

fw_start_done:
	/* mark all existing network to error state */
	for (i = 0; i < MAX_LOADED_NETWORK; i++) {
		network = &host_ctx->networks[i];
		if (network->is_valid)
			network->fw_error = true;
	}

	complete(&host_ctx->fw_deinit_done);

	/* flush all pending npu cmds */
	for (i = 0; i < MAX_LOADED_NETWORK; i++) {
		network = &host_ctx->networks[i];
		if (!network->is_valid || !network->fw_error)
			continue;

		if (network->is_async) {
			NPU_DBG("async cmd, queue ssr event\n");
			kevt.evt.type = MSM_NPU_EVENT_TYPE_SSR;
			kevt.evt.u.ssr.network_hdl =
				network->network_hdl;
			if (npu_queue_event(network->client, &kevt))
				NPU_ERR("queue npu event failed\n");

			while (!list_empty(&network->cmd_list)) {
				cmd = list_first_entry(&network->cmd_list,
					struct npu_network_cmd, list);
				npu_dequeue_network_cmd(network, cmd);
				npu_free_network_cmd(host_ctx, cmd);
			}
		} else {
			list_for_each_entry(cmd, &network->cmd_list, list) {
				NPU_DBG("complete network %llx trans_id %d\n",
					network->id, cmd->trans_id);
				complete(&cmd->cmd_done);
			}
		}
	}

	list_for_each_entry(misc_cmd, &host_ctx->misc_cmd_list, list) {
		NPU_DBG("complete misc cmd trans_id %d\n",
			misc_cmd->trans_id);
		complete(&misc_cmd->cmd_done);
	}
	mutex_unlock(&host_ctx->lock);

	return ret;
}

static void npu_ipc_irq_work(struct work_struct *work)
{
	struct npu_host_ctx *host_ctx;
	struct npu_device *npu_dev;

	host_ctx = container_of(work, struct npu_host_ctx, ipc_irq_work);
	npu_dev = container_of(host_ctx, struct npu_device, host_ctx);

	host_session_log_hdlr(npu_dev);
	host_session_msg_hdlr(npu_dev);
}

static void npu_wdg_err_irq_work(struct work_struct *work)
{
	struct npu_host_ctx *host_ctx;
	struct npu_device *npu_dev;

	host_ctx = container_of(work, struct npu_host_ctx, wdg_err_irq_work);
	npu_dev = container_of(host_ctx, struct npu_device, host_ctx);

	host_error_hdlr(npu_dev, false);
}

static void npu_disable_fw_work(struct work_struct *work)
{
	struct npu_host_ctx *host_ctx;
	struct npu_device *npu_dev;

	NPU_DBG("Enter disable fw work\n");
	host_ctx = container_of(work, struct npu_host_ctx,
		disable_fw_work.work);
	npu_dev = container_of(host_ctx, struct npu_device, host_ctx);

	mutex_lock(&host_ctx->lock);
	if (host_ctx->bridge_mbox_pwr_on) {
		disable_fw_nolock(npu_dev);
		host_ctx->bridge_mbox_pwr_on = false;
	}
	mutex_unlock(&host_ctx->lock);
	NPU_DBG("Exit disable fw work\n");
}

static int npu_bridge_mbox_send_data(struct npu_host_ctx *host_ctx,
	struct npu_mbox *mbox, void *data)
{
	NPU_DBG("Generating IRQ for client_id: %u; signal_id: %u\n",
		mbox->client_id, mbox->signal_id);
	mbox_send_message(mbox->chan, NULL);
	mbox_client_txdone(mbox->chan, 0);
	mbox->send_data_pending = false;

	return 0;
}

static void npu_bridge_mbox_work(struct work_struct *work)
{
	int i, ret;
	struct npu_host_ctx *host_ctx;
	struct npu_device *npu_dev;
	unsigned long flags;

	NPU_DBG("Enter bridge mbox work\n");
	host_ctx = container_of(work, struct npu_host_ctx, bridge_mbox_work);
	npu_dev = container_of(host_ctx, struct npu_device, host_ctx);

	mutex_lock(&host_ctx->lock);
	if (host_ctx->fw_state == FW_UNLOADED) {
		NPU_WARN("NPU fw is not loaded\n");
		mutex_unlock(&host_ctx->lock);
		return;
	}

	if ((host_ctx->wdg_irq_sts != 0) || (host_ctx->err_irq_sts != 0)) {
		NPU_WARN("SSR is triggered, skip this time\n");
		mutex_unlock(&host_ctx->lock);
		return;
	}

	/* queue or modify delayed work to disable fw */
	mod_delayed_work(host_ctx->wq, &host_ctx->disable_fw_work,
		NPU_MBOX_IDLE_TIMEOUT);

	if (!host_ctx->bridge_mbox_pwr_on) {
		ret = enable_fw_nolock(npu_dev);
		if (ret) {
			mutex_unlock(&host_ctx->lock);
			NPU_ERR("Enable fw failed\n");
			return;
		}
		host_ctx->bridge_mbox_pwr_on = true;
		NPU_DBG("Fw is enabled by mbox\n");
	}

	spin_lock_irqsave(&host_ctx->bridge_mbox_lock, flags);
	for (i = 0; i < NPU_MAX_MBOX_NUM; i++)
		if (npu_dev->mbox[i].send_data_pending)
			npu_bridge_mbox_send_data(host_ctx,
				&npu_dev->mbox[i], NULL);

	spin_unlock_irqrestore(&host_ctx->bridge_mbox_lock, flags);
	mutex_unlock(&host_ctx->lock);
	NPU_DBG("Exit bridge mbox work\n");
}

static void turn_off_fw_logging(struct npu_device *npu_dev)
{
	struct ipc_cmd_log_state_pkt log_packet;
	struct npu_host_ctx *host_ctx = &npu_dev->host_ctx;
	struct npu_misc_cmd *misc_cmd = NULL;
	int ret = 0;

	mutex_lock(&host_ctx->lock);
	log_packet.header.cmd_type = NPU_IPC_CMD_CONFIG_LOG;
	log_packet.header.size = sizeof(struct ipc_cmd_log_state_pkt);
	log_packet.header.trans_id =
		atomic_add_return(1, &host_ctx->ipc_trans_id);
	log_packet.header.flags = 0xF;
	log_packet.log_state.module_msk = 0;
	log_packet.log_state.level_msk = 0;

	misc_cmd = npu_alloc_misc_cmd(host_ctx);
	if (!misc_cmd) {
		NPU_ERR("Can't allocate misc_cmd\n");
		return;
	}

	misc_cmd->cmd_type = NPU_IPC_CMD_CONFIG_LOG;
	misc_cmd->trans_id = log_packet.header.trans_id;

	ret = npu_send_misc_cmd(npu_dev, IPC_QUEUE_CMD_HIGH_PRIORITY,
		&log_packet, misc_cmd);

	NPU_DBG("NPU_IPC_CMD_CONFIG_LOG sent status: %d\n", ret);

	if (ret)
		NPU_ERR("npu_host_ipc_send_cmd failed\n");

	npu_free_misc_cmd(host_ctx, misc_cmd);
	mutex_unlock(&host_ctx->lock);
}

static int wait_for_status_ready(struct npu_device *npu_dev,
	uint32_t status_reg, uint32_t status_bits, bool poll)
{
	uint32_t ctrl_sts = 0;
	uint32_t wait_cnt = 0, max_wait_ms;
	struct npu_host_ctx *host_ctx = &npu_dev->host_ctx;

	max_wait_ms = (host_ctx->fw_dbg_mode & FW_DBG_MODE_INC_TIMEOUT) ?
		NW_DEBUG_TIMEOUT_MS : NPU_FW_TIMEOUT_MS;
	if (poll)
		wait_cnt = max_wait_ms * 10;
	else
		wait_cnt = max_wait_ms / NPU_FW_TIMEOUT_POLL_INTERVAL_MS;

	/* keep reading status register until bits are set */
	do {
		ctrl_sts = REGR(npu_dev, status_reg);
		if ((ctrl_sts & status_bits) == status_bits) {
			NPU_DBG("status %x[reg %x] ready received\n",
				status_bits, status_reg);
			break;
		}

		if (!wait_cnt) {
			NPU_ERR("timeout wait for status %x[%x] in reg %x\n",
				status_bits, ctrl_sts, status_reg);
			return -ETIMEDOUT;
		}

		if ((host_ctx->wdg_irq_sts != 0) ||
			(host_ctx->err_irq_sts != 0)) {
			NPU_WARN("fw is in bad state, skip wait\n");
			return -EIO;
		}

		if (poll)
			udelay(100);
		else
			msleep(NPU_FW_TIMEOUT_POLL_INTERVAL_MS);

		wait_cnt--;
	} while (1);

	return 0;
}

#define MAX_LEN 128

static int npu_notify_aop(struct npu_device *npu_dev, bool on)
{
	char buf[MAX_LEN];
	struct qmp_pkt pkt;
	int buf_size, rc = 0;

	if (!npu_dev->mbox_aop || !npu_dev->mbox_aop->chan)
		return 0;

	buf_size = scnprintf(buf, MAX_LEN, "{class: bcm, res: npu_on, val: %d}",
		on ? 1 : 0);
	if (buf_size < 0) {
		NPU_ERR("prepare qmp notify buf failed\n");
		return -EINVAL;
	}

	NPU_DBG("send msg %s to aop\n", buf);
	memset(&pkt, 0, sizeof(pkt));
	pkt.size = (buf_size + 3) & ~0x3;
	pkt.data = buf;

	rc = mbox_send_message(npu_dev->mbox_aop->chan, &pkt);
	if (rc < 0)
		NPU_ERR("qmp message send failed, ret=%d\n", rc);

	return rc;
}

/* -------------------------------------------------------------------------
 * Function Definitions - Network Management
 * -------------------------------------------------------------------------
 */
static int network_put(struct npu_network *network)
{
	if (!network)
		return 0;

	return atomic_dec_return(&network->ref_cnt);
}

static int network_get(struct npu_network *network)
{
	if (!network)
		return 0;

	return atomic_inc_return(&network->ref_cnt);
}

static struct npu_network *alloc_network(struct npu_host_ctx *ctx,
	struct npu_client *client)
{
	int32_t i;
	struct npu_network *network = ctx->networks;

	WARN_ON(!mutex_is_locked(&ctx->lock));

	for (i = 0; i < MAX_LOADED_NETWORK; i++) {
		if (network->id == 0)
			break;

		network++;
	}

	if (i == MAX_LOADED_NETWORK) {
		NPU_ERR("No free network\n");
		return NULL;
	}

	memset(network, 0, sizeof(struct npu_network));
	network->id = i + 1;
	network->is_valid = true;
	network->client = client;
	INIT_LIST_HEAD(&network->cmd_list);

	ctx->network_num++;
	return network;
}

static struct npu_network *get_network_by_hdl(struct npu_host_ctx *ctx,
	struct npu_client *client, uint32_t hdl)
{
	int32_t i;
	struct npu_network *network = ctx->networks;

	WARN_ON(!mutex_is_locked(&ctx->lock));

	for (i = 0; i < MAX_LOADED_NETWORK; i++) {
		if (network->network_hdl == hdl)
			break;

		network++;
	}

	if ((i == MAX_LOADED_NETWORK) || !network->is_valid) {
		NPU_ERR("network hdl invalid %d\n", hdl);
		return NULL;
	}

	if (client && (client != network->client)) {
		NPU_ERR("network %lld doesn't belong to this client\n",
			network->id);
		return NULL;
	}

	network_get(network);
	return network;
}

static struct npu_network *get_network_by_id(struct npu_host_ctx *ctx,
	struct npu_client *client, int64_t id)
{
	struct npu_network *network = NULL;

	WARN_ON(!mutex_is_locked(&ctx->lock));

	if (id < 1 || id > MAX_LOADED_NETWORK ||
		!ctx->networks[id - 1].is_valid) {
		NPU_ERR("Invalid network id %d\n", (int32_t)id);
		return NULL;
	}

	network = &ctx->networks[id - 1];
	if (client && (client != network->client)) {
		NPU_ERR("network %lld doesn't belong to this client\n", id);
		return NULL;
	}

	network_get(network);
	return network;
}

static void free_network(struct npu_host_ctx *ctx, struct npu_client *client,
	int64_t id)
{
	struct npu_network *network = NULL;
	struct npu_network_cmd *cmd;

	WARN_ON(!mutex_is_locked(&ctx->lock));

	network = get_network_by_id(ctx, client, id);
	if (network) {
		network_put(network);
		while (!list_empty(&network->cmd_list)) {
			cmd = list_first_entry(&network->cmd_list,
				struct npu_network_cmd, list);
			NPU_WARN("Free cmd %x type %x\n", cmd->cmd_id,
				cmd->cmd_type);
			npu_dequeue_network_cmd(network, cmd);
			npu_free_network_cmd(ctx, cmd);
		}

		if (atomic_read(&network->ref_cnt) == 0) {
			memset(network, 0, sizeof(struct npu_network));
			ctx->network_num--;
		} else {
			NPU_WARN("network %lld:%d is in use\n", network->id,
				atomic_read(&network->ref_cnt));
		}
	}
}

/* -------------------------------------------------------------------------
 * Function Definitions - IPC
 * -------------------------------------------------------------------------
 */
static struct npu_network_cmd *npu_alloc_network_cmd(struct npu_host_ctx *ctx,
	uint32_t stats_buf_size)
{
	struct npu_network_cmd *cmd = NULL;

	cmd = kmem_cache_zalloc(ctx->network_cmd_cache, GFP_KERNEL);
	if (!cmd) {
		NPU_ERR("Can't allocate network cmd\n");
		return NULL;
	}

	init_completion(&cmd->cmd_done);

	if (stats_buf_size == 0)
		return cmd;

	cmd->stats_buf = kmem_cache_zalloc(ctx->stats_buf_cache,
		GFP_KERNEL);
	if (!cmd->stats_buf) {
		kmem_cache_free(ctx->network_cmd_cache, cmd);
		return NULL;
	}
	cmd->stats_buf_size = stats_buf_size;

	return cmd;
}

static void npu_free_network_cmd(struct npu_host_ctx *ctx,
	struct npu_network_cmd *cmd)
{
	if (cmd->stats_buf)
		kmem_cache_free(ctx->stats_buf_cache, cmd->stats_buf);
	kmem_cache_free(ctx->network_cmd_cache, cmd);
}

static int npu_queue_event(struct npu_client *client, struct npu_kevent *evt)
{
	struct npu_kevent *kevt = kmalloc(sizeof(*kevt), GFP_KERNEL);

	if (!kevt)
		return -ENOMEM;

	*kevt = *evt;
	INIT_LIST_HEAD(&kevt->list);
	mutex_lock(&client->list_lock);
	list_add_tail(&kevt->list, &client->evt_list);
	mutex_unlock(&client->list_lock);
	wake_up_interruptible(&client->wait);

	return 0;
}

static void npu_queue_network_cmd(struct npu_network *network,
	struct npu_network_cmd *cmd)
{
	INIT_LIST_HEAD(&cmd->list);
	list_add_tail(&cmd->list, &network->cmd_list);
}

static void npu_dequeue_network_cmd(struct npu_network *network,
	struct npu_network_cmd *cmd)
{
	list_del(&cmd->list);
}

static struct npu_network_cmd *npu_find_network_cmd(struct npu_network *network,
	uint32_t trans_id)
{
	struct npu_network_cmd *cmd;

	list_for_each_entry(cmd, &network->cmd_list, list) {
		if (cmd->trans_id == trans_id) {
			NPU_DBG("find cmd for trans_id %d\n", trans_id);
			return cmd;
		}
	}

	NPU_ERR("can't find cmd for trans_id %d\n", trans_id);
	return NULL;
}

static struct npu_misc_cmd *npu_alloc_misc_cmd(struct npu_host_ctx *ctx)
{
	struct npu_misc_cmd *cmd = NULL;

	cmd = kmem_cache_zalloc(ctx->misc_cmd_cache, GFP_KERNEL);
	if (!cmd)
		return NULL;

	init_completion(&cmd->cmd_done);

	return cmd;
}

static void npu_free_misc_cmd(struct npu_host_ctx *ctx,
	struct npu_misc_cmd *cmd)
{
	kmem_cache_free(ctx->misc_cmd_cache, cmd);
}

static void npu_queue_misc_cmd(struct npu_host_ctx *ctx,
	struct npu_misc_cmd *cmd)
{
	INIT_LIST_HEAD(&cmd->list);
	list_add_tail(&cmd->list, &ctx->misc_cmd_list);
}

static void npu_dequeue_misc_cmd(struct npu_host_ctx *ctx,
	struct npu_misc_cmd *cmd)
{
	list_del(&cmd->list);
}

static struct npu_misc_cmd *npu_find_misc_cmd(struct npu_host_ctx *ctx,
	uint32_t trans_id)
{
	struct npu_misc_cmd *cmd;

	list_for_each_entry(cmd, &ctx->misc_cmd_list, list) {
		if (cmd->trans_id == trans_id) {
			NPU_DBG("find misc cmd for trans_id %d\n", trans_id);
			return cmd;
		}
	}

	NPU_ERR("can't find misc cmd for trans_id %d\n", trans_id);
	return NULL;
}

int npu_process_kevent(struct npu_client *client, struct npu_kevent *kevt)
{
	struct npu_device *npu_dev = client->npu_dev;
	struct npu_host_ctx *host_ctx = &npu_dev->host_ctx;
	int ret = 0;

	mutex_lock(&host_ctx->lock);

	switch (kevt->evt.type) {
	case MSM_NPU_EVENT_TYPE_EXEC_V2_DONE:
	{
		struct npu_network_cmd *cmd = NULL;
		struct npu_network *network;

		network = get_network_by_hdl(host_ctx,
			client, kevt->reserved[0]);
		if (!network) {
			NPU_ERR("Can't find network %x\n", kevt->reserved[0]);
			ret = -EINVAL;
			break;
		}

		cmd = npu_find_network_cmd(network, kevt->reserved[1]);
		if (!cmd) {
			NPU_ERR("can't find exec cmd with trans_id:%d\n",
				kevt->reserved[1]);
			network_put(network);
			ret = -EINVAL;
			break;
		}

		kevt->evt.reserved[0] = cmd->cmd_id;
		ret = copy_to_user((void __user *)cmd->stats_buf_u,
			(void *)cmd->stats_buf,
			kevt->evt.u.exec_v2_done.stats_buf_size);
		if (ret) {
			NPU_ERR("fail to copy to user\n");
			kevt->evt.u.exec_v2_done.stats_buf_size = 0;
			ret = -EFAULT;
		}

		npu_dequeue_network_cmd(network, cmd);
		npu_free_network_cmd(host_ctx, cmd);
		network_put(network);
		break;
	}
	default:
		break;
	}
	mutex_unlock(&host_ctx->lock);

	return ret;
}

static void app_msg_proc(struct npu_host_ctx *host_ctx, uint32_t *msg)
{
	uint32_t msg_id;
	struct npu_network *network = NULL;
	struct npu_kevent kevt;
	struct npu_device *npu_dev = host_ctx->npu_dev;
	struct npu_network_cmd *network_cmd = NULL;
	struct npu_misc_cmd *misc_cmd = NULL;

	msg_id = msg[1];
	switch (msg_id) {
	case NPU_IPC_MSG_EXECUTE_DONE:
	{
		struct ipc_msg_execute_pkt *exe_rsp_pkt =
			(struct ipc_msg_execute_pkt *)msg;

		NPU_DBG("NPU_IPC_MSG_EXECUTE_DONE status: %d\n",
			exe_rsp_pkt->header.status);
		NPU_DBG("trans_id : %d\n", exe_rsp_pkt->header.trans_id);

		network = get_network_by_hdl(host_ctx, NULL,
			exe_rsp_pkt->network_hdl);
		if (!network) {
			NPU_ERR("can't find network %x\n",
				exe_rsp_pkt->network_hdl);
			break;
		}

		network_cmd = npu_find_network_cmd(network,
			exe_rsp_pkt->header.trans_id);
		if (!network_cmd) {
			NPU_ERR("can't find exec cmd with trans_id:%d\n",
				exe_rsp_pkt->header.trans_id);
			network_put(network);
			break;
		}

		network_cmd->ret_status = exe_rsp_pkt->header.status;

		if (!network_cmd->async) {
			complete(&network_cmd->cmd_done);
		} else {
			NPU_DBG("async cmd, queue event\n");
			kevt.evt.type = MSM_NPU_EVENT_TYPE_EXEC_DONE;
			kevt.evt.u.exec_done.network_hdl =
				exe_rsp_pkt->network_hdl;
			kevt.evt.u.exec_done.exec_result =
				exe_rsp_pkt->header.status;
			if (npu_queue_event(network->client, &kevt))
				NPU_ERR("queue npu event failed\n");
		}
		network_put(network);

		break;
	}
	case NPU_IPC_MSG_EXECUTE_V2_DONE:
	{
		struct ipc_msg_execute_pkt_v2 *exe_rsp_pkt =
			(struct ipc_msg_execute_pkt_v2 *)msg;
		uint32_t stats_size = 0;

		NPU_DBG("NPU_IPC_MSG_EXECUTE_V2_DONE status: %d\n",
			exe_rsp_pkt->header.status);
		NPU_DBG("trans_id : %d\n", exe_rsp_pkt->header.trans_id);

		network = get_network_by_hdl(host_ctx, NULL,
			exe_rsp_pkt->network_hdl);
		if (!network) {
			NPU_ERR("can't find network %x\n",
				exe_rsp_pkt->network_hdl);
			break;
		}

		network_cmd = npu_find_network_cmd(network,
			exe_rsp_pkt->header.trans_id);
		if (!network_cmd) {
			NPU_ERR("can't find exec cmd with trans_id:%d:%d\n",
				exe_rsp_pkt->header.trans_id,
				exe_rsp_pkt->network_hdl);
			network_put(network);
			break;
		}

		NPU_DBG("network id : %lld\n", network->id);
		stats_size = exe_rsp_pkt->header.size - sizeof(*exe_rsp_pkt);
		NPU_DBG("stats_size %d:%d\n", exe_rsp_pkt->header.size,
			stats_size);
		stats_size = stats_size < network_cmd->stats_buf_size ?
			stats_size : network_cmd->stats_buf_size;
		if (stats_size)
			memcpy(network_cmd->stats_buf, exe_rsp_pkt->stats_data,
				stats_size);

		network_cmd->stats_buf_size = stats_size;
		network_cmd->ret_status = exe_rsp_pkt->header.status;

		if (network_cmd->async) {
			NPU_DBG("async cmd, queue event\n");
			kevt.evt.type = MSM_NPU_EVENT_TYPE_EXEC_V2_DONE;
			kevt.evt.u.exec_v2_done.network_hdl =
				exe_rsp_pkt->network_hdl;
			kevt.evt.u.exec_v2_done.exec_result =
				exe_rsp_pkt->header.status;
			kevt.evt.u.exec_v2_done.stats_buf_size = stats_size;
			kevt.reserved[0] = (uint64_t)network->network_hdl;
			kevt.reserved[1] = (uint64_t)network_cmd->trans_id;
			if (npu_queue_event(network->client, &kevt))
				NPU_ERR("queue npu event failed\n");
		} else {
			complete(&network_cmd->cmd_done);
		}
		network_put(network);
		break;
	}
	case NPU_IPC_MSG_LOAD_DONE:
	{
		uint32_t network_id = 0;
		struct ipc_msg_load_pkt *load_rsp_pkt =
			(struct ipc_msg_load_pkt *)msg;

		NPU_DBG("NPU_IPC_MSG_LOAD_DONE status: %d, trans_id: %d\n",
			load_rsp_pkt->header.status,
			load_rsp_pkt->header.trans_id);

		/*
		 * the upper 16 bits in returned network_hdl is
		 * the network ID
		 */
		NPU_DBG("network_hdl: %x\n", load_rsp_pkt->network_hdl);
		network_id = load_rsp_pkt->network_hdl >> 16;
		network = get_network_by_id(host_ctx, NULL, network_id);
		if (!network) {
			NPU_ERR("can't find network %d\n", network_id);
			break;
		}

		network_cmd = npu_find_network_cmd(network,
			load_rsp_pkt->header.trans_id);
		if (!network_cmd) {
			NPU_ERR("can't find load cmd with trans_id:%d\n",
				load_rsp_pkt->header.trans_id);
			network_put(network);
			break;
		}

		network->network_hdl = load_rsp_pkt->network_hdl;
		network_cmd->ret_status = load_rsp_pkt->header.status;

		complete(&network_cmd->cmd_done);
		network_put(network);
		break;
	}
	case NPU_IPC_MSG_UNLOAD_DONE:
	{
		struct ipc_msg_unload_pkt *unload_rsp_pkt =
			(struct ipc_msg_unload_pkt *)msg;

		NPU_DBG("NPU_IPC_MSG_UNLOAD_DONE status: %d, trans_id: %d\n",
			unload_rsp_pkt->header.status,
			unload_rsp_pkt->header.trans_id);

		network = get_network_by_hdl(host_ctx, NULL,
			unload_rsp_pkt->network_hdl);
		if (!network) {
			NPU_ERR("can't find network %x\n",
				unload_rsp_pkt->network_hdl);
			break;
		}

		network_cmd = npu_find_network_cmd(network,
			unload_rsp_pkt->header.trans_id);
		if (!network_cmd) {
			NPU_ERR("can't find unload cmd with trans_id:%d\n",
				unload_rsp_pkt->header.trans_id);
			network_put(network);
			break;
		}

		network_cmd->ret_status = unload_rsp_pkt->header.status;

		complete(&network_cmd->cmd_done);
		network_put(network);
		break;
	}
	case NPU_IPC_MSG_LOOPBACK_DONE:
	{
		struct ipc_msg_loopback_pkt *lb_rsp_pkt =
			(struct ipc_msg_loopback_pkt *)msg;

		NPU_DBG("NPU_IPC_MSG_LOOPBACK_DONE loopbackParams: 0x%x\n",
			lb_rsp_pkt->loopbackParams);

		misc_cmd = npu_find_misc_cmd(host_ctx,
			lb_rsp_pkt->header.trans_id);
		if (!misc_cmd) {
			NPU_ERR("can't find loopback cmd with trans_id:%d\n",
				lb_rsp_pkt->header.trans_id);
			break;
		}

		misc_cmd->ret_status = lb_rsp_pkt->header.status;
		complete_all(&misc_cmd->cmd_done);
		break;
	}
	case NPU_IPC_MSG_SET_PROPERTY_DONE:
	{
		struct ipc_msg_prop_pkt *prop_rsp_pkt =
			(struct ipc_msg_prop_pkt *)msg;
		uint32_t *param = (uint32_t *)((uint8_t *)prop_rsp_pkt +
			sizeof(struct ipc_msg_prop_pkt));
		NPU_DBG("NPU_IPC_MSG_SET_PROPERTY_DONE %d:0x%x:%d\n",
			prop_rsp_pkt->network_hdl,
			prop_rsp_pkt->prop_id,
			param[0]);

		misc_cmd = npu_find_misc_cmd(host_ctx,
			prop_rsp_pkt->header.trans_id);
		if (!misc_cmd) {
			NPU_ERR("can't find set_prop cmd with trans_id:%d\n",
				prop_rsp_pkt->header.trans_id);
			break;
		}

		misc_cmd->ret_status = prop_rsp_pkt->header.status;
		complete(&misc_cmd->cmd_done);
		break;
	}
	case NPU_IPC_MSG_GET_PROPERTY_DONE:
	{
		struct ipc_msg_prop_pkt *prop_rsp_pkt =
			(struct ipc_msg_prop_pkt *)msg;
		uint32_t prop_size = 0;
		uint32_t *prop_data = (uint32_t *)((uint8_t *)prop_rsp_pkt +
			sizeof(struct ipc_msg_header_pkt));

		NPU_DBG("NPU_IPC_MSG_GET_PROPERTY_DONE %d:0x%x:%d:%d\n",
			prop_rsp_pkt->network_hdl,
			prop_rsp_pkt->prop_id,
			prop_rsp_pkt->num_params,
			prop_rsp_pkt->prop_param[0]);

		misc_cmd = npu_find_misc_cmd(host_ctx,
			prop_rsp_pkt->header.trans_id);
		if (!misc_cmd) {
			NPU_ERR("can't find get_prop cmd with trans_id:%d\n",
				prop_rsp_pkt->header.trans_id);
			break;
		}

		misc_cmd->ret_status = prop_rsp_pkt->header.status;

		if (prop_rsp_pkt->num_params > 0) {
			/* Copy prop data to kernel buffer */
			prop_size = prop_rsp_pkt->header.size -
				sizeof(struct ipc_msg_header_pkt);
			if (prop_size > sizeof(struct msm_npu_property)) {
				NPU_WARN("Invalid prop size %d\n", prop_size);
				prop_size = sizeof(struct msm_npu_property);
			}
			memcpy(&misc_cmd->u.prop, prop_data, prop_size);
		}

		complete_all(&misc_cmd->cmd_done);
		break;
	}
	case NPU_IPC_MSG_GENERAL_NOTIFY:
	{
		struct ipc_msg_general_notify_pkt *notify_msg_pkt =
			(struct ipc_msg_general_notify_pkt *)msg;

		NPU_DBG("NPU_IPC_MSG_GENERAL_NOTIFY %d:0x%x:%d\n",
			notify_msg_pkt->network_hdl,
			notify_msg_pkt->notify_id,
			notify_msg_pkt->notify_param[0]);

		switch (notify_msg_pkt->notify_id) {
		case NPU_NOTIFY_DCVS_MODE:
			NPU_DBG("NPU_IPC_MSG_GENERAL_NOTIFY DCVS_MODE %d\n",
				notify_msg_pkt->notify_param[0]);
			update_dcvs_activity(npu_dev,
				notify_msg_pkt->notify_param[0]);
			break;
		default:
			NPU_ERR("Nothing to do\n");
			break;
		}
		break;
	}
	default:
		NPU_ERR("Not supported apps response received %d\n",
			msg_id);
		break;
	}
}

static void host_session_msg_hdlr(struct npu_device *npu_dev)
{
	struct npu_host_ctx *host_ctx = &npu_dev->host_ctx;

	mutex_lock(&host_ctx->lock);
	if (host_ctx->fw_state != FW_ENABLED) {
		NPU_WARN("handle npu session msg when FW is disabled\n");
		goto skip_read_msg;
	}

	while (npu_host_ipc_read_msg(npu_dev, IPC_QUEUE_APPS_RSP,
		host_ctx->ipc_msg_buf) == 0) {
		NPU_DBG("received from msg queue\n");
		app_msg_proc(host_ctx, host_ctx->ipc_msg_buf);
	}

skip_read_msg:
	mutex_unlock(&host_ctx->lock);
}

static void log_msg_proc(struct npu_device *npu_dev, uint32_t *msg)
{
	uint32_t msg_id;
	uint32_t *log_msg;
	uint32_t size;

	msg_id = msg[LOG_MSG_MSG_ID_INDEX];
	size = msg[LOG_MSG_TOTAL_SIZE_INDEX] - LOG_MSG_HEADER_SIZE;

	switch (msg_id) {
	case NPU_IPC_MSG_EVENT_NOTIFY:
		/* Process the message */
		log_msg = &(msg[LOG_MSG_START_MSG_INDEX]);
		npu_process_log_message(npu_dev, log_msg, size);
		break;
	default:
		NPU_ERR("unsupported log response received %d\n", msg_id);
		break;
	}
}

static void host_session_log_hdlr(struct npu_device *npu_dev)
{
	struct npu_host_ctx *host_ctx = &npu_dev->host_ctx;

	mutex_lock(&host_ctx->lock);
	if (host_ctx->fw_state != FW_ENABLED) {
		NPU_WARN("handle npu session msg when FW is disabled\n");
		goto skip_read_msg;
	}

	while (npu_host_ipc_read_msg(npu_dev, IPC_QUEUE_LOG,
		host_ctx->ipc_msg_buf) == 0) {
		NPU_DBG("received from log queue\n");
		log_msg_proc(npu_dev, host_ctx->ipc_msg_buf);
	}

skip_read_msg:
	mutex_unlock(&host_ctx->lock);
}

/* -------------------------------------------------------------------------
 * Function Definitions - Functionality
 * -------------------------------------------------------------------------
 */
int32_t npu_host_get_info(struct npu_device *npu_dev,
			struct msm_npu_get_info_ioctl *get_info_ioctl)
{
	get_info_ioctl->firmware_version = FIRMWARE_VERSION;
	get_info_ioctl->flags = npu_dev->pwrctrl.num_pwrlevels;
	return 0;
}

int32_t npu_host_map_buf(struct npu_client *client,
			struct msm_npu_map_buf_ioctl *map_ioctl)
{
	struct npu_device *npu_dev = client->npu_dev;
	struct npu_host_ctx *host_ctx = &npu_dev->host_ctx;
	int ret;

	mutex_lock(&host_ctx->lock);
	ret = npu_mem_map(client, map_ioctl->buf_ion_hdl, map_ioctl->size,
		&map_ioctl->npu_phys_addr);
	mutex_unlock(&host_ctx->lock);

	return ret;
}

int32_t npu_host_unmap_buf(struct npu_client *client,
			struct msm_npu_unmap_buf_ioctl *unmap_ioctl)
{
	struct npu_device *npu_dev = client->npu_dev;
	struct npu_host_ctx *host_ctx = &npu_dev->host_ctx;

	/*
	 * Once SSR occurs, all buffers only can be unmapped until
	 * fw is disabled
	 */
	if (host_ctx->fw_error && (host_ctx->fw_state == FW_ENABLED) &&
		!wait_for_completion_timeout(
		&host_ctx->fw_deinit_done, NW_CMD_TIMEOUT))
		NPU_WARN("npu: wait for fw_deinit_done time out\n");

	mutex_lock(&host_ctx->lock);
	npu_mem_unmap(client, unmap_ioctl->buf_ion_hdl,
		unmap_ioctl->npu_phys_addr);
	mutex_unlock(&host_ctx->lock);

	return 0;
}

static int npu_send_network_cmd(struct npu_device *npu_dev,
	struct npu_network *network, void *cmd_ptr,
	struct npu_network_cmd *cmd)
{
	struct npu_host_ctx *host_ctx = &npu_dev->host_ctx;
	int ret = 0;

	WARN_ON(!mutex_is_locked(&host_ctx->lock));

	if (network->fw_error || host_ctx->fw_error ||
		(host_ctx->fw_state != FW_ENABLED)) {
		NPU_ERR("fw is in error state or disabled\n");
		ret = -EIO;
	} else {
		if (cmd)
			reinit_completion(&cmd->cmd_done);
		NPU_DBG("Send cmd %d network id %llx trans id %d\n",
			((struct ipc_cmd_header_pkt *)cmd_ptr)->cmd_type,
			network->id,
			((struct ipc_cmd_header_pkt *)cmd_ptr)->trans_id);
		ret = npu_host_ipc_send_cmd(npu_dev,
			IPC_QUEUE_APPS_EXEC, cmd_ptr);
	}

	return ret;
}

static int npu_send_misc_cmd(struct npu_device *npu_dev, uint32_t q_idx,
	void *cmd_ptr, struct npu_misc_cmd *cmd)
{
	struct npu_host_ctx *host_ctx = &npu_dev->host_ctx;
	int ret = 0;

	WARN_ON(!mutex_is_locked(&host_ctx->lock));

	if (host_ctx->fw_error || (host_ctx->fw_state != FW_ENABLED)) {
		NPU_ERR("fw is in error state or disabled\n");
		ret = -EIO;
	} else {
		NPU_DBG("Send cmd %d\n", cmd->cmd_type);
		reinit_completion(&cmd->cmd_done);
		ret = npu_host_ipc_send_cmd(npu_dev, q_idx, cmd_ptr);
	}

	return ret;
}

static void host_copy_patch_data_v2(struct npu_patch_tuple_v2 *param,
	struct msm_npu_patch_info_v2 *patch_info)
{
	param->value = patch_info->value;
	param->chunk_id = patch_info->chunk_id;
	param->loc_offset = patch_info->loc_offset;
	param->instruction_size_in_bytes =
		patch_info->instruction_size_in_bytes;
	param->shift_value_in_bits = patch_info->shift_value_in_bits;
	param->variable_size_in_bits = patch_info->variable_size_in_bits;
	NPU_DBG("copy_patch_data_v2: %x %d %x %x %x %x\n",
		param->value,
		param->chunk_id,
		param->loc_offset,
		param->instruction_size_in_bytes,
		param->shift_value_in_bits,
		param->variable_size_in_bits);
}

static uint32_t find_networks_perf_mode(struct npu_host_ctx *host_ctx)
{
	struct npu_network *network;
	uint32_t max_perf_mode = 0;
	int i = 0;

	network = host_ctx->networks;

	if (!host_ctx->network_num) {
		/* if no network exists, set to the lowest level */
		max_perf_mode = 1;
	} else {
		/* find the max level among all the networks */
		for (i = 0; i < MAX_LOADED_NETWORK; i++) {
			if ((network->id != 0) &&
				(network->cur_perf_mode != 0) &&
				(network->cur_perf_mode > max_perf_mode))
				max_perf_mode = network->cur_perf_mode;
			network++;
		}
	}
	NPU_DBG("max perf mode for networks: %d\n", max_perf_mode);

	return max_perf_mode;
}

static int set_perf_mode(struct npu_device *npu_dev)
{
	int ret = 0;
	uint32_t networks_perf_mode;
	struct npu_host_ctx *host_ctx = &npu_dev->host_ctx;

	networks_perf_mode = find_networks_perf_mode(host_ctx);

	if (npu_dev->pwrctrl.perf_mode_override)
		networks_perf_mode = npu_dev->pwrctrl.perf_mode_override;

	if (npu_dev->pwrctrl.cur_dcvs_activity != NPU_DCVS_ACTIVITY_MAX_PERF)
		networks_perf_mode = min_t(uint32_t, networks_perf_mode,
			npu_dev->pwrctrl.cur_dcvs_activity);
	ret = npu_set_uc_power_level(npu_dev, networks_perf_mode);
	if (ret)
		NPU_ERR("set uc power level %d failed\n", networks_perf_mode);

	return ret;
}

static int update_dcvs_activity(struct npu_device *npu_dev, uint32_t activity)
{
	npu_dev->pwrctrl.cur_dcvs_activity = activity;
	NPU_DBG("update dcvs activity to %d\n", activity);

	return set_perf_mode(npu_dev);
}

int32_t npu_host_set_fw_property(struct npu_device *npu_dev,
	struct msm_npu_property *property)
{
	int ret = 0, i;
	uint32_t prop_param, prop_id;
	struct ipc_cmd_prop_pkt *prop_packet = NULL;
	struct npu_host_ctx *host_ctx = &npu_dev->host_ctx;
	uint32_t num_of_params, pkt_size;
	struct npu_misc_cmd *misc_cmd = NULL;

	prop_id = property->prop_id;
	num_of_params = min_t(uint32_t, property->num_of_params,
		(uint32_t)PROP_PARAM_MAX_SIZE);
	pkt_size = sizeof(*prop_packet) + num_of_params * sizeof(uint32_t);
	prop_packet = kzalloc(pkt_size, GFP_KERNEL);

	if (!prop_packet)
		return -ENOMEM;

	switch (prop_id) {
	case MSM_NPU_PROP_ID_DCVS_MODE:
		prop_param = min_t(uint32_t, property->prop_param[0],
			(uint32_t)(npu_dev->pwrctrl.num_pwrlevels - 1));
		property->prop_param[0] = prop_param;
		NPU_DBG("setting dcvs_mode to %d[%d:%d]\n", prop_param,
			property->prop_param[0],
			(uint32_t)(npu_dev->pwrctrl.num_pwrlevels - 1));

		if (property->network_hdl == 0) {
			npu_dev->pwrctrl.dcvs_mode = prop_param;
			NPU_DBG("Set global dcvs mode %d\n", prop_param);
		}
		break;
	default:
		NPU_ERR("unsupported property %d\n", property->prop_id);
		goto set_prop_exit;
	}

	prop_packet->header.cmd_type = NPU_IPC_CMD_SET_PROPERTY;
	prop_packet->header.size = pkt_size;
	prop_packet->header.trans_id =
		atomic_add_return(1, &host_ctx->ipc_trans_id);
	prop_packet->header.flags = 0;

	prop_packet->prop_id = prop_id;
	prop_packet->num_params = num_of_params;
	prop_packet->network_hdl = property->network_hdl;
	for (i = 0; i < num_of_params; i++)
		prop_packet->prop_param[i] = property->prop_param[i];

	mutex_lock(&host_ctx->lock);
	misc_cmd = npu_alloc_misc_cmd(host_ctx);
	if (!misc_cmd) {
		NPU_ERR("Can't allocate misc_cmd\n");
		ret = -ENOMEM;
		goto set_prop_exit;
	}

	misc_cmd->cmd_type = NPU_IPC_CMD_SET_PROPERTY;
	misc_cmd->trans_id = prop_packet->header.trans_id;
	npu_queue_misc_cmd(host_ctx, misc_cmd);

	ret = npu_send_misc_cmd(npu_dev, IPC_QUEUE_APPS_EXEC,
		prop_packet, misc_cmd);
	NPU_DBG("NPU_IPC_CMD_SET_PROPERTY sent status: %d\n", ret);

	if (ret) {
		NPU_ERR("NPU_IPC_CMD_SET_PROPERTY failed\n");
		goto free_misc_cmd;
	}
	mutex_unlock(&host_ctx->lock);

	ret = wait_for_completion_interruptible_timeout(
		&misc_cmd->cmd_done,
		(host_ctx->fw_dbg_mode & FW_DBG_MODE_INC_TIMEOUT) ?
		NW_DEBUG_TIMEOUT : NW_CMD_TIMEOUT);

	mutex_lock(&host_ctx->lock);
	if (!ret) {
		NPU_ERR("NPU_IPC_CMD_SET_PROPERTY time out\n");
		ret = -ETIMEDOUT;
		goto free_misc_cmd;
	} else if (ret < 0) {
		NPU_ERR("Wait for set_property done interrupted by signal\n");
		goto free_misc_cmd;
	}

	ret = misc_cmd->ret_status;
	if (ret)
		NPU_ERR("set fw property failed %d\n", ret);

free_misc_cmd:
	npu_dequeue_misc_cmd(host_ctx, misc_cmd);
	npu_free_misc_cmd(host_ctx, misc_cmd);
set_prop_exit:
	mutex_unlock(&host_ctx->lock);
	kfree(prop_packet);
	return ret;
}

int32_t npu_host_get_fw_property(struct npu_device *npu_dev,
	struct msm_npu_property *property)
{
	int ret = 0, i;
	struct ipc_cmd_prop_pkt *prop_packet = NULL;
	struct npu_host_ctx *host_ctx = &npu_dev->host_ctx;
	struct msm_npu_property *prop_from_fw;
	uint32_t num_of_params, pkt_size;
	struct npu_misc_cmd *misc_cmd = NULL;

	if (property->prop_id < MSM_NPU_FW_PROP_ID_START) {
		NPU_ERR("Not supported fw property id %x\n",
			property->prop_id);
		return -EINVAL;
	}

	num_of_params = min_t(uint32_t, property->num_of_params,
		(uint32_t)PROP_PARAM_MAX_SIZE);
	pkt_size = sizeof(*prop_packet) + num_of_params * sizeof(uint32_t);
	prop_packet = kzalloc(pkt_size, GFP_KERNEL);

	if (!prop_packet)
		return -ENOMEM;

	prop_packet->header.cmd_type = NPU_IPC_CMD_GET_PROPERTY;
	prop_packet->header.size = pkt_size;
	prop_packet->header.trans_id =
		atomic_add_return(1, &host_ctx->ipc_trans_id);
	prop_packet->header.flags = 0;

	prop_packet->prop_id = property->prop_id;
	prop_packet->num_params = num_of_params;
	prop_packet->network_hdl = property->network_hdl;
	for (i = 0; i < num_of_params; i++)
		prop_packet->prop_param[i] = property->prop_param[i];

	mutex_lock(&host_ctx->lock);
	misc_cmd = npu_alloc_misc_cmd(host_ctx);
	if (!misc_cmd) {
		NPU_ERR("Can't allocate misc_cmd\n");
		ret = -ENOMEM;
		goto get_prop_exit;
	}

	misc_cmd->cmd_type = NPU_IPC_CMD_GET_PROPERTY;
	misc_cmd->trans_id = prop_packet->header.trans_id;
	npu_queue_misc_cmd(host_ctx, misc_cmd);

	ret = npu_send_misc_cmd(npu_dev, IPC_QUEUE_APPS_EXEC,
		prop_packet, misc_cmd);
	NPU_DBG("NPU_IPC_CMD_GET_PROPERTY sent status: %d\n", ret);

	if (ret) {
		NPU_ERR("NPU_IPC_CMD_GET_PROPERTY failed\n");
		goto free_misc_cmd;
	}
	mutex_unlock(&host_ctx->lock);

	ret = wait_for_completion_interruptible_timeout(
		&misc_cmd->cmd_done,
		(host_ctx->fw_dbg_mode & FW_DBG_MODE_INC_TIMEOUT) ?
		NW_DEBUG_TIMEOUT : NW_CMD_TIMEOUT);

	mutex_lock(&host_ctx->lock);
	if (!ret) {
		pr_err_ratelimited("npu: NPU_IPC_CMD_GET_PROPERTY time out\n");
		ret = -ETIMEDOUT;
		goto free_misc_cmd;
	} else if (ret < 0) {
		NPU_ERR("Wait for get_property done interrupted by signal\n");
		goto free_misc_cmd;
	}

	ret = misc_cmd->ret_status;
	if (!ret) {
		/* Return prop data retrieved from fw to user */
		prop_from_fw = &misc_cmd->u.prop;
		if (property->prop_id == prop_from_fw->prop_id &&
			property->network_hdl == prop_from_fw->network_hdl) {
			property->num_of_params = num_of_params;
			for (i = 0; i < num_of_params; i++)
				property->prop_param[i] =
					prop_from_fw->prop_param[i];
		}
	} else {
		NPU_ERR("get fw property failed %d\n", ret);
	}

free_misc_cmd:
	npu_dequeue_misc_cmd(host_ctx, misc_cmd);
	npu_free_misc_cmd(host_ctx, misc_cmd);
get_prop_exit:
	mutex_unlock(&host_ctx->lock);
	kfree(prop_packet);
	return ret;
}

int32_t npu_host_load_network_v2(struct npu_client *client,
			struct msm_npu_load_network_ioctl_v2 *load_ioctl,
			struct msm_npu_patch_info_v2 *patch_info)
{
	int ret = 0, retry_cnt = 1, i;
	struct npu_device *npu_dev = client->npu_dev;
	struct npu_pwrctrl *pwr = &npu_dev->pwrctrl;
	struct npu_network *network;
	struct ipc_cmd_load_pkt_v2 *load_packet = NULL;
	struct npu_host_ctx *host_ctx = &npu_dev->host_ctx;
	struct npu_network_cmd *load_cmd = NULL;
	uint32_t num_patch_params, pkt_size;

	ret = enable_fw(npu_dev);
	if (ret)
		return ret;

	mutex_lock(&host_ctx->lock);
	network = alloc_network(host_ctx, client);
	if (!network) {
		ret = -ENOMEM;
		goto err_deinit_fw;
	}

	network_get(network);
	num_patch_params = load_ioctl->patch_info_num;
	pkt_size = sizeof(*load_packet) +
		num_patch_params * sizeof(struct npu_patch_tuple_v2);
	load_packet = kzalloc(pkt_size, GFP_KERNEL);

	if (!load_packet) {
		ret = -ENOMEM;
		goto error_free_network;
	}

	for (i = 0; i < num_patch_params; i++)
		host_copy_patch_data_v2(&load_packet->patch_params[i],
			&patch_info[i]);

	network->buf_hdl = load_ioctl->buf_ion_hdl;
	network->size = load_ioctl->buf_size;
	network->phy_add = load_ioctl->buf_phys_addr;
	network->first_block_size = load_ioctl->first_block_size;
	network->priority = load_ioctl->priority;
	network->cur_perf_mode = network->init_perf_mode =
		(load_ioctl->perf_mode == PERF_MODE_DEFAULT) ?
		pwr->num_pwrlevels : load_ioctl->perf_mode;
	network->num_layers = load_ioctl->num_layers;

	/* verify mapped physical address */
	if (!npu_mem_verify_addr(client, network->phy_add)) {
		NPU_ERR("Invalid network address %llx\n", network->phy_add);
		ret = -EINVAL;
		goto error_free_network;
	}

	ret = set_perf_mode(npu_dev);
	if (ret) {
		NPU_ERR("set_perf_mode failed\n");
		goto error_free_network;
	}

	load_packet->header.cmd_type = NPU_IPC_CMD_LOAD_V2;
	load_packet->header.size = pkt_size;
	load_packet->header.trans_id =
		atomic_add_return(1, &host_ctx->ipc_trans_id);
	load_packet->header.flags = load_ioctl->flags;

	/* ACO Buffer. Use the npu mapped aco address */
	load_packet->buf_pkt.address = (uint32_t)network->phy_add;
	load_packet->buf_pkt.buf_size = network->first_block_size;
	load_packet->buf_pkt.network_id = network->id;
	load_packet->buf_pkt.num_layers = network->num_layers;
	load_packet->num_patch_params = num_patch_params;

	load_cmd = npu_alloc_network_cmd(host_ctx, 0);
	if (!load_cmd) {
		NPU_ERR("Can't allocate load_cmd\n");
		ret = -ENOMEM;
		goto error_free_network;
	}

	load_cmd->cmd_id = 0;
	load_cmd->cmd_type = NPU_IPC_CMD_LOAD_V2;
	load_cmd->trans_id = load_packet->header.trans_id;
	load_cmd->async = false;
	npu_queue_network_cmd(network, load_cmd);

	/* NPU_IPC_CMD_LOAD_V2 will go onto IPC_QUEUE_APPS_EXEC */
	ret = npu_send_network_cmd(npu_dev, network, load_packet, load_cmd);
	if (ret) {
		NPU_ERR("NPU_IPC_CMD_LOAD_V2 sent failed: %d\n", ret);
		goto free_load_cmd;
	}

	mutex_unlock(&host_ctx->lock);

retry:
	ret = wait_for_completion_timeout(
		&load_cmd->cmd_done,
		(host_ctx->fw_dbg_mode & FW_DBG_MODE_INC_TIMEOUT) ?
		NW_DEBUG_TIMEOUT : NW_CMD_TIMEOUT);

	mutex_lock(&host_ctx->lock);

	if (network->fw_error) {
		ret = -EIO;
		NPU_ERR("fw is in error state during load_v2 network\n");
		goto free_load_cmd;
	}

	if (!ret) {
		NPU_ERR("npu: NPU_IPC_CMD_LOAD time out %lld:%d\n",
			network->id, load_cmd->trans_id);
		if (retry_cnt > 0) {
			NPU_WARN("Retry IPC queue\n");
			retry_cnt--;
			mutex_unlock(&host_ctx->lock);
			host_session_msg_hdlr(npu_dev);
			goto retry;
		}

		ret = -ETIMEDOUT;
		goto free_load_cmd;
	}

	ret = load_cmd->ret_status;
	if (ret) {
		NPU_ERR("load network failed status %d\n", ret);
		goto free_load_cmd;
	}

	load_ioctl->network_hdl = network->network_hdl;
	network->is_active = true;
	kfree(load_packet);
	npu_dequeue_network_cmd(network, load_cmd);
	npu_free_network_cmd(host_ctx, load_cmd);
	network_put(network);
	mutex_unlock(&host_ctx->lock);

	return ret;

free_load_cmd:
	npu_dequeue_network_cmd(network, load_cmd);
	npu_free_network_cmd(host_ctx, load_cmd);
error_free_network:
	kfree(load_packet);
	network_put(network);
	free_network(host_ctx, client, network->id);
err_deinit_fw:
	mutex_unlock(&host_ctx->lock);

	/*
	 * treat load network timed out as error in order to
	 * force SSR
	 */
	if (ret == -ETIMEDOUT) {
		NPU_ERR("Error handling after load network failure\n");
		host_error_hdlr(npu_dev, true);
	}

	disable_fw(npu_dev);
	return ret;
}

int32_t npu_host_unload_network(struct npu_client *client,
			struct msm_npu_unload_network_ioctl *unload)
{
	int ret = 0, retry_cnt = 1;
	struct npu_device *npu_dev = client->npu_dev;
	struct ipc_cmd_unload_pkt unload_packet;
	struct npu_network *network;
	struct npu_host_ctx *host_ctx = &npu_dev->host_ctx;
	struct npu_network_cmd *unload_cmd = NULL;

	/* get the corresponding network for ipc trans id purpose */
	mutex_lock(&host_ctx->lock);
	network = get_network_by_hdl(host_ctx, client,
		unload->network_hdl);
	if (!network) {
		mutex_unlock(&host_ctx->lock);
		return -EINVAL;
	}

	if (!network->is_active) {
		NPU_ERR("network is not active\n");
		network_put(network);
		mutex_unlock(&host_ctx->lock);
		return -EINVAL;
	}

	if (network->fw_error) {
		NPU_ERR("fw in error state, skip unload network in fw\n");
		goto free_network;
	}

	NPU_DBG("Unload network %lld\n", network->id);
	/* prepare IPC packet for UNLOAD */
	unload_packet.header.cmd_type = NPU_IPC_CMD_UNLOAD;
	unload_packet.header.size = sizeof(struct ipc_cmd_unload_pkt);
	unload_packet.header.trans_id =
		atomic_add_return(1, &host_ctx->ipc_trans_id);
	unload_packet.header.flags = 0;
	unload_packet.network_hdl = (uint32_t)network->network_hdl;

	unload_cmd = npu_alloc_network_cmd(host_ctx, 0);
	if (!unload_cmd) {
		NPU_ERR("Can't allocate unload_cmd\n");
		ret = -ENOMEM;
		goto free_network;
	}

	unload_cmd->cmd_id = 0;
	unload_cmd->cmd_type = NPU_IPC_CMD_UNLOAD;
	unload_cmd->trans_id = unload_packet.header.trans_id;
	unload_cmd->async = false;
	npu_queue_network_cmd(network, unload_cmd);

	/* NPU_IPC_CMD_UNLOAD will go onto IPC_QUEUE_APPS_EXEC */
	ret = npu_send_network_cmd(npu_dev, network, &unload_packet,
		unload_cmd);

	if (ret) {
		NPU_ERR("NPU_IPC_CMD_UNLOAD sent failed: %d\n", ret);
		/*
		 * If another command is running on this network,
		 * don't free_network now.
		 */
		if (ret == -EBUSY) {
			NPU_ERR("Network is running, retry later\n");
			npu_dequeue_network_cmd(network, unload_cmd);
			npu_free_network_cmd(host_ctx, unload_cmd);
			network_put(network);
			mutex_unlock(&host_ctx->lock);
			return ret;
		}
		goto free_unload_cmd;
	}

	mutex_unlock(&host_ctx->lock);

retry:
	ret = wait_for_completion_timeout(
		&unload_cmd->cmd_done,
		(host_ctx->fw_dbg_mode & FW_DBG_MODE_INC_TIMEOUT) ?
		NW_DEBUG_TIMEOUT : NW_CMD_TIMEOUT);

	mutex_lock(&host_ctx->lock);

	if (network->fw_error) {
		ret = -EIO;
		NPU_ERR("fw is in error state during unload network\n");
		goto free_network;
	}

	if (!ret) {
		NPU_ERR("npu: NPU_IPC_CMD_UNLOAD time out %llx:%d\n",
			network->id, unload_cmd->trans_id);
		if (retry_cnt > 0) {
			NPU_WARN("Retry IPC queue\n");
			retry_cnt--;
			mutex_unlock(&host_ctx->lock);
			host_session_msg_hdlr(npu_dev);
			goto retry;
		}

		ret = -ETIMEDOUT;
		goto free_unload_cmd;
	}

	ret = unload_cmd->ret_status;
	NPU_DBG("unload network status %d\n", ret);

free_unload_cmd:
	npu_dequeue_network_cmd(network, unload_cmd);
	npu_free_network_cmd(host_ctx, unload_cmd);
free_network:
	/*
	 * free the network on the kernel if the corresponding ACO
	 * handle is unloaded on the firmware side
	 */
	network_put(network);
	free_network(host_ctx, client, network->id);

	/* recalculate uc_power_level after unload network */
	if (npu_dev->pwrctrl.cur_dcvs_activity)
		set_perf_mode(npu_dev);

	mutex_unlock(&host_ctx->lock);

	/*
	 * treat unload network timed out as error in order to
	 * force SSR
	 */
	if (ret == -ETIMEDOUT) {
		NPU_ERR("Error handling after load network failure\n");
		host_error_hdlr(npu_dev, true);
	}

	disable_fw(npu_dev);

	return ret;
}

int32_t npu_host_exec_network_v2(struct npu_client *client,
	struct msm_npu_exec_network_ioctl_v2 *exec_ioctl,
	struct msm_npu_patch_buf_info *patch_buf_info)
{
	struct npu_device *npu_dev = client->npu_dev;
	struct ipc_cmd_execute_pkt_v2 *exec_packet;
	struct npu_network_cmd *exec_cmd = NULL;
	int32_t ret;
	struct npu_network *network;
	struct npu_host_ctx *host_ctx = &npu_dev->host_ctx;
	uint32_t num_patch_params, pkt_size;
	bool async_ioctl = !!exec_ioctl->async;
	int i, retry_cnt = 1;

	mutex_lock(&host_ctx->lock);
	network = get_network_by_hdl(host_ctx, client,
		exec_ioctl->network_hdl);

	if (!network) {
		mutex_unlock(&host_ctx->lock);
		return -EINVAL;
	}

	if (!network->is_active) {
		NPU_ERR("network is not active\n");
		ret = -EINVAL;
		goto exec_v2_done;
	}

	if (network->fw_error) {
		NPU_ERR("fw is in error state\n");
		ret = -EIO;
		goto exec_v2_done;
	}

	if (network->is_async && !async_ioctl) {
		NPU_ERR("network is in async mode\n");
		ret = -EINVAL;
		goto exec_v2_done;
	}

	network->is_async = async_ioctl;

	NPU_DBG("execute_v2 network %lld\n", network->id);
	num_patch_params = exec_ioctl->patch_buf_info_num;
	pkt_size = num_patch_params * sizeof(struct npu_patch_params_v2) +
		sizeof(*exec_packet);
	exec_packet = kzalloc(pkt_size, GFP_KERNEL);

	if (!exec_packet) {
		ret = -ENOMEM;
		goto exec_v2_done;
	}

	for (i = 0; i < num_patch_params; i++) {
		exec_packet->patch_params[i].id = patch_buf_info[i].buf_id;
		NPU_DBG("%d: patch_id: %x\n", i,
			exec_packet->patch_params[i].id);
		exec_packet->patch_params[i].value =
			patch_buf_info[i].buf_phys_addr;
		NPU_DBG("%d: patch value: %x\n", i,
			exec_packet->patch_params[i].value);

		/* verify mapped physical address */
		if (!npu_mem_verify_addr(client,
			patch_buf_info[i].buf_phys_addr)) {
			NPU_ERR("Invalid patch value\n");
			ret = -EINVAL;
			goto free_exec_packet;
		}
	}

	exec_packet->header.cmd_type = NPU_IPC_CMD_EXECUTE_V2;
	exec_packet->header.size = pkt_size;
	exec_packet->header.trans_id =
		atomic_add_return(1, &host_ctx->ipc_trans_id);
	exec_packet->header.flags = host_ctx->exec_flags_override > 0 ?
		host_ctx->exec_flags_override : exec_ioctl->flags;
	exec_packet->network_hdl = network->network_hdl;
	exec_packet->num_patch_params = num_patch_params;

	exec_cmd = npu_alloc_network_cmd(host_ctx, exec_ioctl->stats_buf_size);
	if (!exec_cmd) {
		NPU_ERR("Can't allocate exec_cmd\n");
		ret = -ENOMEM;
		goto free_exec_packet;
	}

	exec_cmd->stats_buf_u = (void __user *)exec_ioctl->stats_buf_addr;
	exec_cmd->cmd_id = exec_ioctl->async;
	exec_cmd->cmd_type = NPU_IPC_CMD_EXECUTE_V2;
	exec_cmd->trans_id = exec_packet->header.trans_id;
	exec_cmd->async = async_ioctl;
	npu_queue_network_cmd(network, exec_cmd);

	NPU_DBG("Execute_v2 flags %x stats_buf_size %d\n",
		exec_packet->header.flags, exec_ioctl->stats_buf_size);

	ret = npu_send_network_cmd(npu_dev, network, exec_packet, exec_cmd);

	if (ret) {
		NPU_ERR("NPU_IPC_CMD_EXECUTE_V2 sent failed: %d\n", ret);
		goto free_exec_cmd;
	}

	if (async_ioctl) {
		NPU_DBG("Async ioctl, return now\n");
		goto free_exec_packet;
	}

	mutex_unlock(&host_ctx->lock);

retry:
	ret = wait_for_completion_timeout(
		&exec_cmd->cmd_done,
		(host_ctx->fw_dbg_mode & FW_DBG_MODE_INC_TIMEOUT) ?
		NW_DEBUG_TIMEOUT : NW_CMD_TIMEOUT);

	mutex_lock(&host_ctx->lock);
	if (network->fw_error) {
		ret = -EIO;
		NPU_ERR("fw is in error state during execute_v2 network\n");
		goto free_exec_cmd;
	}

	if (!ret) {
		NPU_ERR("npu: %llx:%d NPU_IPC_CMD_EXECUTE_V2 time out\n",
			network->id, exec_cmd->trans_id);
		if (retry_cnt > 0) {
			NPU_WARN("Retry IPC queue\n");
			retry_cnt--;
			mutex_unlock(&host_ctx->lock);
			host_session_msg_hdlr(npu_dev);
			goto retry;
		}

		ret = -ETIMEDOUT;
		goto free_exec_packet;
	}

	ret = exec_cmd->ret_status;
	if (ret) {
		NPU_ERR("execution failed %d\n", ret);
		goto free_exec_cmd;
	}

	exec_ioctl->stats_buf_size = exec_cmd->stats_buf_size;
	if (copy_to_user(
		(void __user *)exec_ioctl->stats_buf_addr,
		exec_cmd->stats_buf,
		exec_ioctl->stats_buf_size)) {
		NPU_ERR("copy stats to user failed\n");
		exec_ioctl->stats_buf_size = 0;
	}

free_exec_cmd:
	npu_dequeue_network_cmd(network, exec_cmd);
	npu_free_network_cmd(host_ctx, exec_cmd);
free_exec_packet:
	kfree(exec_packet);
exec_v2_done:
	network_put(network);
	mutex_unlock(&host_ctx->lock);

	/*
	 * treat network execution timed out as error in order to
	 * force npu fw to stop execution
	 */
	if (ret == -ETIMEDOUT) {
		NPU_ERR("Error handling after execution failure\n");
		host_error_hdlr(npu_dev, true);
	}

	return ret;
}

int32_t npu_host_loopback_test(struct npu_device *npu_dev)
{
	struct ipc_cmd_loopback_pkt loopback_packet;
	struct npu_host_ctx *host_ctx = &npu_dev->host_ctx;
	struct npu_misc_cmd *misc_cmd = NULL;
	int32_t ret;

	ret = enable_fw(npu_dev);
	if (ret)
		return ret;

	mutex_lock(&host_ctx->lock);

	loopback_packet.header.cmd_type = NPU_IPC_CMD_LOOPBACK;
	loopback_packet.header.size = sizeof(struct ipc_cmd_loopback_pkt);
	loopback_packet.header.trans_id =
		atomic_add_return(1, &host_ctx->ipc_trans_id);
	loopback_packet.header.flags = 0;
	loopback_packet.loopbackParams = 15;

	misc_cmd = npu_alloc_misc_cmd(host_ctx);
	if (!misc_cmd) {
		NPU_ERR("Can't allocate misc_cmd\n");
		ret = -ENOMEM;
		goto loopback_exit;
	}

	misc_cmd->cmd_type = NPU_IPC_CMD_LOOPBACK;
	misc_cmd->trans_id = loopback_packet.header.trans_id;
	npu_queue_misc_cmd(host_ctx, misc_cmd);

	ret = npu_send_misc_cmd(npu_dev, IPC_QUEUE_APPS_EXEC, &loopback_packet,
		misc_cmd);

	if (ret) {
		NPU_ERR("NPU_IPC_CMD_LOOPBACK sent failed: %d\n", ret);
		goto free_misc_cmd;
	}

	mutex_unlock(&host_ctx->lock);

	ret = wait_for_completion_interruptible_timeout(
		&misc_cmd->cmd_done,
		(host_ctx->fw_dbg_mode & FW_DBG_MODE_INC_TIMEOUT) ?
		NW_DEBUG_TIMEOUT : NW_CMD_TIMEOUT);

	mutex_lock(&host_ctx->lock);

	if (!ret) {
		NPU_ERR("npu: NPU_IPC_CMD_LOOPBACK time out\n");
		npu_dump_debug_info(npu_dev);
		ret = -ETIMEDOUT;
	} else if (ret < 0) {
		NPU_ERR("Wait for loopback done interrupted by signal\n");
	} else {
		ret = misc_cmd->ret_status;
	}

free_misc_cmd:
	npu_dequeue_misc_cmd(host_ctx, misc_cmd);
	npu_free_misc_cmd(host_ctx, misc_cmd);
loopback_exit:
	mutex_unlock(&host_ctx->lock);
	disable_fw(npu_dev);

	return ret;
}

void npu_host_cleanup_networks(struct npu_client *client)
{
	int i;
	struct npu_device *npu_dev = client->npu_dev;
	struct npu_host_ctx *host_ctx = &npu_dev->host_ctx;
	struct msm_npu_unload_network_ioctl unload_req;
	struct msm_npu_unmap_buf_ioctl unmap_req;
	struct npu_network *network;
	struct npu_ion_buf *ion_buf;

	for (i = 0; i < MAX_LOADED_NETWORK; i++) {
		network = &host_ctx->networks[i];
		if (network->client == client) {
			NPU_WARN("network %d is not unloaded before close\n",
				network->network_hdl);
			unload_req.network_hdl = network->network_hdl;
			npu_host_unload_network(client, &unload_req);
		}
	}

	/* unmap all remaining buffers */
	while (!list_empty(&client->mapped_buffer_list)) {
		ion_buf = list_first_entry(&client->mapped_buffer_list,
			struct npu_ion_buf, list);
		NPU_DBG("unmap buffer %x:%llx\n", ion_buf->fd, ion_buf->iova);
		unmap_req.buf_ion_hdl = ion_buf->fd;
		unmap_req.npu_phys_addr = ion_buf->iova;
		npu_host_unmap_buf(client, &unmap_req);
	}
}

/*
 * set network or global perf_mode
 * if network_hdl is 0, set global perf_mode_override
 * otherwise set network perf_mode: if perf_mode is 0,
 * change network perf_mode to initial perf_mode from
 * load_network
 */
int32_t npu_host_set_perf_mode(struct npu_client *client, uint32_t network_hdl,
	uint32_t perf_mode)
{
	int ret = 0;
	struct npu_device *npu_dev = client->npu_dev;
	struct npu_host_ctx *host_ctx = &npu_dev->host_ctx;
	struct npu_network *network = NULL;

	mutex_lock(&host_ctx->lock);

	if (network_hdl == 0) {
		NPU_DBG("change perf_mode_override to %d\n", perf_mode);
		npu_dev->pwrctrl.perf_mode_override = perf_mode;
	} else {
		network = get_network_by_hdl(host_ctx, client, network_hdl);
		if (!network) {
			NPU_ERR("invalid network handle %x\n", network_hdl);
			mutex_unlock(&host_ctx->lock);
			return -EINVAL;
		}

		if (perf_mode == 0) {
			network->cur_perf_mode = network->init_perf_mode;
			NPU_DBG("change network %d perf_mode back to %d\n",
				network_hdl, network->cur_perf_mode);
		} else {
			network->cur_perf_mode = perf_mode;
			NPU_DBG("change network %d perf_mode to %d\n",
				network_hdl, network->cur_perf_mode);
		}
	}

	ret = set_perf_mode(npu_dev);
	if (ret)
		NPU_ERR("set_perf_mode failed\n");

	if (network)
		network_put(network);
	mutex_unlock(&host_ctx->lock);

	return ret;
}

/*
 * get the currently set network or global perf_mode
 * if network_hdl is 0, get global perf_mode_override
 * otherwise get network perf_mode
 */
int32_t npu_host_get_perf_mode(struct npu_client *client, uint32_t network_hdl)
{
	int param_val = 0;
	struct npu_device *npu_dev = client->npu_dev;
	struct npu_host_ctx *host_ctx = &npu_dev->host_ctx;
	struct npu_network *network = NULL;

	mutex_lock(&host_ctx->lock);

	if (network_hdl == 0) {
		param_val = npu_dev->pwrctrl.perf_mode_override;
	} else {
		network = get_network_by_hdl(host_ctx, client, network_hdl);
		if (!network) {
			NPU_ERR("invalid network handle %x\n", network_hdl);
			mutex_unlock(&host_ctx->lock);
			return -EINVAL;
		}
		param_val = network->cur_perf_mode;
		network_put(network);
	}

	mutex_unlock(&host_ctx->lock);

	return param_val;
}

void npu_host_suspend(struct npu_device *npu_dev)
{
	struct npu_host_ctx *host_ctx = &npu_dev->host_ctx;

	flush_delayed_work(&host_ctx->disable_fw_work);
}<|MERGE_RESOLUTION|>--- conflicted
+++ resolved
@@ -95,11 +95,7 @@
 static struct npu_misc_cmd *npu_find_misc_cmd(struct npu_host_ctx *ctx,
 	uint32_t trans_id);
 
-<<<<<<< HEAD
-/*
-=======
 /* -------------------------------------------------------------------------
->>>>>>> 08078455
  * Function Definitions - Init / Deinit
  * -------------------------------------------------------------------------
  */
@@ -727,7 +723,6 @@
 	if (!host_ctx->misc_cmd_cache) {
 		NPU_ERR("Failed to create misc_cmd_cache\n");
 		ret = -ENOMEM;
-<<<<<<< HEAD
 		goto fail;
 	}
 
@@ -746,26 +741,6 @@
 		goto fail;
 	}
 
-=======
-		goto fail;
-	}
-
-	host_ctx->stats_buf_cache = kmem_cache_create(
-		"stats_buf_cache", NPU_MAX_STATS_BUF_SIZE, 0, 0, NULL);
-	if (!host_ctx->stats_buf_cache) {
-		NPU_ERR("Failed to create stats_buf_cache\n");
-		ret = -ENOMEM;
-		goto fail;
-	}
-
-	host_ctx->ipc_msg_buf = kzalloc(NPU_IPC_BUF_LENGTH, GFP_KERNEL);
-	if (!host_ctx->ipc_msg_buf) {
-		NPU_ERR("Failed to allocate ipc buffer\n");
-		ret = -ENOMEM;
-		goto fail;
-	}
-
->>>>>>> 08078455
 	INIT_LIST_HEAD(&host_ctx->misc_cmd_list);
 	host_ctx->auto_pil_disable = false;
 
