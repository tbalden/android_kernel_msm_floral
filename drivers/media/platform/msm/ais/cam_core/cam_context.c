--- conflicted
+++ resolved
@@ -519,8 +519,6 @@
 			ctx->dev_hdl, ctx->dev_name, ctx->state);
 
 	ctx->last_flush_req = 0;
-<<<<<<< HEAD
-=======
 	mutex_unlock(&ctx->ctx_mutex);
 
 	return rc;
@@ -548,7 +546,6 @@
 	else
 		CAM_WARN(CAM_CORE, "No dump device in dev %d, name %s state %d",
 			ctx->dev_hdl, ctx->dev_name, ctx->state);
->>>>>>> 15457316
 	mutex_unlock(&ctx->ctx_mutex);
 
 	return rc;
