/* Copyright (c) 2017-2019, The Linux Foundation. All rights reserved.
 *
 * This program is free software; you can redistribute it and/or modify
 * it under the terms of the GNU General Public License version 2 and
 * only version 2 as published by the Free Software Foundation.
 *
 * This program is distributed in the hope that it will be useful,
 * but WITHOUT ANY WARRANTY; without even the implied warranty of
 * MERCHANTABILITY or FITNESS FOR A PARTICULAR PURPOSE.  See the
 * GNU General Public License for more details.
 */

#include <linux/debugfs.h>
#include <linux/videodev2.h>
#include <linux/slab.h>
#include <linux/uaccess.h>
#include <media/cam_sync.h>
#include <media/cam_defs.h>

#include "cam_context.h"
#include "cam_context_utils.h"
#include "cam_mem_mgr.h"
#include "cam_node.h"
#include "cam_req_mgr_util.h"
#include "cam_sync_api.h"
#include "cam_trace.h"
#include "cam_debug_util.h"

static uint cam_debug_ctx_req_list;
module_param(cam_debug_ctx_req_list, uint, 0644);

static inline int cam_context_validate_thread(void)
{
	if (in_interrupt()) {
		WARN(1, "Invalid execution context\n");
		return -EINVAL;
	}
	return 0;
}

int cam_context_buf_done_from_hw(struct cam_context *ctx,
	void *done_event_data, uint32_t bubble_state)
{
	int j;
	int result;
	struct cam_ctx_request *req;
	struct cam_hw_done_event_data *done =
		(struct cam_hw_done_event_data *)done_event_data;
	int rc;

	if (!ctx || !done) {
		CAM_ERR(CAM_CTXT, "Invalid input params %pK %pK", ctx, done);
		return -EINVAL;
	}

	rc = cam_context_validate_thread();
	if (rc)
		return rc;

	spin_lock(&ctx->lock);
	if (list_empty(&ctx->active_req_list)) {
		CAM_ERR(CAM_CTXT, "[%s][%d] no active request",
			ctx->dev_name, ctx->ctx_id);
		spin_unlock(&ctx->lock);
		return -EIO;
	}
	req = list_first_entry(&ctx->active_req_list,
		struct cam_ctx_request, list);

	trace_cam_buf_done("UTILS", ctx, req);

	if (done->request_id != req->request_id) {
		CAM_ERR(CAM_CTXT,
			"[%s][%d] mismatch: done req[%lld], active req[%lld]",
			ctx->dev_name, ctx->ctx_id,
			done->request_id, req->request_id);
		spin_unlock(&ctx->lock);
		return -EIO;
	}

	if (!req->num_out_map_entries) {
		CAM_ERR(CAM_CTXT, "[%s][%d] no output fence to signal",
			ctx->dev_name, ctx->ctx_id);
		spin_unlock(&ctx->lock);
		return -EIO;
	}

	/*
	 * since another thread may be adding/removing from active
	 * list, so hold the lock
	 */
	list_del_init(&req->list);
	spin_unlock(&ctx->lock);
	if (!bubble_state) {
		result = CAM_SYNC_STATE_SIGNALED_SUCCESS;
	} else {
		CAM_DBG(CAM_REQ,
			"[%s][ctx_id %d] : req[%llu] is done with error",
			ctx->dev_name, ctx->ctx_id, req->request_id);

		for (j = 0; j < req->num_out_map_entries; j++)
			CAM_DBG(CAM_REQ, "fence %d signaled with error",
				req->out_map_entries[j].sync_id);

		result = CAM_SYNC_STATE_SIGNALED_ERROR;
	}

	for (j = 0; j < req->num_out_map_entries; j++) {
		cam_sync_signal(req->out_map_entries[j].sync_id, result);
		req->out_map_entries[j].sync_id = -1;
	}

	if (cam_debug_ctx_req_list & ctx->dev_id)
		CAM_INFO(CAM_CTXT,
			"[%s][%d] : Moving req[%llu] from active_list to free_list",
			ctx->dev_name, ctx->ctx_id, req->request_id);

	/*
	 * another thread may be adding/removing from free list,
	 * so hold the lock
	 */
	spin_lock(&ctx->lock);
	list_add_tail(&req->list, &ctx->free_req_list);
	req->ctx = NULL;
	spin_unlock(&ctx->lock);

	return 0;
}

static int cam_context_apply_req_to_hw(struct cam_ctx_request *req,
	struct cam_req_mgr_apply_request *apply)
{
	int rc = 0;
	struct cam_context *ctx = req->ctx;
	struct cam_hw_config_args cfg;

	if (!ctx->hw_mgr_intf) {
		CAM_ERR(CAM_CTXT, "[%s][%d] HW interface is not ready",
			ctx->dev_name, ctx->ctx_id);
		rc = -EFAULT;
		goto end;
	}

	spin_lock(&ctx->lock);
	list_del_init(&req->list);
	list_add_tail(&req->list, &ctx->active_req_list);
	spin_unlock(&ctx->lock);

	if (cam_debug_ctx_req_list & ctx->dev_id)
		CAM_INFO(CAM_CTXT,
			"[%s][%d] : Moving req[%llu] from pending_list to active_list",
			ctx->dev_name, ctx->ctx_id, req->request_id);

	cfg.ctxt_to_hw_map = ctx->ctxt_to_hw_map;
	cfg.request_id = req->request_id;
	cfg.hw_update_entries = req->hw_update_entries;
	cfg.num_hw_update_entries = req->num_hw_update_entries;
	cfg.out_map_entries = req->out_map_entries;
	cfg.num_out_map_entries = req->num_out_map_entries;
	cfg.priv = req->req_priv;

	rc = ctx->hw_mgr_intf->hw_config(ctx->hw_mgr_intf->hw_mgr_priv, &cfg);
	if (rc) {
		spin_lock(&ctx->lock);
		list_del_init(&req->list);
		list_add_tail(&req->list, &ctx->free_req_list);
		spin_unlock(&ctx->lock);

		if (cam_debug_ctx_req_list & ctx->dev_id)
			CAM_INFO(CAM_CTXT,
				"[%s][%d] : Moving req[%llu] from active_list to free_list",
				ctx->dev_name, ctx->ctx_id, req->request_id);
	}

end:
	return rc;
}

static void cam_context_sync_callback(int32_t sync_obj, int status, void *data)
{
	struct cam_ctx_request *req = data;
	struct cam_context *ctx = NULL;
	struct cam_flush_dev_cmd flush_cmd;
	struct cam_req_mgr_apply_request apply;
	int rc;

	if (!req) {
		CAM_ERR(CAM_CTXT, "Invalid input param");
		return;
	}
	rc = cam_context_validate_thread();
	if (rc)
		return;

	ctx = req->ctx;
	if (!ctx) {
		CAM_ERR(CAM_CTXT, "Invalid ctx for req %llu", req->request_id);
		return;
	}

	if (atomic_inc_return(&req->num_in_acked) == req->num_in_map_entries) {
		apply.request_id = req->request_id;
		/*
		 * take mutex to ensure that another thread does
		 * not flush the request while this
		 * thread is submitting it to h/w. The submit to
		 * h/w and adding to the active list should happen
		 * in a critical section which is provided by this
		 * mutex.
		 */
		if (status == CAM_SYNC_STATE_SIGNALED_ERROR) {
			CAM_DBG(CAM_CTXT, "fence error: %d", sync_obj);
			flush_cmd.req_id = req->request_id;
			cam_context_flush_req_to_hw(ctx, &flush_cmd);
		}

		mutex_lock(&ctx->sync_mutex);
		if (!req->flushed) {
			cam_context_apply_req_to_hw(req, &apply);
			mutex_unlock(&ctx->sync_mutex);
		} else {
			req->flushed = 0;
			req->ctx = NULL;
			mutex_unlock(&ctx->sync_mutex);
			spin_lock(&ctx->lock);
			list_del_init(&req->list);
			list_add_tail(&req->list, &ctx->free_req_list);
			spin_unlock(&ctx->lock);

			if (cam_debug_ctx_req_list & ctx->dev_id)
				CAM_INFO(CAM_CTXT,
					"[%s][%d] : Moving req[%llu] from pending_list to free_list",
					ctx->dev_name, ctx->ctx_id,
					req->request_id);
		}
	}
	cam_context_putref(ctx);
}

int32_t cam_context_release_dev_to_hw(struct cam_context *ctx,
	struct cam_release_dev_cmd *cmd)
{
	struct cam_hw_release_args arg;

	if (!ctx) {
		CAM_ERR(CAM_CTXT, "Invalid input param");
		return -EINVAL;
	}

	if ((!ctx->hw_mgr_intf) || (!ctx->hw_mgr_intf->hw_release)) {
		CAM_ERR(CAM_CTXT, "[%s][%d] HW interface is not ready",
			ctx->dev_name, ctx->ctx_id);
		return -EINVAL;
	}

	arg.ctxt_to_hw_map = ctx->ctxt_to_hw_map;
	arg.active_req = false;

	ctx->hw_mgr_intf->hw_release(ctx->hw_mgr_intf->hw_mgr_priv, &arg);
	ctx->ctxt_to_hw_map = NULL;

	ctx->session_hdl = -1;
	ctx->dev_hdl = -1;
	ctx->link_hdl = -1;
	ctx->last_flush_req = 0;

	return 0;
}

int32_t cam_context_config_dev_to_hw(
	struct cam_context *ctx, struct cam_config_dev_cmd *cmd)
{
	int rc = 0;
	size_t len;
	struct cam_hw_stream_setttings cfg;
	uintptr_t packet_addr;
	struct cam_packet *packet;

	if (!ctx || !cmd) {
		CAM_ERR(CAM_CTXT, "Invalid input params %pK %pK", ctx, cmd);
		return -EINVAL;
	}

	if (!ctx->hw_mgr_intf->hw_config_stream_settings) {
		CAM_ERR(CAM_CTXT, "[%s][%d] HW interface is not ready",
			ctx->dev_name, ctx->ctx_id);
		rc = -EFAULT;
		return rc;
	}

	rc = cam_context_validate_thread();
	if (rc) {
		CAM_ERR(CAM_CTXT,
			"Not executing in the right context");
		return rc;
	}

	rc = cam_mem_get_cpu_buf((int32_t) cmd->packet_handle,
		&packet_addr, &len);
	if (rc) {
		CAM_ERR(CAM_CTXT, "[%s][%d] Can not get packet address",
			ctx->dev_name, ctx->ctx_id);
		rc = -EINVAL;
		return rc;
	}

	if ((len < sizeof(struct cam_packet)) ||
		(cmd->offset >= (len - sizeof(struct cam_packet)))) {
		CAM_ERR(CAM_CTXT, "Not enough buf");
		return -EINVAL;

	}
	packet = (struct cam_packet *) ((uint8_t *)packet_addr +
		(uint32_t)cmd->offset);

	memset(&cfg, 0, sizeof(cfg));
	cfg.packet = packet;
	cfg.ctxt_to_hw_map = ctx->ctxt_to_hw_map;
	cfg.priv = NULL;

	CAM_DBG(CAM_CTXT, "Processing config settings");
	rc = ctx->hw_mgr_intf->hw_config_stream_settings(
		ctx->hw_mgr_intf->hw_mgr_priv, &cfg);
	if (rc) {
		CAM_ERR(CAM_CTXT,
			"[%s][%d] Config failed stream settings",
			ctx->dev_name, ctx->ctx_id);
		rc = -EFAULT;
	}

	return rc;
}

int32_t cam_context_prepare_dev_to_hw(struct cam_context *ctx,
	struct cam_config_dev_cmd *cmd)
{
	int rc = 0;
	struct cam_ctx_request *req = NULL;
	struct cam_hw_prepare_update_args cfg;
	uintptr_t packet_addr;
	struct cam_packet *packet;
	size_t len = 0;
	size_t remain_len = 0;
	int32_t i = 0, j = 0;

	if (!ctx || !cmd) {
		CAM_ERR(CAM_CTXT, "Invalid input params %pK %pK", ctx, cmd);
		return -EINVAL;
	}

	if (!ctx->hw_mgr_intf) {
		CAM_ERR(CAM_CTXT, "[%s][%d] HW interface is not ready",
			ctx->dev_name, ctx->ctx_id);
		return -EFAULT;
	}
	rc = cam_context_validate_thread();
	if (rc)
		return rc;

	spin_lock(&ctx->lock);
	if (!list_empty(&ctx->free_req_list)) {
		req = list_first_entry(&ctx->free_req_list,
			struct cam_ctx_request, list);
		list_del_init(&req->list);
	}
	spin_unlock(&ctx->lock);

	if (!req) {
		CAM_ERR(CAM_CTXT, "[%s][%d] No more request obj free",
			ctx->dev_name, ctx->ctx_id);
		return -ENOMEM;
	}

	memset(req, 0, sizeof(*req));
	INIT_LIST_HEAD(&req->list);
	req->ctx = ctx;

	/* for config dev, only memory handle is supported */
	/* map packet from the memhandle */
	rc = cam_mem_get_cpu_buf((int32_t) cmd->packet_handle,
		&packet_addr, &len);
	if (rc != 0) {
		CAM_ERR(CAM_CTXT, "[%s][%d] Can not get packet address",
			ctx->dev_name, ctx->ctx_id);
		rc = -EINVAL;
		goto free_req;
	}

	remain_len = len;
	if ((len < sizeof(struct cam_packet)) ||
		((size_t)cmd->offset >= len - sizeof(struct cam_packet))) {
		CAM_ERR(CAM_CTXT, "invalid buff length: %zu or offset", len);
		rc = -EINVAL;
		goto free_cpu_buf;
	}

	remain_len -= (size_t)cmd->offset;
	packet = (struct cam_packet *) ((uint8_t *)packet_addr +
		(uint32_t)cmd->offset);

	if (packet->header.request_id <= ctx->last_flush_req) {
		CAM_ERR(CAM_CORE,
			"request %lld has been flushed, reject packet",
			packet->header.request_id);
		rc = -EINVAL;
		goto free_cpu_buf;
	}

	if (packet->header.request_id > ctx->last_flush_req)
		ctx->last_flush_req = 0;

	/* preprocess the configuration */
	memset(&cfg, 0, sizeof(cfg));
	cfg.packet = packet;
	cfg.remain_len = remain_len;
	cfg.ctxt_to_hw_map = ctx->ctxt_to_hw_map;
	cfg.max_hw_update_entries = CAM_CTX_CFG_MAX;
	cfg.num_hw_update_entries = req->num_hw_update_entries;
	cfg.hw_update_entries = req->hw_update_entries;
	cfg.max_out_map_entries = CAM_CTX_CFG_MAX;
	cfg.out_map_entries = req->out_map_entries;
	cfg.max_in_map_entries = CAM_CTX_CFG_MAX;
	cfg.in_map_entries = req->in_map_entries;
	cfg.pf_data = &(req->pf_data);

	rc = ctx->hw_mgr_intf->hw_prepare_update(
		ctx->hw_mgr_intf->hw_mgr_priv, &cfg);
	if (rc != 0) {
		CAM_ERR(CAM_CTXT,
			"[%s][%d] Prepare config packet failed in HW layer",
			ctx->dev_name, ctx->ctx_id);
		rc = -EFAULT;
		goto free_cpu_buf;
	}
	req->num_hw_update_entries = cfg.num_hw_update_entries;
	req->num_out_map_entries = cfg.num_out_map_entries;
	req->num_in_map_entries = cfg.num_in_map_entries;
	atomic_set(&req->num_in_acked, 0);
	req->request_id = packet->header.request_id;
	req->status = 1;
	req->req_priv = cfg.priv;

	for (i = 0; i < req->num_out_map_entries; i++) {
		rc = cam_sync_get_obj_ref(req->out_map_entries[i].sync_id);
		if (rc) {
			CAM_ERR(CAM_CTXT, "Can't get ref for sync %d",
				req->out_map_entries[i].sync_id);
			goto put_ref;
		}
	}

	if (req->num_in_map_entries > 0) {
		spin_lock(&ctx->lock);
		list_add_tail(&req->list, &ctx->pending_req_list);
		spin_unlock(&ctx->lock);

		if (cam_debug_ctx_req_list & ctx->dev_id)
			CAM_INFO(CAM_CTXT,
				"[%s][%d] : Moving req[%llu] from free_list to pending_list",
				ctx->dev_name, ctx->ctx_id, req->request_id);

		for (j = 0; j < req->num_in_map_entries; j++) {
			rc = cam_sync_check_valid(
				req->in_map_entries[j].sync_id);
			if (rc) {
				CAM_ERR(CAM_CTXT,
					"invalid in map sync object %d",
					req->in_map_entries[j].sync_id);
				goto put_ref;
			}
		}

		for (j = 0; j < req->num_in_map_entries; j++) {
			cam_context_getref(ctx);
			rc = cam_sync_register_callback(
					cam_context_sync_callback,
					(void *)req,
					req->in_map_entries[j].sync_id);
			if (rc) {
				CAM_ERR(CAM_CTXT,
					"[%s][%d] Failed register fence cb: %d ret = %d",
					ctx->dev_name, ctx->ctx_id,
					req->in_map_entries[j].sync_id, rc);
				spin_lock(&ctx->lock);
				list_del_init(&req->list);
				spin_unlock(&ctx->lock);

				if (cam_debug_ctx_req_list & ctx->dev_id)
					CAM_INFO(CAM_CTXT,
						"[%s][%d] : Moving req[%llu] from pending_list to free_list",
						ctx->dev_name, ctx->ctx_id,
						req->request_id);

<<<<<<< HEAD
				goto put_ctx_ref;
=======
				cam_context_putref(ctx);
				goto put_ref;

>>>>>>> 15457316
			}
			CAM_DBG(CAM_CTXT, "register in fence cb: %d ret = %d",
				req->in_map_entries[j].sync_id, rc);
		}
	}

	if (cam_mem_put_cpu_buf((int32_t) cmd->packet_handle))
		CAM_WARN(CAM_CTXT, "[%s][%d] Can not put packet address",
			ctx->dev_name, ctx->ctx_id);
<<<<<<< HEAD
=======

	return rc;
>>>>>>> 15457316

	return rc;
put_ctx_ref:
	for (j; j >= 0; j--)
		cam_context_putref(ctx);
put_ref:
	for (--i; i >= 0; i--) {
		if (cam_sync_put_obj_ref(req->out_map_entries[i].sync_id))
			CAM_ERR(CAM_CTXT, "Failed to put ref of fence %d",
				req->out_map_entries[i].sync_id);
	}
free_cpu_buf:
	if (cam_mem_put_cpu_buf((int32_t) cmd->packet_handle))
		CAM_WARN(CAM_CTXT, "[%s][%d] Can not put packet address",
			ctx->dev_name, ctx->ctx_id);
free_req:
	spin_lock(&ctx->lock);
	list_add_tail(&req->list, &ctx->free_req_list);
	req->ctx = NULL;
	spin_unlock(&ctx->lock);

	return rc;
}

int32_t cam_context_acquire_dev_to_hw(struct cam_context *ctx,
	struct cam_acquire_dev_cmd *cmd)
{
	int rc;
	struct cam_hw_acquire_args param;
	struct cam_create_dev_hdl req_hdl_param;
	struct cam_hw_release_args release;

	if (!ctx || !cmd) {
		CAM_ERR(CAM_CTXT, "Invalid input params %pK %pK", ctx, cmd);
		rc = -EINVAL;
		goto end;
	}

	if (!ctx->hw_mgr_intf) {
		CAM_ERR(CAM_CTXT, "[%s][%d] HW interface is not ready",
			ctx->dev_name, ctx->ctx_id);
		rc = -EFAULT;
		goto end;
	}

	CAM_DBG(CAM_CTXT, "ses hdl: %x, num_res: %d, type: %d, res: %lld",
		cmd->session_handle, cmd->num_resources, cmd->handle_type,
		cmd->resource_hdl);

	if (cmd->num_resources > CAM_CTX_RES_MAX) {
		CAM_ERR(CAM_CTXT, "[%s][%d] resource limit exceeded",
			ctx->dev_name, ctx->ctx_id);
		rc = -ENOMEM;
		goto end;
	}

	/* for now we only support user pointer */
	if (cmd->handle_type != 1)  {
		CAM_ERR(CAM_CTXT, "[%s][%d] Only user pointer is supported",
			ctx->dev_name, ctx->ctx_id);
		rc = -EINVAL;
		goto end;
	}

	/* fill in parameters */
	param.context_data = ctx;
	param.event_cb = ctx->irq_cb_intf;
	param.num_acq = cmd->num_resources;
	param.acquire_info = cmd->resource_hdl;

	/* call HW manager to reserve the resource */
	rc = ctx->hw_mgr_intf->hw_acquire(ctx->hw_mgr_intf->hw_mgr_priv,
		&param);
	if (rc != 0) {
		CAM_ERR(CAM_CTXT, "[%s][%d] Acquire device failed",
			ctx->dev_name, ctx->ctx_id);
		goto end;
	}

	ctx->ctxt_to_hw_map = param.ctxt_to_hw_map;

	/* if hw resource acquire successful, acquire dev handle */
	req_hdl_param.session_hdl = cmd->session_handle;
	/* bridge is not ready for these flags. so false for now */
	req_hdl_param.v4l2_sub_dev_flag = 0;
	req_hdl_param.media_entity_flag = 0;
	req_hdl_param.priv = ctx;
	req_hdl_param.ops = ctx->crm_ctx_intf;
	req_hdl_param.dev_id = ctx->dev_id;
	ctx->dev_hdl = cam_create_device_hdl(&req_hdl_param);
	if (ctx->dev_hdl <= 0) {
		rc = -EFAULT;
		CAM_ERR(CAM_CTXT, "[%s][%d] Can not create device handle",
			ctx->dev_name, ctx->ctx_id);
		goto free_hw;
	}
	cmd->dev_handle = ctx->dev_hdl;

	/* store session information */
	ctx->session_hdl = cmd->session_handle;

	return rc;

free_hw:
	release.ctxt_to_hw_map = ctx->ctxt_to_hw_map;
	ctx->hw_mgr_intf->hw_release(ctx->hw_mgr_intf->hw_mgr_priv, &release);
	ctx->ctxt_to_hw_map = NULL;
	ctx->dev_hdl = -1;
end:
	return rc;
}

int32_t cam_context_flush_ctx_to_hw(struct cam_context *ctx)
{
	struct cam_hw_flush_args flush_args;
	struct list_head temp_list;
	struct cam_ctx_request *req;
	uint32_t i;
	int rc = 0;
	bool free_req;

	CAM_DBG(CAM_CTXT, "[%s] E: NRT flush ctx", ctx->dev_name);
	memset(&flush_args, 0, sizeof(flush_args));

	/*
	 * flush pending requests, take the sync lock to synchronize with the
	 * sync callback thread so that the sync cb thread does not try to
	 * submit request to h/w while the request is being flushed
	 */
	mutex_lock(&ctx->sync_mutex);
	INIT_LIST_HEAD(&temp_list);
	spin_lock(&ctx->lock);
	list_splice_init(&ctx->pending_req_list, &temp_list);
	spin_unlock(&ctx->lock);

	if (cam_debug_ctx_req_list & ctx->dev_id)
		CAM_INFO(CAM_CTXT,
			"[%s][%d] : Moving all pending requests from pending_list to temp_list",
			ctx->dev_name, ctx->ctx_id);

	flush_args.num_req_pending = 0;
	while (true) {
		spin_lock(&ctx->lock);
		if (list_empty(&temp_list)) {
			spin_unlock(&ctx->lock);
			break;
		}

		req = list_first_entry(&temp_list,
				struct cam_ctx_request, list);

		list_del_init(&req->list);
		spin_unlock(&ctx->lock);
		req->flushed = 1;

		flush_args.flush_req_pending[flush_args.num_req_pending++] =
			req->req_priv;

		free_req = false;
		for (i = 0; i < req->num_in_map_entries; i++) {
			rc = cam_sync_deregister_callback(
				cam_context_sync_callback,
				(void *)req,
				req->in_map_entries[i].sync_id);
			if (!rc) {
				cam_context_putref(ctx);
				if (atomic_inc_return(&req->num_in_acked) ==
					req->num_in_map_entries)
					free_req = true;
			}
		}

		for (i = 0; i < req->num_out_map_entries; i++) {
			if (req->out_map_entries[i].sync_id != -1) {
				rc = cam_sync_signal(
					req->out_map_entries[i].sync_id,
					CAM_SYNC_STATE_SIGNALED_ERROR);
				if (rc == -EALREADY) {
					CAM_ERR(CAM_CTXT,
					"Req: %llu already signalled, sync_id:%d",
					req->request_id,
					req->out_map_entries[i].sync_id);
					break;
				}
			}
		}

		/*
		 * If we have deregistered the last sync callback, req will
		 * not be put on the free list. So put it on the free list here
		 */
		if (free_req) {
			req->ctx = NULL;
			spin_lock(&ctx->lock);
			list_add_tail(&req->list, &ctx->free_req_list);
			spin_unlock(&ctx->lock);
		}

		if (cam_debug_ctx_req_list & ctx->dev_id)
			CAM_INFO(CAM_CTXT,
				"[%s][%d] : Deleting req[%llu] from temp_list",
				ctx->dev_name, ctx->ctx_id, req->request_id);
	}
	mutex_unlock(&ctx->sync_mutex);

	if (ctx->hw_mgr_intf->hw_flush) {
		flush_args.num_req_active = 0;
		spin_lock(&ctx->lock);
		list_for_each_entry(req, &ctx->active_req_list, list) {
			flush_args.flush_req_active[flush_args.num_req_active++]
				= req->req_priv;
		}
		spin_unlock(&ctx->lock);

		if (flush_args.num_req_pending || flush_args.num_req_active) {
			flush_args.ctxt_to_hw_map = ctx->ctxt_to_hw_map;
			flush_args.flush_type = CAM_FLUSH_TYPE_ALL;
			ctx->hw_mgr_intf->hw_flush(
				ctx->hw_mgr_intf->hw_mgr_priv, &flush_args);
		}
	}

	INIT_LIST_HEAD(&temp_list);
	spin_lock(&ctx->lock);
	list_splice_init(&ctx->active_req_list, &temp_list);
	INIT_LIST_HEAD(&ctx->active_req_list);
	spin_unlock(&ctx->lock);

	if (cam_debug_ctx_req_list & ctx->dev_id)
		CAM_INFO(CAM_CTXT,
			"[%s][%d] : Moving all requests from active_list to temp_list",
			ctx->dev_name, ctx->ctx_id);

	while (true) {
		spin_lock(&ctx->lock);
		if (list_empty(&temp_list)) {
			spin_unlock(&ctx->lock);
			break;
		}
		req = list_first_entry(&temp_list,
			struct cam_ctx_request, list);
		list_del_init(&req->list);
		spin_unlock(&ctx->lock);

		for (i = 0; i < req->num_out_map_entries; i++) {
			if (req->out_map_entries[i].sync_id != -1) {
				rc = cam_sync_signal(
					req->out_map_entries[i].sync_id,
					CAM_SYNC_STATE_SIGNALED_ERROR);
				if (rc == -EALREADY) {
					CAM_ERR(CAM_CTXT,
						"Req: %llu already signalled ctx: %pK dev_name: %s dev_handle: %d ctx_state: %d",
						req->request_id, req->ctx,
						req->ctx->dev_name,
						req->ctx->dev_hdl,
						req->ctx->state);
					break;
				}
			}
		}

		spin_lock(&ctx->lock);
		list_add_tail(&req->list, &ctx->free_req_list);
		spin_unlock(&ctx->lock);
		req->ctx = NULL;

		if (cam_debug_ctx_req_list & ctx->dev_id)
			CAM_INFO(CAM_CTXT,
				"[%s][%d] : Moving req[%llu] from temp_list to free_list",
				ctx->dev_name, ctx->ctx_id, req->request_id);
	}

	CAM_DBG(CAM_CTXT, "[%s] X: NRT flush ctx", ctx->dev_name);

	return 0;
}

int32_t cam_context_flush_req_to_hw(struct cam_context *ctx,
	struct cam_flush_dev_cmd *cmd)
{
	struct cam_ctx_request *req = NULL;
	struct cam_hw_flush_args flush_args;
	uint32_t i;
	int32_t sync_id = 0;
	int rc = 0;
	bool free_req = false;

	CAM_DBG(CAM_CTXT, "[%s] E: NRT flush req", ctx->dev_name);

	memset(&flush_args, 0, sizeof(flush_args));
	flush_args.num_req_pending = 0;
	flush_args.num_req_active = 0;
	mutex_lock(&ctx->sync_mutex);
	spin_lock(&ctx->lock);
	list_for_each_entry(req, &ctx->pending_req_list, list) {
		if (req->request_id != cmd->req_id)
			continue;

		if (cam_debug_ctx_req_list & ctx->dev_id)
			CAM_INFO(CAM_CTXT,
				"[%s][%d] : Deleting req[%llu] from pending_list",
				ctx->dev_name, ctx->ctx_id, req->request_id);

		list_del_init(&req->list);
		req->flushed = 1;

		flush_args.flush_req_pending[flush_args.num_req_pending++] =
			req->req_priv;
		break;
	}
	spin_unlock(&ctx->lock);
	mutex_unlock(&ctx->sync_mutex);

	if (ctx->hw_mgr_intf->hw_flush) {
		if (!flush_args.num_req_pending) {
			spin_lock(&ctx->lock);
			list_for_each_entry(req, &ctx->active_req_list, list) {
				if (req->request_id != cmd->req_id)
					continue;

				list_del_init(&req->list);

				flush_args.flush_req_active[
					flush_args.num_req_active++] =
					req->req_priv;
				break;
			}
			spin_unlock(&ctx->lock);
		}

		if (flush_args.num_req_pending || flush_args.num_req_active) {
			flush_args.ctxt_to_hw_map = ctx->ctxt_to_hw_map;
			flush_args.flush_type = CAM_FLUSH_TYPE_REQ;
			ctx->hw_mgr_intf->hw_flush(
				ctx->hw_mgr_intf->hw_mgr_priv, &flush_args);
		}
	}

	if (req) {
		if (flush_args.num_req_pending) {
			for (i = 0; i < req->num_in_map_entries; i++) {
				rc = cam_sync_deregister_callback(
					cam_context_sync_callback,
					(void *)req,
					req->in_map_entries[i].sync_id);
				if (rc)
					continue;

				cam_context_putref(ctx);
				if (atomic_inc_return(&req->num_in_acked) ==
					req->num_in_map_entries)
					free_req = true;
			}
		}

		if (flush_args.num_req_pending || flush_args.num_req_active) {
			for (i = 0; i < req->num_out_map_entries; i++) {
				sync_id =
					req->out_map_entries[i].sync_id;
				if (sync_id != -1) {
					rc = cam_sync_signal(sync_id,
						CAM_SYNC_STATE_SIGNALED_ERROR);
					if (rc == -EALREADY) {
						CAM_ERR(CAM_CTXT,
						"Req: %llu already signalled, sync_id:%d",
						req->request_id, sync_id);
						break;
					}
				}
			}
			if (flush_args.num_req_active || free_req) {
				req->ctx = NULL;
				spin_lock(&ctx->lock);
				list_add_tail(&req->list, &ctx->free_req_list);
				spin_unlock(&ctx->lock);

				if (cam_debug_ctx_req_list & ctx->dev_id)
					CAM_INFO(CAM_CTXT,
						"[%s][%d] : Moving req[%llu] from %s to free_list",
						ctx->dev_name, ctx->ctx_id,
						req->request_id,
						flush_args.num_req_active ?
							"active_list" :
							"pending_list");
			}
		}
	}
	CAM_DBG(CAM_CTXT, "[%s] X: NRT flush req", ctx->dev_name);

	return 0;
}

int32_t cam_context_flush_dev_to_hw(struct cam_context *ctx,
	struct cam_flush_dev_cmd *cmd)
{

	int rc = 0;

	if (!ctx || !cmd) {
		CAM_ERR(CAM_CTXT, "Invalid input params %pK %pK", ctx, cmd);
		rc = -EINVAL;
		goto end;
	}

	if (!ctx->hw_mgr_intf) {
		CAM_ERR(CAM_CTXT, "[%s][%d] HW interface is not ready",
			ctx->dev_name, ctx->ctx_id);
		rc = -EFAULT;
		goto end;
	}

	if (cmd->flush_type == CAM_FLUSH_TYPE_ALL) {
		ctx->last_flush_req = cmd->req_id;
		rc = cam_context_flush_ctx_to_hw(ctx);
	} else if (cmd->flush_type == CAM_FLUSH_TYPE_REQ)
		rc = cam_context_flush_req_to_hw(ctx, cmd);
	else {
		rc = -EINVAL;
		CAM_ERR(CAM_CORE, "[%s][%d] Invalid flush type %d",
			ctx->dev_name, ctx->ctx_id, cmd->flush_type);
	}

end:
	return rc;
}

int32_t cam_context_start_dev_to_hw(struct cam_context *ctx,
	struct cam_start_stop_dev_cmd *cmd)
{
	int rc = 0;
	struct cam_hw_start_args arg;

	if (!ctx || !cmd) {
		CAM_ERR(CAM_CTXT, "Invalid input params %pK %pK", ctx, cmd);
		rc = -EINVAL;
		goto end;
	}

	if (!ctx->hw_mgr_intf) {
		CAM_ERR(CAM_CTXT, "[%s][%d] HW interface is not ready",
			ctx->dev_name, ctx->ctx_id);
		rc = -EFAULT;
		goto end;
	}

	if ((cmd->session_handle != ctx->session_hdl) ||
		(cmd->dev_handle != ctx->dev_hdl)) {
		CAM_ERR(CAM_CTXT,
			"[%s][%d] Invalid session hdl[%d], dev_handle[%d]",
			ctx->dev_name, ctx->ctx_id,
			cmd->session_handle, cmd->dev_handle);
		rc = -EPERM;
		goto end;
	}

	if (ctx->hw_mgr_intf->hw_start) {
		arg.ctxt_to_hw_map = ctx->ctxt_to_hw_map;
		rc = ctx->hw_mgr_intf->hw_start(ctx->hw_mgr_intf->hw_mgr_priv,
				&arg);
		if (rc) {
			/* HW failure. user need to clean up the resource */
			CAM_ERR(CAM_CTXT, "[%s][%d] Start HW failed",
				ctx->dev_name, ctx->ctx_id);
			goto end;
		}
	}

end:
	return rc;
}

int32_t cam_context_stop_dev_to_hw(struct cam_context *ctx)
{
	int rc = 0;
	struct cam_hw_stop_args stop;

	if (!ctx) {
		CAM_ERR(CAM_CTXT, "Invalid input param");
		rc = -EINVAL;
		goto end;
	}

	if (!ctx->hw_mgr_intf) {
		CAM_ERR(CAM_CTXT, "[%s][%d] HW interface is not ready",
			ctx->dev_name, ctx->ctx_id);
		rc = -EFAULT;
		goto end;
	}

	rc = cam_context_validate_thread();
	if (rc)
		goto end;

	rc = cam_context_flush_ctx_to_hw(ctx);
	if (rc)
		goto end;

	/* stop hw first */
	if (ctx->hw_mgr_intf->hw_stop) {
		stop.ctxt_to_hw_map = ctx->ctxt_to_hw_map;
		ctx->hw_mgr_intf->hw_stop(ctx->hw_mgr_intf->hw_mgr_priv,
			&stop);
	}

end:
	return rc;
}

int32_t cam_context_dump_pf_info_to_hw(struct cam_context *ctx,
	struct cam_packet *packet, unsigned long iova, uint32_t buf_info,
	bool *mem_found)
{
	int rc = 0;
	struct cam_hw_cmd_args cmd_args;

	if (!ctx) {
		CAM_ERR(CAM_CTXT, "Invalid input params %pK ", ctx);
		rc = -EINVAL;
		goto end;
	}

	if (!ctx->hw_mgr_intf) {
		CAM_ERR(CAM_CTXT, "[%s][%d] HW interface is not ready",
			ctx->dev_name, ctx->ctx_id);
		rc = -EFAULT;
		goto end;
	}

	if (ctx->hw_mgr_intf->hw_cmd) {
		cmd_args.ctxt_to_hw_map = ctx->ctxt_to_hw_map;
		cmd_args.cmd_type = CAM_HW_MGR_CMD_DUMP_PF_INFO;
		cmd_args.u.pf_args.pf_data.packet = packet;
		cmd_args.u.pf_args.pf_data.ctx_id = ctx->ctx_id;
		cmd_args.u.pf_args.iova = iova;
		cmd_args.u.pf_args.buf_info = buf_info;
		cmd_args.u.pf_args.mem_found = mem_found;
		ctx->hw_mgr_intf->hw_cmd(ctx->hw_mgr_intf->hw_mgr_priv,
			&cmd_args);
	}

end:
	return rc;
}

static int cam_context_dump_context(struct cam_context *ctx,
	struct cam_hw_dump_args *dump_args)
{
	int rc = 0;
	struct cam_context_dump_header *hdr;
	char *dst;
	uint64_t *addr, *start;
	uintptr_t cpu_addr;
	size_t    buf_len;
	uint32_t min_len, remain_len;
	struct cam_ctx_request *req;
	int i;

	if (list_empty(&ctx->active_req_list)) {
		CAM_ERR(CAM_CTXT, "[%s][%d] no active request",
			ctx->dev_name, ctx->ctx_id);
		return -EIO;
	}
	rc  = cam_mem_get_cpu_buf(dump_args->buf_handle,
		&cpu_addr, &buf_len);
	if (!cpu_addr || !buf_len || rc) {
		CAM_ERR(CAM_CTXT,
			"lnvalid addr %u len %zu rc %d",
			dump_args->buf_handle, buf_len, rc);
		return rc;
	}
	remain_len = buf_len - dump_args->offset;
	min_len =  2 * (sizeof(struct cam_context_dump_header) +
		    CAM_CONTEXT_DUMP_TAG_MAX_LEN);
	if (remain_len < min_len) {
		CAM_ERR(CAM_CTXT, "dump buffer exhaust %d %d",
			remain_len, min_len);
		goto end;
	}
	dst = (char *)cpu_addr + dump_args->offset;
	hdr = (struct cam_context_dump_header *)dst;
	snprintf(hdr->tag, CAM_CONTEXT_DUMP_TAG_MAX_LEN,
		"%s_CTXT_DUMP:", ctx->dev_name);
	hdr->word_size = sizeof(uint64_t);
	addr = (uint64_t *)(dst + sizeof(struct cam_context_dump_header));
	start = addr;
	req = list_first_entry(&ctx->active_req_list,
		struct cam_ctx_request, list);
	*addr++ = ctx->ctx_id;
	*addr++ = refcount_read(&(ctx->refcount.refcount));
	*addr++ = ctx->last_flush_req;
	*addr++ = ctx->state;
	*addr++ = req->num_out_map_entries;
	for (i = 0; i < req->num_out_map_entries; i++)
		if (req->out_map_entries[i].sync_id != -1)
			*addr++ = req->out_map_entries[i].sync_id;
	for (i = 0; i < req->num_in_map_entries; i++)
		if (req->in_map_entries[i].sync_id != -1)
			*addr++ = req->in_map_entries[i].sync_id;
	*addr++ = req->num_in_map_entries;
	hdr->size = hdr->word_size * (addr - start);
	dump_args->offset += hdr->size +
		sizeof(struct cam_context_dump_header);
end:
	rc  = cam_mem_put_cpu_buf(dump_args->buf_handle);
	if (rc)
		CAM_ERR(CAM_CTXT, "Cpu put failed handle %u",
			dump_args->buf_handle);
	return rc;
}

int32_t cam_context_dump_dev_to_hw(struct cam_context *ctx,
	struct cam_dump_req_cmd *cmd)
{
	int rc = 0;
	struct cam_hw_dump_args dump_args;

	if (!ctx || !cmd) {
		CAM_ERR(CAM_CTXT, "Invalid input params %pK %pK", ctx, cmd);
		return -EINVAL;
	}
	if (!ctx->hw_mgr_intf) {
		CAM_ERR(CAM_CTXT, "[%s][%d] HW interface is not ready",
			ctx->dev_name, ctx->ctx_id);
		return -EFAULT;
	}
	memset(&dump_args, 0, sizeof(dump_args));
	if (ctx->hw_mgr_intf->hw_dump) {
		dump_args.ctxt_to_hw_map = ctx->ctxt_to_hw_map;
		dump_args.buf_handle = cmd->buf_handle;
		dump_args.offset = cmd->offset;
		dump_args.request_id = cmd->issue_req_id;
		rc  = ctx->hw_mgr_intf->hw_dump(
			ctx->hw_mgr_intf->hw_mgr_priv,
			&dump_args);
		if (rc) {
			CAM_ERR(CAM_CTXT, "[%s][%d] handle[%u] failed",
			    ctx->dev_name, ctx->ctx_id, dump_args.buf_handle);
			return rc;
		}
		if (dump_args.offset != cmd->offset) {
			cam_context_dump_context(ctx, &dump_args);
			CAM_INFO(CAM_CTXT, "[%s] ctx: %d Filled Length %d",
				ctx->dev_name, ctx->ctx_id,
				dump_args.offset - cmd->offset);
			/* Drivers update the offest */
			cmd->offset  = dump_args.offset;
		}
	} else {
		CAM_INFO(CAM_CTXT, "%s hw dump not registered", ctx->dev_name);
	}
	return rc;
}<|MERGE_RESOLUTION|>--- conflicted
+++ resolved
@@ -491,13 +491,9 @@
 						ctx->dev_name, ctx->ctx_id,
 						req->request_id);
 
-<<<<<<< HEAD
-				goto put_ctx_ref;
-=======
 				cam_context_putref(ctx);
 				goto put_ref;
 
->>>>>>> 15457316
 			}
 			CAM_DBG(CAM_CTXT, "register in fence cb: %d ret = %d",
 				req->in_map_entries[j].sync_id, rc);
@@ -507,16 +503,9 @@
 	if (cam_mem_put_cpu_buf((int32_t) cmd->packet_handle))
 		CAM_WARN(CAM_CTXT, "[%s][%d] Can not put packet address",
 			ctx->dev_name, ctx->ctx_id);
-<<<<<<< HEAD
-=======
 
 	return rc;
->>>>>>> 15457316
-
-	return rc;
-put_ctx_ref:
-	for (j; j >= 0; j--)
-		cam_context_putref(ctx);
+
 put_ref:
 	for (--i; i >= 0; i--) {
 		if (cam_sync_put_obj_ref(req->out_map_entries[i].sync_id))
