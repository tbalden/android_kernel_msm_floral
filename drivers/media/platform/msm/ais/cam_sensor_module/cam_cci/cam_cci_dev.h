/* Copyright (c) 2017-2019, The Linux Foundation. All rights reserved.
 *
 * This program is free software; you can redistribute it and/or modify
 * it under the terms of the GNU General Public License version 2 and
 * only version 2 as published by the Free Software Foundation.
 *
 * This program is distributed in the hope that it will be useful,
 * but WITHOUT ANY WARRANTY; without even the implied warranty of
 * MERCHANTABILITY or FITNESS FOR A PARTICULAR PURPOSE.  See the
 * GNU General Public License for more details.
 */

#ifndef _CAM_CCI_DEV_H_
#define _CAM_CCI_DEV_H_

#include <linux/delay.h>
#include <linux/clk.h>
#include <linux/io.h>
#include <linux/of.h>
#include <linux/of_gpio.h>
#include <linux/of_platform.h>
#include <linux/module.h>
#include <linux/irqreturn.h>
#include <linux/ion.h>
#include <linux/iommu.h>
#include <linux/timer.h>
#include <linux/kernel.h>
#include <linux/platform_device.h>
#include <linux/semaphore.h>
#include <media/cam_sensor.h>
#include <media/v4l2-event.h>
#include <media/v4l2-ioctl.h>
#include <media/v4l2-subdev.h>
#include <cam_sensor_cmn_header.h>
#include <cam_io_util.h>
#include <cam_sensor_util.h>
#include <cam_subdev.h>
#include <cam_cpas_api.h>
#include "cam_cci_hwreg.h"
#include "cam_soc_util.h"
#include "cam_debug_util.h"

#define V4L2_IDENT_CCI 50005
#define CCI_I2C_QUEUE_0_SIZE 128
#define CCI_I2C_QUEUE_1_SIZE 32
#define CYCLES_PER_MICRO_SEC_DEFAULT 4915
#define CCI_MAX_DELAY 1000000

#define CCI_TIMEOUT msecs_to_jiffies(1500)

#define NUM_MASTERS 2
#define NUM_QUEUES 2

#define TRUE  1
#define FALSE 0

#define CCI_PINCTRL_STATE_DEFAULT "cci_default"
#define CCI_PINCTRL_STATE_SLEEP "cci_suspend"

#define CCI_NUM_CLK_MAX 16
#define CCI_NUM_CLK_CASES 5
#define CCI_CLK_SRC_NAME "cci_src_clk"
#define MSM_CCI_WRITE_DATA_PAYLOAD_SIZE_10 10
#define MSM_CCI_WRITE_DATA_PAYLOAD_SIZE_11 11
#define BURST_MIN_FREE_SIZE 8
#define MAX_LRME_V4l2_EVENTS 30

/* Max bytes that can be read per CCI read transaction */
#define CCI_READ_MAX 256
#define CCI_I2C_READ_MAX_RETRIES 3
#define CCI_I2C_MAX_READ 8192
#define CCI_I2C_MAX_WRITE 8192
#define CCI_I2C_MAX_BYTE_COUNT 65535

#define CAMX_CCI_DEV_NAME "cam-cci-driver"

#define MAX_CCI 2

#define PRIORITY_QUEUE (QUEUE_0)
#define SYNC_QUEUE (QUEUE_1)

enum cci_i2c_sync {
	MSM_SYNC_DISABLE,
	MSM_SYNC_ENABLE,
};

enum cam_cci_cmd_type {
	MSM_CCI_INIT,
	MSM_CCI_RELEASE,
	MSM_CCI_SET_SID,
	MSM_CCI_SET_FREQ,
	MSM_CCI_SET_SYNC_CID,
	MSM_CCI_I2C_READ,
	MSM_CCI_I2C_WRITE,
	MSM_CCI_I2C_WRITE_SEQ,
	MSM_CCI_I2C_WRITE_BURST,
	MSM_CCI_I2C_WRITE_ASYNC,
	MSM_CCI_GPIO_WRITE,
	MSM_CCI_I2C_WRITE_SYNC,
	MSM_CCI_I2C_WRITE_SYNC_BLOCK,
};

enum cci_i2c_queue_t {
	QUEUE_0,
	QUEUE_1,
	QUEUE_INVALID,
};

struct cam_cci_wait_sync_cfg {
	uint16_t cid;
	int16_t csid;
	uint16_t line;
	uint16_t delay;
};

struct cam_cci_gpio_cfg {
	uint16_t gpio_queue;
	uint16_t i2c_queue;
};

struct cam_cci_read_cfg {
	uint32_t addr;
	uint16_t addr_type;
	uint8_t *data;
	uint16_t num_byte;
	uint16_t data_type;
};

struct cam_cci_i2c_queue_info {
	uint32_t max_queue_size;
	uint32_t report_id;
	uint32_t irq_en;
	uint32_t capture_rep_data;
};

struct cam_cci_master_info {
	uint32_t status;
	atomic_t q_free[NUM_QUEUES];
	uint8_t q_lock[NUM_QUEUES];
	uint8_t reset_pending;
	struct mutex mutex;
	struct completion reset_complete;
	struct completion rd_done;
	struct completion th_complete;
	struct mutex mutex_q[NUM_QUEUES];
	struct completion report_q[NUM_QUEUES];
	atomic_t done_pending[NUM_QUEUES];
	spinlock_t lock_q[NUM_QUEUES];
	spinlock_t freq_cnt;
	struct semaphore master_sem;
	bool is_first_req;
	uint16_t freq_ref_cnt;
};

struct cam_cci_clk_params_t {
	uint16_t hw_thigh;
	uint16_t hw_tlow;
	uint16_t hw_tsu_sto;
	uint16_t hw_tsu_sta;
	uint16_t hw_thd_dat;
	uint16_t hw_thd_sta;
	uint16_t hw_tbuf;
	uint8_t hw_scl_stretch_en;
	uint8_t hw_trdhld;
	uint8_t hw_tsp;
	uint32_t cci_clk_src;
};

enum cam_cci_state_t {
	CCI_STATE_ENABLED,
	CCI_STATE_DISABLED,
};

<<<<<<< HEAD
/**
 * struct cci_device
 * @pdev: Platform device
 * @subdev: V4L2 sub device
 * @base: Base address of CCI device
 * @hw_version: Hardware version
 * @ref_count: Reference Count
 * @cci_state: CCI state machine
 * @num_clk: Number of CCI clock
 * @cci_clk: CCI clock structure
 * @cci_clk_info: CCI clock information
 * @cam_cci_i2c_queue_info: CCI queue information
 * @i2c_freq_mode: I2C frequency of operations
 * @cci_clk_params: CCI hw clk params
 * @cci_gpio_tbl: CCI GPIO table
 * @cci_gpio_tbl_size: GPIO table size
 * @cci_pinctrl: Pinctrl structure
 * @cci_pinctrl_status: CCI pinctrl status
 * @cci_clk_src: CCI clk src rate
 * @cci_vreg: CCI regulator structure
 * @cci_reg_ptr: CCI individual regulator structure
 * @regulator_count: Regulator count
 * @support_seq_write:
 *     Set this flag when sequential write is enabled
 * @write_wq: Work queue structure
 * @valid_sync: Is it a valid sync with CSID
 * @v4l2_dev_str: V4L2 device structure
 * @cci_wait_sync_cfg: CCI sync config
 * @cycles_per_us: Cycles per micro sec
 * @payload_size: CCI packet payload size
 * @irq_status1: Store irq_status1 to be cleared after
 *               draining FIFO buffer for burst read
 * @lock_status: to protect changes to irq_status1
 * @is_burst_read: Flag to determine if we are performing
 *                 a burst read operation or not
 * @irqs_disabled: Mask for IRQs that are disabled
 */
struct cci_device {
	struct v4l2_subdev subdev;
	struct cam_hw_soc_info soc_info;
	uint32_t hw_version;
	uint8_t ref_count;
	enum cam_cci_state_t cci_state;
	struct cam_cci_i2c_queue_info
		cci_i2c_queue_info[NUM_MASTERS][NUM_QUEUES];
	struct cam_cci_master_info cci_master_info[NUM_MASTERS];
	enum i2c_freq_mode i2c_freq_mode[NUM_MASTERS];
	struct cam_cci_clk_params_t cci_clk_params[I2C_MAX_MODES];
	struct msm_pinctrl_info cci_pinctrl;
	uint8_t cci_pinctrl_status;
	uint8_t support_seq_write;
	struct workqueue_struct *write_wq[MASTER_MAX];
	struct cam_cci_wait_sync_cfg cci_wait_sync_cfg;
	uint8_t valid_sync;
	struct cam_subdev v4l2_dev_str;
	uint32_t cycles_per_us;
	int32_t clk_level_index;
	uint8_t payload_size;
	char device_name[20];
	uint32_t cpas_handle;
	uint32_t irq_status1;
	spinlock_t lock_status;
	bool is_burst_read;
	uint32_t irqs_disabled;
};

=======
>>>>>>> 15457316
enum cam_cci_i2c_cmd_type {
	CCI_I2C_SET_PARAM_CMD = 1,
	CCI_I2C_WAIT_CMD,
	CCI_I2C_WAIT_SYNC_CMD,
	CCI_I2C_WAIT_GPIO_EVENT_CMD,
	CCI_I2C_TRIG_I2C_EVENT_CMD,
	CCI_I2C_LOCK_CMD,
	CCI_I2C_UNLOCK_CMD,
	CCI_I2C_REPORT_CMD,
	CCI_I2C_WRITE_CMD,
	CCI_I2C_READ_CMD,
	CCI_I2C_WRITE_DISABLE_P_CMD,
	CCI_I2C_READ_DISABLE_P_CMD,
	CCI_I2C_WRITE_CMD2,
	CCI_I2C_WRITE_CMD3,
	CCI_I2C_REPEAT_CMD,
	CCI_I2C_INVALID_CMD,
};

enum cam_cci_gpio_cmd_type {
	CCI_GPIO_SET_PARAM_CMD = 1,
	CCI_GPIO_WAIT_CMD,
	CCI_GPIO_WAIT_SYNC_CMD,
	CCI_GPIO_WAIT_GPIO_IN_EVENT_CMD,
	CCI_GPIO_WAIT_I2C_Q_TRIG_EVENT_CMD,
	CCI_GPIO_OUT_CMD,
	CCI_GPIO_TRIG_EVENT_CMD,
	CCI_GPIO_REPORT_CMD,
	CCI_GPIO_REPEAT_CMD,
	CCI_GPIO_CONTINUE_CMD,
	CCI_GPIO_INVALID_CMD,
};

struct cam_sensor_cci_client {
	struct v4l2_subdev *cci_subdev;
	uint32_t freq;
	enum i2c_freq_mode i2c_freq_mode;
	enum cci_i2c_master_t cci_i2c_master;
	uint16_t sid;
	uint16_t cid;
	uint32_t timeout;
	uint16_t retries;
	uint16_t id_map;
	uint16_t cci_device;
};

/**
 * struct cci_device
 * @pdev:                       Platform device
 * @subdev:                     V4L2 sub device
 * @base:                       Base address of CCI device
 * @hw_version:                 Hardware version
 * @ref_count:                  Reference Count
 * @cci_state:                  CCI state machine
 * @num_clk:                    Number of CCI clock
 * @cci_clk:                    CCI clock structure
 * @cci_clk_info:               CCI clock information
 * @cam_cci_i2c_queue_info:     CCI queue information
 * @i2c_freq_mode:              I2C frequency of operations
 * @cci_clk_params:             CCI hw clk params
 * @cci_gpio_tbl:               CCI GPIO table
 * @cci_gpio_tbl_size:          GPIO table size
 * @cci_pinctrl:                Pinctrl structure
 * @cci_pinctrl_status:         CCI pinctrl status
 * @cci_clk_src:                CCI clk src rate
 * @cci_vreg:                   CCI regulator structure
 * @cci_reg_ptr:                CCI individual regulator structure
 * @regulator_count:            Regulator count
 * @support_seq_write:          Set this flag when sequential write is enabled
 * @write_wq:                   Work queue structure
 * @valid_sync:                 Is it a valid sync with CSID
 * @v4l2_dev_str:               V4L2 device structure
 * @cci_wait_sync_cfg:          CCI sync config
 * @cycles_per_us:              Cycles per micro sec
 * @payload_size:               CCI packet payload size
 * @irq_status1:                Store irq_status1 to be cleared after
 *                              draining FIFO buffer for burst read
 * @lock_status:                to protect changes to irq_status1
 * @is_burst_read:              Flag to determine if we are performing
 *                              a burst read operation or not
 * @irqs_disabled:              Mask for IRQs that are disabled
 * @init_mutex:                 Mutex for maintaining refcount for attached
 *                              devices to cci during init/deinit.
 */
struct cci_device {
	struct v4l2_subdev subdev;
	struct cam_hw_soc_info soc_info;
	uint32_t hw_version;
	uint8_t ref_count;
	enum cam_cci_state_t cci_state;
	struct cam_cci_i2c_queue_info
		cci_i2c_queue_info[NUM_MASTERS][NUM_QUEUES];
	struct cam_cci_master_info cci_master_info[NUM_MASTERS];
	enum i2c_freq_mode i2c_freq_mode[NUM_MASTERS];
	struct cam_cci_clk_params_t cci_clk_params[I2C_MAX_MODES];
	struct msm_pinctrl_info cci_pinctrl;
	uint8_t cci_pinctrl_status;
	uint8_t support_seq_write;
	struct workqueue_struct *write_wq[MASTER_MAX];
	struct cam_cci_wait_sync_cfg cci_wait_sync_cfg;
	uint8_t valid_sync;
	struct cam_subdev v4l2_dev_str;
	uint32_t cycles_per_us;
	int32_t clk_level_index;
	uint8_t payload_size;
	char device_name[20];
	uint32_t cpas_handle;
	uint32_t irq_status1;
	spinlock_t lock_status;
	bool is_burst_read;
	uint32_t irqs_disabled;
	struct mutex init_mutex;
	struct cam_sensor_cci_client cci_debug;
};

struct cam_cci_ctrl {
	int32_t status;
	struct cam_sensor_cci_client *cci_info;
	enum cam_cci_cmd_type cmd;
	union {
		struct cam_sensor_i2c_reg_setting cci_i2c_write_cfg;
		struct cam_cci_read_cfg cci_i2c_read_cfg;
		struct cam_cci_wait_sync_cfg cci_wait_sync_cfg;
		struct cam_cci_gpio_cfg gpio_cfg;
	} cfg;
};

struct cci_write_async {
	struct cci_device *cci_dev;
	struct cam_cci_ctrl c_ctrl;
	enum cci_i2c_queue_t queue;
	struct work_struct work;
	enum cci_i2c_sync sync_en;
};

irqreturn_t cam_cci_irq(int irq_num, void *data);

#ifdef CONFIG_MSM_AIS
extern struct v4l2_subdev *cam_cci_get_subdev(int cci_dev_index);
#else
static inline struct v4l2_subdev *cam_cci_get_subdev(int cci_dev_index)
{
	return NULL;
}
#endif

#define VIDIOC_MSM_CCI_CFG \
	_IOWR('V', BASE_VIDIOC_PRIVATE + 23, struct cam_cci_ctrl *)

#endif /* _CAM_CCI_DEV_H_ */<|MERGE_RESOLUTION|>--- conflicted
+++ resolved
@@ -171,75 +171,6 @@
 	CCI_STATE_DISABLED,
 };
 
-<<<<<<< HEAD
-/**
- * struct cci_device
- * @pdev: Platform device
- * @subdev: V4L2 sub device
- * @base: Base address of CCI device
- * @hw_version: Hardware version
- * @ref_count: Reference Count
- * @cci_state: CCI state machine
- * @num_clk: Number of CCI clock
- * @cci_clk: CCI clock structure
- * @cci_clk_info: CCI clock information
- * @cam_cci_i2c_queue_info: CCI queue information
- * @i2c_freq_mode: I2C frequency of operations
- * @cci_clk_params: CCI hw clk params
- * @cci_gpio_tbl: CCI GPIO table
- * @cci_gpio_tbl_size: GPIO table size
- * @cci_pinctrl: Pinctrl structure
- * @cci_pinctrl_status: CCI pinctrl status
- * @cci_clk_src: CCI clk src rate
- * @cci_vreg: CCI regulator structure
- * @cci_reg_ptr: CCI individual regulator structure
- * @regulator_count: Regulator count
- * @support_seq_write:
- *     Set this flag when sequential write is enabled
- * @write_wq: Work queue structure
- * @valid_sync: Is it a valid sync with CSID
- * @v4l2_dev_str: V4L2 device structure
- * @cci_wait_sync_cfg: CCI sync config
- * @cycles_per_us: Cycles per micro sec
- * @payload_size: CCI packet payload size
- * @irq_status1: Store irq_status1 to be cleared after
- *               draining FIFO buffer for burst read
- * @lock_status: to protect changes to irq_status1
- * @is_burst_read: Flag to determine if we are performing
- *                 a burst read operation or not
- * @irqs_disabled: Mask for IRQs that are disabled
- */
-struct cci_device {
-	struct v4l2_subdev subdev;
-	struct cam_hw_soc_info soc_info;
-	uint32_t hw_version;
-	uint8_t ref_count;
-	enum cam_cci_state_t cci_state;
-	struct cam_cci_i2c_queue_info
-		cci_i2c_queue_info[NUM_MASTERS][NUM_QUEUES];
-	struct cam_cci_master_info cci_master_info[NUM_MASTERS];
-	enum i2c_freq_mode i2c_freq_mode[NUM_MASTERS];
-	struct cam_cci_clk_params_t cci_clk_params[I2C_MAX_MODES];
-	struct msm_pinctrl_info cci_pinctrl;
-	uint8_t cci_pinctrl_status;
-	uint8_t support_seq_write;
-	struct workqueue_struct *write_wq[MASTER_MAX];
-	struct cam_cci_wait_sync_cfg cci_wait_sync_cfg;
-	uint8_t valid_sync;
-	struct cam_subdev v4l2_dev_str;
-	uint32_t cycles_per_us;
-	int32_t clk_level_index;
-	uint8_t payload_size;
-	char device_name[20];
-	uint32_t cpas_handle;
-	uint32_t irq_status1;
-	spinlock_t lock_status;
-	bool is_burst_read;
-	uint32_t irqs_disabled;
-};
-
-=======
->>>>>>> 15457316
 enum cam_cci_i2c_cmd_type {
 	CCI_I2C_SET_PARAM_CMD = 1,
 	CCI_I2C_WAIT_CMD,
