/* Copyright (c) 2017-2019, The Linux Foundation. All rights reserved.
 *
 * This program is free software; you can redistribute it and/or modify
 * it under the terms of the GNU General Public License version 2 and
 * only version 2 as published by the Free Software Foundation.
 *
 * This program is distributed in the hope that it will be useful,
 * but WITHOUT ANY WARRANTY; without even the implied warranty of
 * MERCHANTABILITY or FITNESS FOR A PARTICULAR PURPOSE.  See the
 * GNU General Public License for more details.
 */

#include <linux/module.h>
#include <linux/firmware.h>
#include <cam_sensor_cmn_header.h>
#include "cam_ois_core.h"
#include "cam_ois_soc.h"
#include "cam_sensor_util.h"
#include "cam_debug_util.h"
#include "cam_res_mgr_api.h"
#include "cam_common_util.h"
#include "cam_packet_util.h"

int32_t cam_ois_construct_default_power_setting(
	struct cam_sensor_power_ctrl_t *power_info)
{
	int rc = 0;

	power_info->power_setting_size = 1;
	power_info->power_setting =
		(struct cam_sensor_power_setting *)
		kzalloc(sizeof(struct cam_sensor_power_setting),
			GFP_KERNEL);
	if (!power_info->power_setting)
		return -ENOMEM;

	power_info->power_setting[0].seq_type = SENSOR_VAF;
	power_info->power_setting[0].seq_val = CAM_VAF;
	power_info->power_setting[0].config_val = 1;
	power_info->power_setting[0].delay = 2;

	power_info->power_down_setting_size = 1;
	power_info->power_down_setting =
		(struct cam_sensor_power_setting *)
		kzalloc(sizeof(struct cam_sensor_power_setting),
			GFP_KERNEL);
	if (!power_info->power_down_setting) {
		rc = -ENOMEM;
		goto free_power_settings;
	}

	power_info->power_down_setting[0].seq_type = SENSOR_VAF;
	power_info->power_down_setting[0].seq_val = CAM_VAF;
	power_info->power_down_setting[0].config_val = 0;

	return rc;

free_power_settings:
	kfree(power_info->power_setting);
	power_info->power_setting = NULL;
	power_info->power_setting_size = 0;
	return rc;
}


/**
 * cam_ois_get_dev_handle - get device handle
 * @o_ctrl:     ctrl structure
 * @arg:        Camera control command argument
 *
 * Returns success or failure
 */
static int cam_ois_get_dev_handle(struct cam_ois_ctrl_t *o_ctrl,
	void *arg)
{
	struct cam_sensor_acquire_dev    ois_acq_dev;
	struct cam_create_dev_hdl        bridge_params;
	struct cam_control              *cmd = (struct cam_control *)arg;

	if (o_ctrl->bridge_intf.device_hdl != -1) {
		CAM_ERR(CAM_OIS, "Device is already acquired");
		return -EFAULT;
	}
	if (copy_from_user(&ois_acq_dev, u64_to_user_ptr(cmd->handle),
		sizeof(ois_acq_dev)))
		return -EFAULT;

	bridge_params.session_hdl = ois_acq_dev.session_handle;
	bridge_params.ops = &o_ctrl->bridge_intf.ops;
	bridge_params.v4l2_sub_dev_flag = 0;
	bridge_params.media_entity_flag = 0;
	bridge_params.priv = o_ctrl;
	bridge_params.dev_id = CAM_OIS;
	ois_acq_dev.device_handle =
		cam_create_device_hdl(&bridge_params);
	o_ctrl->bridge_intf.device_hdl = ois_acq_dev.device_handle;
	o_ctrl->bridge_intf.session_hdl = ois_acq_dev.session_handle;

	CAM_DBG(CAM_OIS, "Device Handle: %d", ois_acq_dev.device_handle);
	if (copy_to_user(u64_to_user_ptr(cmd->handle), &ois_acq_dev,
		sizeof(struct cam_sensor_acquire_dev))) {
		CAM_ERR(CAM_OIS, "ACQUIRE_DEV: copy to user failed");
		return -EFAULT;
	}
	return 0;
}

static int cam_ois_power_up(struct cam_ois_ctrl_t *o_ctrl)
{
	int                             rc = 0;
	struct cam_hw_soc_info          *soc_info =
		&o_ctrl->soc_info;
	struct cam_ois_soc_private *soc_private;
	struct cam_sensor_power_ctrl_t  *power_info;

	soc_private =
		(struct cam_ois_soc_private *)o_ctrl->soc_info.soc_private;
	power_info = &soc_private->power_info;

	if ((power_info->power_setting == NULL) &&
		(power_info->power_down_setting == NULL)) {
		CAM_INFO(CAM_OIS,
			"Using default power settings");
		rc = cam_ois_construct_default_power_setting(power_info);
		if (rc < 0) {
			CAM_ERR(CAM_OIS,
				"Construct default ois power setting failed.");
			return rc;
		}
	}

	/* Parse and fill vreg params for power up settings */
	rc = msm_camera_fill_vreg_params(
		soc_info,
		power_info->power_setting,
		power_info->power_setting_size);
	if (rc) {
		CAM_ERR(CAM_OIS,
			"failed to fill vreg params for power up rc:%d", rc);
		return rc;
	}

	/* Parse and fill vreg params for power down settings*/
	rc = msm_camera_fill_vreg_params(
		soc_info,
		power_info->power_down_setting,
		power_info->power_down_setting_size);
	if (rc) {
		CAM_ERR(CAM_OIS,
			"failed to fill vreg params for power down rc:%d", rc);
		return rc;
	}

	power_info->dev = soc_info->dev;

	rc = cam_sensor_core_power_up(power_info, soc_info);
	if (rc) {
		CAM_ERR(CAM_OIS, "failed in ois power up rc %d", rc);
		return rc;
	}

	rc = camera_io_init(&o_ctrl->io_master_info);
	if (rc)
		CAM_ERR(CAM_OIS, "cci_init failed: rc: %d", rc);

	return rc;
}

/**
 * cam_ois_power_down - power down OIS device
 * @o_ctrl:     ctrl structure
 *
 * Returns success or failure
 */
static int cam_ois_power_down(struct cam_ois_ctrl_t *o_ctrl)
{
	int32_t                         rc = 0;
	struct cam_sensor_power_ctrl_t  *power_info;
	struct cam_hw_soc_info          *soc_info =
		&o_ctrl->soc_info;
	struct cam_ois_soc_private *soc_private;

	if (!o_ctrl) {
		CAM_ERR(CAM_OIS, "failed: o_ctrl %pK", o_ctrl);
		return -EINVAL;
	}

	soc_private =
		(struct cam_ois_soc_private *)o_ctrl->soc_info.soc_private;
	power_info = &soc_private->power_info;
	soc_info = &o_ctrl->soc_info;

	if (!power_info) {
		CAM_ERR(CAM_OIS, "failed: power_info %pK", power_info);
		return -EINVAL;
	}

	rc = cam_sensor_util_power_down(power_info, soc_info);
	if (rc) {
		CAM_ERR(CAM_OIS, "power down the core is failed:%d", rc);
		return rc;
	}

	camera_io_release(&o_ctrl->io_master_info);

	return rc;
}

static int cam_ois_apply_settings(struct cam_ois_ctrl_t *o_ctrl,
	struct i2c_settings_array *i2c_set)
{
	struct i2c_settings_list *i2c_list;
	int32_t rc = 0;
	uint32_t i, size;

	if (o_ctrl == NULL || i2c_set == NULL) {
		CAM_ERR(CAM_OIS, "Invalid Args");
		return -EINVAL;
	}

	if (i2c_set->is_settings_valid != 1) {
		CAM_ERR(CAM_OIS, " Invalid settings");
		return -EINVAL;
	}

	list_for_each_entry(i2c_list,
		&(i2c_set->list_head), list) {
		if (i2c_list->op_code ==  CAM_SENSOR_I2C_WRITE_RANDOM) {
			rc = camera_io_dev_write(&(o_ctrl->io_master_info),
				&(i2c_list->i2c_settings));
			if (rc < 0) {
				CAM_ERR(CAM_OIS,
					"Failed in Applying i2c wrt settings");
				return rc;
			}
		} else if (i2c_list->op_code == CAM_SENSOR_I2C_POLL) {
			size = i2c_list->i2c_settings.size;
			for (i = 0; i < size; i++) {
				rc = camera_io_dev_poll(
				&(o_ctrl->io_master_info),
				i2c_list->i2c_settings.reg_setting[i].reg_addr,
				i2c_list->i2c_settings.reg_setting[i].reg_data,
				i2c_list->i2c_settings.reg_setting[i].data_mask,
				i2c_list->i2c_settings.addr_type,
				i2c_list->i2c_settings.data_type,
				i2c_list->i2c_settings.reg_setting[i].delay);
				if (rc < 0) {
					CAM_ERR(CAM_OIS,
						"i2c poll apply setting Fail");
					return rc;
				}
			}
		}
	}

	return rc;
}

static int cam_ois_slaveInfo_pkt_parser(struct cam_ois_ctrl_t *o_ctrl,
	uint32_t *cmd_buf, size_t len)
{
	int32_t rc = 0;
	struct cam_cmd_ois_info *ois_info;

	if (!o_ctrl || !cmd_buf || len < sizeof(struct cam_cmd_ois_info)) {
		CAM_ERR(CAM_OIS, "Invalid Args");
		return -EINVAL;
	}

	ois_info = (struct cam_cmd_ois_info *)cmd_buf;
	if (o_ctrl->io_master_info.master_type == CCI_MASTER) {
		o_ctrl->io_master_info.cci_client->i2c_freq_mode =
			ois_info->i2c_freq_mode;
		o_ctrl->io_master_info.cci_client->sid =
			ois_info->slave_addr >> 1;
		o_ctrl->ois_fw_flag = ois_info->ois_fw_flag;
		o_ctrl->is_ois_calib = ois_info->is_ois_calib;
		memcpy(o_ctrl->ois_name, ois_info->ois_name, OIS_NAME_LEN);
		o_ctrl->ois_name[OIS_NAME_LEN - 1] = '\0';
		o_ctrl->io_master_info.cci_client->retries = 3;
		o_ctrl->io_master_info.cci_client->id_map = 0;
		memcpy(&(o_ctrl->opcode), &(ois_info->opcode),
			sizeof(struct cam_ois_opcode));
		CAM_DBG(CAM_OIS, "Slave addr: 0x%x Freq Mode: %d",
			ois_info->slave_addr, ois_info->i2c_freq_mode);
	} else if (o_ctrl->io_master_info.master_type == I2C_MASTER) {
		o_ctrl->io_master_info.client->addr = ois_info->slave_addr;
		CAM_DBG(CAM_OIS, "Slave addr: 0x%x", ois_info->slave_addr);
	} else {
		CAM_ERR(CAM_OIS, "Invalid Master type : %d",
			o_ctrl->io_master_info.master_type);
		rc = -EINVAL;
	}

	return rc;
}

static int cam_ois_fw_download(struct cam_ois_ctrl_t *o_ctrl)
{
	uint16_t                           total_bytes = 0;
	uint8_t                           *ptr = NULL;
	int32_t                            rc = 0, cnt;
	uint32_t                           fw_size;
	const struct firmware             *fw = NULL;
	const char                        *fw_name_prog = NULL;
	const char                        *fw_name_coeff = NULL;
	char                               name_prog[32] = {0};
	char                               name_coeff[32] = {0};
	struct device                     *dev = &(o_ctrl->pdev->dev);
	struct cam_sensor_i2c_reg_setting  i2c_reg_setting;
	struct page                       *page = NULL;

	if (!o_ctrl) {
		CAM_ERR(CAM_OIS, "Invalid Args");
		return -EINVAL;
	}

	snprintf(name_coeff, 32, "%s.coeff", o_ctrl->ois_name);

	snprintf(name_prog, 32, "%s.prog", o_ctrl->ois_name);

	/* cast pointer as const pointer*/
	fw_name_prog = name_prog;
	fw_name_coeff = name_coeff;

	/* Load FW */
	rc = request_firmware(&fw, fw_name_prog, dev);
	if (rc) {
		CAM_ERR(CAM_OIS, "Failed to locate %s", fw_name_prog);
		return rc;
	}

	total_bytes = fw->size;
	i2c_reg_setting.addr_type = CAMERA_SENSOR_I2C_TYPE_BYTE;
	i2c_reg_setting.data_type = CAMERA_SENSOR_I2C_TYPE_BYTE;
	i2c_reg_setting.size = total_bytes;
	i2c_reg_setting.delay = 0;
	fw_size = PAGE_ALIGN(sizeof(struct cam_sensor_i2c_reg_array) *
		total_bytes) >> PAGE_SHIFT;
	page = cma_alloc(dev_get_cma_area((o_ctrl->soc_info.dev)),
		fw_size, 0, GFP_KERNEL);
	if (!page) {
		CAM_ERR(CAM_OIS, "Failed in allocating i2c_array");
		release_firmware(fw);
		return -ENOMEM;
	}

	i2c_reg_setting.reg_setting = (struct cam_sensor_i2c_reg_array *) (
		page_address(page));

	for (cnt = 0, ptr = (uint8_t *)fw->data; cnt < total_bytes;
		cnt++, ptr++) {
		i2c_reg_setting.reg_setting[cnt].reg_addr =
			o_ctrl->opcode.prog;
		i2c_reg_setting.reg_setting[cnt].reg_data = *ptr;
		i2c_reg_setting.reg_setting[cnt].delay = 0;
		i2c_reg_setting.reg_setting[cnt].data_mask = 0;
	}

	rc = camera_io_dev_write_continuous(&(o_ctrl->io_master_info),
		&i2c_reg_setting, 1);
	if (rc < 0) {
		CAM_ERR(CAM_OIS, "OIS FW download failed %d", rc);
		goto release_firmware;
	}
	cma_release(dev_get_cma_area((o_ctrl->soc_info.dev)),
		page, fw_size);
	page = NULL;
	fw_size = 0;
	release_firmware(fw);

	rc = request_firmware(&fw, fw_name_coeff, dev);
	if (rc) {
		CAM_ERR(CAM_OIS, "Failed to locate %s", fw_name_coeff);
		return rc;
	}

	total_bytes = fw->size;
	i2c_reg_setting.addr_type = CAMERA_SENSOR_I2C_TYPE_BYTE;
	i2c_reg_setting.data_type = CAMERA_SENSOR_I2C_TYPE_BYTE;
	i2c_reg_setting.size = total_bytes;
	i2c_reg_setting.delay = 0;
	fw_size = PAGE_ALIGN(sizeof(struct cam_sensor_i2c_reg_array) *
		total_bytes) >> PAGE_SHIFT;
	page = cma_alloc(dev_get_cma_area((o_ctrl->soc_info.dev)),
		fw_size, 0, GFP_KERNEL);
	if (!page) {
		CAM_ERR(CAM_OIS, "Failed in allocating i2c_array");
		release_firmware(fw);
		return -ENOMEM;
	}

	i2c_reg_setting.reg_setting = (struct cam_sensor_i2c_reg_array *) (
		page_address(page));

	for (cnt = 0, ptr = (uint8_t *)fw->data; cnt < total_bytes;
		cnt++, ptr++) {
		i2c_reg_setting.reg_setting[cnt].reg_addr =
			o_ctrl->opcode.coeff;
		i2c_reg_setting.reg_setting[cnt].reg_data = *ptr;
		i2c_reg_setting.reg_setting[cnt].delay = 0;
		i2c_reg_setting.reg_setting[cnt].data_mask = 0;
	}

	rc = camera_io_dev_write_continuous(&(o_ctrl->io_master_info),
		&i2c_reg_setting, 1);
	if (rc < 0)
		CAM_ERR(CAM_OIS, "OIS FW download failed %d", rc);

release_firmware:
	cma_release(dev_get_cma_area((o_ctrl->soc_info.dev)),
		page, fw_size);
	release_firmware(fw);

	return rc;
}

/**
 * cam_ois_pkt_parse - Parse csl packet
 * @o_ctrl:     ctrl structure
 * @arg:        Camera control command argument
 *
 * Returns success or failure
 */
static int cam_ois_pkt_parse(struct cam_ois_ctrl_t *o_ctrl, void *arg)
{
	int32_t                         rc = 0;
	int32_t                         i = 0;
	uint32_t                        total_cmd_buf_in_bytes = 0;
	struct common_header           *cmm_hdr = NULL;
	uintptr_t                       generic_ptr;
	struct cam_control             *ioctl_ctrl = NULL;
	struct cam_config_dev_cmd       dev_config;
	struct i2c_settings_array      *i2c_reg_settings = NULL;
	struct cam_cmd_buf_desc        *cmd_desc = NULL;
	uintptr_t                       generic_pkt_addr;
	size_t                          pkt_len;
	size_t                          remain_len = 0;
	struct cam_packet              *csl_packet = NULL;
	size_t                          len_of_buff = 0;
	uint32_t                       *offset = NULL, *cmd_buf;
	struct cam_ois_soc_private     *soc_private =
		(struct cam_ois_soc_private *)o_ctrl->soc_info.soc_private;
	struct cam_sensor_power_ctrl_t  *power_info = &soc_private->power_info;

	ioctl_ctrl = (struct cam_control *)arg;
	if (copy_from_user(&dev_config,
		u64_to_user_ptr(ioctl_ctrl->handle),
		sizeof(dev_config)))
		return -EFAULT;
	rc = cam_mem_get_cpu_buf(dev_config.packet_handle,
		&generic_pkt_addr, &pkt_len);
	if (rc) {
		CAM_ERR(CAM_OIS,
			"error in converting command Handle Error: %d", rc);
		return rc;
	}

	remain_len = pkt_len;
	if ((sizeof(struct cam_packet) > pkt_len) ||
		((size_t)dev_config.offset >= pkt_len -
		sizeof(struct cam_packet))) {
		CAM_ERR(CAM_OIS,
			"Inval cam_packet strut size: %zu, len_of_buff: %zu",
			 sizeof(struct cam_packet), pkt_len);
		rc = -EINVAL;
		goto rel_pkt;
	}

	remain_len -= (size_t)dev_config.offset;
	csl_packet = (struct cam_packet *)
		(generic_pkt_addr + (uint32_t)dev_config.offset);

	if (cam_packet_util_validate_packet(csl_packet,
		remain_len)) {
		CAM_ERR(CAM_OIS, "Invalid packet params");
		rc = -EINVAL;
		goto rel_pkt;
	}


	switch (csl_packet->header.op_code & 0xFFFFFF) {
	case CAM_OIS_PACKET_OPCODE_INIT:
		offset = (uint32_t *)&csl_packet->payload;
		offset += (csl_packet->cmd_buf_offset / sizeof(uint32_t));
		cmd_desc = (struct cam_cmd_buf_desc *)(offset);

		/* Loop through multiple command buffers */
		for (i = 0; i < csl_packet->num_cmd_buf; i++) {
			total_cmd_buf_in_bytes = cmd_desc[i].length;
			if (!total_cmd_buf_in_bytes)
				continue;

			rc = cam_mem_get_cpu_buf(cmd_desc[i].mem_handle,
				&generic_ptr, &len_of_buff);
			if (rc < 0) {
				CAM_ERR(CAM_OIS, "Failed to get cpu buf : 0x%x",
					cmd_desc[i].mem_handle);
				goto rel_pkt;
			}
			cmd_buf = (uint32_t *)generic_ptr;
			if (!cmd_buf) {
				CAM_ERR(CAM_OIS, "invalid cmd buf");
				rc = -EINVAL;
				goto rel_cmd_buf;
<<<<<<< HEAD
			}

			if ((len_of_buff < sizeof(struct common_header)) ||
				(cmd_desc[i].offset > (len_of_buff -
				sizeof(struct common_header)))) {
				CAM_ERR(CAM_OIS,
					"Invalid length for sensor cmd");
				rc = -EINVAL;
				goto rel_cmd_buf;
			}
=======
			}

			if ((len_of_buff < sizeof(struct common_header)) ||
				(cmd_desc[i].offset > (len_of_buff -
				sizeof(struct common_header)))) {
				CAM_ERR(CAM_OIS,
					"Invalid length for sensor cmd");
				rc = -EINVAL;
				goto rel_cmd_buf;
			}
>>>>>>> 15457316
			remain_len = len_of_buff - cmd_desc[i].offset;
			cmd_buf += cmd_desc[i].offset / sizeof(uint32_t);
			cmm_hdr = (struct common_header *)cmd_buf;

			switch (cmm_hdr->cmd_type) {
			case CAMERA_SENSOR_CMD_TYPE_I2C_INFO:
				rc = cam_ois_slaveInfo_pkt_parser(
					o_ctrl, cmd_buf, remain_len);
				if (rc < 0) {
					CAM_ERR(CAM_OIS,
					"Failed in parsing slave info");
					goto rel_cmd_buf;
				}
				break;
			case CAMERA_SENSOR_CMD_TYPE_PWR_UP:
			case CAMERA_SENSOR_CMD_TYPE_PWR_DOWN:
				CAM_DBG(CAM_OIS,
					"Received power settings buffer");
				rc = cam_sensor_update_power_settings(
					cmd_buf,
					total_cmd_buf_in_bytes,
					power_info, remain_len);
				if (rc) {
					CAM_ERR(CAM_OIS,
					"Failed: parse power settings");
					goto rel_cmd_buf;
				}
				break;
			default:
			if (o_ctrl->i2c_init_data.is_settings_valid == 0) {
				CAM_DBG(CAM_OIS,
				"Received init settings");
				i2c_reg_settings =
					&(o_ctrl->i2c_init_data);
				i2c_reg_settings->is_settings_valid = 1;
				i2c_reg_settings->request_id = 0;
				rc = cam_sensor_i2c_command_parser(
					&o_ctrl->io_master_info,
					i2c_reg_settings,
					&cmd_desc[i], 1);
				if (rc < 0) {
					CAM_ERR(CAM_OIS,
					"init parsing failed: %d", rc);
					goto rel_cmd_buf;
				}
			} else if ((o_ctrl->is_ois_calib != 0) &&
				(o_ctrl->i2c_calib_data.is_settings_valid ==
				0)) {
				CAM_DBG(CAM_OIS,
					"Received calib settings");
				i2c_reg_settings = &(o_ctrl->i2c_calib_data);
				i2c_reg_settings->is_settings_valid = 1;
				i2c_reg_settings->request_id = 0;
				rc = cam_sensor_i2c_command_parser(
					&o_ctrl->io_master_info,
					i2c_reg_settings,
					&cmd_desc[i], 1);
				if (rc < 0) {
					CAM_ERR(CAM_OIS,
						"Calib parsing failed: %d", rc);
					goto rel_cmd_buf;
				}
			}
			break;
			}
			if (cam_mem_put_cpu_buf(cmd_desc[i].mem_handle))
				CAM_WARN(CAM_OIS, "Failed to put cpu buf: 0x%x",
					cmd_desc[i].mem_handle);
		}

		if (o_ctrl->cam_ois_state != CAM_OIS_CONFIG) {
			rc = cam_ois_power_up(o_ctrl);
			if (rc) {
				CAM_ERR(CAM_OIS, " OIS Power up failed");
				goto rel_pkt;
			}
			o_ctrl->cam_ois_state = CAM_OIS_CONFIG;
		}

		if (o_ctrl->ois_fw_flag) {
			rc = cam_ois_fw_download(o_ctrl);
			if (rc) {
				CAM_ERR(CAM_OIS, "Failed OIS FW Download");
				goto pwr_dwn;
			}
		}

		rc = cam_ois_apply_settings(o_ctrl, &o_ctrl->i2c_init_data);
		if (rc < 0) {
			CAM_ERR(CAM_OIS, "Cannot apply Init settings");
			goto pwr_dwn;
		}

		if (o_ctrl->is_ois_calib) {
			rc = cam_ois_apply_settings(o_ctrl,
				&o_ctrl->i2c_calib_data);
			if (rc) {
				CAM_ERR(CAM_OIS, "Cannot apply calib data");
				goto pwr_dwn;
			}
		}

		rc = delete_request(&o_ctrl->i2c_init_data);
		if (rc < 0) {
			CAM_WARN(CAM_OIS,
				"Fail deleting Init data: rc: %d", rc);
			rc = 0;
		}
		rc = delete_request(&o_ctrl->i2c_calib_data);
		if (rc < 0) {
			CAM_WARN(CAM_OIS,
				"Fail deleting Calibration data: rc: %d", rc);
			rc = 0;
		}
		break;
	case CAM_OIS_PACKET_OPCODE_OIS_CONTROL:
		if (o_ctrl->cam_ois_state < CAM_OIS_CONFIG) {
			rc = -EINVAL;
			CAM_WARN(CAM_OIS,
				"Not in right state to control OIS: %d",
				o_ctrl->cam_ois_state);
			goto rel_pkt;
		}
		offset = (uint32_t *)&csl_packet->payload;
		offset += (csl_packet->cmd_buf_offset / sizeof(uint32_t));
		cmd_desc = (struct cam_cmd_buf_desc *)(offset);
		i2c_reg_settings = &(o_ctrl->i2c_mode_data);
		i2c_reg_settings->is_settings_valid = 1;
		i2c_reg_settings->request_id = 0;
		rc = cam_sensor_i2c_command_parser(&o_ctrl->io_master_info,
			i2c_reg_settings,
			cmd_desc, 1);
		if (rc < 0) {
			CAM_ERR(CAM_OIS, "OIS pkt parsing failed: %d", rc);
			goto rel_pkt;
		}

		rc = cam_ois_apply_settings(o_ctrl, i2c_reg_settings);
		if (rc < 0) {
			CAM_ERR(CAM_OIS, "Cannot apply mode settings");
			goto rel_pkt;
		}

		rc = delete_request(i2c_reg_settings);
		if (rc < 0) {
			CAM_ERR(CAM_OIS,
				"Fail deleting Mode data: rc: %d", rc);
			goto rel_pkt;
		}
		break;
	default:
		CAM_ERR(CAM_OIS, "Invalid Opcode: %d",
			(csl_packet->header.op_code & 0xFFFFFF));
		rc = -EINVAL;
		goto rel_pkt;
	}

	if (!rc)
		goto rel_pkt;

rel_cmd_buf:
	if (cam_mem_put_cpu_buf(cmd_desc[i].mem_handle))
		CAM_WARN(CAM_OIS, "Failed to put cpu buf: 0x%x",
			cmd_desc[i].mem_handle);
pwr_dwn:
	cam_ois_power_down(o_ctrl);
rel_pkt:
	if (cam_mem_put_cpu_buf(dev_config.packet_handle))
<<<<<<< HEAD
		CAM_WARN(CAM_OIS, "Fail in put buffer: 0x%x",
=======
		CAM_WARN(CAM_OIS, "Fail in put buffer: 0x%llx",
>>>>>>> 15457316
			dev_config.packet_handle);

	return rc;
}

void cam_ois_shutdown(struct cam_ois_ctrl_t *o_ctrl)
{
	int rc = 0;
	struct cam_ois_soc_private *soc_private =
		(struct cam_ois_soc_private *)o_ctrl->soc_info.soc_private;
	struct cam_sensor_power_ctrl_t *power_info = &soc_private->power_info;

	if (o_ctrl->cam_ois_state == CAM_OIS_INIT)
		return;

	if (o_ctrl->cam_ois_state >= CAM_OIS_CONFIG) {
		rc = cam_ois_power_down(o_ctrl);
		if (rc < 0)
			CAM_ERR(CAM_OIS, "OIS Power down failed");
		o_ctrl->cam_ois_state = CAM_OIS_ACQUIRE;
	}

	if (o_ctrl->cam_ois_state >= CAM_OIS_ACQUIRE) {
		rc = cam_destroy_device_hdl(o_ctrl->bridge_intf.device_hdl);
		if (rc < 0)
			CAM_ERR(CAM_OIS, "destroying the device hdl");
		o_ctrl->bridge_intf.device_hdl = -1;
		o_ctrl->bridge_intf.link_hdl = -1;
		o_ctrl->bridge_intf.session_hdl = -1;
	}

	if (o_ctrl->i2c_mode_data.is_settings_valid == 1)
		delete_request(&o_ctrl->i2c_mode_data);

	if (o_ctrl->i2c_calib_data.is_settings_valid == 1)
		delete_request(&o_ctrl->i2c_calib_data);

	if (o_ctrl->i2c_init_data.is_settings_valid == 1)
		delete_request(&o_ctrl->i2c_init_data);

	kfree(power_info->power_setting);
	kfree(power_info->power_down_setting);
	power_info->power_setting = NULL;
	power_info->power_down_setting = NULL;
	power_info->power_down_setting_size = 0;
	power_info->power_setting_size = 0;

	o_ctrl->cam_ois_state = CAM_OIS_INIT;
}

/**
 * cam_ois_driver_cmd - Handle ois cmds
 * @e_ctrl:     ctrl structure
 * @arg:        Camera control command argument
 *
 * Returns success or failure
 */
int cam_ois_driver_cmd(struct cam_ois_ctrl_t *o_ctrl, void *arg)
{
	int                              rc = 0;
	struct cam_ois_query_cap_t       ois_cap = {0};
	struct cam_control              *cmd = (struct cam_control *)arg;
	struct cam_ois_soc_private      *soc_private = NULL;
	struct cam_sensor_power_ctrl_t  *power_info = NULL;

	if (!o_ctrl || !cmd) {
		CAM_ERR(CAM_OIS, "Invalid arguments");
		return -EINVAL;
	}

	if (cmd->handle_type != CAM_HANDLE_USER_POINTER) {
		CAM_ERR(CAM_OIS, "Invalid handle type: %d",
			cmd->handle_type);
		return -EINVAL;
	}

	soc_private =
		(struct cam_ois_soc_private *)o_ctrl->soc_info.soc_private;
	power_info = &soc_private->power_info;

	mutex_lock(&(o_ctrl->ois_mutex));
	switch (cmd->op_code) {
	case CAM_QUERY_CAP:
		ois_cap.slot_info = o_ctrl->soc_info.index;

		if (copy_to_user(u64_to_user_ptr(cmd->handle),
			&ois_cap,
			sizeof(struct cam_ois_query_cap_t))) {
			CAM_ERR(CAM_OIS, "Failed Copy to User");
			rc = -EFAULT;
			goto release_mutex;
		}
		CAM_DBG(CAM_OIS, "ois_cap: ID: %d", ois_cap.slot_info);
		break;
	case CAM_ACQUIRE_DEV:
		rc = cam_ois_get_dev_handle(o_ctrl, arg);
		if (rc) {
			CAM_ERR(CAM_OIS, "Failed to acquire dev");
			goto release_mutex;
		}

		o_ctrl->cam_ois_state = CAM_OIS_ACQUIRE;
		break;
	case CAM_START_DEV:
		if (o_ctrl->cam_ois_state != CAM_OIS_CONFIG) {
			rc = -EINVAL;
			CAM_WARN(CAM_OIS,
			"Not in right state for start : %d",
			o_ctrl->cam_ois_state);
			goto release_mutex;
		}
		o_ctrl->cam_ois_state = CAM_OIS_START;
		break;
	case CAM_CONFIG_DEV:
		rc = cam_ois_pkt_parse(o_ctrl, arg);
		if (rc) {
			CAM_ERR(CAM_OIS, "Failed in ois pkt Parsing");
			goto release_mutex;
		}
		break;
	case CAM_RELEASE_DEV:
		if (o_ctrl->cam_ois_state == CAM_OIS_START) {
			rc = -EINVAL;
			CAM_WARN(CAM_OIS,
				"Cant release ois: in start state");
			goto release_mutex;
		}

		if (o_ctrl->cam_ois_state == CAM_OIS_CONFIG) {
			rc = cam_ois_power_down(o_ctrl);
			if (rc < 0) {
				CAM_ERR(CAM_OIS, "OIS Power down failed");
				goto release_mutex;
			}
		}

		if (o_ctrl->bridge_intf.device_hdl == -1) {
			CAM_ERR(CAM_OIS, "link hdl: %d device hdl: %d",
				o_ctrl->bridge_intf.device_hdl,
				o_ctrl->bridge_intf.link_hdl);
			rc = -EINVAL;
			goto release_mutex;
		}
		rc = cam_destroy_device_hdl(o_ctrl->bridge_intf.device_hdl);
		if (rc < 0)
			CAM_ERR(CAM_OIS, "destroying the device hdl");
		o_ctrl->bridge_intf.device_hdl = -1;
		o_ctrl->bridge_intf.link_hdl = -1;
		o_ctrl->bridge_intf.session_hdl = -1;
		o_ctrl->cam_ois_state = CAM_OIS_INIT;

		kfree(power_info->power_setting);
		kfree(power_info->power_down_setting);
		power_info->power_setting = NULL;
		power_info->power_down_setting = NULL;
		power_info->power_down_setting_size = 0;
		power_info->power_setting_size = 0;

		if (o_ctrl->i2c_mode_data.is_settings_valid == 1)
			delete_request(&o_ctrl->i2c_mode_data);

		if (o_ctrl->i2c_calib_data.is_settings_valid == 1)
			delete_request(&o_ctrl->i2c_calib_data);

		if (o_ctrl->i2c_init_data.is_settings_valid == 1)
			delete_request(&o_ctrl->i2c_init_data);

		break;
	case CAM_STOP_DEV:
		if (o_ctrl->cam_ois_state != CAM_OIS_START) {
			rc = -EINVAL;
			CAM_WARN(CAM_OIS,
			"Not in right state for stop : %d",
			o_ctrl->cam_ois_state);
		}
		o_ctrl->cam_ois_state = CAM_OIS_CONFIG;
		break;
	default:
		CAM_ERR(CAM_OIS, "invalid opcode");
		goto release_mutex;
	}
release_mutex:
	mutex_unlock(&(o_ctrl->ois_mutex));
	return rc;
}<|MERGE_RESOLUTION|>--- conflicted
+++ resolved
@@ -503,7 +503,6 @@
 				CAM_ERR(CAM_OIS, "invalid cmd buf");
 				rc = -EINVAL;
 				goto rel_cmd_buf;
-<<<<<<< HEAD
 			}
 
 			if ((len_of_buff < sizeof(struct common_header)) ||
@@ -514,18 +513,6 @@
 				rc = -EINVAL;
 				goto rel_cmd_buf;
 			}
-=======
-			}
-
-			if ((len_of_buff < sizeof(struct common_header)) ||
-				(cmd_desc[i].offset > (len_of_buff -
-				sizeof(struct common_header)))) {
-				CAM_ERR(CAM_OIS,
-					"Invalid length for sensor cmd");
-				rc = -EINVAL;
-				goto rel_cmd_buf;
-			}
->>>>>>> 15457316
 			remain_len = len_of_buff - cmd_desc[i].offset;
 			cmd_buf += cmd_desc[i].offset / sizeof(uint32_t);
 			cmm_hdr = (struct common_header *)cmd_buf;
@@ -694,11 +681,7 @@
 	cam_ois_power_down(o_ctrl);
 rel_pkt:
 	if (cam_mem_put_cpu_buf(dev_config.packet_handle))
-<<<<<<< HEAD
-		CAM_WARN(CAM_OIS, "Fail in put buffer: 0x%x",
-=======
 		CAM_WARN(CAM_OIS, "Fail in put buffer: 0x%llx",
->>>>>>> 15457316
 			dev_config.packet_handle);
 
 	return rc;
