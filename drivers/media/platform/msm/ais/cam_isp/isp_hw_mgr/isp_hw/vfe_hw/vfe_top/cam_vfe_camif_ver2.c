/* Copyright (c) 2017-2019, The Linux Foundation. All rights reserved.
 *
 * This program is free software; you can redistribute it and/or modify
 * it under the terms of the GNU General Public License version 2 and
 * only version 2 as published by the Free Software Foundation.
 *
 * This program is distributed in the hope that it will be useful,
 * but WITHOUT ANY WARRANTY; without even the implied warranty of
 * MERCHANTABILITY or FITNESS FOR A PARTICULAR PURPOSE.  See the
 * GNU General Public License for more details.
 */

#include <linux/slab.h>
#include <uapi/media/cam_isp.h>
#include "cam_io_util.h"
#include "cam_isp_hw_mgr_intf.h"
#include "cam_isp_hw.h"
#include "cam_vfe_hw_intf.h"
#include "cam_vfe_soc.h"
#include "cam_vfe_top.h"
#include "cam_vfe_top_ver2.h"
#include "cam_vfe_camif_ver2.h"
#include "cam_debug_util.h"
#include "cam_cdm_util.h"
#include "cam_cpas_api.h"

#define CAM_VFE_CAMIF_IRQ_SOF_DEBUG_CNT_MAX 2

struct cam_vfe_mux_camif_data {
	void __iomem                                *mem_base;
	struct cam_hw_intf                          *hw_intf;
	struct cam_vfe_camif_ver2_reg               *camif_reg;
	struct cam_vfe_top_ver2_reg_offset_common   *common_reg;
	struct cam_vfe_camif_reg_data               *reg_data;
	struct cam_hw_soc_info                      *soc_info;

	enum cam_isp_hw_sync_mode          sync_mode;
	uint32_t                           dsp_mode;
	uint32_t                           pix_pattern;
	uint32_t                           first_pixel;
	uint32_t                           first_line;
	uint32_t                           last_pixel;
	uint32_t                           last_line;
	bool                               enable_sof_irq_debug;
	uint32_t                           irq_debug_cnt;
	uint32_t                           camif_debug;
	uint32_t                           fps;
};

static int cam_vfe_camif_validate_pix_pattern(uint32_t pattern)
{
	int rc;

	switch (pattern) {
	case CAM_ISP_PATTERN_BAYER_RGRGRG:
	case CAM_ISP_PATTERN_BAYER_GRGRGR:
	case CAM_ISP_PATTERN_BAYER_BGBGBG:
	case CAM_ISP_PATTERN_BAYER_GBGBGB:
	case CAM_ISP_PATTERN_YUV_YCBYCR:
	case CAM_ISP_PATTERN_YUV_YCRYCB:
	case CAM_ISP_PATTERN_YUV_CBYCRY:
	case CAM_ISP_PATTERN_YUV_CRYCBY:
		rc = 0;
		break;
	default:
		CAM_ERR(CAM_ISP, "Error! Invalid pix pattern:%d", pattern);
		rc = -EINVAL;
		break;
	}
	return rc;
}

static int cam_vfe_camif_get_reg_update(
	struct cam_isp_resource_node  *camif_res,
	void *cmd_args, uint32_t arg_size)
{
	uint32_t                          size = 0;
	uint32_t                          reg_val_pair[2];
	struct cam_isp_hw_get_cmd_update *cdm_args = cmd_args;
	struct cam_cdm_utils_ops         *cdm_util_ops = NULL;
	struct cam_vfe_mux_camif_data    *rsrc_data = NULL;

	if (arg_size != sizeof(struct cam_isp_hw_get_cmd_update)) {
		CAM_ERR(CAM_ISP, "Invalid cmd size");
		return -EINVAL;
	}

	if (!cdm_args || !cdm_args->res) {
		CAM_ERR(CAM_ISP, "Invalid args");
		return -EINVAL;
	}

	cdm_util_ops = (struct cam_cdm_utils_ops *)cdm_args->res->cdm_ops;

	if (!cdm_util_ops) {
		CAM_ERR(CAM_ISP, "Invalid CDM ops");
		return -EINVAL;
	}

	size = cdm_util_ops->cdm_required_size_reg_random(1);
	/* since cdm returns dwords, we need to convert it into bytes */
	if ((size * 4) > cdm_args->cmd.size) {
		CAM_ERR(CAM_ISP, "buf size:%d is not sufficient, expected: %d",
			cdm_args->cmd.size, size);
		return -EINVAL;
	}

	rsrc_data = camif_res->res_priv;
	reg_val_pair[0] = rsrc_data->camif_reg->reg_update_cmd;
	reg_val_pair[1] = rsrc_data->reg_data->reg_update_cmd_data;
	CAM_DBG(CAM_ISP, "CAMIF reg_update_cmd %x offset %x",
		reg_val_pair[1], reg_val_pair[0]);

	cdm_util_ops->cdm_write_regrandom(cdm_args->cmd.cmd_buf_addr,
		1, reg_val_pair);

	cdm_args->cmd.used_bytes = size * 4;

	return 0;
}

int cam_vfe_camif_ver2_acquire_resource(
	struct cam_isp_resource_node  *camif_res,
	void                          *acquire_param)
{
	struct cam_vfe_mux_camif_data    *camif_data;
	struct cam_vfe_acquire_args      *acquire_data;

	int rc = 0;

	camif_data   = (struct cam_vfe_mux_camif_data *)camif_res->res_priv;
	acquire_data = (struct cam_vfe_acquire_args   *)acquire_param;

	rc = cam_vfe_camif_validate_pix_pattern(
			acquire_data->vfe_in.in_port->test_pattern);
	if (rc)
		return rc;

	camif_data->sync_mode   = acquire_data->vfe_in.sync_mode;
	camif_data->pix_pattern = acquire_data->vfe_in.in_port->test_pattern;
	camif_data->dsp_mode    = acquire_data->vfe_in.in_port->dsp_mode;
	camif_data->first_pixel = acquire_data->vfe_in.in_port->left_start;
	camif_data->last_pixel  = acquire_data->vfe_in.in_port->left_stop;
	camif_data->first_line  = acquire_data->vfe_in.in_port->line_start;
	camif_data->last_line   = acquire_data->vfe_in.in_port->line_stop;

	CAM_DBG(CAM_ISP, "hw id:%d pix_pattern:%d dsp_mode=%d",
		camif_res->hw_intf->hw_idx,
		camif_data->pix_pattern, camif_data->dsp_mode);
	return rc;
}

static int cam_vfe_camif_resource_init(
	struct cam_isp_resource_node        *camif_res,
	void *init_args, uint32_t arg_size)
{
	struct cam_vfe_mux_camif_data    *camif_data;
	struct cam_hw_soc_info           *soc_info;
	int rc = 0;

	if (!camif_res) {
		CAM_ERR(CAM_ISP, "Error Invalid input arguments");
		return -EINVAL;
	}

	camif_data   = (struct cam_vfe_mux_camif_data *)camif_res->res_priv;

	soc_info = camif_data->soc_info;

	if ((camif_data->dsp_mode >= CAM_ISP_DSP_MODE_ONE_WAY) &&
		(camif_data->dsp_mode <= CAM_ISP_DSP_MODE_ROUND)) {
		rc = cam_vfe_soc_enable_clk(soc_info, CAM_VFE_DSP_CLK_NAME);
		if (rc)
			CAM_ERR(CAM_ISP, "failed to enable dsp clk");
	}

	return rc;
}

static int cam_vfe_camif_resource_deinit(
	struct cam_isp_resource_node        *camif_res,
	void *init_args, uint32_t arg_size)
{
	struct cam_vfe_mux_camif_data    *camif_data;
	struct cam_hw_soc_info           *soc_info;
	int rc = 0;

	if (!camif_res) {
		CAM_ERR(CAM_ISP, "Error Invalid input arguments");
		return -EINVAL;
	}

	camif_data   = (struct cam_vfe_mux_camif_data *)camif_res->res_priv;

	soc_info = camif_data->soc_info;

	if ((camif_data->dsp_mode >= CAM_ISP_DSP_MODE_ONE_WAY) &&
		(camif_data->dsp_mode <= CAM_ISP_DSP_MODE_ROUND)) {
		rc = cam_vfe_soc_disable_clk(soc_info, CAM_VFE_DSP_CLK_NAME);
		if (rc)
			CAM_ERR(CAM_ISP, "failed to disable dsp clk");
	}

	return rc;

}

static int cam_vfe_camif_resource_start(
	struct cam_isp_resource_node        *camif_res)
{
	struct cam_vfe_mux_camif_data       *rsrc_data;
	uint32_t                             val = 0;
	uint32_t                             epoch0_irq_mask;
	uint32_t                             epoch1_irq_mask;
	uint32_t                             computed_epoch_line_cfg;
	struct cam_vfe_soc_private          *soc_private;

	if (!camif_res) {
		CAM_ERR(CAM_ISP, "Error! Invalid input arguments");
		return -EINVAL;
	}

	if (camif_res->res_state != CAM_ISP_RESOURCE_STATE_RESERVED) {
		CAM_ERR(CAM_ISP, "Error! Invalid camif res res_state:%d",
			camif_res->res_state);
		return -EINVAL;
	}

	rsrc_data = (struct cam_vfe_mux_camif_data  *)camif_res->res_priv;

	soc_private = rsrc_data->soc_info->soc_private;

	if (!soc_private) {
		CAM_ERR(CAM_ISP, "Error! soc_private NULL");
		return -ENODEV;
	}

	/*config vfe core*/
	val = (rsrc_data->pix_pattern <<
			rsrc_data->reg_data->pixel_pattern_shift);
	if (rsrc_data->sync_mode == CAM_ISP_HW_SYNC_SLAVE)
		val |= (1 << rsrc_data->reg_data->extern_reg_update_shift);

	if ((rsrc_data->dsp_mode >= CAM_ISP_DSP_MODE_ONE_WAY) &&
		(rsrc_data->dsp_mode <= CAM_ISP_DSP_MODE_ROUND)) {
		/* DSP mode reg val is CAM_ISP_DSP_MODE - 1 */
		val |= (((rsrc_data->dsp_mode - 1) &
			rsrc_data->reg_data->dsp_mode_mask) <<
			rsrc_data->reg_data->dsp_mode_shift);
		val |= (0x1 << rsrc_data->reg_data->dsp_en_shift);
	}

	cam_io_w_mb(val, rsrc_data->mem_base + rsrc_data->common_reg->core_cfg);

	CAM_DBG(CAM_ISP, "hw id:%d core_cfg val:%d", camif_res->hw_intf->hw_idx,
		val);

	/* disable the CGC for stats */
	cam_io_w_mb(0xFFFFFFFF, rsrc_data->mem_base +
		rsrc_data->common_reg->module_ctrl[
		CAM_VFE_TOP_VER2_MODULE_STATS]->cgc_ovd);

	/* epoch config */
	switch (soc_private->cpas_version) {
	case CAM_CPAS_TITAN_170_V100:
	case CAM_CPAS_TITAN_170_V110:
	case CAM_CPAS_TITAN_170_V120:
		cam_io_w_mb(rsrc_data->reg_data->epoch_line_cfg,
				rsrc_data->mem_base +
				rsrc_data->camif_reg->epoch_irq);
		break;
	default:
<<<<<<< HEAD
		epoch0_irq_mask = ((rsrc_data->last_line -
=======
		if (rsrc_data->fps == CAM_ISP_FPS_60) {
			epoch0_irq_mask = ((rsrc_data->last_line -
>>>>>>> 15457316
				rsrc_data->first_line) / 2) +
				rsrc_data->first_line;
		} else {
			epoch0_irq_mask = (((rsrc_data->last_line -
				rsrc_data->first_line) * 2) / 3) +
				rsrc_data->first_line;
		}
		epoch1_irq_mask = rsrc_data->reg_data->epoch_line_cfg &
				0xFFFF;
		computed_epoch_line_cfg = (epoch0_irq_mask << 16) |
				epoch1_irq_mask;
		cam_io_w_mb(computed_epoch_line_cfg,
				rsrc_data->mem_base +
				rsrc_data->camif_reg->epoch_irq);
		CAM_DBG(CAM_ISP, "first_line: %u\n"
				"last_line: %u\n"
				"epoch_line_cfg: 0x%x",
				rsrc_data->first_line,
				rsrc_data->last_line,
				computed_epoch_line_cfg);
		break;
	}

	camif_res->res_state = CAM_ISP_RESOURCE_STATE_STREAMING;

	/* Reg Update */
	cam_io_w_mb(rsrc_data->reg_data->reg_update_cmd_data,
		rsrc_data->mem_base + rsrc_data->camif_reg->reg_update_cmd);
	CAM_DBG(CAM_ISP, "hw id:%d RUP val:%d", camif_res->hw_intf->hw_idx,
		rsrc_data->reg_data->reg_update_cmd_data);

	/* disable sof irq debug flag */
	rsrc_data->enable_sof_irq_debug = false;
	rsrc_data->irq_debug_cnt = 0;

	if (rsrc_data->camif_debug &
		CAMIF_DEBUG_ENABLE_SENSOR_DIAG_STATUS) {
		val = cam_io_r_mb(rsrc_data->mem_base +
			rsrc_data->camif_reg->vfe_diag_config);
		val |= rsrc_data->reg_data->enable_diagnostic_hw;
		cam_io_w_mb(val, rsrc_data->mem_base +
			rsrc_data->camif_reg->vfe_diag_config);
	}

	CAM_DBG(CAM_ISP, "Start Camif IFE %d Done", camif_res->hw_intf->hw_idx);
	return 0;
}

static int cam_vfe_camif_reg_dump(
	struct cam_vfe_mux_camif_data *camif_priv)
{
	uint32_t val = 0, wm_idx, offset;
	int i = 0;

	for (i = 0xA3C; i <= 0xA90; i += 8) {
		CAM_INFO(CAM_ISP,
			"SCALING offset 0x%x val 0x%x offset 0x%x val 0x%x",
			i, cam_io_r_mb(camif_priv->mem_base + i), i + 4,
			cam_io_r_mb(camif_priv->mem_base + i + 4));
	}

	for (i = 0xE0C; i <= 0xE3C; i += 4) {
		val = cam_io_r_mb(camif_priv->mem_base + i);
		CAM_INFO(CAM_ISP, "offset 0x%x val 0x%x", i, val);
	}

	for (wm_idx = 0; wm_idx <= 23; wm_idx++) {
		offset = 0x2214 + 0x100 * wm_idx;
		CAM_INFO(CAM_ISP,
			"BUS_WM%u offset 0x%x val 0x%x offset 0x%x val 0x%x",
			wm_idx, offset,
			cam_io_r_mb(camif_priv->mem_base + offset),
			offset + 4, cam_io_r_mb(camif_priv->mem_base +
			offset + 4), offset + 8,
			cam_io_r_mb(camif_priv->mem_base + offset + 8),
			offset + 12, cam_io_r_mb(camif_priv->mem_base +
			offset + 12));
	}

	offset = 0x420;
	val = cam_soc_util_r(camif_priv->soc_info, 1, offset);
	CAM_INFO(CAM_ISP, "CAMNOC IFE02 MaxWR_LOW offset 0x%x value 0x%x",
		offset, val);

	offset = 0x820;
	val = cam_soc_util_r(camif_priv->soc_info, 1, offset);
	CAM_INFO(CAM_ISP, "CAMNOC IFE13 MaxWR_LOW offset 0x%x value 0x%x",
		offset, val);

	return 0;
}

static int cam_vfe_camif_reg_dump_bh(
	struct cam_isp_resource_node *camif_res)
{
	struct cam_vfe_mux_camif_data *camif_priv;
	struct cam_vfe_soc_private *soc_private;
	uint32_t offset, val, wm_idx;

	if (!camif_res) {
		CAM_ERR(CAM_ISP, "Error! Invalid input arguments");
		return -EINVAL;
	}

	if ((camif_res->res_state == CAM_ISP_RESOURCE_STATE_RESERVED) ||
		(camif_res->res_state == CAM_ISP_RESOURCE_STATE_AVAILABLE))
		return 0;

	camif_priv = (struct cam_vfe_mux_camif_data *)camif_res->res_priv;
	for (offset = 0x0; offset < 0x1000; offset += 0x4) {
		val = cam_soc_util_r(camif_priv->soc_info, 0, offset);
		CAM_DBG(CAM_ISP, "offset 0x%x value 0x%x", offset, val);
	}

	for (offset = 0x2000; offset <= 0x20B8; offset += 0x4) {
		val = cam_soc_util_r(camif_priv->soc_info, 0, offset);
		CAM_DBG(CAM_ISP, "offset 0x%x value 0x%x", offset, val);
	}

	for (wm_idx = 0; wm_idx <= 23; wm_idx++) {
		for (offset = 0x2200 + 0x100 * wm_idx;
			offset < 0x2278 + 0x100 * wm_idx; offset += 0x4) {
			val = cam_soc_util_r(camif_priv->soc_info, 0, offset);
			CAM_DBG(CAM_ISP,
				"offset 0x%x value 0x%x", offset, val);
		}
	}

	soc_private = camif_priv->soc_info->soc_private;
	if (soc_private->cpas_version == CAM_CPAS_TITAN_175_V120) {
		cam_cpas_reg_read(soc_private->cpas_handle[0],
			CAM_CPAS_REG_CAMNOC, 0x3A20, true, &val);
		CAM_DBG(CAM_ISP, "IFE0_nRDI_MAXWR_LOW offset 0x3A20 val 0x%x",
			val);

		cam_cpas_reg_read(soc_private->cpas_handle[0],
			CAM_CPAS_REG_CAMNOC, 0x5420, true, &val);
		CAM_DBG(CAM_ISP, "IFE1_nRDI_MAXWR_LOW offset 0x5420 val 0x%x",
			val);

		cam_cpas_reg_read(soc_private->cpas_handle[1],
			CAM_CPAS_REG_CAMNOC, 0x3620, true, &val);
		CAM_DBG(CAM_ISP,
			"IFE0123_RDI_WR_MAXWR_LOW offset 0x3620 val 0x%x", val);
	} else {
		cam_cpas_reg_read(soc_private->cpas_handle[0],
			CAM_CPAS_REG_CAMNOC, 0x420, true, &val);
		CAM_DBG(CAM_ISP, "IFE02_MAXWR_LOW offset 0x420 val 0x%x", val);

		cam_cpas_reg_read(soc_private->cpas_handle[0],
			CAM_CPAS_REG_CAMNOC, 0x820, true, &val);
		CAM_DBG(CAM_ISP, "IFE13_MAXWR_LOW offset 0x820 val 0x%x", val);
	}

	return 0;
}

static int cam_vfe_camif_irq_reg_dump(
	struct cam_isp_resource_node *camif_res)
{
	struct cam_vfe_mux_camif_data *camif_priv;
	struct cam_vfe_soc_private *soc_private;
	int rc = 0;

	if (!camif_res) {
		CAM_ERR(CAM_ISP, "Error! Invalid input arguments\n");
		return -EINVAL;
	}

	if ((camif_res->res_state == CAM_ISP_RESOURCE_STATE_RESERVED) ||
		(camif_res->res_state == CAM_ISP_RESOURCE_STATE_AVAILABLE)) {
		CAM_ERR(CAM_ISP, "Error! Invalid state\n");
		return 0;
	}

	camif_priv = (struct cam_vfe_mux_camif_data *)camif_res->res_priv;
	soc_private = camif_priv->soc_info->soc_private;

	CAM_INFO(CAM_ISP,
		"Core Id =%d Mask reg: offset 0x%x val 0x%x offset 0x%x val 0x%x",
		camif_priv->hw_intf->hw_idx,
		0x5c, cam_io_r_mb(camif_priv->mem_base + 0x5c),
		0x60, cam_io_r_mb(camif_priv->mem_base + 0x60));
	CAM_INFO(CAM_ISP,
		"Core Id =%d Status reg: offset 0x%x val 0x%x offset 0x%x val 0x%x",
		camif_priv->hw_intf->hw_idx,
		0x6c, cam_io_r_mb(camif_priv->mem_base + 0x6c),
		0x70, cam_io_r_mb(camif_priv->mem_base + 0x70));
	return rc;
}

static int cam_vfe_camif_resource_stop(
	struct cam_isp_resource_node        *camif_res)
{
	struct cam_vfe_mux_camif_data       *camif_priv;
	struct cam_vfe_camif_ver2_reg       *camif_reg;
	int rc = 0;
	uint32_t val = 0;

	if (!camif_res) {
		CAM_ERR(CAM_ISP, "Error! Invalid input arguments");
		return -EINVAL;
	}

	if (camif_res->res_state == CAM_ISP_RESOURCE_STATE_RESERVED ||
		camif_res->res_state == CAM_ISP_RESOURCE_STATE_AVAILABLE)
		return 0;

	camif_priv = (struct cam_vfe_mux_camif_data *)camif_res->res_priv;
	camif_reg = camif_priv->camif_reg;

	if ((camif_priv->dsp_mode >= CAM_ISP_DSP_MODE_ONE_WAY) &&
		(camif_priv->dsp_mode <= CAM_ISP_DSP_MODE_ROUND)) {
		val = cam_io_r_mb(camif_priv->mem_base +
				camif_priv->common_reg->core_cfg);
		val &= (~(1 << camif_priv->reg_data->dsp_en_shift));
		cam_io_w_mb(val, camif_priv->mem_base +
			camif_priv->common_reg->core_cfg);
	}

	if (camif_res->res_state == CAM_ISP_RESOURCE_STATE_STREAMING)
		camif_res->res_state = CAM_ISP_RESOURCE_STATE_RESERVED;

	val = cam_io_r_mb(camif_priv->mem_base +
			camif_priv->camif_reg->vfe_diag_config);
	if (val & camif_priv->reg_data->enable_diagnostic_hw) {
		val &= ~camif_priv->reg_data->enable_diagnostic_hw;
		cam_io_w_mb(val, camif_priv->mem_base +
			camif_priv->camif_reg->vfe_diag_config);
	}

	return rc;
}

static int cam_vfe_camif_sof_irq_debug(
	struct cam_isp_resource_node *rsrc_node, void *cmd_args)
{
	struct cam_vfe_mux_camif_data *camif_priv;
	uint32_t *enable_sof_irq = (uint32_t *)cmd_args;

	camif_priv =
		(struct cam_vfe_mux_camif_data *)rsrc_node->res_priv;

	if (*enable_sof_irq == 1)
		camif_priv->enable_sof_irq_debug = true;
	else
		camif_priv->enable_sof_irq_debug = false;

	return 0;
}
static int cam_vfe_camif_set_fps_config(
	struct cam_isp_resource_node *rsrc_node, void *cmd_args)
{
	struct cam_vfe_mux_camif_data *camif_priv = NULL;
	struct cam_vfe_fps_config_args *fps_args = cmd_args;

	camif_priv =
		(struct cam_vfe_mux_camif_data *)rsrc_node->res_priv;

	camif_priv->fps = fps_args->fps;

	return 0;

}

static int cam_vfe_camif_process_cmd(struct cam_isp_resource_node *rsrc_node,
	uint32_t cmd_type, void *cmd_args, uint32_t arg_size)
{
	int rc = -EINVAL;
	struct cam_vfe_mux_camif_data *camif_priv = NULL;

	if (!rsrc_node || !cmd_args) {
		CAM_ERR(CAM_ISP, "Invalid input arguments");
		return -EINVAL;
	}

	switch (cmd_type) {
	case CAM_ISP_HW_CMD_GET_REG_UPDATE:
		rc = cam_vfe_camif_get_reg_update(rsrc_node, cmd_args,
			arg_size);
		break;
	case CAM_ISP_HW_CMD_GET_REG_DUMP:
		rc = cam_vfe_camif_reg_dump_bh(rsrc_node);
		break;
	case CAM_ISP_HW_CMD_SOF_IRQ_DEBUG:
		rc = cam_vfe_camif_sof_irq_debug(rsrc_node, cmd_args);
		break;
	case CAM_ISP_HW_CMD_SET_CAMIF_DEBUG:
		camif_priv =
			(struct cam_vfe_mux_camif_data *)rsrc_node->res_priv;
		camif_priv->camif_debug = *((uint32_t *)cmd_args);
		break;
	case CAM_ISP_HW_CMD_GET_IRQ_REGISTER_DUMP:
		rc = cam_vfe_camif_irq_reg_dump(rsrc_node);
		break;
<<<<<<< HEAD
=======
	case CAM_ISP_HW_CMD_FPS_CONFIG:
		rc = cam_vfe_camif_set_fps_config(rsrc_node, cmd_args);
		break;
>>>>>>> 15457316
	default:
		CAM_ERR(CAM_ISP,
			"unsupported process command:%d", cmd_type);
		break;
	}

	return rc;
}

static int cam_vfe_camif_handle_irq_top_half(uint32_t evt_id,
	struct cam_irq_th_payload *th_payload)
{
	return -EPERM;
}

static int cam_vfe_camif_handle_irq_bottom_half(void *handler_priv,
	void *evt_payload_priv)
{
	int                                   ret = CAM_VFE_IRQ_STATUS_ERR;
	struct cam_isp_resource_node         *camif_node;
	struct cam_vfe_mux_camif_data        *camif_priv;
	struct cam_vfe_top_irq_evt_payload   *payload;
	uint32_t                              irq_status0;
	uint32_t                              irq_status1;
	uint32_t                              val;

	if (!handler_priv || !evt_payload_priv) {
		CAM_ERR(CAM_ISP, "Invalid params");
		return ret;
	}

	camif_node = handler_priv;
	camif_priv = camif_node->res_priv;
	payload = evt_payload_priv;
	irq_status0 = payload->irq_reg_val[CAM_IFE_IRQ_CAMIF_REG_STATUS0];
	irq_status1 = payload->irq_reg_val[CAM_IFE_IRQ_CAMIF_REG_STATUS1];

	CAM_DBG(CAM_ISP, "event ID:%d", payload->evt_id);
	CAM_DBG(CAM_ISP, "irq_status_0 = %x", irq_status0);

	switch (payload->evt_id) {
	case CAM_ISP_HW_EVENT_SOF:
		if (irq_status0 & camif_priv->reg_data->sof_irq_mask) {
			if ((camif_priv->enable_sof_irq_debug) &&
				(camif_priv->irq_debug_cnt <=
				CAM_VFE_CAMIF_IRQ_SOF_DEBUG_CNT_MAX)) {
				CAM_INFO_RATE_LIMIT(CAM_ISP, "Received SOF");

				camif_priv->irq_debug_cnt++;
				if (camif_priv->irq_debug_cnt ==
					CAM_VFE_CAMIF_IRQ_SOF_DEBUG_CNT_MAX) {
					camif_priv->enable_sof_irq_debug =
						false;
					camif_priv->irq_debug_cnt = 0;
				}
			} else {
				CAM_DBG(CAM_ISP, "Received SOF");
			}
			ret = CAM_VFE_IRQ_STATUS_SUCCESS;
		}
		break;
	case CAM_ISP_HW_EVENT_EPOCH:
		if (irq_status0 & camif_priv->reg_data->epoch0_irq_mask) {
			CAM_DBG(CAM_ISP, "Received EPOCH");
			ret = CAM_VFE_IRQ_STATUS_SUCCESS;
		}
		break;
	case CAM_ISP_HW_EVENT_REG_UPDATE:
		if (irq_status0 & camif_priv->reg_data->reg_update_irq_mask) {
			CAM_DBG(CAM_ISP, "Received REG_UPDATE_ACK");
			ret = CAM_VFE_IRQ_STATUS_SUCCESS;
		}
		break;
	case CAM_ISP_HW_EVENT_EOF:
		if (irq_status0 & camif_priv->reg_data->eof_irq_mask) {
			CAM_DBG(CAM_ISP, "Received EOF\n");
			ret = CAM_VFE_IRQ_STATUS_SUCCESS;
		}
		break;
	case CAM_ISP_HW_EVENT_ERROR:
		if (irq_status1 & camif_priv->reg_data->error_irq_mask1 &&
			payload->enable_reg_dump) {
			CAM_DBG(CAM_ISP, "Received ERROR\n");
			ret = CAM_ISP_HW_ERROR_OVERFLOW;
			cam_vfe_camif_reg_dump(camif_node->res_priv);
		} else {
			ret = CAM_ISP_HW_ERROR_NONE;
		}

		if (camif_priv->camif_debug &
			CAMIF_DEBUG_ENABLE_SENSOR_DIAG_STATUS) {
			val = cam_io_r(camif_priv->mem_base +
				camif_priv->camif_reg->vfe_diag_sensor_status);
			CAM_DBG(CAM_ISP, "VFE_DIAG_SENSOR_STATUS: 0x%x",
				camif_priv->mem_base, val);
		}
		break;
	default:
		break;
	}

	CAM_DBG(CAM_ISP, "returing status = %d", ret);
	return ret;
}

int cam_vfe_camif_ver2_init(
	struct cam_hw_intf            *hw_intf,
	struct cam_hw_soc_info        *soc_info,
	void                          *camif_hw_info,
	struct cam_isp_resource_node  *camif_node)
{
	struct cam_vfe_mux_camif_data     *camif_priv = NULL;
	struct cam_vfe_camif_ver2_hw_info *camif_info = camif_hw_info;

	camif_priv = kzalloc(sizeof(struct cam_vfe_mux_camif_data),
		GFP_KERNEL);
	if (!camif_priv) {
		CAM_DBG(CAM_ISP, "Error! Failed to alloc for camif_priv");
		return -ENOMEM;
	}

	camif_node->res_priv = camif_priv;

	camif_priv->mem_base    = soc_info->reg_map[VFE_CORE_BASE_IDX].mem_base;
	camif_priv->camif_reg   = camif_info->camif_reg;
	camif_priv->common_reg  = camif_info->common_reg;
	camif_priv->reg_data    = camif_info->reg_data;
	camif_priv->hw_intf     = hw_intf;
	camif_priv->soc_info    = soc_info;

	camif_node->init    = cam_vfe_camif_resource_init;
	camif_node->deinit  = cam_vfe_camif_resource_deinit;
	camif_node->start   = cam_vfe_camif_resource_start;
	camif_node->stop    = cam_vfe_camif_resource_stop;
	camif_node->process_cmd = cam_vfe_camif_process_cmd;
	camif_node->top_half_handler = cam_vfe_camif_handle_irq_top_half;
	camif_node->bottom_half_handler = cam_vfe_camif_handle_irq_bottom_half;

	return 0;
}

int cam_vfe_camif_ver2_deinit(
	struct cam_isp_resource_node  *camif_node)
{
	struct cam_vfe_mux_camif_data *camif_priv = camif_node->res_priv;

	camif_node->start = NULL;
	camif_node->stop  = NULL;
	camif_node->process_cmd = NULL;
	camif_node->top_half_handler = NULL;
	camif_node->bottom_half_handler = NULL;

	camif_node->res_priv = NULL;

	if (!camif_priv) {
		CAM_ERR(CAM_ISP, "Error! camif_priv is NULL");
		return -ENODEV;
	}

	kfree(camif_priv);

	return 0;
}<|MERGE_RESOLUTION|>--- conflicted
+++ resolved
@@ -270,12 +270,8 @@
 				rsrc_data->camif_reg->epoch_irq);
 		break;
 	default:
-<<<<<<< HEAD
-		epoch0_irq_mask = ((rsrc_data->last_line -
-=======
 		if (rsrc_data->fps == CAM_ISP_FPS_60) {
 			epoch0_irq_mask = ((rsrc_data->last_line -
->>>>>>> 15457316
 				rsrc_data->first_line) / 2) +
 				rsrc_data->first_line;
 		} else {
@@ -571,12 +567,9 @@
 	case CAM_ISP_HW_CMD_GET_IRQ_REGISTER_DUMP:
 		rc = cam_vfe_camif_irq_reg_dump(rsrc_node);
 		break;
-<<<<<<< HEAD
-=======
 	case CAM_ISP_HW_CMD_FPS_CONFIG:
 		rc = cam_vfe_camif_set_fps_config(rsrc_node, cmd_args);
 		break;
->>>>>>> 15457316
 	default:
 		CAM_ERR(CAM_ISP,
 			"unsupported process command:%d", cmd_type);
