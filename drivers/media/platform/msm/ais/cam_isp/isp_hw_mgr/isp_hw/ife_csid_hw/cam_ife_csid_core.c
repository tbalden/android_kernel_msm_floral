--- conflicted
+++ resolved
@@ -477,13 +477,10 @@
 		CAM_ERR(CAM_ISP, "CSID:%d IRQ value after reset rc = %d",
 			csid_hw->hw_intf->hw_idx, val);
 	csid_hw->error_irq_count = 0;
-<<<<<<< HEAD
-=======
 	csid_hw->prev_boot_timestamp = 0;
 
 	for (i = 0 ; i < CAM_IFE_PIX_PATH_RES_MAX; i++)
 		csid_hw->res_sof_cnt[i] = 0;
->>>>>>> 15457316
 
 	return rc;
 }
@@ -1170,10 +1167,6 @@
 	spin_lock_irqsave(&csid_hw->lock_state, flags);
 	csid_hw->device_enabled = 0;
 	spin_unlock_irqrestore(&csid_hw->lock_state, flags);
-<<<<<<< HEAD
-	csid_hw->hw_info->hw_state = CAM_HW_STATE_POWER_DOWN;
-	csid_hw->error_irq_count = 0;
-=======
 	for (i = 0; i < CAM_IFE_PIX_PATH_RES_MAX; i++)
 		csid_hw->res_sof_cnt[i] = 0;
 
@@ -1186,7 +1179,6 @@
 	csid_hw->error_irq_count = 0;
 	csid_hw->fatal_err_detected = false;
 	csid_hw->prev_boot_timestamp = 0;
->>>>>>> 15457316
 
 	return rc;
 }
@@ -1955,12 +1947,8 @@
 	if (pxl_reg->ccif_violation_en)
 		val |= CSID_PATH_ERROR_CCIF_VIOLATION;
 
-<<<<<<< HEAD
-	if (csid_hw->csid_debug & CSID_DEBUG_ENABLE_SOF_IRQ)
-=======
 	if ((csid_hw->csid_debug & CSID_DEBUG_ENABLE_SOF_IRQ) ||
 		(csid_hw->init_frame_drop && path_status))
->>>>>>> 15457316
 		val |= CSID_PATH_INFO_INPUT_SOF;
 
 	if (csid_hw->csid_debug & CSID_DEBUG_ENABLE_EOF_IRQ)
@@ -2326,12 +2314,8 @@
 	if (csid_reg->rdi_reg[id]->ccif_violation_en)
 		val |= CSID_PATH_ERROR_CCIF_VIOLATION;
 
-<<<<<<< HEAD
-	if (csid_hw->csid_debug & CSID_DEBUG_ENABLE_SOF_IRQ)
-=======
 	if ((csid_hw->csid_debug & CSID_DEBUG_ENABLE_SOF_IRQ) ||
 		(path_data->init_frame_drop && path_status))
->>>>>>> 15457316
 		val |= CSID_PATH_INFO_INPUT_SOF;
 
 	if (csid_hw->csid_debug & CSID_DEBUG_ENABLE_EOF_IRQ)
@@ -2831,8 +2815,6 @@
 	return rc;
 }
 
-<<<<<<< HEAD
-=======
 
 static int cam_ife_csid_reset_retain_sw_reg(
 	struct cam_ife_csid_hw *csid_hw)
@@ -2877,7 +2859,6 @@
 }
 
 
->>>>>>> 15457316
 static int cam_ife_csid_init_hw(void *hw_priv,
 	void *init_args, uint32_t arg_size)
 {
@@ -2948,15 +2929,12 @@
 		break;
 	}
 
-<<<<<<< HEAD
-=======
 	if (csid_hw->device_enabled == 0) {
 		rc = cam_ife_csid_reset_retain_sw_reg(csid_hw);
 		if (rc < 0)
 			CAM_ERR(CAM_ISP, "CSID: Failed in SW reset");
 	}
 
->>>>>>> 15457316
 	if (rc)
 		cam_ife_csid_disable_hw(csid_hw);
 
@@ -3259,8 +3237,6 @@
 	return 0;
 }
 
-<<<<<<< HEAD
-=======
 static int cam_ife_csid_set_sensor_dimension(
 	struct cam_ife_csid_hw *csid_hw, void *cmd_args)
 {
@@ -3359,7 +3335,6 @@
 	return 0;
 }
 
->>>>>>> 15457316
 static int cam_ife_csid_process_cmd(void *hw_priv,
 	uint32_t cmd_type, void *cmd_args, uint32_t arg_size)
 {
@@ -3394,8 +3369,6 @@
 	case CAM_ISP_HW_CMD_CSID_CLOCK_UPDATE:
 		rc = cam_ife_csid_set_csid_clock(csid_hw, cmd_args);
 		break;
-<<<<<<< HEAD
-=======
 	case CAM_IFE_CSID_SET_INIT_FRAME_DROP:
 		rc = cam_ife_csid_set_init_frame_drop(csid_hw, cmd_args);
 		break;
@@ -3405,7 +3378,6 @@
 	case CAM_ISP_HW_CMD_DUMP_HW:
 		rc = cam_ife_csid_dump_hw(csid_hw, cmd_args);
 		break;
->>>>>>> 15457316
 	default:
 		CAM_ERR(CAM_ISP, "CSID:%d unsupported cmd:%d",
 			csid_hw->hw_intf->hw_idx, cmd_type);
@@ -3534,14 +3506,7 @@
 	bool fatal_err_detected = false;
 	uint32_t sof_irq_debug_en = 0;
 	unsigned long flags;
-<<<<<<< HEAD
-
-	csid_hw = (struct cam_ife_csid_hw *)data;
-
-	CAM_DBG(CAM_ISP, "CSID %d IRQ Handling", csid_hw->hw_intf->hw_idx);
-=======
 	uint32_t irq_status[CSID_IRQ_STATUS_MAX] = {0};
->>>>>>> 15457316
 
 	if (!data) {
 		CAM_ERR(CAM_ISP, "CSID: Invalid arguments");
@@ -3601,66 +3566,14 @@
 	cam_io_w_mb(1, soc_info->reg_map[0].mem_base +
 		csid_reg->cmn_reg->csid_irq_cmd_addr);
 
-<<<<<<< HEAD
-	CAM_DBG(CAM_ISP,
-		"CSID %d irq status 0x%x 0x%x 0x%x 0x%x 0x%x 0x%x 0x%x",
-		csid_hw->hw_intf->hw_idx, irq_status_top,
-		irq_status_rx, irq_status_ipp, irq_status_ppp,
-		irq_status_rdi[0], irq_status_rdi[1], irq_status_rdi[2]);
-
-	if (irq_status_rx & BIT(csid_reg->csi2_reg->csi2_rst_done_shift_val)) {
-=======
 	if (irq_status[CSID_IRQ_STATUS_RX] &
 		BIT(csid_reg->csi2_reg->csi2_rst_done_shift_val)) {
->>>>>>> 15457316
 		CAM_DBG(CAM_ISP, "csi rx reset complete");
 		complete(&csid_hw->csid_csi2_complete);
 	}
 
 	spin_lock_irqsave(&csid_hw->lock_state, flags);
 	if (csid_hw->device_enabled == 1) {
-<<<<<<< HEAD
-		if (irq_status_rx & CSID_CSI2_RX_ERROR_LANE0_FIFO_OVERFLOW) {
-			fatal_err_detected = true;
-			goto handle_fatal_error;
-		}
-		if (irq_status_rx & CSID_CSI2_RX_ERROR_LANE1_FIFO_OVERFLOW) {
-			fatal_err_detected = true;
-			goto handle_fatal_error;
-		}
-		if (irq_status_rx & CSID_CSI2_RX_ERROR_LANE2_FIFO_OVERFLOW) {
-			fatal_err_detected = true;
-			goto handle_fatal_error;
-		}
-		if (irq_status_rx & CSID_CSI2_RX_ERROR_LANE3_FIFO_OVERFLOW) {
-			fatal_err_detected = true;
-			goto handle_fatal_error;
-		}
-		if (irq_status_rx & CSID_CSI2_RX_ERROR_TG_FIFO_OVERFLOW) {
-			fatal_err_detected = true;
-			goto handle_fatal_error;
-		}
-		if (irq_status_rx & CSID_CSI2_RX_ERROR_CPHY_EOT_RECEPTION) {
-			csid_hw->error_irq_count++;
-		}
-		if (irq_status_rx & CSID_CSI2_RX_ERROR_CPHY_SOT_RECEPTION) {
-			csid_hw->error_irq_count++;
-		}
-		if (irq_status_rx & CSID_CSI2_RX_ERROR_STREAM_UNDERFLOW) {
-			csid_hw->error_irq_count++;
-		}
-		if (irq_status_rx & CSID_CSI2_RX_ERROR_UNBOUNDED_FRAME) {
-			csid_hw->error_irq_count++;
-		}
-	}
-
-	if (csid_hw->error_irq_count >
-		CAM_IFE_CSID_MAX_IRQ_ERROR_COUNT) {
-		fatal_err_detected = true;
-		csid_hw->error_irq_count = 0;
-	}
-
-=======
 		if (irq_status[CSID_IRQ_STATUS_RX] &
 			CSID_CSI2_RX_ERROR_LANE0_FIFO_OVERFLOW) {
 			fatal_err_detected = true;
@@ -3714,23 +3627,17 @@
 			irq_status);
 	}
 
->>>>>>> 15457316
 handle_fatal_error:
 	spin_unlock_irqrestore(&csid_hw->lock_state, flags);
 	if (fatal_err_detected) {
 		CAM_INFO(CAM_ISP,
 			"CSID: %d cnt: %d Halt csi2 rx irq_status_rx:0x%x",
 			csid_hw->hw_intf->hw_idx, csid_hw->csi2_cfg_cnt,
-<<<<<<< HEAD
-			irq_status_rx);
-		cam_ife_csid_halt_csi2(csid_hw);
-=======
 			irq_status[CSID_IRQ_STATUS_RX]);
 		cam_ife_csid_halt_csi2(csid_hw);
 		cam_csid_dispatch_irq(csid_hw,
 			CAM_ISP_HW_ERROR_CSID_FATAL,
 			irq_status);
->>>>>>> 15457316
 	}
 
 	if (csid_hw->csid_debug & CSID_DEBUG_ENABLE_EOT_IRQ) {
@@ -3909,14 +3816,6 @@
 			CAM_INFO_RATE_LIMIT(CAM_ISP, "CSID:%d IPP EOF received",
 				csid_hw->hw_intf->hw_idx);
 
-<<<<<<< HEAD
-		if ((irq_status_ipp & CSID_PATH_ERROR_CCIF_VIOLATION) ||
-			(irq_status_ipp & CSID_PATH_ERROR_FIFO_OVERFLOW)) {
-			CAM_ERR_RATE_LIMIT(CAM_ISP,
-				"CSID:%d irq_status_ipp:0x%x",
-				csid_hw->hw_intf->hw_idx, irq_status_ipp);
-			if (irq_status_ipp & CSID_PATH_ERROR_FIFO_OVERFLOW) {
-=======
 		if ((irq_status[CSID_IRQ_STATUS_IPP] &
 			CSID_PATH_ERROR_CCIF_VIOLATION) ||
 			(irq_status[CSID_IRQ_STATUS_IPP] &
@@ -3927,14 +3826,11 @@
 				irq_status[CSID_IRQ_STATUS_IPP]);
 			if (irq_status[CSID_IRQ_STATUS_IPP] &
 				CSID_PATH_ERROR_FIFO_OVERFLOW) {
->>>>>>> 15457316
 				/* Stop IPP path immediately */
 				cam_io_w_mb(CAM_CSID_HALT_IMMEDIATELY,
 					soc_info->reg_map[0].mem_base +
 					csid_reg->ipp_reg->csid_pxl_ctrl_addr);
 			}
-<<<<<<< HEAD
-=======
 		}
 
 		if ((irq_status[CSID_IRQ_STATUS_IPP] &
@@ -3957,7 +3853,6 @@
 			csid_reg->cmn_reg->format_measure_height_mask_val),
 			val &
 			csid_reg->cmn_reg->format_measure_width_mask_val);
->>>>>>> 15457316
 		}
 	}
 
@@ -4031,14 +3926,6 @@
 			CAM_INFO_RATE_LIMIT(CAM_ISP, "CSID:%d PPP EOF received",
 				csid_hw->hw_intf->hw_idx);
 
-<<<<<<< HEAD
-		if ((irq_status_ppp & CSID_PATH_ERROR_CCIF_VIOLATION) ||
-			(irq_status_ppp & CSID_PATH_ERROR_FIFO_OVERFLOW)) {
-			CAM_ERR_RATE_LIMIT(CAM_ISP,
-				"CSID:%d irq_status_ppp:0x%x",
-				csid_hw->hw_intf->hw_idx, irq_status_ppp);
-			if (irq_status_ppp & CSID_PATH_ERROR_FIFO_OVERFLOW) {
-=======
 		if ((irq_status[CSID_IRQ_STATUS_PPP] &
 			CSID_PATH_ERROR_CCIF_VIOLATION) ||
 			(irq_status[CSID_IRQ_STATUS_PPP] &
@@ -4049,14 +3936,11 @@
 				irq_status[CSID_IRQ_STATUS_PPP]);
 			if (irq_status[CSID_IRQ_STATUS_PPP] &
 				CSID_PATH_ERROR_FIFO_OVERFLOW) {
->>>>>>> 15457316
 				/* Stop PPP path immediately */
 				cam_io_w_mb(CAM_CSID_HALT_IMMEDIATELY,
 					soc_info->reg_map[0].mem_base +
 					csid_reg->ppp_reg->csid_pxl_ctrl_addr);
 			}
-<<<<<<< HEAD
-=======
 		}
 
 		if ((irq_status[CSID_IRQ_STATUS_PPP] &
@@ -4079,7 +3963,6 @@
 			csid_reg->cmn_reg->format_measure_height_mask_val),
 			val &
 			csid_reg->cmn_reg->format_measure_width_mask_val);
->>>>>>> 15457316
 		}
 	}
 
@@ -4137,16 +4020,6 @@
 			CAM_INFO_RATE_LIMIT(CAM_ISP,
 				"CSID RDI:%d EOF received", i);
 
-<<<<<<< HEAD
-		if ((irq_status_rdi[i] & CSID_PATH_ERROR_CCIF_VIOLATION) ||
-			(irq_status_rdi[i] & CSID_PATH_ERROR_FIFO_OVERFLOW)) {
-			CAM_ERR_RATE_LIMIT(CAM_ISP,
-				"CSID:%d irq_status_rdi[%d]:0x%x",
-				csid_hw->hw_intf->hw_idx, i,
-				irq_status_rdi[i]);
-		}
-		if (irq_status_rdi[i] & CSID_PATH_ERROR_FIFO_OVERFLOW) {
-=======
 		if ((irq_status[CSID_IRQ_STATUS_RDI0 + i] &
 			CSID_PATH_ERROR_CCIF_VIOLATION) ||
 			(irq_status[CSID_IRQ_STATUS_RDI0 + i] &
@@ -4158,7 +4031,6 @@
 		}
 		if (irq_status[CSID_IRQ_STATUS_RDI0 + i] &
 			CSID_PATH_ERROR_FIFO_OVERFLOW) {
->>>>>>> 15457316
 			/* Stop RDI path immediately */
 			cam_io_w_mb(CAM_CSID_HALT_IMMEDIATELY,
 				soc_info->reg_map[0].mem_base +
@@ -4228,10 +4100,6 @@
 	CAM_DBG(CAM_ISP, "type %d index %d",
 		ife_csid_hw->hw_intf->hw_type, csid_idx);
 
-<<<<<<< HEAD
-
-=======
->>>>>>> 15457316
 	ife_csid_hw->device_enabled = 0;
 	ife_csid_hw->hw_info->hw_state = CAM_HW_STATE_POWER_DOWN;
 	mutex_init(&ife_csid_hw->hw_info->hw_mutex);
@@ -4338,10 +4206,6 @@
 
 	ife_csid_hw->csid_debug = 0;
 	ife_csid_hw->error_irq_count = 0;
-<<<<<<< HEAD
-
-	return 0;
-=======
 	ife_csid_hw->prev_boot_timestamp = 0;
 	ife_csid_hw->ipp_path_config.measure_enabled = 0;
 	ife_csid_hw->ppp_path_config.measure_enabled = 0;
@@ -4380,7 +4244,6 @@
 			break;
 		}
 	}
->>>>>>> 15457316
 err:
 	if (rc) {
 		kfree(ife_csid_hw->ipp_res.res_priv);
