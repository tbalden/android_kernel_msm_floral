--- conflicted
+++ resolved
@@ -39,12 +39,9 @@
 
 #define MAXIMUM_LINKS_PER_SESSION  4
 
-<<<<<<< HEAD
-=======
 #define VERSION_1  1
 #define VERSION_2  2
 
->>>>>>> 15457316
 /**
  * enum crm_workq_task_type
  * @codes: to identify which type of task is present
@@ -328,14 +325,10 @@
  *                         master-slave sync
  * @in_msync_mode        : Flag to determine if a link is in master-slave mode
  * @initial_sync_req     : The initial req which is required to sync with the
-<<<<<<< HEAD
- *                         other link
-=======
  *                         other link, it means current hasn't receive any
  *                         stream after streamon if it is true
  * @sof_timestamp_value  : SOF timestamp value
  * @prev_sof_timestamp   : Previous SOF timestamp value
->>>>>>> 15457316
  */
 struct cam_req_mgr_core_link {
 	int32_t                              link_hdl;
@@ -362,11 +355,8 @@
 	bool                                 initial_skip;
 	bool                                 in_msync_mode;
 	int64_t                              initial_sync_req;
-<<<<<<< HEAD
-=======
 	uint64_t                             sof_timestamp;
 	uint64_t                             prev_sof_timestamp;
->>>>>>> 15457316
 };
 
 /**
