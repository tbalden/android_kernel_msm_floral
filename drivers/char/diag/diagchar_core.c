--- conflicted
+++ resolved
@@ -235,14 +235,6 @@
 	spin_unlock_irqrestore(&driver->diagmem_lock, flags);
 	err = diag_mux_write(DIAG_LOCAL_PROC, data->buf, data->len,
 			     data->ctxt);
-<<<<<<< HEAD
-	spin_lock_irqsave(&driver->diagmem_lock, flags);
-	if (err)
-		diagmem_free(driver, data->buf, POOL_TYPE_HDLC);
-	data->buf = NULL;
-	data->len = 0;
-	spin_unlock_irqrestore(&driver->diagmem_lock, flags);
-=======
 
 	if (err) {
 		spin_lock_irqsave(&driver->diagmem_lock, flags);
@@ -253,7 +245,6 @@
 		data->flushed = 0;
 		spin_unlock_irqrestore(&driver->diagmem_lock, flags);
 	}
->>>>>>> 15457316
 }
 
 void diag_update_user_client_work_fn(struct work_struct *work)
@@ -328,10 +319,7 @@
 	diagmem_init(driver, POOL_TYPE_DCI);
 
 	spin_lock_init(&driver->diagmem_lock);
-<<<<<<< HEAD
-=======
 	init_waitqueue_head(&driver->hdlc_wait_q);
->>>>>>> 15457316
 }
 
 static void diag_mempool_exit(void)
@@ -524,17 +512,12 @@
 		mutex_unlock(&driver->diagchar_mutex);
 		return;
 	}
-<<<<<<< HEAD
-
-	session_mask = session_info->peripheral_mask;
-=======
 	for (i = 0; i < NUM_DIAG_MD_DEV; i++) {
 		if (session_info->peripheral_mask[i]) {
 			session_mask = session_info->peripheral_mask[i];
 			device_mask = device_mask | (1 << i);
 		}
 	}
->>>>>>> 15457316
 	mutex_unlock(&driver->md_session_lock);
 
 	if (diag_mask_clear_param)
@@ -621,11 +604,7 @@
 	 */
 	mutex_lock(&driver->dci_mutex);
 	do {
-<<<<<<< HEAD
-		dci_entry = dci_lookup_client_entry_pid(current->tgid);
-=======
 		dci_entry = dci_lookup_client_entry_pid(diagpriv_data->pid);
->>>>>>> 15457316
 		if (dci_entry)
 			diag_dci_deinit_client(dci_entry);
 	} while (dci_entry);
@@ -654,11 +633,6 @@
 {
 	int ret;
 
-<<<<<<< HEAD
-	DIAG_LOG(DIAG_DEBUG_USERSPACE, "diag: %s process exit with pid = %d\n",
-		current->comm, current->tgid);
-=======
->>>>>>> 15457316
 	ret = diag_remove_client_entry(file);
 
 	return ret;
@@ -1611,12 +1585,8 @@
 	session_info = diag_md_session_get_pid(pid);
 	if (!session_info)
 		return -EINVAL;
-<<<<<<< HEAD
-	if (req_mode != DIAG_USB_MODE || req_mode != DIAG_MEMORY_DEVICE_MODE ||
-=======
 
 	if (req_mode != DIAG_USB_MODE && req_mode != DIAG_MEMORY_DEVICE_MODE &&
->>>>>>> 15457316
 		req_mode != DIAG_PCIE_MODE)
 		return -EINVAL;
 
@@ -1629,11 +1599,7 @@
 		if (!bit)
 			continue;
 		if (req_mode == DIAG_USB_MODE || req_mode == DIAG_PCIE_MODE) {
-<<<<<<< HEAD
-			if (driver->md_session_map[i] != session_info)
-=======
 			if (driver->md_session_map[proc][i] != session_info)
->>>>>>> 15457316
 				return -EINVAL;
 			driver->md_session_map[proc][i] = NULL;
 			driver->md_session_mask[proc] &= ~bit;
@@ -1690,12 +1656,8 @@
 		*change_mode = 1;
 		return 0;
 	} else if ((req_mode == DIAG_USB_MODE || req_mode == DIAG_PCIE_MODE)
-<<<<<<< HEAD
-		&& curr_mode == DIAG_MEMORY_DEVICE_MODE) {
-=======
 		&& (curr_mode == DIAG_MEMORY_DEVICE_MODE ||
 			curr_mode == DIAG_MULTI_MODE)) {
->>>>>>> 15457316
 		mutex_lock(&driver->md_session_lock);
 		if (driver->md_session_mode[proc] == DIAG_MD_NONE
 		    && driver->md_session_mask[proc] == 0 &&
@@ -1745,13 +1707,8 @@
 
 		/* If all peripherals are being set to USB Mode, call close */
 		if (~change_mask & peripheral_mask) {
-<<<<<<< HEAD
-			err = diag_md_peripheral_switch(current->tgid,
-					change_mask, req_mode);
-=======
 			err = diag_md_peripheral_switch(proc, current->tgid,
 					change_mask, DIAG_USB_MODE);
->>>>>>> 15457316
 		} else
 			diag_md_session_close(current->tgid);
 		mutex_unlock(&driver->md_session_lock);
@@ -1778,13 +1735,6 @@
 				return -EINVAL;
 			}
 			if (driver->pcie_transport_def == DIAG_ROUTE_TO_PCIE)
-<<<<<<< HEAD
-				err = diag_md_peripheral_switch(current->tgid,
-					change_mask, DIAG_PCIE_MODE);
-			else
-				err = diag_md_peripheral_switch(current->tgid,
-					change_mask, DIAG_USB_MODE);
-=======
 				err = diag_md_peripheral_switch(proc,
 					current->tgid, change_mask,
 					DIAG_PCIE_MODE);
@@ -1792,7 +1742,6 @@
 				err = diag_md_peripheral_switch(proc,
 						current->tgid, change_mask,
 						DIAG_USB_MODE);
->>>>>>> 15457316
 			mutex_unlock(&driver->md_session_lock);
 		} else {
 			mutex_unlock(&driver->md_session_lock);
@@ -2018,45 +1967,6 @@
 				return err;
 			}
 
-<<<<<<< HEAD
-	diag_ws_reset(DIAG_WS_MUX);
-	err = diag_mux_switch_logging(&new_mode, &peripheral_mask);
-	if (err) {
-		pr_err("diag: In %s, unable to switch mode from %d to %d, err: %d\n",
-		       __func__, curr_mode, new_mode, err);
-		driver->logging_mode = curr_mode;
-		goto fail;
-	}
-	driver->logging_mode = new_mode;
-	driver->logging_mask = peripheral_mask;
-	if (new_mode == DIAG_PCIE_MODE) {
-		driver->transport_set = DIAG_ROUTE_TO_PCIE;
-		diagmem_setsize(POOL_TYPE_MUX_APPS, itemsize_pcie_apps,
-			poolsize_pcie_apps + 1 + (NUM_PERIPHERALS * 6));
-	} else if (new_mode == DIAG_USB_MODE) {
-		driver->transport_set = DIAG_ROUTE_TO_USB;
-		diagmem_setsize(POOL_TYPE_MUX_APPS, itemsize_usb_apps,
-			poolsize_usb_apps + 1 + (NUM_PERIPHERALS * 6));
-	}
-	DIAG_LOG(DIAG_DEBUG_USERSPACE,
-		"Switch logging to %d mask:%0x\n", new_mode, peripheral_mask);
-
-	/* Update to take peripheral_mask */
-	if (new_mode != DIAG_MEMORY_DEVICE_MODE &&
-		new_mode != DIAG_MULTI_MODE) {
-		diag_update_real_time_vote(DIAG_PROC_MEMORY_DEVICE,
-					   MODE_REALTIME, ALL_PROC);
-	} else {
-		diag_update_proc_vote(DIAG_PROC_MEMORY_DEVICE, VOTE_UP,
-				      ALL_PROC);
-	}
-
-	if (!((new_mode == DIAG_MEMORY_DEVICE_MODE ||
-		new_mode == DIAG_MULTI_MODE) &&
-		(curr_mode == DIAG_USB_MODE || curr_mode == DIAG_PCIE_MODE))) {
-		queue_work(driver->diag_real_time_wq,
-			   &driver->diag_real_time_work);
-=======
 			if (do_switch == 0) {
 				DIAG_LOG(DIAG_DEBUG_USERSPACE,
 					 "not switching modes c: %d n: %d\n",
@@ -2127,7 +2037,6 @@
 		}
 		peripheral_mask =
 			diag_translate_mask(param->peripheral_mask);
->>>>>>> 15457316
 	}
 
 	return 0;
@@ -3297,18 +3206,12 @@
 
 fail_free_buf:
 	spin_lock_irqsave(&driver->diagmem_lock, flags);
-<<<<<<< HEAD
-	diagmem_free(driver, data->buf, POOL_TYPE_HDLC);
-	data->buf = NULL;
-	data->len = 0;
-=======
 	if (data->allocated)
 		diagmem_free(driver, data->buf, POOL_TYPE_HDLC);
 	data->buf = NULL;
 	data->len = 0;
 	data->allocated = 0;
 	data->flushed = 0;
->>>>>>> 15457316
 	spin_unlock_irqrestore(&driver->diagmem_lock, flags);
 fail_ret:
 	return ret;
@@ -3391,18 +3294,12 @@
 
 fail_free_buf:
 	spin_lock_irqsave(&driver->diagmem_lock, flags);
-<<<<<<< HEAD
-	diagmem_free(driver, data->buf, POOL_TYPE_HDLC);
-	data->buf = NULL;
-	data->len = 0;
-=======
 	if (data->allocated)
 		diagmem_free(driver, data->buf, POOL_TYPE_HDLC);
 	data->buf = NULL;
 	data->len = 0;
 	data->allocated = 0;
 	data->flushed = 0;
->>>>>>> 15457316
 	spin_unlock_irqrestore(&driver->diagmem_lock, flags);
 fail_ret:
 	return ret;
@@ -3738,10 +3635,7 @@
 	struct diag_md_session_t *session_info = NULL;
 	struct pid *pid_struct = NULL;
 	struct task_struct *task_s = NULL;
-<<<<<<< HEAD
-=======
 	int proc = 0;
->>>>>>> 15457316
 
 	mutex_lock(&driver->diagchar_mutex);
 	for (i = 0; i < driver->num_clients; i++) {
@@ -4022,7 +3916,6 @@
 				"diag: valid task doesn't exist for pid = %d\n",
 				entry->tgid);
 				put_pid(pid_struct);
-<<<<<<< HEAD
 				continue;
 			}
 			if (task_s == entry->client) {
@@ -4037,22 +3930,6 @@
 				put_pid(pid_struct);
 				continue;
 			}
-=======
-				continue;
-			}
-			if (task_s == entry->client) {
-				if (entry->client->tgid != current->tgid) {
-					put_task_struct(task_s);
-					put_pid(pid_struct);
-					continue;
-				}
-			}
-			if (!entry->in_service) {
-				put_task_struct(task_s);
-				put_pid(pid_struct);
-				continue;
-			}
->>>>>>> 15457316
 			if (copy_to_user(buf + ret, &data_type, sizeof(int))) {
 				put_task_struct(task_s);
 				put_pid(pid_struct);
@@ -4131,10 +4008,6 @@
 		return -EIO;
 	}
 
-<<<<<<< HEAD
-	if ((driver->logging_mode == DIAG_USB_MODE && !driver->usb_connected) ||
-		(driver->logging_mode == DIAG_PCIE_MODE &&
-=======
 	err = copy_from_user(&token, buf + 4, sizeof(int));
 	if (err) {
 		pr_err("diag: copy failed for user space data\n");
@@ -4147,7 +4020,6 @@
 	if ((driver->logging_mode[token] == DIAG_USB_MODE &&
 		!driver->usb_connected) ||
 		(driver->logging_mode[token] == DIAG_PCIE_MODE &&
->>>>>>> 15457316
 		!driver->pcie_connected)) {
 		if (!((pkt_type == DCI_DATA_TYPE) ||
 		    (pkt_type == DCI_PKT_TYPE) ||
@@ -4186,19 +4058,12 @@
 		 * stream. If USB is not connected and we are not in memory
 		 * device mode, we should not process these logs/events.
 		 */
-<<<<<<< HEAD
-		if (pkt_type && ((driver->logging_mode == DIAG_USB_MODE &&
-		    !driver->usb_connected) ||
-			(driver->logging_mode == DIAG_PCIE_MODE &&
-			 !driver->pcie_connected)))
-=======
 		if (pkt_type && ((driver->logging_mode[DIAG_LOCAL_PROC] ==
 			DIAG_USB_MODE &&
 			!driver->usb_connected)  ||
 			(driver->logging_mode[DIAG_LOCAL_PROC] ==
 			DIAG_PCIE_MODE &&
 			!driver->pcie_connected)))
->>>>>>> 15457316
 			return err;
 	}
 
@@ -4505,18 +4370,12 @@
 #ifdef CONFIG_DIAG_OVER_PCIE
 static void diag_init_transport(void)
 {
-<<<<<<< HEAD
-	driver->transport_set = DIAG_ROUTE_TO_PCIE;
-	driver->pcie_transport_def = DIAG_ROUTE_TO_PCIE;
-	driver->logging_mode = DIAG_PCIE_MODE;
-=======
 	int proc;
 
 	driver->transport_set = DIAG_ROUTE_TO_PCIE;
 	driver->pcie_transport_def = DIAG_ROUTE_TO_PCIE;
 	for (proc = 0; proc < NUM_DIAG_MD_DEV; proc++)
 		driver->logging_mode[proc] = DIAG_PCIE_MODE;
->>>>>>> 15457316
 	/*
 	 * POOL_TYPE_MUX_APPS is for the buffers in the Diag MUX layer.
 	 * The number of buffers encompasses Diag data generated on
@@ -4530,18 +4389,12 @@
 #else
 static void diag_init_transport(void)
 {
-<<<<<<< HEAD
-	driver->transport_set = DIAG_ROUTE_TO_USB;
-	driver->pcie_transport_def = DIAG_ROUTE_TO_USB;
-	driver->logging_mode = DIAG_USB_MODE;
-=======
 	int proc;
 
 	driver->transport_set = DIAG_ROUTE_TO_USB;
 	driver->pcie_transport_def = DIAG_ROUTE_TO_USB;
 	for (proc = 0; proc < NUM_DIAG_MD_DEV; proc++)
 		driver->logging_mode[proc] = DIAG_USB_MODE;
->>>>>>> 15457316
 	/*
 	 * POOL_TYPE_MUX_APPS is for the buffers in the Diag MUX layer.
 	 * The number of buffers encompasses Diag data generated on
@@ -4582,10 +4435,6 @@
 	driver->poolsize_dci = poolsize_dci;
 	driver->poolsize_user = poolsize_user;
 	driver->num_clients = max_clients;
-<<<<<<< HEAD
-
-=======
->>>>>>> 15457316
 	for (i = 0; i < NUM_UPD; i++) {
 		driver->pd_logging_mode[i] = 0;
 		driver->pd_session_clear[i] = 0;
