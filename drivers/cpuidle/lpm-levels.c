/* Copyright (c) 2012-2020, The Linux Foundation. All rights reserved.
 * Copyright (C) 2006-2007 Adam Belay <abelay@novell.com>
 * Copyright (C) 2009 Intel Corporation
 *
 * This program is free software; you can redistribute it and/or modify
 * it under the terms of the GNU General Public License version 2 and
 * only version 2 as published by the Free Software Foundation.
 *
 * This program is distributed in the hope that it will be useful,
 * but WITHOUT ANY WARRANTY; without even the implied warranty of
 * MERCHANTABILITY or FITNESS FOR A PARTICULAR PURPOSE.  See the
 * GNU General Public License for more details.
 *
 */

#define pr_fmt(fmt) "%s: " fmt, KBUILD_MODNAME

#include <linux/module.h>
#include <linux/kernel.h>
#include <linux/init.h>
#include <linux/slab.h>
#include <linux/platform_device.h>
#include <linux/mutex.h>
#include <linux/cpu.h>
#include <linux/of.h>
#include <linux/hrtimer.h>
#include <linux/ktime.h>
#include <linux/tick.h>
#include <linux/wakeup_reason.h>
#include <linux/suspend.h>
#include <linux/pm_qos.h>
#include <linux/of_platform.h>
#include <linux/smp.h>
#include <linux/dma-mapping.h>
#include <linux/moduleparam.h>
#include <linux/sched.h>
#include <linux/cpu_pm.h>
#include <linux/cpuhotplug.h>
#include <linux/sched/clock.h>
#include <linux/sched/stat.h>
#include <soc/qcom/pm.h>
#include <soc/qcom/event_timer.h>
#include <soc/qcom/lpm_levels.h>
#include <soc/qcom/lpm-stats.h>
#include <soc/qcom/minidump.h>
#include <asm/arch_timer.h>
#include <asm/suspend.h>
#include <asm/cpuidle.h>
#include "lpm-levels.h"
#include <trace/events/power.h>
#if defined(CONFIG_COMMON_CLK)
#include "../clk/clk.h"
#elif defined(CONFIG_COMMON_CLK_MSM)
#include "../../drivers/clk/msm/clock.h"
#endif /* CONFIG_COMMON_CLK */
#include "../soc/qcom/msm_bus/msm_bus_core.h"
#define CREATE_TRACE_POINTS
#include <trace/events/trace_msm_low_power.h>

#define SCLK_HZ (32768)
#define PSCI_POWER_STATE(reset) (reset << 30)
#define PSCI_AFFINITY_LEVEL(lvl) ((lvl & 0x3) << 24)
#define BIAS_HYST (bias_hyst * NSEC_PER_MSEC)

#define MAX_S2IDLE_CPU_ATTEMPTS  32   /* divide by # cpus for max suspends */

enum {
	MSM_LPM_LVL_DBG_SUSPEND_LIMITS = BIT(0),
	MSM_LPM_LVL_DBG_IDLE_LIMITS = BIT(1),
};

enum debug_event {
	CPU_ENTER,
	CPU_EXIT,
	CLUSTER_ENTER,
	CLUSTER_EXIT,
	CPU_HP_STARTING,
	CPU_HP_DYING,
};

struct lpm_debug {
	u64 time;
	enum debug_event evt;
	int cpu;
	uint32_t arg1;
	uint32_t arg2;
	uint32_t arg3;
	uint32_t arg4;
};

static struct system_pm_ops *sys_pm_ops;


struct lpm_cluster *lpm_root_node;

#define MAXSAMPLES 5

static bool lpm_prediction = true;
module_param_named(lpm_prediction, lpm_prediction, bool, 0664);

static uint32_t bias_hyst;
module_param_named(bias_hyst, bias_hyst, uint, 0664);
static bool lpm_ipi_prediction = true;
module_param_named(lpm_ipi_prediction, lpm_ipi_prediction, bool, 0664);

struct lpm_history {
	uint32_t resi[MAXSAMPLES];
	int mode[MAXSAMPLES];
	int nsamp;
	uint32_t hptr;
	uint32_t hinvalid;
	uint32_t htmr_wkup;
	int64_t stime;
};

struct ipi_history {
	uint32_t interval[MAXSAMPLES];
	uint32_t current_ptr;
	ktime_t cpu_idle_resched_ts;
};

static DEFINE_PER_CPU(struct lpm_history, hist);
static DEFINE_PER_CPU(struct ipi_history, cpu_ipi_history);
static DEFINE_PER_CPU(struct lpm_cpu*, cpu_lpm);
static bool suspend_in_progress;
static struct hrtimer lpm_hrtimer;
static DEFINE_PER_CPU(struct hrtimer, histtimer);
static DEFINE_PER_CPU(struct hrtimer, biastimer);
static struct lpm_debug *lpm_debug;
static phys_addr_t lpm_debug_phys;
static const int num_dbg_elements = 0x100;

static void cluster_unprepare(struct lpm_cluster *cluster,
		const struct cpumask *cpu, int child_idx, bool from_idle,
		int64_t time, bool success);
static void cluster_prepare(struct lpm_cluster *cluster,
		const struct cpumask *cpu, int child_idx, bool from_idle,
		int64_t time);

static bool print_parsed_dt;
module_param_named(print_parsed_dt, print_parsed_dt, bool, 0664);

static bool sleep_disabled;
module_param_named(sleep_disabled, sleep_disabled, bool, 0664);

/**
 * msm_cpuidle_get_deep_idle_latency - Get deep idle latency value
 *
 * Returns an s32 latency value
 */
s32 msm_cpuidle_get_deep_idle_latency(void)
{
	return 10;
}
EXPORT_SYMBOL(msm_cpuidle_get_deep_idle_latency);

uint32_t register_system_pm_ops(struct system_pm_ops *pm_ops)
{
	if (sys_pm_ops)
		return -EUSERS;

	sys_pm_ops = pm_ops;

	return 0;
}

static uint32_t least_cluster_latency(struct lpm_cluster *cluster,
					struct latency_level *lat_level)
{
	struct list_head *list;
	struct lpm_cluster_level *level;
	struct lpm_cluster *n;
	struct power_params *pwr_params;
	uint32_t latency = 0;
	int i;

	if (list_empty(&cluster->list)) {
		for (i = 0; i < cluster->nlevels; i++) {
			level = &cluster->levels[i];
			pwr_params = &level->pwr;
			if (lat_level->reset_level == level->reset_level) {
				if ((latency > pwr_params->exit_latency)
						|| (!latency))
					latency = pwr_params->exit_latency;
				break;
			}
		}
	} else {
		list_for_each(list, &cluster->parent->child) {
			n = list_entry(list, typeof(*n), list);
			if (lat_level->level_name) {
				if (strcmp(lat_level->level_name,
						 n->cluster_name))
					continue;
			}
			for (i = 0; i < n->nlevels; i++) {
				level = &n->levels[i];
				pwr_params = &level->pwr;
				if (lat_level->reset_level ==
						level->reset_level) {
					if ((latency > pwr_params->exit_latency)
								|| (!latency))
						latency =
						pwr_params->exit_latency;
					break;
				}
			}
		}
	}
	return latency;
}

static uint32_t least_cpu_latency(struct list_head *child,
				struct latency_level *lat_level)
{
	struct list_head *list;
	struct lpm_cpu_level *level;
	struct power_params *pwr_params;
	struct lpm_cpu *cpu;
	struct lpm_cluster *n;
	uint32_t lat = 0;
	int i;

	list_for_each(list, child) {
		n = list_entry(list, typeof(*n), list);
		if (lat_level->level_name) {
			if (strcmp(lat_level->level_name, n->cluster_name))
				continue;
		}
		list_for_each_entry(cpu, &n->cpu, list) {
			for (i = 0; i < cpu->nlevels; i++) {
				level = &cpu->levels[i];
				pwr_params = &level->pwr;
				if (lat_level->reset_level
						== level->reset_level) {
					if ((lat > pwr_params->exit_latency)
							|| (!lat))
						lat = pwr_params->exit_latency;
					break;
				}
			}
		}
	}
	return lat;
}

static struct lpm_cluster *cluster_aff_match(struct lpm_cluster *cluster,
							int affinity_level)
{
	struct lpm_cluster *n;

	if ((cluster->aff_level == affinity_level)
		|| ((!list_empty(&cluster->cpu)) && (affinity_level == 0)))
		return cluster;
	else if (list_empty(&cluster->cpu)) {
		n =  list_entry(cluster->child.next, typeof(*n), list);
		return cluster_aff_match(n, affinity_level);
	} else
		return NULL;
}

int lpm_get_latency(struct latency_level *level, uint32_t *latency)
{
	struct lpm_cluster *cluster;
	uint32_t val;

	if (!lpm_root_node) {
		pr_err("lpm_probe not completed\n");
		return -EAGAIN;
	}

	if ((level->affinity_level < 0)
		|| (level->affinity_level > lpm_root_node->aff_level)
		|| (level->reset_level < LPM_RESET_LVL_RET)
		|| (level->reset_level > LPM_RESET_LVL_PC)
		|| !latency)
		return -EINVAL;

	cluster = cluster_aff_match(lpm_root_node, level->affinity_level);
	if (!cluster) {
		pr_err("No matching cluster found for affinity_level:%d\n",
							level->affinity_level);
		return -EINVAL;
	}

	if (level->affinity_level == 0)
		val = least_cpu_latency(&cluster->parent->child, level);
	else
		val = least_cluster_latency(cluster, level);

	if (!val) {
		pr_err("No mode with affinity_level:%d reset_level:%d\n",
				level->affinity_level, level->reset_level);
		return -EINVAL;
	}

	*latency = val;

	return 0;
}
EXPORT_SYMBOL(lpm_get_latency);

static void update_debug_pc_event(enum debug_event event, uint32_t arg1,
		uint32_t arg2, uint32_t arg3, uint32_t arg4)
{
	struct lpm_debug *dbg;
	int idx;
	static DEFINE_SPINLOCK(debug_lock);
	static int pc_event_index;

	if (!lpm_debug)
		return;

	spin_lock(&debug_lock);
	idx = pc_event_index++;
	dbg = &lpm_debug[idx & (num_dbg_elements - 1)];

	dbg->evt = event;
	dbg->time = arch_counter_get_cntvct();
	dbg->cpu = raw_smp_processor_id();
	dbg->arg1 = arg1;
	dbg->arg2 = arg2;
	dbg->arg3 = arg3;
	dbg->arg4 = arg4;
	spin_unlock(&debug_lock);
}

static int lpm_dying_cpu(unsigned int cpu)
{
	struct lpm_cluster *cluster = per_cpu(cpu_lpm, cpu)->parent;

	update_debug_pc_event(CPU_HP_DYING, cpu,
				cluster->num_children_in_sync.bits[0],
				cluster->child_cpus.bits[0], false);
	cluster_prepare(cluster, get_cpu_mask(cpu), NR_LPM_LEVELS, false, 0);
	return 0;
}

static int lpm_starting_cpu(unsigned int cpu)
{
	struct lpm_cluster *cluster = per_cpu(cpu_lpm, cpu)->parent;

	update_debug_pc_event(CPU_HP_STARTING, cpu,
				cluster->num_children_in_sync.bits[0],
				cluster->child_cpus.bits[0], false);
	cluster_unprepare(cluster, get_cpu_mask(cpu), NR_LPM_LEVELS, false,
						0, true);
	return 0;
}

static enum hrtimer_restart lpm_hrtimer_cb(struct hrtimer *h)
{
	return HRTIMER_NORESTART;
}

static void histtimer_cancel(void)
{
	unsigned int cpu = raw_smp_processor_id();
	struct hrtimer *cpu_histtimer = &per_cpu(histtimer, cpu);
	ktime_t time_rem;

	time_rem = hrtimer_get_remaining(cpu_histtimer);
	if (ktime_to_us(time_rem) <= 0)
		return;

	hrtimer_try_to_cancel(cpu_histtimer);
}

static enum hrtimer_restart histtimer_fn(struct hrtimer *h)
{
	int cpu = raw_smp_processor_id();
	struct lpm_history *history = &per_cpu(hist, cpu);

	history->hinvalid = 1;
	return HRTIMER_NORESTART;
}

static void histtimer_start(uint32_t time_us)
{
	uint64_t time_ns = time_us * NSEC_PER_USEC;
	ktime_t hist_ktime = ns_to_ktime(time_ns);
	unsigned int cpu = raw_smp_processor_id();
	struct hrtimer *cpu_histtimer = &per_cpu(histtimer, cpu);

	cpu_histtimer->function = histtimer_fn;
	hrtimer_start(cpu_histtimer, hist_ktime, HRTIMER_MODE_REL_PINNED);
}

static void cluster_timer_init(struct lpm_cluster *cluster)
{
	struct list_head *list;

	if (!cluster)
		return;

	hrtimer_init(&cluster->histtimer, CLOCK_MONOTONIC, HRTIMER_MODE_REL);

	list_for_each(list, &cluster->child) {
		struct lpm_cluster *n;

		n = list_entry(list, typeof(*n), list);
		cluster_timer_init(n);
	}
}

static void clusttimer_cancel(void)
{
	int cpu = raw_smp_processor_id();
	struct lpm_cluster *cluster = per_cpu(cpu_lpm, cpu)->parent;
	ktime_t time_rem;

	time_rem = hrtimer_get_remaining(&cluster->histtimer);
	if (ktime_to_us(time_rem) > 0)
		hrtimer_try_to_cancel(&cluster->histtimer);

	if (cluster->parent) {
		time_rem = hrtimer_get_remaining(
			&cluster->parent->histtimer);

		if (ktime_to_us(time_rem) <= 0)
			return;

		hrtimer_try_to_cancel(&cluster->parent->histtimer);
	}
}

static enum hrtimer_restart clusttimer_fn(struct hrtimer *h)
{
	struct lpm_cluster *cluster = container_of(h,
				struct lpm_cluster, histtimer);

	cluster->history.hinvalid = 1;
	return HRTIMER_NORESTART;
}

static void clusttimer_start(struct lpm_cluster *cluster, uint32_t time_us)
{
	uint64_t time_ns = time_us * NSEC_PER_USEC;
	ktime_t clust_ktime = ns_to_ktime(time_ns);

	cluster->histtimer.function = clusttimer_fn;
	hrtimer_start(&cluster->histtimer, clust_ktime,
				HRTIMER_MODE_REL_PINNED);
}

static void msm_pm_set_timer(uint32_t modified_time_us)
{
	u64 modified_time_ns = modified_time_us * NSEC_PER_USEC;
	ktime_t modified_ktime = ns_to_ktime(modified_time_ns);

	lpm_hrtimer.function = lpm_hrtimer_cb;
	hrtimer_start(&lpm_hrtimer, modified_ktime, HRTIMER_MODE_REL_PINNED);
}

static void biastimer_cancel(void)
{
	unsigned int cpu = raw_smp_processor_id();
	struct hrtimer *cpu_biastimer = &per_cpu(biastimer, cpu);
	ktime_t time_rem;

	time_rem = hrtimer_get_remaining(cpu_biastimer);
	if (ktime_to_us(time_rem) <= 0)
		return;

	hrtimer_try_to_cancel(cpu_biastimer);
}

static enum hrtimer_restart biastimer_fn(struct hrtimer *h)
{
	return HRTIMER_NORESTART;
}

static void biastimer_start(uint32_t time_ns)
{
	ktime_t bias_ktime = ns_to_ktime(time_ns);
	unsigned int cpu = raw_smp_processor_id();
	struct hrtimer *cpu_biastimer = &per_cpu(biastimer, cpu);

	cpu_biastimer->function = biastimer_fn;
	hrtimer_start(cpu_biastimer, bias_ktime, HRTIMER_MODE_REL_PINNED);
}

static uint64_t find_deviation(int *interval, uint32_t ref_stddev,
				int64_t *stime)
{
	int divisor, i;
	uint64_t max, avg, stddev;
	int64_t thresh = LLONG_MAX;

	do {
		max = avg = divisor = stddev = 0;
		for (i = 0; i < MAXSAMPLES; i++) {
			int64_t value = interval[i];

			if (value <= thresh) {
				avg += value;
				divisor++;
				if (value > max)
					max = value;
			}
		}
		do_div(avg, divisor);

		for (i = 0; i < MAXSAMPLES; i++) {
			int64_t value = interval[i];

			if (value <= thresh) {
				int64_t diff = value - avg;

				stddev += diff * diff;
			}
		}
		do_div(stddev, divisor);
		stddev = int_sqrt(stddev);

	/*
	 * If the deviation is less, return the average, else
	 * ignore one maximum sample and retry
	 */
		if (((avg > stddev * 6) && (divisor >= (MAXSAMPLES - 1)))
					|| stddev <= ref_stddev) {
			*stime = ktime_to_us(ktime_get()) + avg;
			return avg;
		}
		thresh = max - 1;

	} while (divisor > (MAXSAMPLES - 1));

	return 0;
}

static uint64_t lpm_cpuidle_predict(struct cpuidle_device *dev,
		struct lpm_cpu *cpu, int *idx_restrict,
		uint32_t *idx_restrict_time, uint32_t *ipi_predicted)
{
	int i, j;
	uint64_t avg;
	struct lpm_history *history = &per_cpu(hist, dev->cpu);
	struct ipi_history *ipi_history = &per_cpu(cpu_ipi_history, dev->cpu);

	if (!lpm_prediction || !cpu->lpm_prediction)
		return 0;

	/*
	 * Samples are marked invalid when woken-up due to timer,
	 * so donot predict.
	 */
	if (history->hinvalid) {
		history->hinvalid = 0;
		history->htmr_wkup = 1;
		history->stime = 0;
		return 1;
	}

	/*
	 * Predict only when all the samples are collected.
	 */
	if (history->nsamp < MAXSAMPLES) {
		history->stime = 0;
		return 0;
	}

	/*
	 * Check if the samples are not much deviated, if so use the
	 * average of those as predicted sleep time. Else if any
	 * specific mode has more premature exits return the index of
	 * that mode.
	 */

	avg = find_deviation(history->resi, cpu->ref_stddev, &(history->stime));
	if (avg)
		return avg;

	/*
	 * Find the number of premature exits for each of the mode,
	 * excluding clockgating mode, and they are more than fifty
	 * percent restrict that and deeper modes.
	 */
	if (history->htmr_wkup != 1) {
		for (j = 1; j < cpu->nlevels; j++) {
			struct lpm_cpu_level *level = &cpu->levels[j];
			uint32_t min_residency = level->pwr.min_residency;
			uint32_t max_residency = 0;
			struct lpm_cpu_level *lvl;
			uint32_t failed = 0;
			uint64_t total = 0;

			for (i = 0; i < MAXSAMPLES; i++) {
				if ((history->mode[i] == j) &&
					(history->resi[i] < min_residency)) {
					failed++;
					total += history->resi[i];
				}
			}
			if (failed >= cpu->ref_premature_cnt) {
				*idx_restrict = j;
				do_div(total, failed);
				for (i = 0; i < j; i++) {
					lvl = &cpu->levels[i];
					max_residency = lvl->pwr.max_residency;
					if (total < max_residency) {
						*idx_restrict = i + 1;
						total = max_residency;
						break;
					}
				}

				*idx_restrict_time = total;
				history->stime = ktime_to_us(ktime_get())
						+ *idx_restrict_time;
				break;
			}
		}
	}

	if (*idx_restrict_time || !cpu->ipi_prediction || !lpm_ipi_prediction)
		return 0;

	avg = find_deviation(ipi_history->interval, cpu->ref_stddev
						+ DEFAULT_IPI_STDDEV,
						&(history->stime));
	if (avg) {
		*ipi_predicted = 1;
		return avg;
	}

	return 0;
}

static inline void invalidate_predict_history(struct cpuidle_device *dev)
{
	struct lpm_history *history = &per_cpu(hist, dev->cpu);
	struct lpm_cpu *lpm_cpu = per_cpu(cpu_lpm, dev->cpu);

	if (!lpm_prediction || !lpm_cpu->lpm_prediction)
		return;

	if (history->hinvalid) {
		history->hinvalid = 0;
		history->htmr_wkup = 1;
		history->stime = 0;
	}
}

static void clear_predict_history(void)
{
	struct lpm_history *history;
	int i;
	unsigned int cpu;
	struct lpm_cpu *lpm_cpu = per_cpu(cpu_lpm, raw_smp_processor_id());

	if (!lpm_prediction || !lpm_cpu->lpm_prediction)
		return;

	for_each_possible_cpu(cpu) {
		history = &per_cpu(hist, cpu);
		for (i = 0; i < MAXSAMPLES; i++) {
			history->resi[i]  = 0;
			history->mode[i] = -1;
			history->hptr = 0;
			history->nsamp = 0;
			history->stime = 0;
		}
	}
}

static void update_history(struct cpuidle_device *dev, int idx);

static inline bool is_cpu_biased(int cpu, uint64_t *bias_time)
{
	u64 now = sched_clock();
	u64 last = sched_get_cpu_last_busy_time(cpu);
	u64 diff = 0;

	if (!last)
		return false;

	diff = now - last;
	if (diff < BIAS_HYST) {
		*bias_time = BIAS_HYST - diff;
		return true;
	}

	return false;
}

static int cpu_power_select(struct cpuidle_device *dev,
		struct lpm_cpu *cpu)
{
	int best_level = 0;
	uint32_t latency_us = pm_qos_request_for_cpu(PM_QOS_CPU_DMA_LATENCY,
							dev->cpu);
	ktime_t delta_next;
	s64 sleep_us = ktime_to_us(tick_nohz_get_sleep_length(&delta_next));
	uint32_t modified_time_us = 0;
	uint32_t next_event_us = 0;
	int i, idx_restrict;
	uint32_t lvl_latency_us = 0;
	uint64_t predicted = 0;
	uint32_t htime = 0, idx_restrict_time = 0, ipi_predicted = 0;
	uint32_t next_wakeup_us = (uint32_t)sleep_us;
	uint32_t min_residency, max_residency;
	struct power_params *pwr_params;
	uint64_t bias_time = 0;

	if ((sleep_disabled && !cpu_isolated(dev->cpu)) || sleep_us < 0)
		return best_level;

	idx_restrict = cpu->nlevels + 1;

	next_event_us = (uint32_t)(ktime_to_us(get_next_event_time(dev->cpu)));

	if (is_cpu_biased(dev->cpu, &bias_time) && (!cpu_isolated(dev->cpu))) {
		cpu->bias = bias_time;
		goto done_select;
	}

	for (i = 0; i < cpu->nlevels; i++) {
		bool allow;

		allow = i ? lpm_cpu_mode_allow(dev->cpu, i, true) : true;

		if (!allow)
			continue;

		pwr_params = &cpu->levels[i].pwr;
		lvl_latency_us = pwr_params->exit_latency;
		min_residency = pwr_params->min_residency;
		max_residency = pwr_params->max_residency;

		if (latency_us < lvl_latency_us)
			break;

		if (next_event_us) {
			if (next_event_us < lvl_latency_us)
				break;

			if (((next_event_us - lvl_latency_us) < sleep_us) ||
					(next_event_us < sleep_us))
				next_wakeup_us = next_event_us - lvl_latency_us;
		}

		if (!i && !cpu_isolated(dev->cpu)) {
			/*
			 * If the next_wake_us itself is not sufficient for
			 * deeper low power modes than clock gating do not
			 * call prediction.
			 */
			if (next_wakeup_us > max_residency) {
<<<<<<< HEAD
				predicted = (lpm_cpuidle_predict(dev, cpu,
					&idx_restrict,
					&idx_restrict_time) == 1) ? 0 :
						(max_residency >> 1);
=======
				predicted = lpm_cpuidle_predict(dev, cpu,
					&idx_restrict, &idx_restrict_time,
					&ipi_predicted);
>>>>>>> 3f527a98
				if (predicted && (predicted < min_residency))
					predicted = min_residency;
			} else
				invalidate_predict_history(dev);
		}

		if (i >= idx_restrict)
			break;

		best_level = i;

		if (next_event_us && next_event_us < sleep_us && !i)
			modified_time_us = next_event_us - lvl_latency_us;
		else
			modified_time_us = 0;

		if (predicted ? (predicted <= max_residency)
			: (next_wakeup_us <= max_residency))
			break;
	}

	if (modified_time_us)
		msm_pm_set_timer(modified_time_us);

	/*
	 * Start timer to avoid staying in shallower mode forever
	 * incase of misprediciton
	 */

	pwr_params = &cpu->levels[best_level].pwr;
	min_residency = pwr_params->min_residency;
	max_residency = pwr_params->max_residency;

	if ((predicted || (idx_restrict != (cpu->nlevels + 1)))
			&& (best_level < (cpu->nlevels-1))) {
		htime = predicted + cpu->tmr_add;
		if (lpm_ipi_prediction && cpu->ipi_prediction)
			htime += DEFAULT_IPI_TIMER_ADD;
		if (!predicted)
			htime = idx_restrict_time;
		else if (htime > max_residency)
			htime = max_residency;

		if ((next_wakeup_us > htime) &&
			((next_wakeup_us - htime) > max_residency))
			histtimer_start(htime);
	}

done_select:
	trace_cpu_power_select(best_level, sleep_us, latency_us, next_event_us);

	trace_cpu_pred_select(idx_restrict_time ? 2 : (ipi_predicted ?
				3 : (predicted ? 1 : 0)), predicted, htime);

	return best_level;
}

static unsigned int get_next_online_cpu(bool from_idle)
{
	unsigned int cpu;
	ktime_t next_event;
	unsigned int next_cpu = raw_smp_processor_id();

	if (!from_idle)
		return next_cpu;
	next_event = KTIME_MAX;
	for_each_online_cpu(cpu) {
		ktime_t *next_event_c;

		next_event_c = get_next_event_cpu(cpu);
		if (*next_event_c < next_event) {
			next_event = *next_event_c;
			next_cpu = cpu;
		}
	}
	return next_cpu;
}

static uint64_t get_cluster_sleep_time(struct lpm_cluster *cluster,
		bool from_idle, uint32_t *pred_time)
{
	int cpu;
	ktime_t next_event;
	struct cpumask online_cpus_in_cluster;
	struct lpm_history *history;
	int64_t prediction = LONG_MAX;

	if (!from_idle)
		return ~0ULL;

	next_event = KTIME_MAX;
	cpumask_and(&online_cpus_in_cluster,
			&cluster->num_children_in_sync, cpu_online_mask);

	for_each_cpu(cpu, &online_cpus_in_cluster) {
		ktime_t *next_event_c;

		next_event_c = get_next_event_cpu(cpu);
		if (*next_event_c < next_event)
			next_event = *next_event_c;

		if (from_idle && lpm_prediction && cluster->lpm_prediction) {
			history = &per_cpu(hist, cpu);
			if (history->stime && (history->stime < prediction))
				prediction = history->stime;
		}
	}

	if (from_idle && lpm_prediction && cluster->lpm_prediction) {
		if (prediction > ktime_to_us(ktime_get()))
			*pred_time = prediction - ktime_to_us(ktime_get());
	}

	if (ktime_to_us(next_event) > ktime_to_us(ktime_get()))
		return ktime_to_us(ktime_sub(next_event, ktime_get()));
	else
		return 0;
}

static int cluster_predict(struct lpm_cluster *cluster,
				uint32_t *pred_us)
{
	int i, j;
	int ret = 0;
	struct cluster_history *history = &cluster->history;
	int64_t cur_time = ktime_to_us(ktime_get());

	if (!lpm_prediction || !cluster->lpm_prediction)
		return 0;

	if (history->hinvalid) {
		history->hinvalid = 0;
		history->htmr_wkup = 1;
		history->flag = 0;
		return ret;
	}

	if (history->nsamp == MAXSAMPLES) {
		for (i = 0; i < MAXSAMPLES; i++) {
			if ((cur_time - history->stime[i])
					> CLUST_SMPL_INVLD_TIME)
				history->nsamp--;
		}
	}

	if (history->nsamp < MAXSAMPLES) {
		history->flag = 0;
		return ret;
	}

	if (history->flag == 2)
		history->flag = 0;

	if (history->htmr_wkup != 1) {
		uint64_t total = 0;

		if (history->flag == 1) {
			for (i = 0; i < MAXSAMPLES; i++)
				total += history->resi[i];
			do_div(total, MAXSAMPLES);
			*pred_us = total;
			return 2;
		}

		for (j = 1; j < cluster->nlevels; j++) {
			uint32_t failed = 0;

			total = 0;
			for (i = 0; i < MAXSAMPLES; i++) {
				if ((history->mode[i] == j) && (history->resi[i]
				< cluster->levels[j].pwr.min_residency)) {
					failed++;
					total += history->resi[i];
				}
			}

			if (failed > (MAXSAMPLES-2)) {
				do_div(total, failed);
				*pred_us = total;
				history->flag = 1;
				return 1;
			}
		}
	}

	return ret;
}

static void update_cluster_history_time(struct cluster_history *history,
						int idx, uint64_t start)
{
	history->entry_idx = idx;
	history->entry_time = start;
}

static void update_cluster_history(struct cluster_history *history, int idx)
{
	uint32_t tmr = 0;
	uint32_t residency = 0;
	struct lpm_cluster *cluster =
			container_of(history, struct lpm_cluster, history);

	if (!lpm_prediction || !cluster->lpm_prediction)
		return;

	if ((history->entry_idx == -1) || (history->entry_idx == idx)) {
		residency = ktime_to_us(ktime_get()) - history->entry_time;
		history->stime[history->hptr] = history->entry_time;
	} else
		return;

	if (history->htmr_wkup) {
		if (!history->hptr)
			history->hptr = MAXSAMPLES-1;
		else
			history->hptr--;

		history->resi[history->hptr] += residency;

		history->htmr_wkup = 0;
		tmr = 1;
	} else
		history->resi[history->hptr] = residency;

	history->mode[history->hptr] = idx;

	history->entry_idx = INT_MIN;
	history->entry_time = 0;

	if (history->nsamp < MAXSAMPLES)
		history->nsamp++;

	trace_cluster_pred_hist(cluster->cluster_name,
		history->mode[history->hptr], history->resi[history->hptr],
		history->hptr, tmr);

	(history->hptr)++;

	if (history->hptr >= MAXSAMPLES)
		history->hptr = 0;
}

static void clear_cl_history_each(struct cluster_history *history)
{
	int i;

	for (i = 0; i < MAXSAMPLES; i++) {
		history->resi[i]  = 0;
		history->mode[i] = -1;
		history->stime[i] = 0;
	}

	history->hptr = 0;
	history->nsamp = 0;
	history->flag = 0;
	history->hinvalid = 0;
	history->htmr_wkup = 0;
}
static void clear_cl_predict_history(void)
{
	struct lpm_cluster *cluster = lpm_root_node;
	struct list_head *list;

	if (!lpm_prediction || !cluster->lpm_prediction)
		return;

	clear_cl_history_each(&cluster->history);

	list_for_each(list, &cluster->child) {
		struct lpm_cluster *n;

		n = list_entry(list, typeof(*n), list);
		clear_cl_history_each(&n->history);
	}
}

static int cluster_select(struct lpm_cluster *cluster, bool from_idle,
							int *ispred)
{
	int best_level = -1;
	int i;
	struct cpumask mask;
	uint32_t latency_us = ~0U;
	uint32_t sleep_us;
	uint32_t cpupred_us = 0, pred_us = 0;
	int pred_mode = 0, predicted = 0;

	if (!cluster)
		return -EINVAL;

	sleep_us = (uint32_t)get_cluster_sleep_time(cluster,
						from_idle, &cpupred_us);

	if (from_idle) {
		pred_mode = cluster_predict(cluster, &pred_us);

		if (cpupred_us && pred_mode && (cpupred_us < pred_us))
			pred_us = cpupred_us;

		if (pred_us && pred_mode && (pred_us < sleep_us))
			predicted = 1;

		if (predicted && (pred_us == cpupred_us))
			predicted = 2;
	}

	if (cpumask_and(&mask, cpu_online_mask, &cluster->child_cpus))
		latency_us = pm_qos_request_for_cpumask(PM_QOS_CPU_DMA_LATENCY,
							&mask);

	for (i = 0; i < cluster->nlevels; i++) {
		struct lpm_cluster_level *level = &cluster->levels[i];
		struct power_params *pwr_params = &level->pwr;

		if (!lpm_cluster_mode_allow(cluster, i, from_idle))
			continue;

		if (!cpumask_equal(&cluster->num_children_in_sync,
					&level->num_cpu_votes))
			continue;

		if (from_idle && latency_us < pwr_params->exit_latency)
			break;

		if (sleep_us < (pwr_params->exit_latency +
						pwr_params->entry_latency))
			break;

		if (suspend_in_progress && from_idle && level->notify_rpm)
			continue;

		if (level->notify_rpm) {
			if (!(sys_pm_ops && sys_pm_ops->sleep_allowed))
				continue;
			if (!sys_pm_ops->sleep_allowed())
				continue;
		}

		best_level = i;

		if (from_idle &&
			(predicted ? (pred_us <= pwr_params->max_residency)
			: (sleep_us <= pwr_params->max_residency)))
			break;
	}

	if ((best_level == (cluster->nlevels - 1)) && (pred_mode == 2))
		cluster->history.flag = 2;

	*ispred = predicted;

	trace_cluster_pred_select(cluster->cluster_name, best_level, sleep_us,
						latency_us, predicted, pred_us);

	return best_level;
}

static void cluster_notify(struct lpm_cluster *cluster,
		struct lpm_cluster_level *level, bool enter)
{
	if (level->is_reset && enter)
		cpu_cluster_pm_enter(cluster->aff_level);
	else if (level->is_reset && !enter)
		cpu_cluster_pm_exit(cluster->aff_level);
}

static int cluster_configure(struct lpm_cluster *cluster, int idx,
		bool from_idle, int predicted)
{
	struct lpm_cluster_level *level = &cluster->levels[idx];
	struct cpumask online_cpus, cpumask;
	unsigned int cpu;

	cpumask_and(&online_cpus, &cluster->num_children_in_sync,
					cpu_online_mask);

	if (!cpumask_equal(&cluster->num_children_in_sync, &cluster->child_cpus)
				|| is_IPI_pending(&online_cpus))
		return -EPERM;

	if (idx != cluster->default_level) {
		update_debug_pc_event(CLUSTER_ENTER, idx,
			cluster->num_children_in_sync.bits[0],
			cluster->child_cpus.bits[0], from_idle);
		trace_cluster_enter(cluster->cluster_name, idx,
			cluster->num_children_in_sync.bits[0],
			cluster->child_cpus.bits[0], from_idle);
		lpm_stats_cluster_enter(cluster->stats, idx);

		if (from_idle && lpm_prediction && cluster->lpm_prediction)
			update_cluster_history_time(&cluster->history, idx,
						ktime_to_us(ktime_get()));
	}

	if (level->notify_rpm) {
		/*
		 * Print the clocks which are enabled during system suspend
		 * This debug information is useful to know which are the
		 * clocks that are enabled and preventing the system level
		 * LPMs(XO and Vmin).
		 * Prints have also been enabled in the bus driver to dump
		 * the list of active  bus requests while going into suspend.
		 * Any active bus request can block system sleep and this
		 * helps to debug CXSD wedge issues.
		 */
		if (!from_idle) {
			clock_debug_print_enabled(false);
			msm_bus_dbg_suspend_print_clients();
		}
		cpu = get_next_online_cpu(from_idle);
		cpumask_copy(&cpumask, cpumask_of(cpu));
		clear_predict_history();
		clear_cl_predict_history();
		if (sys_pm_ops && sys_pm_ops->enter)
			if ((sys_pm_ops->enter(&cpumask)))
				return -EBUSY;
	}
	/* Notify cluster enter event after successfully config completion */
	cluster_notify(cluster, level, true);

	cluster->last_level = idx;

	if (predicted && (idx < (cluster->nlevels - 1))) {
		struct power_params *pwr_params = &cluster->levels[idx].pwr;

		clusttimer_start(cluster, pwr_params->max_residency +
							cluster->tmr_add);
	}

	return 0;
}

static void cluster_prepare(struct lpm_cluster *cluster,
		const struct cpumask *cpu, int child_idx, bool from_idle,
		int64_t start_time)
{
	int i;
	int predicted = 0;

	if (!cluster)
		return;

	if (cluster->min_child_level > child_idx)
		return;

	spin_lock(&cluster->sync_lock);
	cpumask_or(&cluster->num_children_in_sync, cpu,
			&cluster->num_children_in_sync);

	for (i = 0; i < cluster->nlevels; i++) {
		struct lpm_cluster_level *lvl = &cluster->levels[i];

		if (child_idx >= lvl->min_child_level)
			cpumask_or(&lvl->num_cpu_votes, cpu,
					&lvl->num_cpu_votes);
	}

	/*
	 * cluster_select() does not make any configuration changes. So its ok
	 * to release the lock here. If a core wakes up for a rude request,
	 * it need not wait for another to finish its cluster selection and
	 * configuration process
	 */

	if (!cpumask_equal(&cluster->num_children_in_sync,
				&cluster->child_cpus))
		goto failed;

	i = cluster_select(cluster, from_idle, &predicted);

	if (((i < 0) || (i == cluster->default_level))
				&& predicted && from_idle) {
		update_cluster_history_time(&cluster->history,
					-1, ktime_to_us(ktime_get()));

		if (i < 0) {
			struct power_params *pwr_params =
						&cluster->levels[0].pwr;

			clusttimer_start(cluster,
					pwr_params->max_residency +
					cluster->tmr_add);

			goto failed;
		}
	}

	if (i < 0)
		goto failed;

	if (cluster_configure(cluster, i, from_idle, predicted))
		goto failed;

	cluster->stats->sleep_time = start_time;
	cluster_prepare(cluster->parent, &cluster->num_children_in_sync, i,
			from_idle, start_time);

	spin_unlock(&cluster->sync_lock);
	return;
failed:
	spin_unlock(&cluster->sync_lock);
	cluster->stats->sleep_time = 0;
}

static void cluster_unprepare(struct lpm_cluster *cluster,
		const struct cpumask *cpu, int child_idx, bool from_idle,
		int64_t end_time, bool success)
{
	struct lpm_cluster_level *level;
	bool first_cpu;
	int last_level, i;

	if (!cluster)
		return;

	if (cluster->min_child_level > child_idx)
		return;

	spin_lock(&cluster->sync_lock);
	last_level = cluster->default_level;
	first_cpu = cpumask_equal(&cluster->num_children_in_sync,
				&cluster->child_cpus);
	cpumask_andnot(&cluster->num_children_in_sync,
			&cluster->num_children_in_sync, cpu);

	for (i = 0; i < cluster->nlevels; i++) {
		struct lpm_cluster_level *lvl = &cluster->levels[i];

		if (child_idx >= lvl->min_child_level)
			cpumask_andnot(&lvl->num_cpu_votes,
					&lvl->num_cpu_votes, cpu);
	}

	if (from_idle && first_cpu &&
		(cluster->last_level == cluster->default_level))
		update_cluster_history(&cluster->history, cluster->last_level);

	if (!first_cpu || cluster->last_level == cluster->default_level)
		goto unlock_return;

	if (cluster->stats->sleep_time)
		cluster->stats->sleep_time = end_time -
			cluster->stats->sleep_time;
	lpm_stats_cluster_exit(cluster->stats, cluster->last_level, success);

	level = &cluster->levels[cluster->last_level];

	if (level->notify_rpm)
		if (sys_pm_ops && sys_pm_ops->exit)
			sys_pm_ops->exit(success);

	update_debug_pc_event(CLUSTER_EXIT, cluster->last_level,
			cluster->num_children_in_sync.bits[0],
			cluster->child_cpus.bits[0], from_idle);
	trace_cluster_exit(cluster->cluster_name, cluster->last_level,
			cluster->num_children_in_sync.bits[0],
			cluster->child_cpus.bits[0], from_idle);

	last_level = cluster->last_level;
	cluster->last_level = cluster->default_level;

	cluster_notify(cluster, &cluster->levels[last_level], false);

	if (from_idle)
		update_cluster_history(&cluster->history, last_level);

	cluster_unprepare(cluster->parent, &cluster->child_cpus,
			last_level, from_idle, end_time, success);
unlock_return:
	spin_unlock(&cluster->sync_lock);
}

static inline void cpu_prepare(struct lpm_cpu *cpu, int cpu_index,
				bool from_idle)
{
	struct lpm_cpu_level *cpu_level = &cpu->levels[cpu_index];

	/* Use broadcast timer for aggregating sleep mode within a cluster.
	 * A broadcast timer could be used in the following scenarios
	 * 1) The architected timer HW gets reset during certain low power
	 * modes and the core relies on a external(broadcast) timer to wake up
	 * from sleep. This information is passed through device tree.
	 * 2) The CPU low power mode could trigger a system low power mode.
	 * The low power module relies on Broadcast timer to aggregate the
	 * next wakeup within a cluster, in which case, CPU switches over to
	 * use broadcast timer.
	 */

	if (from_idle && cpu_level->is_reset)
		cpu_pm_enter();

}

static inline void cpu_unprepare(struct lpm_cpu *cpu, int cpu_index,
				bool from_idle)
{
	struct lpm_cpu_level *cpu_level = &cpu->levels[cpu_index];

	if (from_idle && cpu_level->is_reset)
		cpu_pm_exit();
}

static int get_cluster_id(struct lpm_cluster *cluster, int *aff_lvl,
				bool from_idle)
{
	int state_id = 0;

	if (!cluster)
		return 0;

	spin_lock(&cluster->sync_lock);

	if (!cpumask_equal(&cluster->num_children_in_sync,
				&cluster->child_cpus))
		goto unlock_and_return;

	state_id += get_cluster_id(cluster->parent, aff_lvl, from_idle);

	if (cluster->last_level != cluster->default_level) {
		struct lpm_cluster_level *level
			= &cluster->levels[cluster->last_level];

		state_id += (level->psci_id & cluster->psci_mode_mask)
					<< cluster->psci_mode_shift;

		/*
		 * We may have updated the broadcast timers, update
		 * the wakeup value by reading the bc timer directly.
		 */
		if (level->notify_rpm)
			if (sys_pm_ops && sys_pm_ops->update_wakeup)
				sys_pm_ops->update_wakeup(from_idle);
		if (cluster->psci_mode_shift)
			(*aff_lvl)++;
	}
unlock_and_return:
	spin_unlock(&cluster->sync_lock);
	return state_id;
}

static bool psci_enter_sleep(struct lpm_cpu *cpu, int idx, bool from_idle)
{
	int affinity_level = 0, state_id = 0, power_state = 0;
	bool success = false;
	/*
	 * idx = 0 is the default LPM state
	 */

	if (!idx) {
		if (cpu->bias)
			biastimer_start(cpu->bias);
		stop_critical_timings();
		cpu_do_idle();
		start_critical_timings();
		return 1;
	}

	if (from_idle && cpu->levels[idx].use_bc_timer) {
		if (tick_broadcast_enter())
			return success;
	}

	state_id = get_cluster_id(cpu->parent, &affinity_level, from_idle);
	power_state = PSCI_POWER_STATE(cpu->levels[idx].is_reset);
	affinity_level = PSCI_AFFINITY_LEVEL(affinity_level);
	state_id += power_state + affinity_level + cpu->levels[idx].psci_id;

	update_debug_pc_event(CPU_ENTER, state_id,
			0xdeaffeed, 0xdeaffeed, from_idle);
	stop_critical_timings();

	success = !arm_cpuidle_suspend(state_id);

	start_critical_timings();
	update_debug_pc_event(CPU_EXIT, state_id,
			success, 0xdeaffeed, from_idle);

	if (from_idle && cpu->levels[idx].use_bc_timer)
		tick_broadcast_exit();

	return success;
}

static int lpm_cpuidle_select(struct cpuidle_driver *drv,
		struct cpuidle_device *dev, bool *stop_tick)
{
	struct lpm_cpu *cpu = per_cpu(cpu_lpm, dev->cpu);

	if (!cpu)
		return 0;

	return cpu_power_select(dev, cpu);
}

void update_ipi_history(int cpu)
{
	struct ipi_history *history = &per_cpu(cpu_ipi_history, cpu);
	ktime_t now = ktime_get();

	history->interval[history->current_ptr] =
			ktime_to_us(ktime_sub(now,
			history->cpu_idle_resched_ts));
	(history->current_ptr)++;
	if (history->current_ptr >= MAXSAMPLES)
		history->current_ptr = 0;
	history->cpu_idle_resched_ts = now;
}

static void update_history(struct cpuidle_device *dev, int idx)
{
	struct lpm_history *history = &per_cpu(hist, dev->cpu);
	uint32_t tmr = 0;
	struct lpm_cpu *lpm_cpu = per_cpu(cpu_lpm, dev->cpu);

	if (!lpm_prediction || !lpm_cpu->lpm_prediction)
		return;

	if (history->htmr_wkup) {
		if (!history->hptr)
			history->hptr = MAXSAMPLES-1;
		else
			history->hptr--;

		history->resi[history->hptr] += dev->last_residency;
		history->htmr_wkup = 0;
		tmr = 1;
	} else
		history->resi[history->hptr] = dev->last_residency;

	history->mode[history->hptr] = idx;

	trace_cpu_pred_hist(history->mode[history->hptr],
		history->resi[history->hptr], history->hptr, tmr);

	if (history->nsamp < MAXSAMPLES)
		history->nsamp++;

	(history->hptr)++;
	if (history->hptr >= MAXSAMPLES)
		history->hptr = 0;
}

static int lpm_cpuidle_enter(struct cpuidle_device *dev,
		struct cpuidle_driver *drv, int idx)
{
	struct lpm_cpu *cpu = per_cpu(cpu_lpm, dev->cpu);
	bool success = false;
	const struct cpumask *cpumask = get_cpu_mask(dev->cpu);
	ktime_t start = ktime_get();
	uint64_t start_time = ktime_to_ns(start), end_time;

	cpu_prepare(cpu, idx, true);
	cluster_prepare(cpu->parent, cpumask, idx, true, start_time);

	trace_cpu_idle_enter(idx);
	lpm_stats_cpu_enter(idx, start_time);

	if (need_resched())
		goto exit;

	success = psci_enter_sleep(cpu, idx, true);

exit:
	end_time = ktime_to_ns(ktime_get());
	lpm_stats_cpu_exit(idx, end_time, success);

	cluster_unprepare(cpu->parent, cpumask, idx, true, end_time, success);
	cpu_unprepare(cpu, idx, true);
	dev->last_residency = ktime_us_delta(ktime_get(), start);
	update_history(dev, idx);
	trace_cpu_idle_exit(idx, success);
	if (lpm_prediction && cpu->lpm_prediction) {
		histtimer_cancel();
		clusttimer_cancel();
	}
	if (cpu->bias) {
		biastimer_cancel();
		cpu->bias = 0;
	}
	local_irq_enable();
	return idx;
}

static void lpm_cpuidle_s2idle(struct cpuidle_device *dev,
		struct cpuidle_driver *drv, int idx)
{
	static DEFINE_SPINLOCK(s2idle_lock);
	static struct cpumask idling_cpus;
	static s2idle_sleep_attempts;
	static bool s2idle_aborted;
	struct lpm_cpu *cpu = per_cpu(cpu_lpm, dev->cpu);
	const struct cpumask *cpumask = get_cpu_mask(dev->cpu);
	bool success = false;

	for (; idx >= 0; idx--) {
		if (lpm_cpu_mode_allow(dev->cpu, idx, false))
			break;
	}
	if (idx < 0) {
		pr_err("Failed suspend\n");
		return;
	}

	spin_lock(&s2idle_lock);
	if (cpumask_empty(&idling_cpus)) {
		s2idle_sleep_attempts = 0;
		s2idle_aborted = false;
	} else if (s2idle_aborted) {
		spin_unlock(&s2idle_lock);
		return;
	}

	cpumask_or(&idling_cpus, &idling_cpus, cpumask);
	if (++s2idle_sleep_attempts > MAX_S2IDLE_CPU_ATTEMPTS) {
		s2idle_aborted = true;
	}
	spin_unlock(&s2idle_lock);

	if (s2idle_aborted) {
		pr_err("Aborting s2idle suspend: too many iterations\n");
		log_bad_wake_reason("s2idle soft watchdog");
		pm_system_wakeup();
		goto exit;
	}

	cpu_prepare(cpu, idx, true);
	cluster_prepare(cpu->parent, cpumask, idx, false, 0);

	success = psci_enter_sleep(cpu, idx, false);

	cluster_unprepare(cpu->parent, cpumask, idx, false, 0, success);
	cpu_unprepare(cpu, idx, true);

exit:
	spin_lock(&s2idle_lock);
	cpumask_andnot(&idling_cpus, &idling_cpus, cpumask);
	spin_unlock(&s2idle_lock);
}

#ifdef CONFIG_CPU_IDLE_MULTIPLE_DRIVERS
static int cpuidle_register_cpu(struct cpuidle_driver *drv,
		struct cpumask *mask)
{
	struct cpuidle_device *device;
	int cpu, ret;


	if (!mask || !drv)
		return -EINVAL;

	drv->cpumask = mask;
	ret = cpuidle_register_driver(drv);
	if (ret) {
		pr_err("Failed to register cpuidle driver %d\n", ret);
		goto failed_driver_register;
	}

	for_each_cpu(cpu, mask) {
		device = &per_cpu(cpuidle_dev, cpu);
		device->cpu = cpu;

		ret = cpuidle_register_device(device);
		if (ret) {
			pr_err("Failed to register cpuidle driver for cpu:%u\n",
					cpu);
			goto failed_driver_register;
		}
	}
	return ret;
failed_driver_register:
	for_each_cpu(cpu, mask)
		cpuidle_unregister_driver(drv);
	return ret;
}
#else
static int cpuidle_register_cpu(struct cpuidle_driver *drv,
		struct  cpumask *mask)
{
	return cpuidle_register(drv, NULL);
}
#endif

static struct cpuidle_governor lpm_governor = {
	.name =		"qcom",
	.rating =	30,
	.select =	lpm_cpuidle_select,
};

static int cluster_cpuidle_register(struct lpm_cluster *cl)
{
	int i = 0, ret = 0;
	unsigned int cpu;
	struct lpm_cluster *p = NULL;
	struct lpm_cpu *lpm_cpu;

	if (list_empty(&cl->cpu)) {
		struct lpm_cluster *n;

		list_for_each_entry(n, &cl->child, list) {
			ret = cluster_cpuidle_register(n);
			if (ret)
				break;
		}
		return ret;
	}

	list_for_each_entry(lpm_cpu, &cl->cpu, list) {
		lpm_cpu->drv = kcalloc(1, sizeof(*lpm_cpu->drv), GFP_KERNEL);
		if (!lpm_cpu->drv)
			return -ENOMEM;

		lpm_cpu->drv->name = "msm_idle";

		for (i = 0; i < lpm_cpu->nlevels; i++) {
			struct cpuidle_state *st = &lpm_cpu->drv->states[i];
			struct lpm_cpu_level *cpu_level = &lpm_cpu->levels[i];

			snprintf(st->name, CPUIDLE_NAME_LEN, "C%u\n", i);
			snprintf(st->desc, CPUIDLE_DESC_LEN, "%s",
					cpu_level->name);
			st->flags = 0;
			st->exit_latency = cpu_level->pwr.exit_latency;
			st->target_residency = 0;
			st->enter = lpm_cpuidle_enter;
			if (i == lpm_cpu->nlevels - 1)
				st->enter_s2idle = lpm_cpuidle_s2idle;
		}

		lpm_cpu->drv->state_count = lpm_cpu->nlevels;
		lpm_cpu->drv->safe_state_index = 0;
		for_each_cpu(cpu, &lpm_cpu->related_cpus)
			per_cpu(cpu_lpm, cpu) = lpm_cpu;

		for_each_possible_cpu(cpu) {
			if (cpu_online(cpu))
				continue;
			if (per_cpu(cpu_lpm, cpu))
				p = per_cpu(cpu_lpm, cpu)->parent;
			while (p) {
				int j;

				spin_lock(&p->sync_lock);
				cpumask_set_cpu(cpu, &p->num_children_in_sync);
				for (j = 0; j < p->nlevels; j++)
					cpumask_copy(
						&p->levels[j].num_cpu_votes,
						&p->num_children_in_sync);
				spin_unlock(&p->sync_lock);
				p = p->parent;
			}
		}
		ret = cpuidle_register_cpu(lpm_cpu->drv,
					&lpm_cpu->related_cpus);

		if (ret) {
			kfree(lpm_cpu->drv);
			return -ENOMEM;
		}
	}
	return 0;
}

/**
 * init_lpm - initializes the governor
 */
static int __init init_lpm(void)
{
	return cpuidle_register_governor(&lpm_governor);
}

postcore_initcall(init_lpm);

static void register_cpu_lpm_stats(struct lpm_cpu *cpu,
		struct lpm_cluster *parent)
{
	const char **level_name;
	int i;

	level_name = kcalloc(cpu->nlevels, sizeof(*level_name), GFP_KERNEL);

	if (!level_name)
		return;

	for (i = 0; i < cpu->nlevels; i++)
		level_name[i] = cpu->levels[i].name;

	lpm_stats_config_level("cpu", level_name, cpu->nlevels,
			parent->stats, &cpu->related_cpus);

	kfree(level_name);
}

static void register_cluster_lpm_stats(struct lpm_cluster *cl,
		struct lpm_cluster *parent)
{
	const char **level_name;
	struct lpm_cluster *child;
	struct lpm_cpu *cpu;
	int i;

	if (!cl)
		return;

	level_name = kcalloc(cl->nlevels, sizeof(*level_name), GFP_KERNEL);

	if (!level_name)
		return;

	for (i = 0; i < cl->nlevels; i++)
		level_name[i] = cl->levels[i].level_name;

	cl->stats = lpm_stats_config_level(cl->cluster_name, level_name,
			cl->nlevels, parent ? parent->stats : NULL, NULL);

	kfree(level_name);

	list_for_each_entry(cpu, &cl->cpu, list) {
		pr_err("%s()\n", __func__);
		register_cpu_lpm_stats(cpu, cl);
	}
	if (!list_empty(&cl->cpu))
		return;

	list_for_each_entry(child, &cl->child, list)
		register_cluster_lpm_stats(child, cl);
}

static int lpm_suspend_prepare(void)
{
	suspend_in_progress = true;
	lpm_stats_suspend_enter();

	return 0;
}

static void lpm_suspend_wake(void)
{
	suspend_in_progress = false;
	lpm_stats_suspend_exit();
}

static int lpm_suspend_enter(suspend_state_t state)
{
	int cpu = raw_smp_processor_id();
	struct lpm_cpu *lpm_cpu = per_cpu(cpu_lpm, cpu);
	struct lpm_cluster *cluster = lpm_cpu->parent;
	const struct cpumask *cpumask = get_cpu_mask(cpu);
	int idx;
	bool success;

	for (idx = lpm_cpu->nlevels - 1; idx >= 0; idx--) {
		if (lpm_cpu_mode_allow(cpu, idx, false))
			break;
	}
	if (idx < 0) {
		pr_err("Failed suspend\n");
		return 0;
	}
	cpu_prepare(lpm_cpu, idx, false);
	cluster_prepare(cluster, cpumask, idx, false, 0);

	success = psci_enter_sleep(lpm_cpu, idx, false);

	cluster_unprepare(cluster, cpumask, idx, false, 0, success);
	cpu_unprepare(lpm_cpu, idx, false);
	return 0;
}

static const struct platform_suspend_ops lpm_suspend_ops = {
	.enter = lpm_suspend_enter,
	.valid = suspend_valid_only_mem,
	.prepare_late = lpm_suspend_prepare,
	.wake = lpm_suspend_wake,
};

static const struct platform_s2idle_ops lpm_s2idle_ops = {
	.prepare = lpm_suspend_prepare,
	.restore = lpm_suspend_wake,
};

static int lpm_probe(struct platform_device *pdev)
{
	int ret;
	int size;
	unsigned int cpu;
	struct hrtimer *cpu_histtimer;
	struct kobject *module_kobj = NULL;
	struct md_region md_entry;

	get_online_cpus();
	lpm_root_node = lpm_of_parse_cluster(pdev);

	if (IS_ERR_OR_NULL(lpm_root_node)) {
		pr_err("Failed to probe low power modes\n");
		put_online_cpus();
		return PTR_ERR(lpm_root_node);
	}

	if (print_parsed_dt)
		cluster_dt_walkthrough(lpm_root_node);

	/*
	 * Register hotplug notifier before broadcast time to ensure there
	 * to prevent race where a broadcast timer might not be setup on for a
	 * core.  BUG in existing code but no known issues possibly because of
	 * how late lpm_levels gets initialized.
	 */
	suspend_set_ops(&lpm_suspend_ops);
	s2idle_set_ops(&lpm_s2idle_ops);
	hrtimer_init(&lpm_hrtimer, CLOCK_MONOTONIC, HRTIMER_MODE_REL);
	for_each_possible_cpu(cpu) {
		cpu_histtimer = &per_cpu(histtimer, cpu);
		hrtimer_init(cpu_histtimer, CLOCK_MONOTONIC, HRTIMER_MODE_REL);
		cpu_histtimer = &per_cpu(biastimer, cpu);
		hrtimer_init(cpu_histtimer, CLOCK_MONOTONIC, HRTIMER_MODE_REL);
	}

	cluster_timer_init(lpm_root_node);

	size = num_dbg_elements * sizeof(struct lpm_debug);
	lpm_debug = dma_alloc_coherent(&pdev->dev, size,
			&lpm_debug_phys, GFP_KERNEL);

	register_cluster_lpm_stats(lpm_root_node, NULL);

	ret = cluster_cpuidle_register(lpm_root_node);
	put_online_cpus();
	if (ret) {
		pr_err("Failed to register with cpuidle framework\n");
		goto failed;
	}

	ret = cpuhp_setup_state(CPUHP_AP_QCOM_SLEEP_STARTING,
			"AP_QCOM_SLEEP_STARTING",
			lpm_starting_cpu, lpm_dying_cpu);
	if (ret)
		goto failed;

	module_kobj = kset_find_obj(module_kset, KBUILD_MODNAME);
	if (!module_kobj) {
		pr_err("Cannot find kobject for module %s\n", KBUILD_MODNAME);
		ret = -ENOENT;
		goto failed;
	}

	ret = create_cluster_lvl_nodes(lpm_root_node, module_kobj);
	if (ret) {
		pr_err("Failed to create cluster level nodes\n");
		goto failed;
	}

	/* Add lpm_debug to Minidump*/
	strlcpy(md_entry.name, "KLPMDEBUG", sizeof(md_entry.name));
	md_entry.virt_addr = (uintptr_t)lpm_debug;
	md_entry.phys_addr = lpm_debug_phys;
	md_entry.size = size;
	if (msm_minidump_add_region(&md_entry))
		pr_info("Failed to add lpm_debug in Minidump\n");

	return 0;
failed:
	free_cluster_node(lpm_root_node);
	lpm_root_node = NULL;
	return ret;
}

static const struct of_device_id lpm_mtch_tbl[] = {
	{.compatible = "qcom,lpm-levels"},
	{},
};

static struct platform_driver lpm_driver = {
	.probe = lpm_probe,
	.driver = {
		.name = "lpm-levels",
		.owner = THIS_MODULE,
		.suppress_bind_attrs = true,
		.of_match_table = lpm_mtch_tbl,
	},
};

static int __init lpm_levels_module_init(void)
{
	int rc;

#ifdef CONFIG_ARM
	int cpu;

	for_each_possible_cpu(cpu) {
		rc = arm_cpuidle_init(cpu);
		if (rc) {
			pr_err("CPU%d ARM CPUidle init failed (%d)\n", cpu, rc);
			return rc;
		}
	}
#endif

	rc = platform_driver_register(&lpm_driver);
	if (rc)
		pr_info("Error registering %s rc=%d\n", lpm_driver.driver.name,
									rc);

	return rc;
}
late_initcall(lpm_levels_module_init);<|MERGE_RESOLUTION|>--- conflicted
+++ resolved
@@ -747,16 +747,11 @@
 			 * call prediction.
 			 */
 			if (next_wakeup_us > max_residency) {
-<<<<<<< HEAD
 				predicted = (lpm_cpuidle_predict(dev, cpu,
 					&idx_restrict,
-					&idx_restrict_time) == 1) ? 0 :
+					&idx_restrict_time,
+                                        &ipi_predicted) == 1) ? 0 :
 						(max_residency >> 1);
-=======
-				predicted = lpm_cpuidle_predict(dev, cpu,
-					&idx_restrict, &idx_restrict_time,
-					&ipi_predicted);
->>>>>>> 3f527a98
 				if (predicted && (predicted < min_residency))
 					predicted = min_residency;
 			} else
