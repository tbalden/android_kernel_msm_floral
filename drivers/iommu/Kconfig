--- conflicted
+++ resolved
@@ -420,7 +420,6 @@
 
 	  if unsure, say N here.
 
-<<<<<<< HEAD
 menuconfig IOMMU_DEBUG
 	bool "IOMMU Profiling and Debugging"
 	help
@@ -450,7 +449,7 @@
 	  should be minimal.
 
 endif # IOMMU_DEBUG
-=======
+
 config QCOM_IOMMU
 	# Note: iommu drivers cannot (yet?) be built as modules
 	bool "Qualcomm IOMMU Support"
@@ -460,6 +459,5 @@
 	select ARM_DMA_USE_IOMMU
 	help
 	  Support for IOMMU on certain Qualcomm SoCs.
->>>>>>> 2bd6bf03
 
 endif # IOMMU_SUPPORT