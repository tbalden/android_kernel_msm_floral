--- conflicted
+++ resolved
@@ -946,14 +946,10 @@
 			 * the appropriate trips.
 			 */
 			pr_debug("notifying of_thermal\n");
-<<<<<<< HEAD
-			of_thermal_handle_trip_temp(chip->sensor[i].tzd, temp);
-=======
 			temp = therm_fwd_scale((int64_t)code,
 						ADC_HC_VDD_REF, chip->data);
 			of_thermal_handle_trip_temp(chip->sensor[i].tzd,
 						temp);
->>>>>>> 821c07f0
 		} else {
 			if (lower_set) {
 				ret = adc_tm5_reg_update(chip,
