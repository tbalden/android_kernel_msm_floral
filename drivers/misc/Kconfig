#
# Misc strange devices
#

menu "Misc devices"

config SENSORS_LIS3LV02D
	tristate
	depends on INPUT
	select INPUT_POLLDEV
	default n

config AD525X_DPOT
	tristate "Analog Devices Digital Potentiometers"
	depends on (I2C || SPI) && SYSFS
	help
	  If you say yes here, you get support for the Analog Devices
	  AD5258, AD5259, AD5251, AD5252, AD5253, AD5254, AD5255
	  AD5160, AD5161, AD5162, AD5165, AD5200, AD5201, AD5203,
	  AD5204, AD5206, AD5207, AD5231, AD5232, AD5233, AD5235,
	  AD5260, AD5262, AD5263, AD5290, AD5291, AD5292, AD5293,
	  AD7376, AD8400, AD8402, AD8403, ADN2850, AD5241, AD5242,
	  AD5243, AD5245, AD5246, AD5247, AD5248, AD5280, AD5282,
	  ADN2860, AD5273, AD5171, AD5170, AD5172, AD5173, AD5270,
	  AD5271, AD5272, AD5274
	  digital potentiometer chips.

	  See Documentation/misc-devices/ad525x_dpot.txt for the
	  userspace interface.

	  This driver can also be built as a module.  If so, the module
	  will be called ad525x_dpot.

config AD525X_DPOT_I2C
	tristate "support I2C bus connection"
	depends on AD525X_DPOT && I2C
	help
	  Say Y here if you have a digital potentiometers hooked to an I2C bus.

	  To compile this driver as a module, choose M here: the
	  module will be called ad525x_dpot-i2c.

config AD525X_DPOT_SPI
	tristate "support SPI bus connection"
	depends on AD525X_DPOT && SPI_MASTER
	help
	  Say Y here if you have a digital potentiometers hooked to an SPI bus.

	  If unsure, say N (but it's safe to say "Y").

	  To compile this driver as a module, choose M here: the
	  module will be called ad525x_dpot-spi.

config ATMEL_TCLIB
	bool "Atmel AT32/AT91 Timer/Counter Library"
	depends on (AVR32 || ARCH_AT91)
	help
	  Select this if you want a library to allocate the Timer/Counter
	  blocks found on many Atmel processors.  This facilitates using
	  these blocks by different drivers despite processor differences.

config ATMEL_TCB_CLKSRC
	bool "TC Block Clocksource"
	depends on ATMEL_TCLIB
	default y
	help
	  Select this to get a high precision clocksource based on a
	  TC block with a 5+ MHz base clock rate.  Two timer channels
	  are combined to make a single 32-bit timer.

	  When GENERIC_CLOCKEVENTS is defined, the third timer channel
	  may be used as a clock event device supporting oneshot mode
	  (delays of up to two seconds) based on the 32 KiHz clock.

config ATMEL_TCB_CLKSRC_BLOCK
	int
	depends on ATMEL_TCB_CLKSRC
	prompt "TC Block" if CPU_AT32AP700X
	default 0
	range 0 1
	help
	  Some chips provide more than one TC block, so you have the
	  choice of which one to use for the clock framework.  The other
	  TC can be used for other purposes, such as PWM generation and
	  interval timing.

config DUMMY_IRQ
	tristate "Dummy IRQ handler"
	default n
	---help---
	  This module accepts a single 'irq' parameter, which it should register for.
	  The sole purpose of this module is to help with debugging of systems on
	  which spurious IRQs would happen on disabled IRQ vector.

config IBM_ASM
	tristate "Device driver for IBM RSA service processor"
	depends on X86 && PCI && INPUT
	depends on SERIAL_8250 || SERIAL_8250=n
	---help---
	  This option enables device driver support for in-band access to the
	  IBM RSA (Condor) service processor in eServer xSeries systems.
	  The ibmasm device driver allows user space application to access
	  ASM (Advanced Systems Management) functions on the service
	  processor. The driver is meant to be used in conjunction with
	  a user space API.
	  The ibmasm driver also enables the OS to use the UART on the
	  service processor board as a regular serial port. To make use of
	  this feature serial driver support (CONFIG_SERIAL_8250) must be
	  enabled.

	  WARNING: This software may not be supported or function
	  correctly on your IBM server. Please consult the IBM ServerProven
	  website <http://www-03.ibm.com/systems/info/x86servers/serverproven/compat/us/>
	  for information on the specific driver level and support statement
	  for your IBM server.

config PHANTOM
	tristate "Sensable PHANToM (PCI)"
	depends on PCI
	help
	  Say Y here if you want to build a driver for Sensable PHANToM device.

	  This driver is only for PCI PHANToMs.

	  If you choose to build module, its name will be phantom. If unsure,
	  say N here.

config INTEL_MID_PTI
	tristate "Parallel Trace Interface for MIPI P1149.7 cJTAG standard"
	depends on PCI && TTY && (X86_INTEL_MID || COMPILE_TEST)
	default n
	help
	  The PTI (Parallel Trace Interface) driver directs
	  trace data routed from various parts in the system out
	  through an Intel Penwell PTI port and out of the mobile
	  device for analysis with a debugging tool (Lauterbach or Fido).

	  You should select this driver if the target kernel is meant for
	  an Intel Atom (non-netbook) mobile device containing a MIPI
	  P1149.7 standard implementation.

config SGI_IOC4
	tristate "SGI IOC4 Base IO support"
	depends on PCI
	---help---
	  This option enables basic support for the IOC4 chip on certain
	  SGI IO controller cards (IO9, IO10, and PCI-RT).  This option
	  does not enable any specific functions on such a card, but provides
	  necessary infrastructure for other drivers to utilize.

	  If you have an SGI Altix with an IOC4-based card say Y.
	  Otherwise say N.

config TIFM_CORE
	tristate "TI Flash Media interface support"
	depends on PCI
	help
	  If you want support for Texas Instruments(R) Flash Media adapters
	  you should select this option and then also choose an appropriate
	  host adapter, such as 'TI Flash Media PCI74xx/PCI76xx host adapter
	  support', if you have a TI PCI74xx compatible card reader, for
	  example.
	  You will also have to select some flash card format drivers. MMC/SD
	  cards are supported via 'MMC/SD Card support: TI Flash Media MMC/SD
	  Interface support (MMC_TIFM_SD)'.

	  To compile this driver as a module, choose M here: the module will
	  be called tifm_core.

config TIFM_7XX1
	tristate "TI Flash Media PCI74xx/PCI76xx host adapter support"
	depends on PCI && TIFM_CORE
	default TIFM_CORE
	help
	  This option enables support for Texas Instruments(R) PCI74xx and
	  PCI76xx families of Flash Media adapters, found in many laptops.
	  To make actual use of the device, you will have to select some
	  flash card format drivers, as outlined in the TIFM_CORE Help.

	  To compile this driver as a module, choose M here: the module will
	  be called tifm_7xx1.

config ICS932S401
	tristate "Integrated Circuits ICS932S401"
	depends on I2C
	help
	  If you say yes here you get support for the Integrated Circuits
	  ICS932S401 clock control chips.

	  This driver can also be built as a module. If so, the module
	  will be called ics932s401.

config ATMEL_SSC
	tristate "Device driver for Atmel SSC peripheral"
	depends on HAS_IOMEM && (AVR32 || ARCH_AT91 || COMPILE_TEST)
	---help---
	  This option enables device driver support for Atmel Synchronized
	  Serial Communication peripheral (SSC).

	  The SSC peripheral supports a wide variety of serial frame based
	  communications, i.e. I2S, SPI, etc.

	  If unsure, say N.

config ENCLOSURE_SERVICES
	tristate "Enclosure Services"
	default n
	help
	  Provides support for intelligent enclosures (bays which
	  contain storage devices).  You also need either a host
	  driver (SCSI/ATA) which supports enclosures
	  or a SCSI enclosure device (SES) to use these services.

config SGI_XP
	tristate "Support communication between SGI SSIs"
	depends on NET
	depends on (IA64_GENERIC || IA64_SGI_SN2 || IA64_SGI_UV || X86_UV) && SMP
	select IA64_UNCACHED_ALLOCATOR if IA64_GENERIC || IA64_SGI_SN2
	select GENERIC_ALLOCATOR if IA64_GENERIC || IA64_SGI_SN2
	select SGI_GRU if X86_64 && SMP
	---help---
	  An SGI machine can be divided into multiple Single System
	  Images which act independently of each other and have
	  hardware based memory protection from the others.  Enabling
	  this feature will allow for direct communication between SSIs
	  based on a network adapter and DMA messaging.

config CS5535_MFGPT
	tristate "CS5535/CS5536 Geode Multi-Function General Purpose Timer (MFGPT) support"
	depends on MFD_CS5535
	default n
	help
	  This driver provides access to MFGPT functionality for other
	  drivers that need timers.  MFGPTs are available in the CS5535 and
	  CS5536 companion chips that are found in AMD Geode and several
	  other platforms.  They have a better resolution and max interval
	  than the generic PIT, and are suitable for use as high-res timers.
	  You probably don't want to enable this manually; other drivers that
	  make use of it should enable it.

config CS5535_MFGPT_DEFAULT_IRQ
	int
	depends on CS5535_MFGPT
	default 7
	help
	  MFGPTs on the CS5535 require an interrupt.  The selected IRQ
	  can be overridden as a module option as well as by driver that
	  use the cs5535_mfgpt_ API; however, different architectures might
	  want to use a different IRQ by default.  This is here for
	  architectures to set as necessary.

config CS5535_CLOCK_EVENT_SRC
	tristate "CS5535/CS5536 high-res timer (MFGPT) events"
	depends on GENERIC_CLOCKEVENTS && CS5535_MFGPT
	help
	  This driver provides a clock event source based on the MFGPT
	  timer(s) in the CS5535 and CS5536 companion chips.
	  MFGPTs have a better resolution and max interval than the
	  generic PIT, and are suitable for use as high-res timers.

config HP_ILO
	tristate "Channel interface driver for the HP iLO processor"
	depends on PCI
	default n
	help
	  The channel interface driver allows applications to communicate
	  with iLO management processors present on HP ProLiant servers.
	  Upon loading, the driver creates /dev/hpilo/dXccbN files, which
	  can be used to gather data from the management processor, via
	  read and write system calls.

	  To compile this driver as a module, choose M here: the
	  module will be called hpilo.

config QCOM_COINCELL
	tristate "Qualcomm coincell charger support"
	depends on MFD_SPMI_PMIC || COMPILE_TEST
	help
	  This driver supports the coincell block found inside of
	  Qualcomm PMICs.  The coincell charger provides a means to
	  charge a coincell battery or backup capacitor which is used
	  to maintain PMIC register and RTC state in the absence of
	  external power.

config SGI_GRU
	tristate "SGI GRU driver"
	depends on X86_UV && SMP
	default n
	select MMU_NOTIFIER
	---help---
	The GRU is a hardware resource located in the system chipset. The GRU
	contains memory that can be mmapped into the user address space. This memory is
	used to communicate with the GRU to perform functions such as load/store,
	scatter/gather, bcopy, AMOs, etc.  The GRU is directly accessed by user
	instructions using user virtual addresses. GRU instructions (ex., bcopy) use
	user virtual addresses for operands.

	If you are not running on a SGI UV system, say N.

config SGI_GRU_DEBUG
	bool  "SGI GRU driver debug"
	depends on SGI_GRU
	default n
	---help---
	This option enables additional debugging code for the SGI GRU driver.
	If you are unsure, say N.

config APDS9802ALS
	tristate "Medfield Avago APDS9802 ALS Sensor module"
	depends on I2C
	help
	  If you say yes here you get support for the ALS APDS9802 ambient
	  light sensor.

	  This driver can also be built as a module.  If so, the module
	  will be called apds9802als.

config ISL29003
	tristate "Intersil ISL29003 ambient light sensor"
	depends on I2C && SYSFS
	help
	  If you say yes here you get support for the Intersil ISL29003
	  ambient light sensor.

	  This driver can also be built as a module.  If so, the module
	  will be called isl29003.

config ISL29020
	tristate "Intersil ISL29020 ambient light sensor"
	depends on I2C
	help
	  If you say yes here you get support for the Intersil ISL29020
	  ambient light sensor.

	  This driver can also be built as a module.  If so, the module
	  will be called isl29020.

config SENSORS_TSL2550
	tristate "Taos TSL2550 ambient light sensor"
	depends on I2C && SYSFS
	help
	  If you say yes here you get support for the Taos TSL2550
	  ambient light sensor.

	  This driver can also be built as a module.  If so, the module
	  will be called tsl2550.

config SENSORS_BH1770
         tristate "BH1770GLC / SFH7770 combined ALS - Proximity sensor"
         depends on I2C
         ---help---
           Say Y here if you want to build a driver for BH1770GLC (ROHM) or
	   SFH7770 (Osram) combined ambient light and proximity sensor chip.

           To compile this driver as a module, choose M here: the
           module will be called bh1770glc. If unsure, say N here.

config SENSORS_APDS990X
	 tristate "APDS990X combined als and proximity sensors"
	 depends on I2C
	 default n
	 ---help---
	   Say Y here if you want to build a driver for Avago APDS990x
	   combined ambient light and proximity sensor chip.

	   To compile this driver as a module, choose M here: the
	   module will be called apds990x. If unsure, say N here.

config HMC6352
	tristate "Honeywell HMC6352 compass"
	depends on I2C
	help
	  This driver provides support for the Honeywell HMC6352 compass,
	  providing configuration and heading data via sysfs.

config DS1682
	tristate "Dallas DS1682 Total Elapsed Time Recorder with Alarm"
	depends on I2C
	help
	  If you say yes here you get support for Dallas Semiconductor
	  DS1682 Total Elapsed Time Recorder.

	  This driver can also be built as a module.  If so, the module
	  will be called ds1682.

config SPEAR13XX_PCIE_GADGET
	bool "PCIe gadget support for SPEAr13XX platform"
	depends on ARCH_SPEAR13XX && BROKEN
	default n
	help
	 This option enables gadget support for PCIe controller. If
	 board file defines any controller as PCIe endpoint then a sysfs
	 entry will be created for that controller. User can use these
	 sysfs node to configure PCIe EP as per his requirements.

config TI_DAC7512
	tristate "Texas Instruments DAC7512"
	depends on SPI && SYSFS
	help
	  If you say yes here you get support for the Texas Instruments
	  DAC7512 16-bit digital-to-analog converter.

	  This driver can also be built as a module. If so, the module
	  will be called ti_dac7512.

config VMWARE_BALLOON
	tristate "VMware Balloon Driver"
	depends on VMWARE_VMCI && X86 && HYPERVISOR_GUEST
	help
	  This is VMware physical memory management driver which acts
	  like a "balloon" that can be inflated to reclaim physical pages
	  by reserving them in the guest and invalidating them in the
	  monitor, freeing up the underlying machine pages so they can
	  be allocated to other guests. The balloon can also be deflated
	  to allow the guest to use more physical memory.

	  If unsure, say N.

	  To compile this driver as a module, choose M here: the
	  module will be called vmw_balloon.

config PCH_PHUB
	tristate "Intel EG20T PCH/LAPIS Semicon IOH(ML7213/ML7223/ML7831) PHUB"
	select GENERIC_NET_UTILS
	depends on PCI && (X86_32 || MIPS || COMPILE_TEST)
	help
	  This driver is for PCH(Platform controller Hub) PHUB(Packet Hub) of
	  Intel Topcliff which is an IOH(Input/Output Hub) for x86 embedded
	  processor. The Topcliff has MAC address and Option ROM data in SROM.
	  This driver can access MAC address and Option ROM data in SROM.

	  This driver also can be used for LAPIS Semiconductor's IOH,
	  ML7213/ML7223/ML7831.
	  ML7213 which is for IVI(In-Vehicle Infotainment) use.
	  ML7223 IOH is for MP(Media Phone) use.
	  ML7831 IOH is for general purpose use.
	  ML7213/ML7223/ML7831 is companion chip for Intel Atom E6xx series.
	  ML7213/ML7223/ML7831 is completely compatible for Intel EG20T PCH.

	  To compile this driver as a module, choose M here: the module will
	  be called pch_phub.

config USB_SWITCH_FSA9480
	tristate "FSA9480 USB Switch"
	depends on I2C
	help
	  The FSA9480 is a USB port accessory detector and switch.
	  The FSA9480 is fully controlled using I2C and enables USB data,
	  stereo and mono audio, video, microphone and UART data to use
	  a common connector port.

config LATTICE_ECP3_CONFIG
	tristate "Lattice ECP3 FPGA bitstream configuration via SPI"
	depends on SPI && SYSFS
	select FW_LOADER
	default	n
	help
	  This option enables support for bitstream configuration (programming
	  or loading) of the Lattice ECP3 FPGA family via SPI.

	  If unsure, say N.

config SRAM
	bool "Generic on-chip SRAM driver"
	depends on HAS_IOMEM
	select GENERIC_ALLOCATOR
	select SRAM_EXEC if ARM
	help
	  This driver allows you to declare a memory region to be managed by
	  the genalloc API. It is supposed to be used for small on-chip SRAM
	  areas found on many SoCs.

config SRAM_EXEC
	bool

config HDCP_QSEECOM
	tristate "QTI High-Bandwidth Digital Content Protection Module"
	help
	  This module implements HDCP 2.2 features over external interfaces
	  such as the DisplayPort interface. It exposes APIs for the interface
	  driver to communicate with QTI Secure Execution Environment (QSEE)
	  via the QSEECOM Driver and also communicates with the Receiver via
	  APIs exposed by the interface driver.

config QSEECOM
        tristate "QTI Secure Execution Communicator driver"
        help
          Provides a communication interface between userspace and
          QTI Secure Execution Environment (QSEE) using Secure Channel
          Manager (SCM) interface. It exposes APIs for both userspace and
          kernel clients.

config VEXPRESS_SYSCFG
	bool "Versatile Express System Configuration driver"
	depends on VEXPRESS_CONFIG
	default y
	help
	  ARM Ltd. Versatile Express uses specialised platform configuration
	  bus. System Configuration interface is one of the possible means
	  of generating transactions on this bus.

config ASPEED_LPC_CTRL
	depends on (ARCH_ASPEED || COMPILE_TEST) && REGMAP && MFD_SYSCON
	tristate "Aspeed ast2400/2500 HOST LPC to BMC bridge control"
	---help---
	  Control Aspeed ast2400/2500 HOST LPC to BMC mappings through
	  ioctl()s, the driver also provides a read/write interface to a BMC ram
	  region where the host LPC read/write region can be buffered.

config ASPEED_LPC_SNOOP
	tristate "Aspeed ast2500 HOST LPC snoop support"
	depends on (ARCH_ASPEED || COMPILE_TEST) && REGMAP && MFD_SYSCON
	help
	  Provides a driver to control the LPC snoop interface which
	  allows the BMC to listen on and save the data written by
	  the host to an arbitrary LPC I/O port.

config PCI_ENDPOINT_TEST
	depends on PCI
	select CRC32
	tristate "PCI Endpoint Test driver"
	---help---
           Enable this configuration option to enable the host side test driver
           for PCI Endpoint.

config UID_SYS_STATS
	bool "Per-UID statistics"
	depends on PROFILING && TASK_XACCT && TASK_IO_ACCOUNTING
	help
	  Per UID based cpu time statistics exported to /proc/uid_cputime
	  Per UID based io statistics exported to /proc/uid_io
	  Per UID based procstat control in /proc/uid_procstat

config UID_SYS_STATS_DEBUG
	bool "Per-TASK statistics"
	depends on UID_SYS_STATS
	default n
	help
	  Per TASK based io statistics exported to /proc/uid_io

config MEMORY_STATE_TIME
	tristate "Memory freq/bandwidth time statistics"
	depends on PROFILING
	help
	  Memory time statistics exported to /sys/kernel/memory_state_time

config QPNP_MISC
	tristate "QPNP Misc Peripheral"
	depends on MFD_SPMI_PMIC
	help
	  Say 'y' here to include support for the QTI QPNP MISC
	  peripheral. The MISC peripheral holds the USB ID interrupt
	  and the driver provides an API to check if this interrupt
	  is available on the current PMIC chip.

<<<<<<< HEAD

config CITADEL
	tristate "Google Citadel"
	depends on SPI
	---help---
	  Say Y here if you have a Citadel security microcontroller from Google Inc.
	  It will be accessible using a TPM-style transport interface from within
	  Linux.

	  To compile this driver as a module, choose M here: the
	  module will be called citadel-spi.

config CS40L2X_HAPTIC
	tristate "Cirrus Logic CS40L2X haptics support"
	depends on I2C
	select REGMAP_I2C
	help
	  Say Y to enable support for the CS CS40L2X haptics driver.

	  To compile this driver as a module, choose M here.

config AIRBRUSH_SM
	bool "Device driver for Airbrush State Manager"
	default "n"
	---help---
	  This option enables device driver support for airbrush state manager.
	  This includes the support for CLK, LPDDR, UART, SPI and other IP
	  configurations which can be controlled through the PCIe interface.

config AIRBRUSH_SM_DEBUGFS
	bool "Debugfs api for Airbrush State Manager"
	depends on AIRBRUSH_SM
	default "n"
	---help---
	  This option enables debugfs api for Airbrush State Manager.

config AIRBRUSH_DRAM
	bool "Airbrush DRAM Manager"
	default "n"
	---help---
	  This option enables the Airbrush DRAM manager

config FACEAUTH
	tristate "EL1 Driver for Google Face Authentication"
	depends on MFD_ABC_PCIE
	default y
	help
	  Say 'y' to enable EL1 face authentication support.
=======
config OKL4_USER_VIRQ
	tristate "User space accessible OKL4 virtual interrupts"
	depends on OKL4_GUEST
	default n
	help
	  Say Y here if you want to enable the driver that exposes OKL4
	  virtual interrupts and virtual interrupt sources which enable
          inter-VM notifications.

config OKL4_RINGBUF
	tristate "Test driver for OKL4 inter-cell communication"
	depends on OKL4_GUEST
	default n
	help
	  Say Y here if you want to test communication between OKL4 guests
	  using virtual interrupts and shared memory.

config TEST_IRQ_REQUESTER
	tristate "Receive interrupt notifications in user-space"
	depends on DEBUG_FS
	default n
	help
	  This module allows interrupts to be registered from user-space by
	  writing to a debugfs file. If an interrupt registered by this
	  module triggers then a log message will be displayed. Note: This
	  driver is intented only for basic testing of interrupts. It not
	  designed to be a generic solution for providing interrupts to
	  user-space.

	  This module can be used to test client side vServices vGPIO
	  interrupt handling.

	  If in doubt, say N.
>>>>>>> eb707175

source "drivers/misc/c2port/Kconfig"
source "drivers/misc/eeprom/Kconfig"
source "drivers/misc/cb710/Kconfig"
source "drivers/misc/ti-st/Kconfig"
source "drivers/misc/lis3lv02d/Kconfig"
source "drivers/misc/altera-stapl/Kconfig"
source "drivers/misc/mei/Kconfig"
source "drivers/misc/vmw_vmci/Kconfig"
source "drivers/misc/mic/Kconfig"
source "drivers/misc/genwqe/Kconfig"
source "drivers/misc/echo/Kconfig"
source "drivers/misc/cxl/Kconfig"
source "drivers/misc/ipu/Kconfig"
source "drivers/misc/fpr_FingerprintCard/Kconfig"
endmenu

config OKL4_USER_VIPC
	bool "OKL4 Virtual Platform IPC Driver"
	depends on OKL4_GUEST
	default n
	help
	  Say Y here if you want to enable the driver which exposes the OKL4
	  Shared Buffer IPC mechanism for accessing and initializing buffers
	  and vIRQs associated with IPC between two cells.

config OKL4_LINK_SHBUF
	    tristate "OKL4 link with shared buffer transport"
	    default y
	    depends on OKL4_GUEST
	    help
	      Enable driver for OKL4 inter-cell links using the "shared-buffer"
	      transport. This driver presents the link to Linux as a character device
	      which can be written to or read from to access the shared memory. An ioctl
	      on the device is used to send a virtual interrupt to the partner cell.<|MERGE_RESOLUTION|>--- conflicted
+++ resolved
@@ -553,7 +553,6 @@
 	  and the driver provides an API to check if this interrupt
 	  is available on the current PMIC chip.
 
-<<<<<<< HEAD
 
 config CITADEL
 	tristate "Google Citadel"
@@ -602,7 +601,7 @@
 	default y
 	help
 	  Say 'y' to enable EL1 face authentication support.
-=======
+
 config OKL4_USER_VIRQ
 	tristate "User space accessible OKL4 virtual interrupts"
 	depends on OKL4_GUEST
@@ -636,7 +635,6 @@
 	  interrupt handling.
 
 	  If in doubt, say N.
->>>>>>> eb707175
 
 source "drivers/misc/c2port/Kconfig"
 source "drivers/misc/eeprom/Kconfig"
