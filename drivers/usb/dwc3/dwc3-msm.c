--- conflicted
+++ resolved
@@ -3608,7 +3608,6 @@
 	return NOTIFY_OK;
 }
 
-<<<<<<< HEAD
 static ssize_t auto_vbus_src_sel_threshold_show(struct device *dev,
 		struct device_attribute *attr, char *buf)
 {
@@ -3635,7 +3634,6 @@
 static DEVICE_ATTR_RW(auto_vbus_src_sel_threshold);
 
 
-=======
 static int dwc3_msm_populate_gsi_params(struct dwc3_msm *mdwc)
 {
 	struct device_node *node = mdwc->dev->of_node;
@@ -3691,7 +3689,6 @@
 	return 0;
 }
 
->>>>>>> bfa8b259
 static int dwc3_msm_probe(struct platform_device *pdev)
 {
 	struct device_node *node = pdev->dev.of_node, *dwc3_node;
