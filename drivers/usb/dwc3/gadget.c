/*
 * gadget.c - DesignWare USB3 DRD Controller Gadget Framework Link
 *
 * Copyright (C) 2010-2011 Texas Instruments Incorporated - http://www.ti.com
 *
 * Authors: Felipe Balbi <balbi@ti.com>,
 *	    Sebastian Andrzej Siewior <bigeasy@linutronix.de>
 *
 * This program is free software: you can redistribute it and/or modify
 * it under the terms of the GNU General Public License version 2  of
 * the License as published by the Free Software Foundation.
 *
 * This program is distributed in the hope that it will be useful,
 * but WITHOUT ANY WARRANTY; without even the implied warranty of
 * MERCHANTABILITY or FITNESS FOR A PARTICULAR PURPOSE.  See the
 * GNU General Public License for more details.
 */

#include <linux/kernel.h>
#include <linux/delay.h>
#include <linux/slab.h>
#include <linux/spinlock.h>
#include <linux/platform_device.h>
#include <linux/pm_runtime.h>
#include <linux/interrupt.h>
#include <linux/io.h>
#include <linux/list.h>
#include <linux/dma-mapping.h>

#include <linux/usb/ch9.h>
#include <linux/usb/composite.h>
#include <linux/usb/gadget.h>

#include "debug.h"
#include "core.h"
#include "gadget.h"
#include "io.h"

static void dwc3_gadget_wakeup_interrupt(struct dwc3 *dwc, bool remote_wakeup);
static int dwc3_gadget_wakeup_int(struct dwc3 *dwc);
static int __dwc3_gadget_start(struct dwc3 *dwc);
static void dwc3_gadget_disconnect_interrupt(struct dwc3 *dwc);

/**
 * dwc3_gadget_set_test_mode - enables usb2 test modes
 * @dwc: pointer to our context structure
 * @mode: the mode to set (J, K SE0 NAK, Force Enable)
 *
 * Caller should take care of locking. This function will return 0 on
 * success or -EINVAL if wrong Test Selector is passed.
 */
int dwc3_gadget_set_test_mode(struct dwc3 *dwc, int mode)
{
	u32		reg;

	reg = dwc3_readl(dwc->regs, DWC3_DCTL);
	reg &= ~DWC3_DCTL_TSTCTRL_MASK;

	switch (mode) {
	case TEST_J:
	case TEST_K:
	case TEST_SE0_NAK:
	case TEST_PACKET:
	case TEST_FORCE_EN:
		reg |= mode << 1;
		break;
	default:
		return -EINVAL;
	}

	dwc3_writel(dwc->regs, DWC3_DCTL, reg);

	return 0;
}

/**
 * dwc3_gadget_get_link_state - gets current state of usb link
 * @dwc: pointer to our context structure
 *
 * Caller should take care of locking. This function will
 * return the link state on success (>= 0) or -ETIMEDOUT.
 */
int dwc3_gadget_get_link_state(struct dwc3 *dwc)
{
	u32		reg;

	reg = dwc3_readl(dwc->regs, DWC3_DSTS);

	return DWC3_DSTS_USBLNKST(reg);
}

/**
 * dwc3_gadget_set_link_state - sets usb link to a particular state
 * @dwc: pointer to our context structure
 * @state: the state to put link into
 *
 * Caller should take care of locking. This function will
 * return 0 on success or -ETIMEDOUT.
 */
int dwc3_gadget_set_link_state(struct dwc3 *dwc, enum dwc3_link_state state)
{
	int		retries = 10000;
	u32		reg;

	/*
	 * Wait until device controller is ready. Only applies to 1.94a and
	 * later RTL.
	 */
	if (dwc->revision >= DWC3_REVISION_194A) {
		while (--retries) {
			reg = dwc3_readl(dwc->regs, DWC3_DSTS);
			if (reg & DWC3_DSTS_DCNRD)
				udelay(5);
			else
				break;
		}

		if (retries <= 0)
			return -ETIMEDOUT;
	}

	reg = dwc3_readl(dwc->regs, DWC3_DCTL);
	reg &= ~DWC3_DCTL_ULSTCHNGREQ_MASK;

	/* set requested state */
	reg |= DWC3_DCTL_ULSTCHNGREQ(state);
	dwc3_writel(dwc->regs, DWC3_DCTL, reg);

	/*
	 * The following code is racy when called from dwc3_gadget_wakeup,
	 * and is not needed, at least on newer versions
	 */
	if (dwc->revision >= DWC3_REVISION_194A)
		return 0;

	/* wait for a change in DSTS */
	retries = 10000;
	while (--retries) {
		reg = dwc3_readl(dwc->regs, DWC3_DSTS);

		if (DWC3_DSTS_USBLNKST(reg) == state)
			return 0;

		udelay(5);
	}

	return -ETIMEDOUT;
}

/**
 * dwc3_ep_inc_trb - increment a trb index.
 * @index: Pointer to the TRB index to increment.
 *
 * The index should never point to the link TRB. After incrementing,
 * if it is point to the link TRB, wrap around to the beginning. The
 * link TRB is always at the last TRB entry.
 */
static void dwc3_ep_inc_trb(u8 *index)
{
	(*index)++;
	if (*index == (DWC3_TRB_NUM - 1))
		*index = 0;
}

/**
 * dwc3_ep_inc_enq - increment endpoint's enqueue pointer
 * @dep: The endpoint whose enqueue pointer we're incrementing
 */
void dwc3_ep_inc_enq(struct dwc3_ep *dep)
{
	dwc3_ep_inc_trb(&dep->trb_enqueue);
}

/**
 * dwc3_ep_inc_deq - increment endpoint's dequeue pointer
 * @dep: The endpoint whose enqueue pointer we're incrementing
 */
void dwc3_ep_inc_deq(struct dwc3_ep *dep)
{
	dwc3_ep_inc_trb(&dep->trb_dequeue);
}

/*
 * dwc3_gadget_resize_tx_fifos - reallocate fifo spaces for current use-case
 * @dwc: pointer to our context structure
 *
 * This function will a best effort FIFO allocation in order
 * to improve FIFO usage and throughput, while still allowing
 * us to enable as many endpoints as possible.
 *
 * Keep in mind that this operation will be highly dependent
 * on the configured size for RAM1 - which contains TxFifo -,
 * the amount of endpoints enabled on coreConsultant tool, and
 * the width of the Master Bus.
 *
 * In the ideal world, we would always be able to satisfy the
 * following equation:
 *
 * ((512 + 2 * MDWIDTH-Bytes) + (Number of IN Endpoints - 1) * \
 * (3 * (1024 + MDWIDTH-Bytes) + MDWIDTH-Bytes)) / MDWIDTH-Bytes
 *
 * Unfortunately, due to many variables that's not always the case.
 */
int dwc3_gadget_resize_tx_fifos(struct dwc3 *dwc, struct dwc3_ep *dep)
{
	int		fifo_size, mdwidth, max_packet = 1024;
	int		tmp, mult = 1, fifo_0_start;

	if (!dwc->needs_fifo_resize || !dwc->tx_fifo_size)
		return 0;

	/* resize IN endpoints excepts ep0 */
	if (!usb_endpoint_dir_in(dep->endpoint.desc) ||
			dep->endpoint.ep_num == 0)
		return 0;

	/* Don't resize already resized IN endpoint */
	if (dep->fifo_depth) {
		dev_dbg(dwc->dev, "%s fifo_depth:%d is already set\n",
				dep->endpoint.name, dep->fifo_depth);
		return 0;
	}

	mdwidth = DWC3_MDWIDTH(dwc->hwparams.hwparams0);
	/* MDWIDTH is represented in bits, we need it in bytes */
	mdwidth >>= 3;

	if (((dep->endpoint.maxburst > 1) &&
			usb_endpoint_xfer_bulk(dep->endpoint.desc))
			|| usb_endpoint_xfer_isoc(dep->endpoint.desc))
		mult = 3;

	if ((dep->endpoint.maxburst > 6) &&
			usb_endpoint_xfer_bulk(dep->endpoint.desc)
			&& dwc3_is_usb31(dwc))
		mult = 6;

	tmp = ((max_packet + mdwidth) * mult) + mdwidth;
	fifo_size = DIV_ROUND_UP(tmp, mdwidth);
	dep->fifo_depth = fifo_size;

	/* Check if TXFIFOs start at non-zero addr */
	tmp = dwc3_readl(dwc->regs, DWC3_GTXFIFOSIZ(0));
	fifo_0_start = DWC3_GTXFIFOSIZ_TXFSTADDR(tmp);

	fifo_size |= (fifo_0_start + (dwc->last_fifo_depth << 16));
	if (dwc3_is_usb31(dwc))
		dwc->last_fifo_depth += DWC31_GTXFIFOSIZ_TXFDEF(fifo_size);
	else
		dwc->last_fifo_depth += DWC3_GTXFIFOSIZ_TXFDEF(fifo_size);

	dev_dbg(dwc->dev, "%s ep_num:%d last_fifo_depth:%04x fifo_depth:%d\n",
		dep->endpoint.name, dep->endpoint.ep_num, dwc->last_fifo_depth,
		dep->fifo_depth);

	dbg_event(0xFF, "resize_fifo", dep->number);
	dbg_event(0xFF, "fifo_depth", dep->fifo_depth);
	/* Check fifo size allocation doesn't exceed available RAM size. */
	if ((dwc->last_fifo_depth * mdwidth) >= dwc->tx_fifo_size) {
		dev_err(dwc->dev, "Fifosize(%d) > RAM size(%d) %s depth:%d\n",
			(dwc->last_fifo_depth * mdwidth), dwc->tx_fifo_size,
			dep->endpoint.name, fifo_size);
		if (dwc3_is_usb31(dwc))
			fifo_size = DWC31_GTXFIFOSIZ_TXFDEF(fifo_size);
		else
			fifo_size = DWC3_GTXFIFOSIZ_TXFDEF(fifo_size);
		dwc->last_fifo_depth -= fifo_size;
		dep->fifo_depth = 0;
		WARN_ON(1);
		return -ENOMEM;
	}

	if ((dwc->revision == DWC3_USB31_REVISION_170A) &&
		(dwc->versiontype == DWC3_USB31_VER_TYPE_EA06) &&
		usb_endpoint_xfer_isoc(dep->endpoint.desc))
		fifo_size |= DWC31_GTXFIFOSIZ_TXFRAMNUM;

	dwc3_writel(dwc->regs, DWC3_GTXFIFOSIZ(dep->endpoint.ep_num),
							fifo_size);
	return 0;
}

void dwc3_gadget_del_and_unmap_request(struct dwc3_ep *dep,
		struct dwc3_request *req, int status)
{
	struct dwc3			*dwc = dep->dwc;

	req->started = false;
	list_del(&req->list);
	req->remaining = 0;
	req->unaligned = false;
	req->zero = false;

	if (req->request.status == -EINPROGRESS)
		req->request.status = status;

	if (req->trb) {
		dbg_ep_unmap(dep->number, req);
		usb_gadget_unmap_request_by_dev(dwc->sysdev,
				&req->request, req->direction);
	}

	req->trb = NULL;
	trace_dwc3_gadget_giveback(req);
}

/**
 * dwc3_gadget_giveback - call struct usb_request's ->complete callback
 * @dep: The endpoint to whom the request belongs to
 * @req: The request we're giving back
 * @status: completion code for the request
 *
 * Must be called with controller's lock held and interrupts disabled. This
 * function will unmap @req and call its ->complete() callback to notify upper
 * layers that it has completed.
 */
void dwc3_gadget_giveback(struct dwc3_ep *dep, struct dwc3_request *req,
		int status)
{
	struct dwc3			*dwc = dep->dwc;

	dwc3_gadget_del_and_unmap_request(dep, req, status);

	spin_unlock(&dwc->lock);
	usb_gadget_giveback_request(&dep->endpoint, &req->request);
	spin_lock(&dwc->lock);
}

/**
 * dwc3_send_gadget_generic_command - issue a generic command for the controller
 * @dwc: pointer to the controller context
 * @cmd: the command to be issued
 * @param: command parameter
 *
 * Caller should take care of locking. Issue @cmd with a given @param to @dwc
 * and wait for its completion.
 */
int dwc3_send_gadget_generic_command(struct dwc3 *dwc, unsigned cmd, u32 param)
{
	u32		timeout = 500;
	int		status = 0;
	int		ret = 0;
	u32		reg;

	dwc3_writel(dwc->regs, DWC3_DGCMDPAR, param);
	dwc3_writel(dwc->regs, DWC3_DGCMD, cmd | DWC3_DGCMD_CMDACT);

	do {
		reg = dwc3_readl(dwc->regs, DWC3_DGCMD);
		if (!(reg & DWC3_DGCMD_CMDACT)) {
			status = DWC3_DGCMD_STATUS(reg);
			if (status)
				ret = -EINVAL;
			break;
		}
	} while (--timeout);

	if (!timeout) {
		ret = -ETIMEDOUT;
		status = -ETIMEDOUT;
	}

	trace_dwc3_gadget_generic_cmd(cmd, param, status);

	return ret;
}

/**
 * dwc3_send_gadget_ep_cmd - issue an endpoint command
 * @dep: the endpoint to which the command is going to be issued
 * @cmd: the command to be issued
 * @params: parameters to the command
 *
 * Caller should handle locking. This function will issue @cmd with given
 * @params to @dep and wait for its completion.
 */
int dwc3_send_gadget_ep_cmd(struct dwc3_ep *dep, unsigned cmd,
		struct dwc3_gadget_ep_cmd_params *params)
{
	const struct usb_endpoint_descriptor *desc = dep->endpoint.desc;
	struct dwc3		*dwc = dep->dwc;
<<<<<<< HEAD
	u32			timeout = 3000;
=======
	u32			timeout = 1000;
	u32			saved_config = 0;
>>>>>>> d3432184
	u32			reg;

	int			cmd_status = 0;
	int			ret = -EINVAL;

	/*
	 * When operating in USB 2.0 speeds (HS/FS), if GUSB2PHYCFG.ENBLSLPM or
	 * GUSB2PHYCFG.SUSPHY is set, it must be cleared before issuing an
	 * endpoint command.
	 *
	 * Save and clear both GUSB2PHYCFG.ENBLSLPM and GUSB2PHYCFG.SUSPHY
	 * settings. Restore them after the command is completed.
	 *
	 * DWC_usb3 3.30a and DWC_usb31 1.90a programming guide section 3.2.2
	 */
	if (dwc->gadget.speed <= USB_SPEED_HIGH) {
		reg = dwc3_readl(dwc->regs, DWC3_GUSB2PHYCFG(0));
		if (unlikely(reg & DWC3_GUSB2PHYCFG_SUSPHY)) {
			saved_config |= DWC3_GUSB2PHYCFG_SUSPHY;
			reg &= ~DWC3_GUSB2PHYCFG_SUSPHY;
		}

		if (reg & DWC3_GUSB2PHYCFG_ENBLSLPM) {
			saved_config |= DWC3_GUSB2PHYCFG_ENBLSLPM;
			reg &= ~DWC3_GUSB2PHYCFG_ENBLSLPM;
		}

		if (saved_config)
			dwc3_writel(dwc->regs, DWC3_GUSB2PHYCFG(0), reg);
	}

	dwc3_writel(dep->regs, DWC3_DEPCMDPAR0, params->param0);
	dwc3_writel(dep->regs, DWC3_DEPCMDPAR1, params->param1);
	dwc3_writel(dep->regs, DWC3_DEPCMDPAR2, params->param2);

	/*
	 * Synopsys Databook 2.60a states in section 6.3.2.5.6 of that if we're
	 * not relying on XferNotReady, we can make use of a special "No
	 * Response Update Transfer" command where we should clear both CmdAct
	 * and CmdIOC bits.
	 *
	 * With this, we don't need to wait for command completion and can
	 * straight away issue further commands to the endpoint.
	 *
	 * NOTICE: We're making an assumption that control endpoints will never
	 * make use of Update Transfer command. This is a safe assumption
	 * because we can never have more than one request at a time with
	 * Control Endpoints. If anybody changes that assumption, this chunk
	 * needs to be updated accordingly.
	 */
	if (DWC3_DEPCMD_CMD(cmd) == DWC3_DEPCMD_UPDATETRANSFER &&
			!usb_endpoint_xfer_isoc(desc))
		cmd &= ~(DWC3_DEPCMD_CMDIOC | DWC3_DEPCMD_CMDACT);
	else
		cmd |= DWC3_DEPCMD_CMDACT;

	dwc3_writel(dep->regs, DWC3_DEPCMD, cmd);
	do {
		reg = dwc3_readl(dep->regs, DWC3_DEPCMD);
		if (!(reg & DWC3_DEPCMD_CMDACT)) {
			cmd_status = DWC3_DEPCMD_STATUS(reg);

			switch (cmd_status) {
			case 0:
				ret = 0;
				break;
			case DEPEVT_TRANSFER_NO_RESOURCE:
				ret = -EINVAL;
				break;
			case DEPEVT_TRANSFER_BUS_EXPIRY:
				/*
				 * SW issues START TRANSFER command to
				 * isochronous ep with future frame interval. If
				 * future interval time has already passed when
				 * core receives the command, it will respond
				 * with an error status of 'Bus Expiry'.
				 *
				 * Instead of always returning -EINVAL, let's
				 * give a hint to the gadget driver that this is
				 * the case by returning -EAGAIN.
				 */
				ret = -EAGAIN;
				break;
			default:
				dev_WARN(dwc->dev, "UNKNOWN cmd status\n");
			}

			break;
		}
	} while (--timeout);

	if (timeout == 0) {
		ret = -ETIMEDOUT;
		dev_err(dwc->dev, "%s command timeout for %s\n",
			dwc3_gadget_ep_cmd_string(cmd), dep->name);
		if (DWC3_DEPCMD_CMD(cmd) != DWC3_DEPCMD_ENDTRANSFER) {
			dwc->ep_cmd_timeout_cnt++;
			dwc3_notify_event(dwc,
				DWC3_CONTROLLER_RESTART_USB_SESSION, 0);
		}
		cmd_status = -ETIMEDOUT;
	}

	trace_dwc3_gadget_ep_cmd(dep, cmd, params, cmd_status);

	if (ret == 0) {
		switch (DWC3_DEPCMD_CMD(cmd)) {
		case DWC3_DEPCMD_STARTTRANSFER:
			dep->flags |= DWC3_EP_TRANSFER_STARTED;
			break;
		case DWC3_DEPCMD_ENDTRANSFER:
			dep->flags &= ~DWC3_EP_TRANSFER_STARTED;
			break;
		default:
			/* nothing */
			break;
		}
	}

	if (saved_config) {
		reg = dwc3_readl(dwc->regs, DWC3_GUSB2PHYCFG(0));
		reg |= saved_config;
		dwc3_writel(dwc->regs, DWC3_GUSB2PHYCFG(0), reg);
	}

	return ret;
}

static int dwc3_send_clear_stall_ep_cmd(struct dwc3_ep *dep)
{
	struct dwc3 *dwc = dep->dwc;
	struct dwc3_gadget_ep_cmd_params params;
	u32 cmd = DWC3_DEPCMD_CLEARSTALL;

	/*
	 * As of core revision 2.60a the recommended programming model
	 * is to set the ClearPendIN bit when issuing a Clear Stall EP
	 * command for IN endpoints. This is to prevent an issue where
	 * some (non-compliant) hosts may not send ACK TPs for pending
	 * IN transfers due to a mishandled error condition. Synopsys
	 * STAR 9000614252.
	 */
	if (dep->direction && (dwc->revision >= DWC3_REVISION_260A) &&
	    (dwc->gadget.speed >= USB_SPEED_SUPER))
		cmd |= DWC3_DEPCMD_CLEARPENDIN;

	memset(&params, 0, sizeof(params));

	return dwc3_send_gadget_ep_cmd(dep, cmd, &params);
}

static int dwc3_alloc_trb_pool(struct dwc3_ep *dep)
{
	struct dwc3		*dwc = dep->dwc;
	u32			num_trbs = DWC3_TRB_NUM;

	if (dep->trb_pool)
		return 0;

	dep->trb_pool = dma_zalloc_coherent(dwc->sysdev,
			sizeof(struct dwc3_trb) * num_trbs,
			&dep->trb_pool_dma, GFP_KERNEL);
	if (!dep->trb_pool) {
		dev_err(dep->dwc->dev, "failed to allocate trb pool for %s\n",
				dep->name);
		return -ENOMEM;
	}
	dep->num_trbs = num_trbs;

	return 0;
}

static void dwc3_free_trb_pool(struct dwc3_ep *dep)
{
	struct dwc3		*dwc = dep->dwc;

	/* Freeing of GSI EP TRBs are handled by GSI EP ops. */
	if (dep->endpoint.ep_type == EP_TYPE_GSI)
		return;

	/*
	 * Clean up ep ring to avoid getting xferInProgress due to stale trbs
	 * with HWO bit set from previous composition when update transfer cmd
	 * is issued.
	 */
	if (dep->number > 1 && dep->trb_pool && dep->trb_pool_dma) {
		memset(&dep->trb_pool[0], 0,
			sizeof(struct dwc3_trb) * dep->num_trbs);
		dbg_event(dep->number, "Clr_TRB", 0);
		dev_dbg(dwc->dev, "Clr_TRB ring of %s\n", dep->name);

		dma_free_coherent(dwc->sysdev,
				sizeof(struct dwc3_trb) * DWC3_TRB_NUM,
				dep->trb_pool, dep->trb_pool_dma);
		dep->trb_pool = NULL;
		dep->trb_pool_dma = 0;
	}
}

static int dwc3_gadget_set_xfer_resource(struct dwc3 *dwc, struct dwc3_ep *dep);

/**
 * dwc3_gadget_start_config - configure ep resources
 * @dwc: pointer to our controller context structure
 * @dep: endpoint that is being enabled
 *
 * Issue a %DWC3_DEPCMD_DEPSTARTCFG command to @dep. After the command's
 * completion, it will set Transfer Resource for all available endpoints.
 *
 * The assignment of transfer resources cannot perfectly follow the data book
 * due to the fact that the controller driver does not have all knowledge of the
 * configuration in advance. It is given this information piecemeal by the
 * composite gadget framework after every SET_CONFIGURATION and
 * SET_INTERFACE. Trying to follow the databook programming model in this
 * scenario can cause errors. For two reasons:
 *
 * 1) The databook says to do %DWC3_DEPCMD_DEPSTARTCFG for every
 * %USB_REQ_SET_CONFIGURATION and %USB_REQ_SET_INTERFACE (8.1.5). This is
 * incorrect in the scenario of multiple interfaces.
 *
 * 2) The databook does not mention doing more %DWC3_DEPCMD_DEPXFERCFG for new
 * endpoint on alt setting (8.1.6).
 *
 * The following simplified method is used instead:
 *
 * All hardware endpoints can be assigned a transfer resource and this setting
 * will stay persistent until either a core reset or hibernation. So whenever we
 * do a %DWC3_DEPCMD_DEPSTARTCFG(0) we can go ahead and do
 * %DWC3_DEPCMD_DEPXFERCFG for every hardware endpoint as well. We are
 * guaranteed that there are as many transfer resources as endpoints.
 *
 * This function is called for each endpoint when it is being enabled but is
 * triggered only when called for EP0-out, which always happens first, and which
 * should only happen in one of the above conditions.
 */
static int dwc3_gadget_start_config(struct dwc3 *dwc, struct dwc3_ep *dep)
{
	struct dwc3_gadget_ep_cmd_params params;
	u32			cmd;
	int			i;
	int			ret;

	if (dep->number)
		return 0;

	memset(&params, 0x00, sizeof(params));
	cmd = DWC3_DEPCMD_DEPSTARTCFG;

	ret = dwc3_send_gadget_ep_cmd(dep, cmd, &params);
	if (ret)
		return ret;

	for (i = 0; i < DWC3_ENDPOINTS_NUM; i++) {
		struct dwc3_ep *dep = dwc->eps[i];

		if (!dep)
			continue;

		ret = dwc3_gadget_set_xfer_resource(dwc, dep);
		if (ret)
			return ret;
	}

	return 0;
}

static int dwc3_gadget_set_ep_config(struct dwc3 *dwc, struct dwc3_ep *dep,
		bool modify, bool restore)
{
	const struct usb_ss_ep_comp_descriptor *comp_desc;
	const struct usb_endpoint_descriptor *desc;
	struct dwc3_gadget_ep_cmd_params params;

	if (dev_WARN_ONCE(dwc->dev, modify && restore,
					"Can't modify and restore\n"))
		return -EINVAL;

	comp_desc = dep->endpoint.comp_desc;
	desc = dep->endpoint.desc;

	memset(&params, 0x00, sizeof(params));

	params.param0 = DWC3_DEPCFG_EP_TYPE(usb_endpoint_type(desc))
		| DWC3_DEPCFG_MAX_PACKET_SIZE(usb_endpoint_maxp(desc));

	/* Burst size is only needed in SuperSpeed mode */
	if (dwc->gadget.speed >= USB_SPEED_SUPER) {
		u32 burst = dep->endpoint.maxburst;
		params.param0 |= DWC3_DEPCFG_BURST_SIZE(burst - 1);
	}

	if (modify) {
		params.param0 |= DWC3_DEPCFG_ACTION_MODIFY;
	} else if (restore) {
		params.param0 |= DWC3_DEPCFG_ACTION_RESTORE;
		params.param2 |= dep->saved_state;
	} else {
		params.param0 |= DWC3_DEPCFG_ACTION_INIT;
	}

	if (usb_endpoint_xfer_control(desc))
		params.param1 = DWC3_DEPCFG_XFER_COMPLETE_EN;

	if (dep->number <= 1 || usb_endpoint_xfer_isoc(desc))
		params.param1 |= DWC3_DEPCFG_XFER_NOT_READY_EN;

	if (usb_ss_max_streams(comp_desc) && usb_endpoint_xfer_bulk(desc)) {
		params.param1 |= DWC3_DEPCFG_STREAM_CAPABLE
			| DWC3_DEPCFG_STREAM_EVENT_EN;
		dep->stream_capable = true;
	}

	if (!usb_endpoint_xfer_control(desc))
		params.param1 |= DWC3_DEPCFG_XFER_IN_PROGRESS_EN;

	/*
	 * We are doing 1:1 mapping for endpoints, meaning
	 * Physical Endpoints 2 maps to Logical Endpoint 2 and
	 * so on. We consider the direction bit as part of the physical
	 * endpoint number. So USB endpoint 0x81 is 0x03.
	 */
	params.param1 |= DWC3_DEPCFG_EP_NUMBER(dep->number);

	/*
	 * We must use the lower 16 TX FIFOs even though
	 * HW might have more
	 */
	if (dep->direction)
		params.param0 |= DWC3_DEPCFG_FIFO_NUMBER(dep->number >> 1);

	if (desc->bInterval) {
		params.param1 |= DWC3_DEPCFG_BINTERVAL_M1(desc->bInterval - 1);
		dep->interval = 1 << (desc->bInterval - 1);
	}

	return dwc3_send_gadget_ep_cmd(dep, DWC3_DEPCMD_SETEPCONFIG, &params);
}

static int dwc3_gadget_set_xfer_resource(struct dwc3 *dwc, struct dwc3_ep *dep)
{
	struct dwc3_gadget_ep_cmd_params params;

	memset(&params, 0x00, sizeof(params));

	params.param0 = DWC3_DEPXFERCFG_NUM_XFER_RES(1);

	return dwc3_send_gadget_ep_cmd(dep, DWC3_DEPCMD_SETTRANSFRESOURCE,
			&params);
}

/**
 * __dwc3_gadget_ep_enable - initializes a hw endpoint
 * @dep: endpoint to be initialized
 * @modify: if true, modify existing endpoint configuration
 * @restore: if true, restore endpoint configuration from scratch buffer
 *
 * Caller should take care of locking. Execute all necessary commands to
 * initialize a HW endpoint so it can be used by a gadget driver.
 */
static int __dwc3_gadget_ep_enable(struct dwc3_ep *dep,
		bool modify, bool restore)
{
	const struct usb_endpoint_descriptor *desc = dep->endpoint.desc;
	struct dwc3		*dwc = dep->dwc;

	u32			reg;
	int			ret;

	if (!(dep->flags & DWC3_EP_ENABLED)) {
		ret = dwc3_gadget_resize_tx_fifos(dwc, dep);
		if (ret)
			return ret;

		ret = dwc3_gadget_start_config(dwc, dep);
		if (ret) {
			dev_err(dwc->dev, "start_config() failed for %s\n",
								dep->name);
			return ret;
		}
	}

	ret = dwc3_gadget_set_ep_config(dwc, dep, modify, restore);
	if (ret) {
		dev_err(dwc->dev, "set_ep_config() failed for %s\n", dep->name);
		return ret;
	}

	if (!(dep->flags & DWC3_EP_ENABLED)) {
		struct dwc3_trb	*trb_st_hw;
		struct dwc3_trb	*trb_link;

		dep->type = usb_endpoint_type(desc);
		dep->flags |= DWC3_EP_ENABLED;
		dep->flags &= ~DWC3_EP_END_TRANSFER_PENDING;

		reg = dwc3_readl(dwc->regs, DWC3_DALEPENA);
		reg |= DWC3_DALEPENA_EP(dep->number);
		dwc3_writel(dwc->regs, DWC3_DALEPENA, reg);

		init_waitqueue_head(&dep->wait_end_transfer);

		if (usb_endpoint_xfer_control(desc))
			goto out;

		/* Initialize the TRB ring */
		dep->trb_dequeue = 0;
		dep->trb_enqueue = 0;
		memset(dep->trb_pool, 0,
		       sizeof(struct dwc3_trb) * DWC3_TRB_NUM);

		/* Link TRB. The HWO bit is never reset */
		trb_st_hw = &dep->trb_pool[0];

		trb_link = &dep->trb_pool[DWC3_TRB_NUM - 1];
		trb_link->bpl = lower_32_bits(dwc3_trb_dma_offset(dep, trb_st_hw));
		trb_link->bph = upper_32_bits(dwc3_trb_dma_offset(dep, trb_st_hw));
		trb_link->ctrl |= DWC3_TRBCTL_LINK_TRB;
		trb_link->ctrl |= DWC3_TRB_CTRL_HWO;
	}

	/*
	 * Issue StartTransfer here with no-op TRB so we can always rely on No
	 * Response Update Transfer command.
	 */
	if (usb_endpoint_xfer_bulk(desc) && !dep->endpoint.endless) {
		struct dwc3_gadget_ep_cmd_params params;
		struct dwc3_trb	*trb;
		dma_addr_t trb_dma;
		u32 cmd;

		memset(&params, 0, sizeof(params));
		trb = &dep->trb_pool[0];
		trb_dma = dwc3_trb_dma_offset(dep, trb);

		params.param0 = upper_32_bits(trb_dma);
		params.param1 = lower_32_bits(trb_dma);

		cmd = DWC3_DEPCMD_STARTTRANSFER;

		ret = dwc3_send_gadget_ep_cmd(dep, cmd, &params);
		if (ret < 0)
			return ret;

		dep->flags |= DWC3_EP_BUSY;

		dep->resource_index = dwc3_gadget_ep_get_transfer_index(dep);
		WARN_ON_ONCE(!dep->resource_index);
	}


out:
	trace_dwc3_gadget_ep_enable(dep);

	return 0;
}

static void dwc3_remove_requests(struct dwc3 *dwc, struct dwc3_ep *dep)
{
	struct dwc3_request		*req;

	dbg_log_string("START for %s(%d)", dep->name, dep->number);
	dwc3_stop_active_transfer(dwc, dep->number, true);

	if (dep->number == 1 && dwc->ep0state != EP0_SETUP_PHASE) {
		unsigned int dir;

		dbg_log_string("CTRLPEND", dwc->ep0state);
		dir = !!dwc->ep0_expect_in;
		if (dwc->ep0state == EP0_DATA_PHASE)
			dwc3_ep0_end_control_data(dwc, dwc->eps[dir]);
		else
			dwc3_ep0_end_control_data(dwc, dwc->eps[!dir]);

		dwc->eps[0]->trb_enqueue = 0;
		dwc->eps[1]->trb_enqueue = 0;
	}

	/* - giveback all requests to gadget driver */
	while (!list_empty(&dep->started_list)) {
		req = next_request(&dep->started_list);
		if (req)
			dwc3_gadget_giveback(dep, req, -ESHUTDOWN);
	}

	while (!list_empty(&dep->pending_list)) {
		req = next_request(&dep->pending_list);
		if (req)
			dwc3_gadget_giveback(dep, req, -ESHUTDOWN);
	}

	dbg_log_string("DONE for %s(%d)", dep->name, dep->number);
}

static void dwc3_stop_active_transfers(struct dwc3 *dwc)
{
	u32 epnum;

	dbg_log_string("START");
	for (epnum = 2; epnum < DWC3_ENDPOINTS_NUM; epnum++) {
		struct dwc3_ep *dep;

		dep = dwc->eps[epnum];
		if (!dep)
			continue;

		if (!(dep->flags & DWC3_EP_ENABLED))
			continue;

		if (dep->endpoint.ep_type == EP_TYPE_GSI && dep->direction)
			dwc3_notify_event(dwc,
				DWC3_CONTROLLER_NOTIFY_CLEAR_DB, 0);

		dwc3_remove_requests(dwc, dep);
	}
	dbg_log_string("DONE");
}

/**
 * __dwc3_gadget_ep_disable - disables a hw endpoint
 * @dep: the endpoint to disable
 *
 * This function undoes what __dwc3_gadget_ep_enable did and also removes
 * requests which are currently being processed by the hardware and those which
 * are not yet scheduled.
 *
 * Caller should take care of locking.
 */
static int __dwc3_gadget_ep_disable(struct dwc3_ep *dep)
{
	struct dwc3		*dwc = dep->dwc;
	u32			reg;

	trace_dwc3_gadget_ep_disable(dep);

	if (dep->endpoint.ep_type == EP_TYPE_NORMAL)
		dwc3_remove_requests(dwc, dep);
	else if (dep->endpoint.ep_type == EP_TYPE_GSI)
		dwc3_stop_active_transfer(dwc, dep->number, true);

	/* make sure HW endpoint isn't stalled */
	if (dep->flags & DWC3_EP_STALL)
		__dwc3_gadget_ep_set_halt(dep, 0, false);

	reg = dwc3_readl(dwc->regs, DWC3_DALEPENA);
	reg &= ~DWC3_DALEPENA_EP(dep->number);
	dwc3_writel(dwc->regs, DWC3_DALEPENA, reg);

	dep->stream_capable = false;
	dep->type = 0;
	dep->flags &= DWC3_EP_END_TRANSFER_PENDING;

	/* Clear out the ep descriptors for non-ep0 */
	if (dep->number > 1) {
		dep->endpoint.comp_desc = NULL;
		dep->endpoint.desc = NULL;
	}

	return 0;
}

/* -------------------------------------------------------------------------- */

static int dwc3_gadget_ep0_enable(struct usb_ep *ep,
		const struct usb_endpoint_descriptor *desc)
{
	return -EINVAL;
}

static int dwc3_gadget_ep0_disable(struct usb_ep *ep)
{
	return -EINVAL;
}

/* -------------------------------------------------------------------------- */

static int dwc3_gadget_ep_enable(struct usb_ep *ep,
		const struct usb_endpoint_descriptor *desc)
{
	struct dwc3_ep			*dep;
	struct dwc3			*dwc;
	unsigned long			flags;
	int				ret;

	if (!ep || !desc || desc->bDescriptorType != USB_DT_ENDPOINT) {
		pr_debug("dwc3: invalid parameters\n");
		return -EINVAL;
	}

	if (!desc->wMaxPacketSize) {
		pr_debug("dwc3: missing wMaxPacketSize\n");
		return -EINVAL;
	}

	dep = to_dwc3_ep(ep);
	dwc = dep->dwc;

	if (dev_WARN_ONCE(dwc->dev, dep->flags & DWC3_EP_ENABLED,
					"%s is already enabled\n",
					dep->name))
		return 0;

	spin_lock_irqsave(&dwc->lock, flags);
	ret = __dwc3_gadget_ep_enable(dep, false, false);
	dbg_event(dep->number, "ENABLE", ret);
	spin_unlock_irqrestore(&dwc->lock, flags);

	return ret;
}

static int dwc3_gadget_ep_disable(struct usb_ep *ep)
{
	struct dwc3_ep			*dep;
	struct dwc3			*dwc;
	unsigned long			flags;
	int				ret;

	if (!ep) {
		pr_debug("dwc3: invalid parameters\n");
		return -EINVAL;
	}

	dep = to_dwc3_ep(ep);
	dwc = dep->dwc;

	if (dev_WARN_ONCE(dwc->dev, !(dep->flags & DWC3_EP_ENABLED),
					"%s is already disabled\n",
					dep->name))
		return 0;

	spin_lock_irqsave(&dwc->lock, flags);
	ret = __dwc3_gadget_ep_disable(dep);
	dbg_event(dep->number, "DISABLE", ret);
	spin_unlock_irqrestore(&dwc->lock, flags);

	return ret;
}

static struct usb_request *dwc3_gadget_ep_alloc_request(struct usb_ep *ep,
	gfp_t gfp_flags)
{
	struct dwc3_request		*req;
	struct dwc3_ep			*dep = to_dwc3_ep(ep);

	req = kzalloc(sizeof(*req), gfp_flags);
	if (!req)
		return NULL;

	req->epnum	= dep->number;
	req->dep	= dep;

	dep->allocated_requests++;

	trace_dwc3_alloc_request(req);

	return &req->request;
}

static void dwc3_gadget_ep_free_request(struct usb_ep *ep,
		struct usb_request *request)
{
	struct dwc3_request		*req = to_dwc3_request(request);
	struct dwc3_ep			*dep = to_dwc3_ep(ep);

	dep->allocated_requests--;
	trace_dwc3_free_request(req);
	kfree(req);
}

static u32 dwc3_calc_trbs_left(struct dwc3_ep *dep);

static void __dwc3_prepare_one_trb(struct dwc3_ep *dep, struct dwc3_trb *trb,
		dma_addr_t dma, unsigned length, unsigned chain, unsigned node,
		unsigned stream_id, unsigned short_not_ok, unsigned no_interrupt)
{
	struct dwc3		*dwc = dep->dwc;
	struct usb_gadget	*gadget = &dwc->gadget;
	enum usb_device_speed	speed = gadget->speed;

	trb->size = DWC3_TRB_SIZE_LENGTH(length);
	trb->bpl = lower_32_bits(dma);
	trb->bph = upper_32_bits(dma);

	switch (usb_endpoint_type(dep->endpoint.desc)) {
	case USB_ENDPOINT_XFER_CONTROL:
		trb->ctrl = DWC3_TRBCTL_CONTROL_SETUP;
		break;

	case USB_ENDPOINT_XFER_ISOC:
		if (!node) {
			trb->ctrl = DWC3_TRBCTL_ISOCHRONOUS_FIRST;

			/*
			 * USB Specification 2.0 Section 5.9.2 states that: "If
			 * there is only a single transaction in the microframe,
			 * only a DATA0 data packet PID is used.  If there are
			 * two transactions per microframe, DATA1 is used for
			 * the first transaction data packet and DATA0 is used
			 * for the second transaction data packet.  If there are
			 * three transactions per microframe, DATA2 is used for
			 * the first transaction data packet, DATA1 is used for
			 * the second, and DATA0 is used for the third."
			 *
			 * IOW, we should satisfy the following cases:
			 *
			 * 1) length <= maxpacket
			 *	- DATA0
			 *
			 * 2) maxpacket < length <= (2 * maxpacket)
			 *	- DATA1, DATA0
			 *
			 * 3) (2 * maxpacket) < length <= (3 * maxpacket)
			 *	- DATA2, DATA1, DATA0
			 */
			if (speed == USB_SPEED_HIGH) {
				struct usb_ep *ep = &dep->endpoint;
				unsigned int mult = ep->mult - 1;
				unsigned int maxp = usb_endpoint_maxp(ep->desc);

				if (length <= (2 * maxp))
					mult--;

				if (length <= maxp)
					mult--;

				trb->size |= DWC3_TRB_SIZE_PCM1(mult);
			}
		} else {
			trb->ctrl = DWC3_TRBCTL_ISOCHRONOUS;
		}

		/* always enable Interrupt on Missed ISOC */
		trb->ctrl |= DWC3_TRB_CTRL_ISP_IMI;
		break;

	case USB_ENDPOINT_XFER_BULK:
	case USB_ENDPOINT_XFER_INT:
		trb->ctrl = DWC3_TRBCTL_NORMAL;
		break;
	default:
		/*
		 * This is only possible with faulty memory because we
		 * checked it already :)
		 */
		dev_WARN(dwc->dev, "Unknown endpoint type %d\n",
				usb_endpoint_type(dep->endpoint.desc));
	}

	/*
	 * Enable Continue on Short Packet
	 * when endpoint is not a stream capable
	 */
	if (usb_endpoint_dir_out(dep->endpoint.desc)) {
		if (!dep->stream_capable)
			trb->ctrl |= DWC3_TRB_CTRL_CSP;

		if (short_not_ok)
			trb->ctrl |= DWC3_TRB_CTRL_ISP_IMI;
	}

	if ((!no_interrupt && !chain) ||
			(dwc3_calc_trbs_left(dep) == 1))
		trb->ctrl |= DWC3_TRB_CTRL_IOC;

	if (chain)
		trb->ctrl |= DWC3_TRB_CTRL_CHN;

	if (usb_endpoint_xfer_bulk(dep->endpoint.desc) && dep->stream_capable)
		trb->ctrl |= DWC3_TRB_CTRL_SID_SOFN(stream_id);

	/*
	 * Ensure that updates of buffer address and size happens
	 * before we set the DWC3_TRB_CTRL_HWO so that core
	 * does not process any stale TRB.
	 */
	mb();
	trb->ctrl |= DWC3_TRB_CTRL_HWO;

	dwc3_ep_inc_enq(dep);

	trace_dwc3_prepare_trb(dep, trb);
}

/**
 * dwc3_prepare_one_trb - setup one TRB from one request
 * @dep: endpoint for which this request is prepared
 * @req: dwc3_request pointer
 * @chain: should this TRB be chained to the next?
 * @node: only for isochronous endpoints. First TRB needs different type.
 */
static void dwc3_prepare_one_trb(struct dwc3_ep *dep,
		struct dwc3_request *req, unsigned chain, unsigned node)
{
	struct dwc3_trb		*trb;
	unsigned		length = req->request.length;
	unsigned		stream_id = req->request.stream_id;
	unsigned		short_not_ok = req->request.short_not_ok;
	unsigned		no_interrupt = req->request.no_interrupt;
	dma_addr_t		dma = req->request.dma;

	trb = &dep->trb_pool[dep->trb_enqueue];

	if (!req->trb) {
		dwc3_gadget_move_started_request(req);
		req->trb = trb;
		req->trb_dma = dwc3_trb_dma_offset(dep, trb);
		dep->queued_requests++;
	}

	__dwc3_prepare_one_trb(dep, trb, dma, length, chain, node,
			stream_id, short_not_ok, no_interrupt);
}

/**
 * dwc3_ep_prev_trb - returns the previous TRB in the ring
 * @dep: The endpoint with the TRB ring
 * @index: The index of the current TRB in the ring
 *
 * Returns the TRB prior to the one pointed to by the index. If the
 * index is 0, we will wrap backwards, skip the link TRB, and return
 * the one just before that.
 */
static struct dwc3_trb *dwc3_ep_prev_trb(struct dwc3_ep *dep, u8 index)
{
	u8 tmp = index;

	if (!dep->trb_pool)
		return NULL;

	if (!tmp)
		tmp = DWC3_TRB_NUM - 1;

	return &dep->trb_pool[tmp - 1];
}

static u32 dwc3_calc_trbs_left(struct dwc3_ep *dep)
{
	struct dwc3_trb		*tmp;
	u8			trbs_left;

	/*
	 * If enqueue & dequeue are equal than it is either full or empty.
	 *
	 * One way to know for sure is if the TRB right before us has HWO bit
	 * set or not. If it has, then we're definitely full and can't fit any
	 * more transfers in our ring.
	 */
	if (dep->trb_enqueue == dep->trb_dequeue) {
		tmp = dwc3_ep_prev_trb(dep, dep->trb_enqueue);
		if (!tmp || tmp->ctrl & DWC3_TRB_CTRL_HWO)
			return 0;

		return DWC3_TRB_NUM - 1;
	}

	trbs_left = dep->trb_dequeue - dep->trb_enqueue;
	trbs_left &= (DWC3_TRB_NUM - 1);

	if (dep->trb_dequeue < dep->trb_enqueue)
		trbs_left--;

	return trbs_left;
}

static void dwc3_prepare_one_trb_sg(struct dwc3_ep *dep,
		struct dwc3_request *req)
{
	struct scatterlist *sg = req->sg;
	struct scatterlist *s;
	int		i;

	for_each_sg(sg, s, req->num_pending_sgs, i) {
		unsigned int length = req->request.length;
		unsigned int maxp = usb_endpoint_maxp(dep->endpoint.desc);
		unsigned int rem = length % maxp;
		unsigned chain = true;

		if (sg_is_last(s))
			chain = false;

		if (rem && usb_endpoint_dir_out(dep->endpoint.desc) && !chain) {
			struct dwc3	*dwc = dep->dwc;
			struct dwc3_trb	*trb;

			req->unaligned = true;

			/* prepare normal TRB */
			dwc3_prepare_one_trb(dep, req, true, i);

			/* Now prepare one extra TRB to align transfer size */
			trb = &dep->trb_pool[dep->trb_enqueue];
			__dwc3_prepare_one_trb(dep, trb, dwc->bounce_addr,
					maxp - rem, false, 1,
					req->request.stream_id,
					req->request.short_not_ok,
					req->request.no_interrupt);
		} else {
			dwc3_prepare_one_trb(dep, req, chain, i);
		}

		if (!dwc3_calc_trbs_left(dep))
			break;
	}
}

static void dwc3_prepare_one_trb_linear(struct dwc3_ep *dep,
		struct dwc3_request *req)
{
	unsigned int length = req->request.length;
	unsigned int maxp = usb_endpoint_maxp(dep->endpoint.desc);
	unsigned int rem = length % maxp;

	if ((!length || rem) && usb_endpoint_dir_out(dep->endpoint.desc)) {
		struct dwc3	*dwc = dep->dwc;
		struct dwc3_trb	*trb;

		req->unaligned = true;

		/* prepare normal TRB */
		dwc3_prepare_one_trb(dep, req, true, 0);

		/* Now prepare one extra TRB to align transfer size */
		trb = &dep->trb_pool[dep->trb_enqueue];
		__dwc3_prepare_one_trb(dep, trb, dwc->bounce_addr, maxp - rem,
				false, 1, req->request.stream_id,
				req->request.short_not_ok,
				req->request.no_interrupt);
	} else if (req->request.zero && req->request.length &&
		   (IS_ALIGNED(req->request.length,dep->endpoint.maxpacket))) {
		struct dwc3	*dwc = dep->dwc;
		struct dwc3_trb	*trb;

		req->zero = true;

		/* prepare normal TRB */
		dwc3_prepare_one_trb(dep, req, true, 0);

		/* Now prepare one extra TRB to handle ZLP */
		trb = &dep->trb_pool[dep->trb_enqueue];
		__dwc3_prepare_one_trb(dep, trb, dwc->bounce_addr, 0,
				false, 1, req->request.stream_id,
				req->request.short_not_ok,
				req->request.no_interrupt);
	} else {
		dwc3_prepare_one_trb(dep, req, false, 0);
	}
}

/*
 * dwc3_prepare_trbs - setup TRBs from requests
 * @dep: endpoint for which requests are being prepared
 *
 * The function goes through the requests list and sets up TRBs for the
 * transfers. The function returns once there are no more TRBs available or
 * it runs out of requests.
 */
static void dwc3_prepare_trbs(struct dwc3_ep *dep)
{
	struct dwc3_request	*req, *n;

	BUILD_BUG_ON_NOT_POWER_OF_2(DWC3_TRB_NUM);

	if (!dwc3_calc_trbs_left(dep))
		return;

	/*
	 * We can get in a situation where there's a request in the started list
	 * but there weren't enough TRBs to fully kick it in the first time
	 * around, so it has been waiting for more TRBs to be freed up.
	 *
	 * In that case, we should check if we have a request with pending_sgs
	 * in the started list and prepare TRBs for that request first,
	 * otherwise we will prepare TRBs completely out of order and that will
	 * break things.
	 */
	list_for_each_entry(req, &dep->started_list, list) {
		if (req->num_pending_sgs > 0)
			dwc3_prepare_one_trb_sg(dep, req);

		if (!dwc3_calc_trbs_left(dep))
			return;
	}

	list_for_each_entry_safe(req, n, &dep->pending_list, list) {
		struct dwc3	*dwc = dep->dwc;
		int		ret;

		ret = usb_gadget_map_request_by_dev(dwc->sysdev, &req->request,
						    dep->direction);
		if (ret)
			return;

		req->sg			= req->request.sg;
		req->num_pending_sgs	= req->request.num_mapped_sgs;

		if (req->num_pending_sgs > 0)
			dwc3_prepare_one_trb_sg(dep, req);
		else
			dwc3_prepare_one_trb_linear(dep, req);

		dbg_ep_map(dep->number, req);
		if (!dwc3_calc_trbs_left(dep))
			return;
	}
}

static int __dwc3_gadget_kick_transfer(struct dwc3_ep *dep, u16 cmd_param)
{
	struct dwc3_gadget_ep_cmd_params params;
	struct dwc3_request		*req, *req1, *n;
	struct dwc3			*dwc = dep->dwc;
	int				starting;
	int				ret;
	u32				cmd;

	if (dep->flags & DWC3_EP_END_TRANSFER_PENDING) {
		dbg_event(dep->number, "ENDXFER Pending", dep->flags);
		return -EBUSY;
	}

	starting = !(dep->flags & DWC3_EP_BUSY);

	dwc3_prepare_trbs(dep);
	req = next_request(&dep->started_list);
	if (!req) {
		dep->flags |= DWC3_EP_PENDING_REQUEST;
		dbg_event(dep->number, "NO REQ", 0);
		return 0;
	}

	memset(&params, 0, sizeof(params));

	if (starting) {
		params.param0 = upper_32_bits(req->trb_dma);
		params.param1 = lower_32_bits(req->trb_dma);
		cmd = DWC3_DEPCMD_STARTTRANSFER |
			DWC3_DEPCMD_PARAM(cmd_param);
	} else {
		cmd = DWC3_DEPCMD_UPDATETRANSFER |
			DWC3_DEPCMD_PARAM(dep->resource_index);
	}

	ret = dwc3_send_gadget_ep_cmd(dep, cmd, &params);
	if (ret < 0) {
		if ((ret == -EAGAIN) && starting &&
				usb_endpoint_xfer_isoc(dep->endpoint.desc)) {
			dbg_event(dep->number, "CMD_STS", ret);
			/* If bit13 in Command complete event is set, software
			 * must issue ENDTRANDFER command and wait for
			 * Xfernotready event to queue the requests again.
			 */
			if (!dep->resource_index) {
				dep->resource_index =
					 dwc3_gadget_ep_get_transfer_index(dep);
				WARN_ON_ONCE(!dep->resource_index);
			}
			dwc3_stop_active_transfer(dwc, dep->number, true);

			list_for_each_entry_safe_reverse(req1, n,
						&dep->started_list, list) {
				req1->trb->ctrl &= ~DWC3_TRB_CTRL_HWO;
				req1->trb = NULL;
				dwc3_gadget_move_pending_list_front(req1);
				dwc3_ep_inc_deq(dep);
			}

			return ret;
		}

		/*
		 * FIXME we need to iterate over the list of requests
		 * here and stop, unmap, free and del each of the linked
		 * requests instead of what we do now.
		 */
		if (req->trb)
			memset(req->trb, 0, sizeof(struct dwc3_trb));
		dep->queued_requests--;
		dwc3_gadget_del_and_unmap_request(dep, req, ret);
		return ret;
	}

	dep->flags |= DWC3_EP_BUSY;

	if (starting) {
		dep->resource_index = dwc3_gadget_ep_get_transfer_index(dep);
		WARN_ON_ONCE(!dep->resource_index);
	}

	return 0;
}

static int __dwc3_gadget_get_frame(struct dwc3 *dwc)
{
	u32			reg;

	reg = dwc3_readl(dwc->regs, DWC3_DSTS);
	return DWC3_DSTS_SOFFN(reg);
}

static void __dwc3_gadget_start_isoc(struct dwc3 *dwc, struct dwc3_ep *dep)
{
	u16 uf, wraparound_bits;

	if (list_empty(&dep->pending_list)) {
		dev_info(dwc->dev, "%s: ran out of requests\n",
				dep->name);
		dep->flags |= DWC3_EP_PENDING_REQUEST;
		return;
	}

	wraparound_bits = dep->frame_number & DWC3_FRAME_WRAP_AROUND_MASK;
	uf = dep->frame_number & ~DWC3_FRAME_WRAP_AROUND_MASK;

	/* if frame wrapped-around update wrap-around bits to reflect that */
	if (__dwc3_gadget_get_frame(dwc) < uf)
		wraparound_bits += BIT(14);

	uf = __dwc3_gadget_get_frame(dwc) + 2 * dep->interval;

	/* align uf to ep interval */
	uf = (wraparound_bits | uf) & ~(dep->interval - 1);

	__dwc3_gadget_kick_transfer(dep, uf);
}

static void dwc3_gadget_start_isoc(struct dwc3 *dwc,
		struct dwc3_ep *dep, const struct dwc3_event_depevt *event)
{
	dep->frame_number = event->parameters;

	__dwc3_gadget_start_isoc(dwc, dep);
}

static int __dwc3_gadget_ep_queue(struct dwc3_ep *dep, struct dwc3_request *req)
{
	struct dwc3		*dwc = dep->dwc;
	int			ret = 0;

	if (!dep->endpoint.desc || !dwc->pullups_connected) {
		dev_err_ratelimited(dwc->dev, "%s: can't queue to disabled endpoint\n",
				dep->name);
		return -ESHUTDOWN;
	}

	if (WARN(req->dep != dep, "request %pK belongs to '%s'\n",
				&req->request, req->dep->name))
		return -EINVAL;

	if (req->request.status == -EINPROGRESS) {
		ret = -EBUSY;
		dev_err(dwc->dev, "%s: %pK request already in queue",
					dep->name, req);
		return ret;
	}

	req->request.actual	= 0;
	req->request.status	= -EINPROGRESS;
	req->direction		= dep->direction;
	req->epnum		= dep->number;

	trace_dwc3_ep_queue(req);

	list_add_tail(&req->list, &dep->pending_list);

	dbg_ep_queue(dep->number, req);
	/*
	 * NOTICE: Isochronous endpoints should NEVER be prestarted. We must
	 * wait for a XferNotReady event so we will know what's the current
	 * (micro-)frame number.
	 *
	 * Without this trick, we are very, very likely gonna get Bus Expiry
	 * errors which will force us issue EndTransfer command.
	 */
	if (usb_endpoint_xfer_isoc(dep->endpoint.desc)) {
		if ((dep->flags & DWC3_EP_PENDING_REQUEST)) {
			if (dep->flags & DWC3_EP_TRANSFER_STARTED) {
				dwc3_stop_active_transfer(dwc, dep->number, true);
				dep->flags = DWC3_EP_ENABLED;
			} else {
				__dwc3_gadget_start_isoc(dwc, dep);
				dep->flags &= ~DWC3_EP_PENDING_REQUEST;
			}
			return 0;
		}

		if ((dep->flags & DWC3_EP_BUSY) &&
		    !(dep->flags & DWC3_EP_MISSED_ISOC)) {
			WARN_ON_ONCE(!dep->resource_index);
			ret = __dwc3_gadget_kick_transfer(dep,
							  dep->resource_index);
		}

		goto out;
	}

	if (!dwc3_calc_trbs_left(dep))
		return 0;

	ret = __dwc3_gadget_kick_transfer(dep, 0);
out:
	if (ret == -EBUSY)
		ret = 0;

	return ret;
}

static int dwc3_gadget_wakeup(struct usb_gadget *g)
{
	struct dwc3	*dwc = gadget_to_dwc(g);

	schedule_work(&dwc->wakeup_work);
	return 0;
}

static bool dwc3_gadget_is_suspended(struct dwc3 *dwc)
{
	if (atomic_read(&dwc->in_lpm) ||
			dwc->link_state == DWC3_LINK_STATE_U3)
		return true;
	return false;
}

static int dwc3_gadget_ep_queue(struct usb_ep *ep, struct usb_request *request,
	gfp_t gfp_flags)
{
	struct dwc3_request		*req = to_dwc3_request(request);
	struct dwc3_ep			*dep = to_dwc3_ep(ep);
	struct dwc3			*dwc = dep->dwc;

	unsigned long			flags;

	int				ret;

	spin_lock_irqsave(&dwc->lock, flags);
	ret = __dwc3_gadget_ep_queue(dep, req);
	spin_unlock_irqrestore(&dwc->lock, flags);

	return ret;
}

static int dwc3_gadget_ep_dequeue(struct usb_ep *ep,
		struct usb_request *request)
{
	struct dwc3_request		*req = to_dwc3_request(request);
	struct dwc3_request		*r = NULL;

	struct dwc3_ep			*dep = to_dwc3_ep(ep);
	struct dwc3			*dwc = dep->dwc;

	unsigned long			flags;
	int				ret = 0;

	if (atomic_read(&dwc->in_lpm)) {
		dev_err(dwc->dev, "Unable to dequeue while in LPM\n");
		return -EAGAIN;
	}

	trace_dwc3_ep_dequeue(req);

	spin_lock_irqsave(&dwc->lock, flags);

	list_for_each_entry(r, &dep->pending_list, list) {
		if (r == req)
			break;
	}

	if (r != req) {
		list_for_each_entry(r, &dep->started_list, list) {
			if (r == req)
				break;
		}
		if (r == req) {
			/* wait until it is processed */
			dwc3_stop_active_transfer(dwc, dep->number, true);

			/*
			 * If request was already started, this means we had to
			 * stop the transfer. With that we also need to ignore
			 * all TRBs used by the request, however TRBs can only
			 * be modified after completion of END_TRANSFER
			 * command. So what we do here is that we wait for
			 * END_TRANSFER completion and only after that, we jump
			 * over TRBs by clearing HWO and incrementing dequeue
			 * pointer.
			 *
			 * Note that we have 2 possible types of transfers here:
			 *
			 * i) Linear buffer request
			 * ii) SG-list based request
			 *
			 * SG-list based requests will have r->num_pending_sgs
			 * set to a valid number (> 0). Linear requests,
			 * normally use a single TRB.
			 *
			 * For each of these two cases, if r->unaligned flag is
			 * set, one extra TRB has been used to align transfer
			 * size to wMaxPacketSize.
			 *
			 * All of these cases need to be taken into
			 * consideration so we don't mess up our TRB ring
			 * pointers.
			 */
			if (!r->trb)
				goto out0;

			if (r->num_pending_sgs) {
				struct dwc3_trb *trb;
				int i = 0;

				for (i = 0; i < r->num_pending_sgs; i++) {
					trb = r->trb + i;
					trb->ctrl &= ~DWC3_TRB_CTRL_HWO;
					dwc3_ep_inc_deq(dep);
				}

				if (r->unaligned || r->zero) {
					trb = r->trb + r->num_pending_sgs + 1;
					trb->ctrl &= ~DWC3_TRB_CTRL_HWO;
					dwc3_ep_inc_deq(dep);
				}
			} else {
				struct dwc3_trb *trb = r->trb;

				trb->ctrl &= ~DWC3_TRB_CTRL_HWO;
				dwc3_ep_inc_deq(dep);

				if (r->unaligned || r->zero) {
					trb = r->trb + 1;
					trb->ctrl &= ~DWC3_TRB_CTRL_HWO;
					dwc3_ep_inc_deq(dep);
				}
			}
			goto out1;
		}
		dev_err(dwc->dev, "request %pK was not queued to %s\n",
				request, ep->name);
		ret = -EINVAL;
		goto out0;
	}

out1:
	dbg_ep_dequeue(dep->number, req);
	/* giveback the request */
	dep->queued_requests--;
	dwc3_gadget_giveback(dep, req, -ECONNRESET);

out0:
	spin_unlock_irqrestore(&dwc->lock, flags);

	return ret;
}

int __dwc3_gadget_ep_set_halt(struct dwc3_ep *dep, int value, int protocol)
{
	struct dwc3_gadget_ep_cmd_params	params;
	struct dwc3				*dwc = dep->dwc;
	int					ret;

	if (!dep->endpoint.desc) {
		dev_dbg(dwc->dev, "(%s)'s desc is NULL.\n", dep->name);
		return -EINVAL;
	}

	if (usb_endpoint_xfer_isoc(dep->endpoint.desc)) {
		dev_err(dwc->dev, "%s is of Isochronous type\n", dep->name);
		return -EINVAL;
	}

	memset(&params, 0x00, sizeof(params));
	dbg_event(dep->number, "HALT", value);
	if (value) {
		struct dwc3_trb *trb;

		unsigned transfer_in_flight;
		unsigned started;

		if (dep->number > 1)
			trb = dwc3_ep_prev_trb(dep, dep->trb_enqueue);
		else
			trb = &dwc->ep0_trb[dep->trb_enqueue];

		if (trb)
			transfer_in_flight = trb->ctrl & DWC3_TRB_CTRL_HWO;
		else
			transfer_in_flight = false;

		started = !list_empty(&dep->started_list);

		if (!protocol && ((dep->direction && transfer_in_flight) ||
				(!dep->direction && started))) {
			return -EAGAIN;
		}

		ret = dwc3_send_gadget_ep_cmd(dep, DWC3_DEPCMD_SETSTALL,
				&params);
		if (ret)
			dev_err(dwc->dev, "failed to set STALL on %s\n",
					dep->name);
		else
			dep->flags |= DWC3_EP_STALL;
	} else {

		ret = dwc3_send_clear_stall_ep_cmd(dep);
		if (ret)
			dev_err(dwc->dev, "failed to clear STALL on %s\n",
					dep->name);
		else
			dep->flags &= ~(DWC3_EP_STALL | DWC3_EP_WEDGE);
	}

	return ret;
}

static int dwc3_gadget_ep_set_halt(struct usb_ep *ep, int value)
{
	struct dwc3_ep			*dep = to_dwc3_ep(ep);
	struct dwc3			*dwc = dep->dwc;

	unsigned long			flags;

	int				ret;

	if (!ep->desc) {
		dev_err(dwc->dev, "(%s)'s desc is NULL.\n", dep->name);
		return -EINVAL;
	}

	spin_lock_irqsave(&dwc->lock, flags);
	ret = __dwc3_gadget_ep_set_halt(dep, value, false);
	spin_unlock_irqrestore(&dwc->lock, flags);

	return ret;
}

static int dwc3_gadget_ep_set_wedge(struct usb_ep *ep)
{
	struct dwc3_ep			*dep = to_dwc3_ep(ep);
	struct dwc3			*dwc = dep->dwc;
	unsigned long			flags;
	int				ret;

	spin_lock_irqsave(&dwc->lock, flags);
	dbg_event(dep->number, "WEDGE", 0);
	dep->flags |= DWC3_EP_WEDGE;

	if (dep->number == 0 || dep->number == 1)
		ret = __dwc3_gadget_ep0_set_halt(ep, 1);
	else
		ret = __dwc3_gadget_ep_set_halt(dep, 1, false);
	spin_unlock_irqrestore(&dwc->lock, flags);

	return ret;
}

/* -------------------------------------------------------------------------- */

static struct usb_endpoint_descriptor dwc3_gadget_ep0_desc = {
	.bLength	= USB_DT_ENDPOINT_SIZE,
	.bDescriptorType = USB_DT_ENDPOINT,
	.bmAttributes	= USB_ENDPOINT_XFER_CONTROL,
};

static const struct usb_ep_ops dwc3_gadget_ep0_ops = {
	.enable		= dwc3_gadget_ep0_enable,
	.disable	= dwc3_gadget_ep0_disable,
	.alloc_request	= dwc3_gadget_ep_alloc_request,
	.free_request	= dwc3_gadget_ep_free_request,
	.queue		= dwc3_gadget_ep0_queue,
	.dequeue	= dwc3_gadget_ep_dequeue,
	.set_halt	= dwc3_gadget_ep0_set_halt,
	.set_wedge	= dwc3_gadget_ep_set_wedge,
};

static const struct usb_ep_ops dwc3_gadget_ep_ops = {
	.enable		= dwc3_gadget_ep_enable,
	.disable	= dwc3_gadget_ep_disable,
	.alloc_request	= dwc3_gadget_ep_alloc_request,
	.free_request	= dwc3_gadget_ep_free_request,
	.queue		= dwc3_gadget_ep_queue,
	.dequeue	= dwc3_gadget_ep_dequeue,
	.set_halt	= dwc3_gadget_ep_set_halt,
	.set_wedge	= dwc3_gadget_ep_set_wedge,
};

/* -------------------------------------------------------------------------- */

static int dwc3_gadget_get_frame(struct usb_gadget *g)
{
	struct dwc3		*dwc = gadget_to_dwc(g);

	return __dwc3_gadget_get_frame(dwc);
}

#define DWC3_PM_RESUME_RETRIES		20    /* Max Number of retries */
#define DWC3_PM_RESUME_DELAY		100   /* 100 msec */

static void dwc3_gadget_wakeup_work(struct work_struct *w)
{
	struct dwc3		*dwc;
	int			ret;
	static int		retry_count;

	dwc = container_of(w, struct dwc3, wakeup_work);

	ret = pm_runtime_get_sync(dwc->dev);
	if (ret) {
		/* pm_runtime_get_sync returns -EACCES error between
		 * late_suspend and early_resume, wait for system resume to
		 * finish and queue work again
		 */
		dev_dbg(dwc->dev, "PM runtime get sync failed, ret %d\n", ret);
		if (ret == -EACCES) {
			pm_runtime_put_noidle(dwc->dev);
			if (retry_count == DWC3_PM_RESUME_RETRIES) {
				retry_count = 0;
				dev_err(dwc->dev, "pm_runtime_get_sync timed out\n");
				return;
			}
			msleep(DWC3_PM_RESUME_DELAY);
			retry_count++;
			schedule_work(&dwc->wakeup_work);
			return;
		}
	}
	retry_count = 0;
	dbg_event(0xFF, "Gdgwake gsyn",
		atomic_read(&dwc->dev->power.usage_count));

	ret = dwc3_gadget_wakeup_int(dwc);
	if (ret)
		dev_err(dwc->dev, "Remote wakeup failed. ret = %d\n", ret);

	pm_runtime_put_noidle(dwc->dev);
	dbg_event(0xFF, "Gdgwake put",
		atomic_read(&dwc->dev->power.usage_count));
}

static int dwc3_gadget_wakeup_int(struct dwc3 *dwc)
{
	bool			link_recover_only = false;

	u32			reg;
	int			ret = 0;
	u8			link_state;
	unsigned long		flags;

	dev_dbg(dwc->dev, "%s(): Entry\n", __func__);
	disable_irq(dwc->irq);
	spin_lock_irqsave(&dwc->lock, flags);
	/*
	 * According to the Databook Remote wakeup request should
	 * be issued only when the device is in early suspend state.
	 *
	 * We can check that via USB Link State bits in DSTS register.
	 */
	link_state = dwc3_get_link_state(dwc);

	switch (link_state) {
	case DWC3_LINK_STATE_RX_DET:	/* in HS, means Early Suspend */
	case DWC3_LINK_STATE_U3:	/* in HS, means SUSPEND */
		break;
	case DWC3_LINK_STATE_U1:
		if (dwc->gadget.speed < USB_SPEED_SUPER) {
			link_recover_only = true;
			break;
		}
		/* Intentional fallthrough */
	default:
		dev_dbg(dwc->dev, "can't wakeup from link state %d\n",
				link_state);
		ret = -EINVAL;
		goto out;
	}

	/* Enable LINK STATUS change event */
	reg = dwc3_readl(dwc->regs, DWC3_DEVTEN);
	reg |= DWC3_DEVTEN_ULSTCNGEN;
	dwc3_writel(dwc->regs, DWC3_DEVTEN, reg);
	/*
	 * memory barrier is required to make sure that required events
	 * with core is enabled before performing RECOVERY mechnism.
	 */
	mb();

	ret = dwc3_gadget_set_link_state(dwc, DWC3_LINK_STATE_RECOV);
	if (ret < 0) {
		dev_err(dwc->dev, "failed to put link in Recovery\n");
		/* Disable LINK STATUS change */
		reg = dwc3_readl(dwc->regs, DWC3_DEVTEN);
		reg &= ~DWC3_DEVTEN_ULSTCNGEN;
		dwc3_writel(dwc->regs, DWC3_DEVTEN, reg);
		/* Required to complete this operation before returning */
		mb();
		goto out;
	}

	/* Recent versions do this automatically */
	if (dwc->revision < DWC3_REVISION_194A) {
		/* write zeroes to Link Change Request */
		reg = dwc3_readl(dwc->regs, DWC3_DCTL);
		reg &= ~DWC3_DCTL_ULSTCHNGREQ_MASK;
		dwc3_writel(dwc->regs, DWC3_DCTL, reg);
	}

	spin_unlock_irqrestore(&dwc->lock, flags);
	enable_irq(dwc->irq);

	/*
	 * Have bigger value (16 sec) for timeout since some host PCs driving
	 * resume for very long time (e.g. 8 sec)
	 */
	ret = wait_event_interruptible_timeout(dwc->wait_linkstate,
			(dwc->link_state < DWC3_LINK_STATE_U3) ||
			(dwc->link_state == DWC3_LINK_STATE_SS_DIS),
			msecs_to_jiffies(16000));

	spin_lock_irqsave(&dwc->lock, flags);
	/* Disable link status change event */
	reg = dwc3_readl(dwc->regs, DWC3_DEVTEN);
	reg &= ~DWC3_DEVTEN_ULSTCNGEN;
	dwc3_writel(dwc->regs, DWC3_DEVTEN, reg);
	/*
	 * Complete this write before we go ahead and perform resume
	 * as we don't need link status change notificaiton anymore.
	 */
	mb();

	if (!ret) {
		dev_dbg(dwc->dev, "Timeout moving into state(%d)\n",
							dwc->link_state);
		ret = -EINVAL;
		spin_unlock_irqrestore(&dwc->lock, flags);
		goto out1;
	} else {
		ret = 0;
		/*
		 * If USB is disconnected OR received RESET from host,
		 * don't perform resume
		 */
		if (dwc->link_state == DWC3_LINK_STATE_SS_DIS ||
				dwc->gadget.state == USB_STATE_DEFAULT)
			link_recover_only = true;
	}

	/*
	 * According to DWC3 databook, the controller does not
	 * trigger a wakeup event when remote-wakeup is used.
	 * Hence, after remote-wakeup sequence is complete, and
	 * the device is back at U0 state, it is required that
	 * the resume sequence is initiated by SW.
	 */
	if (!link_recover_only)
		dwc3_gadget_wakeup_interrupt(dwc, true);

	spin_unlock_irqrestore(&dwc->lock, flags);
	dev_dbg(dwc->dev, "%s: Exit\n", __func__);
	return ret;

out:
	spin_unlock_irqrestore(&dwc->lock, flags);
	enable_irq(dwc->irq);

out1:
	return ret;
}

static int dwc_gadget_func_wakeup(struct usb_gadget *g, int interface_id)
{
	int ret = 0;
	struct dwc3 *dwc = gadget_to_dwc(g);

	if (!g || (g->speed < USB_SPEED_SUPER))
		return -ENOTSUPP;

	if (dwc3_gadget_is_suspended(dwc)) {
		dev_dbg(dwc->dev, "USB bus is suspended, scheduling wakeup\n");
		dwc3_gadget_wakeup(&dwc->gadget);
		return -EACCES;
	}

	ret = dwc3_send_gadget_generic_command(dwc, DWC3_DGCMD_XMIT_DEV,
			0x1 | (interface_id << 4));
	if (ret)
		dev_err(dwc->dev, "Function wakeup HW command failed, ret %d\n",
				ret);

	return ret;
}

static int dwc3_gadget_set_selfpowered(struct usb_gadget *g,
		int is_selfpowered)
{
	struct dwc3		*dwc = gadget_to_dwc(g);
	unsigned long		flags;

	spin_lock_irqsave(&dwc->lock, flags);
	g->is_selfpowered = !!is_selfpowered;
	spin_unlock_irqrestore(&dwc->lock, flags);

	return 0;
}

/**
 * dwc3_device_core_soft_reset - Issues device core soft reset
 * @dwc: pointer to our context structure
 */
static int dwc3_device_core_soft_reset(struct dwc3 *dwc)
{
	u32             reg;
	int             retries = 10;

	reg = dwc3_readl(dwc->regs, DWC3_DCTL);
	reg |= DWC3_DCTL_CSFTRST;
	dwc3_writel(dwc->regs, DWC3_DCTL, reg);

	do {
		reg = dwc3_readl(dwc->regs, DWC3_DCTL);
		if (!(reg & DWC3_DCTL_CSFTRST))
			goto done;

		usleep_range(1000, 1100);
	} while (--retries);

	dev_err(dwc->dev, "%s timedout\n", __func__);

	return -ETIMEDOUT;

done:
	/* phy sync delay as per data book */
	msleep(50);

	return 0;
}

static int dwc3_gadget_run_stop(struct dwc3 *dwc, int is_on, int suspend)
{
	u32			reg, reg1;
	u32			timeout = 1500;

	dbg_event(0xFF, "run_stop", is_on);
	reg = dwc3_readl(dwc->regs, DWC3_DCTL);
	if (is_on) {
		if (dwc->revision <= DWC3_REVISION_187A) {
			reg &= ~DWC3_DCTL_TRGTULST_MASK;
			reg |= DWC3_DCTL_TRGTULST_RX_DET;
		}

		if (dwc->revision >= DWC3_REVISION_194A)
			reg &= ~DWC3_DCTL_KEEP_CONNECT;

		dwc3_event_buffers_setup(dwc);
		__dwc3_gadget_start(dwc);

		reg1 = dwc3_readl(dwc->regs, DWC3_DCFG);
		reg1 &= ~(DWC3_DCFG_SPEED_MASK);

		if (dwc->maximum_speed == USB_SPEED_SUPER_PLUS)
			reg1 |= DWC3_DCFG_SUPERSPEED_PLUS;
		else if (dwc->maximum_speed == USB_SPEED_HIGH)
			reg1 |= DWC3_DCFG_HIGHSPEED;
		else
			reg1 |= DWC3_DCFG_SUPERSPEED;
		dwc3_writel(dwc->regs, DWC3_DCFG, reg1);

		reg |= DWC3_DCTL_RUN_STOP;

		if (dwc->has_hibernation)
			reg |= DWC3_DCTL_KEEP_CONNECT;

		dwc->pullups_connected = true;
	} else {
		dwc3_gadget_disable_irq(dwc);
		/* Mask all interrupts */
		reg1 = dwc3_readl(dwc->regs, DWC3_GEVNTSIZ(0));
		reg1 |= DWC3_GEVNTSIZ_INTMASK;
		dwc3_writel(dwc->regs, DWC3_GEVNTSIZ(0), reg1);

		dwc->err_evt_seen = false;
		dwc->pullups_connected = false;

		__dwc3_gadget_ep_disable(dwc->eps[0]);
		__dwc3_gadget_ep_disable(dwc->eps[1]);

		/*
		 * According to dwc3 databook, it is must to remove any active
		 * transfers before trying to stop USB device controller. Hence
		 * call dwc3_stop_active_transfers() API before stopping USB
		 * device controller.
		 */
		dwc3_stop_active_transfers(dwc);

		reg &= ~DWC3_DCTL_RUN_STOP;

		if (dwc->has_hibernation && !suspend)
			reg &= ~DWC3_DCTL_KEEP_CONNECT;
	}

	dwc3_writel(dwc->regs, DWC3_DCTL, reg);

	/* Controller is not halted until the events are acknowledged */
	if (!is_on) {
		/*
		 * Clear out any pending events (i.e. End Transfer Command
		 * Complete).
		 */
		reg1 = dwc3_readl(dwc->regs, DWC3_GEVNTCOUNT(0));
		reg1 &= DWC3_GEVNTCOUNT_MASK;
		dbg_log_string("remaining EVNTCOUNT(0)=%d", reg1);
		dwc3_writel(dwc->regs, DWC3_GEVNTCOUNT(0), reg1);
		dwc3_notify_event(dwc, DWC3_GSI_EVT_BUF_CLEAR, 0);
	}

	do {
		reg = dwc3_readl(dwc->regs, DWC3_DSTS);
		reg &= DWC3_DSTS_DEVCTRLHLT;
	} while (--timeout && !(!is_on ^ !reg));

	if (!timeout) {
		dev_err(dwc->dev, "failed to %s controller\n",
				is_on ? "start" : "stop");
		if (is_on)
			dbg_event(0xFF, "STARTTOUT", reg);
		else
			dbg_event(0xFF, "STOPTOUT", reg);
		return -ETIMEDOUT;
	}

	return 0;
}

static int dwc3_gadget_vbus_draw(struct usb_gadget *g, unsigned int mA)
{
	struct dwc3		*dwc = gadget_to_dwc(g);

	dwc->vbus_draw = mA;
	dev_dbg(dwc->dev, "Notify controller from %s. mA = %u\n", __func__, mA);
	dbg_event(0xFF, "currentDraw", mA);
	dwc3_notify_event(dwc, DWC3_CONTROLLER_SET_CURRENT_DRAW_EVENT, 0);
	return 0;
}

static int dwc3_gadget_pullup(struct usb_gadget *g, int is_on)
{
	struct dwc3		*dwc = gadget_to_dwc(g);
	unsigned long		flags;
	int			ret;

	is_on = !!is_on;
	dwc->softconnect = is_on;

	if (((dwc->dr_mode == USB_DR_MODE_OTG) && !dwc->vbus_active)
			|| !dwc->gadget_driver) {
		/*
		 * Need to wait for vbus_session(on) from otg driver or to
		 * the udc_start.
		 */
		dbg_event(0xFF, "WaitPullup", 0);
		return 0;
	}

	pm_runtime_get_sync(dwc->dev);
	dbg_event(0xFF, "Pullup gsync",
		atomic_read(&dwc->dev->power.usage_count));

	/*
	 * Per databook, when we want to stop the gadget, if a control transfer
	 * is still in process, complete it and get the core into setup phase.
	 */
	if (!is_on && (dwc->ep0state != EP0_SETUP_PHASE ||
				dwc->ep0_next_event != DWC3_EP0_COMPLETE)) {
		reinit_completion(&dwc->ep0_in_setup);

		ret = wait_for_completion_timeout(&dwc->ep0_in_setup,
				msecs_to_jiffies(DWC3_PULL_UP_TIMEOUT));
		if (ret == 0) {
			dev_err(dwc->dev, "timed out waiting for SETUP phase\n");
			dbg_event(0xFF, "Pullup timeout put",
				atomic_read(&dwc->dev->power.usage_count));
		}
	}

	disable_irq(dwc->irq);

	/* prevent pending bh to run later */
	flush_work(&dwc->bh_work);

	spin_lock_irqsave(&dwc->lock, flags);
	if (dwc->ep0state != EP0_SETUP_PHASE)
		dbg_event(0xFF, "EP0 is not in SETUP phase\n", 0);

	/*
	 * If we are here after bus suspend notify otg state machine to
	 * increment pm usage count of dwc to prevent pm_runtime_suspend
	 * during enumeration.
	 */
	dwc->b_suspend = false;
	dwc3_notify_event(dwc, DWC3_CONTROLLER_NOTIFY_OTG_EVENT, 0);

	ret = dwc3_gadget_run_stop(dwc, is_on, false);
	spin_unlock_irqrestore(&dwc->lock, flags);
	if (!is_on && ret == -ETIMEDOUT) {
		dev_err(dwc->dev, "%s: Core soft reset...\n", __func__);
		dwc3_device_core_soft_reset(dwc);
	}
	enable_irq(dwc->irq);

	pm_runtime_mark_last_busy(dwc->dev);
	pm_runtime_put_autosuspend(dwc->dev);
	dbg_event(0xFF, "Pullup put",
		atomic_read(&dwc->dev->power.usage_count));
	return ret;
}

static void dwc3_gadget_enable_irq(struct dwc3 *dwc)
{
	u32			reg;

	dbg_event(0xFF, "UnmaskINT", 0);
	/* Enable all but Start and End of Frame IRQs */
	reg = (DWC3_DEVTEN_VNDRDEVTSTRCVEDEN |
			DWC3_DEVTEN_EVNTOVERFLOWEN |
			DWC3_DEVTEN_CMDCMPLTEN |
			DWC3_DEVTEN_ERRTICERREN |
			DWC3_DEVTEN_WKUPEVTEN |
			DWC3_DEVTEN_CONNECTDONEEN |
			DWC3_DEVTEN_USBRSTEN |
			DWC3_DEVTEN_DISCONNEVTEN);

	if (dwc->revision < DWC3_REVISION_230A)
		reg |= DWC3_DEVTEN_ULSTCNGEN;

	dwc3_writel(dwc->regs, DWC3_DEVTEN, reg);
}

void dwc3_gadget_disable_irq(struct dwc3 *dwc)
{
	dbg_event(0xFF, "MaskINT", 0);
	/* mask all interrupts */
	dwc3_writel(dwc->regs, DWC3_DEVTEN, 0x00);
}

static irqreturn_t dwc3_thread_interrupt(int irq, void *_dwc);

/**
 * dwc3_gadget_setup_nump - calculate and initialize NUMP field of %DWC3_DCFG
 * @dwc: pointer to our context structure
 *
 * The following looks like complex but it's actually very simple. In order to
 * calculate the number of packets we can burst at once on OUT transfers, we're
 * gonna use RxFIFO size.
 *
 * To calculate RxFIFO size we need two numbers:
 * MDWIDTH = size, in bits, of the internal memory bus
 * RAM2_DEPTH = depth, in MDWIDTH, of internal RAM2 (where RxFIFO sits)
 *
 * Given these two numbers, the formula is simple:
 *
 * RxFIFO Size = (RAM2_DEPTH * MDWIDTH / 8) - 24 - 16;
 *
 * 24 bytes is for 3x SETUP packets
 * 16 bytes is a clock domain crossing tolerance
 *
 * Given RxFIFO Size, NUMP = RxFIFOSize / 1024;
 */
static void dwc3_gadget_setup_nump(struct dwc3 *dwc)
{
	u32 ram2_depth;
	u32 mdwidth;
	u32 nump;
	u32 reg;

	ram2_depth = DWC3_GHWPARAMS7_RAM2_DEPTH(dwc->hwparams.hwparams7);
	mdwidth = DWC3_GHWPARAMS0_MDWIDTH(dwc->hwparams.hwparams0);

	nump = ((ram2_depth * mdwidth / 8) - 24 - 16) / 1024;
	nump = min_t(u32, nump, 16);

	/* update NumP */
	reg = dwc3_readl(dwc->regs, DWC3_DCFG);
	reg &= ~DWC3_DCFG_NUMP_MASK;
	reg |= nump << DWC3_DCFG_NUMP_SHIFT;
	dwc3_writel(dwc->regs, DWC3_DCFG, reg);
}

static int dwc3_gadget_vbus_session(struct usb_gadget *_gadget, int is_active)
{
	struct dwc3 *dwc = gadget_to_dwc(_gadget);
	unsigned long flags;
	int ret = 0;

	if (dwc->dr_mode != USB_DR_MODE_OTG)
		return -EPERM;

	is_active = !!is_active;

	dbg_event(0xFF, "VbusSess", is_active);

	disable_irq(dwc->irq);

	flush_work(&dwc->bh_work);

	spin_lock_irqsave(&dwc->lock, flags);

	/* Mark that the vbus was powered */
	dwc->vbus_active = is_active;

	/*
	 * Check if upper level usb_gadget_driver was already registered with
	 * this udc controller driver (if dwc3_gadget_start was called)
	 */
	if (dwc->gadget_driver && dwc->softconnect) {
		if (dwc->vbus_active) {
			/*
			 * Both vbus was activated by otg and pullup was
			 * signaled by the gadget driver.
			 */
			ret = dwc3_gadget_run_stop(dwc, 1, false);
		} else {
			ret = dwc3_gadget_run_stop(dwc, 0, false);
		}
	}

	/*
	 * Clearing run/stop bit might occur before disconnect event is seen.
	 * Make sure to let gadget driver know in that case.
	 */
	if (!dwc->vbus_active) {
		dev_dbg(dwc->dev, "calling disconnect from %s\n", __func__);
		dwc3_gadget_disconnect_interrupt(dwc);
	}

	spin_unlock_irqrestore(&dwc->lock, flags);
	if (!is_active && ret == -ETIMEDOUT) {
		dev_err(dwc->dev, "%s: Core soft reset...\n", __func__);
		dwc3_device_core_soft_reset(dwc);
	}

	enable_irq(dwc->irq);

	return 0;
}

static int __dwc3_gadget_start(struct dwc3 *dwc)
{
	struct dwc3_ep		*dep;
	int			ret = 0;
	u32			reg;

	dbg_event(0xFF, "__Gadgetstart", 0);

	/*
	 * Use IMOD if enabled via dwc->imod_interval. Otherwise, if
	 * the core supports IMOD, disable it.
	 */
	if (dwc->imod_interval) {
		dwc3_writel(dwc->regs, DWC3_DEV_IMOD(0), dwc->imod_interval);
		dwc3_writel(dwc->regs, DWC3_GEVNTCOUNT(0), DWC3_GEVNTCOUNT_EHB);
	} else if (dwc3_has_imod(dwc)) {
		dwc3_writel(dwc->regs, DWC3_DEV_IMOD(0), 0);
	}

	/*
	 * We are telling dwc3 that we want to use DCFG.NUMP as ACK TP's NUMP
	 * field instead of letting dwc3 itself calculate that automatically.
	 *
	 * This way, we maximize the chances that we'll be able to get several
	 * bursts of data without going through any sort of endpoint throttling.
	 */
	reg = dwc3_readl(dwc->regs, DWC3_GRXTHRCFG);
	reg &= ~DWC3_GRXTHRCFG_PKTCNTSEL;
	dwc3_writel(dwc->regs, DWC3_GRXTHRCFG, reg);

	/*
	 * Programs the number of outstanding pipelined transfer requests
	 * the AXI master pushes to the AXI slave.
	 */
	if (dwc->revision >= DWC3_REVISION_270A) {
		reg = dwc3_readl(dwc->regs, DWC3_GSBUSCFG1);
		reg &= ~DWC3_GSBUSCFG1_PIPETRANSLIMIT_MASK;
		reg |= DWC3_GSBUSCFG1_PIPETRANSLIMIT(0xe);
		dwc3_writel(dwc->regs, DWC3_GSBUSCFG1, reg);
	}

	dwc3_gadget_setup_nump(dwc);

	/* Start with SuperSpeed Default */
	dwc3_gadget_ep0_desc.wMaxPacketSize = cpu_to_le16(512);

	dep = dwc->eps[0];
	ret = __dwc3_gadget_ep_enable(dep, false, false);
	if (ret) {
		dev_err(dwc->dev, "failed to enable %s\n", dep->name);
		goto err0;
	}

	dep = dwc->eps[1];
	ret = __dwc3_gadget_ep_enable(dep, false, false);
	if (ret) {
		dev_err(dwc->dev, "failed to enable %s\n", dep->name);
		goto err1;
	}

	/* begin to receive SETUP packets */
	dwc->ep0state = EP0_SETUP_PHASE;
	dwc->link_state = DWC3_LINK_STATE_SS_DIS;
	dwc3_ep0_out_start(dwc);

	dwc3_gadget_enable_irq(dwc);

	return 0;

err1:
	__dwc3_gadget_ep_disable(dwc->eps[0]);

err0:
	return ret;
}

static int dwc3_gadget_start(struct usb_gadget *g,
		struct usb_gadget_driver *driver)
{
	struct dwc3		*dwc = gadget_to_dwc(g);
	unsigned long		flags;
	int			ret = 0;

	dbg_event(0xFF, "Gadgetstart", 0);
	spin_lock_irqsave(&dwc->lock, flags);
	if (dwc->gadget_driver) {
		dev_err(dwc->dev, "%s is already bound to %s\n",
				dwc->gadget.name,
				dwc->gadget_driver->driver.name);
		ret = -EBUSY;
		goto err0;
	}

	dwc->gadget_driver	= driver;

	/*
	 * For DRD, this might get called by gadget driver during bootup
	 * even though host mode might be active. Don't actually perform
	 * device-specific initialization until device mode is activated.
	 * In that case dwc3_gadget_restart() will handle it.
	 */
	spin_unlock_irqrestore(&dwc->lock, flags);

	return 0;

err0:
	spin_unlock_irqrestore(&dwc->lock, flags);
	return ret;
}

static void __dwc3_gadget_stop(struct dwc3 *dwc)
{
	dbg_event(0xFF, "__Gadgetstop", 0);
	dwc3_gadget_disable_irq(dwc);
	__dwc3_gadget_ep_disable(dwc->eps[0]);
	__dwc3_gadget_ep_disable(dwc->eps[1]);
}

static int dwc3_gadget_stop(struct usb_gadget *g)
{
	struct dwc3		*dwc = gadget_to_dwc(g);
	unsigned long		flags;

	spin_lock_irqsave(&dwc->lock, flags);

	dwc->gadget_driver	= NULL;
	spin_unlock_irqrestore(&dwc->lock, flags);

	dbg_event(0xFF, "fwq_started", 0);
	flush_workqueue(dwc->dwc_wq);
	dbg_event(0xFF, "fwq_completed", 0);

	return 0;
}

static void __maybe_unused dwc3_gadget_set_speed(struct usb_gadget *g,
				  enum usb_device_speed speed)
{
	struct dwc3		*dwc = gadget_to_dwc(g);
	unsigned long		flags;
	u32			reg;

	spin_lock_irqsave(&dwc->lock, flags);
	reg = dwc3_readl(dwc->regs, DWC3_DCFG);
	reg &= ~(DWC3_DCFG_SPEED_MASK);

	/*
	 * WORKAROUND: DWC3 revision < 2.20a have an issue
	 * which would cause metastability state on Run/Stop
	 * bit if we try to force the IP to USB2-only mode.
	 *
	 * Because of that, we cannot configure the IP to any
	 * speed other than the SuperSpeed
	 *
	 * Refers to:
	 *
	 * STAR#9000525659: Clock Domain Crossing on DCTL in
	 * USB 2.0 Mode
	 */
	if (dwc->revision < DWC3_REVISION_220A &&
	    !dwc->dis_metastability_quirk) {
		reg |= DWC3_DCFG_SUPERSPEED;
	} else {
		switch (speed) {
		case USB_SPEED_LOW:
			reg |= DWC3_DCFG_LOWSPEED;
			break;
		case USB_SPEED_FULL:
			reg |= DWC3_DCFG_FULLSPEED;
			break;
		case USB_SPEED_HIGH:
			reg |= DWC3_DCFG_HIGHSPEED;
			break;
		case USB_SPEED_SUPER:
			reg |= DWC3_DCFG_SUPERSPEED;
			break;
		case USB_SPEED_SUPER_PLUS:
			reg |= DWC3_DCFG_SUPERSPEED_PLUS;
			break;
		default:
			dev_err(dwc->dev, "invalid speed (%d)\n", speed);

			if (dwc->revision & DWC3_REVISION_IS_DWC31)
				reg |= DWC3_DCFG_SUPERSPEED_PLUS;
			else
				reg |= DWC3_DCFG_SUPERSPEED;
		}
	}
	dwc3_writel(dwc->regs, DWC3_DCFG, reg);

	spin_unlock_irqrestore(&dwc->lock, flags);
}

static int dwc3_gadget_restart_usb_session(struct usb_gadget *g)
{
	struct dwc3		*dwc = gadget_to_dwc(g);

	dbg_event(0xFF, "RestartUSBSession", 0);
	return dwc3_notify_event(dwc, DWC3_CONTROLLER_RESTART_USB_SESSION, 0);
}

static const struct usb_gadget_ops dwc3_gadget_ops = {
	.get_frame		= dwc3_gadget_get_frame,
	.wakeup			= dwc3_gadget_wakeup,
	.func_wakeup		= dwc_gadget_func_wakeup,
	.set_selfpowered	= dwc3_gadget_set_selfpowered,
	.vbus_session		= dwc3_gadget_vbus_session,
	.vbus_draw		= dwc3_gadget_vbus_draw,
	.pullup			= dwc3_gadget_pullup,
	.udc_start		= dwc3_gadget_start,
	.udc_stop		= dwc3_gadget_stop,
	.restart		= dwc3_gadget_restart_usb_session,
};

/* -------------------------------------------------------------------------- */

#define NUM_GSI_OUT_EPS	1
#define NUM_GSI_IN_EPS	2

static int dwc3_gadget_init_endpoints(struct dwc3 *dwc, u8 total)
{
	struct dwc3_ep			*dep;
	u8				epnum;
	u8				out_count;
	u8				in_count;

	INIT_LIST_HEAD(&dwc->gadget.ep_list);

	in_count = out_count = total / 2;
	out_count += total & 1;		/* in case odd, there is one more OUT */

	for (epnum = 0; epnum < total; epnum++) {
		bool			direction = epnum & 1;
		u8			num = epnum >> 1;

		dep = kzalloc(sizeof(*dep), GFP_KERNEL);
		if (!dep)
			return -ENOMEM;

		dep->dwc = dwc;
		dep->number = epnum;
		dep->direction = direction;
		dep->regs = dwc->regs + DWC3_DEP_BASE(epnum);
		dwc->eps[epnum] = dep;

		/* Reserve EPs at the end for GSI */
		if (!direction && num > out_count - NUM_GSI_OUT_EPS - 1) {
			snprintf(dep->name, sizeof(dep->name), "gsi-epout%d",
					num);
			dep->endpoint.ep_type = EP_TYPE_GSI;
		} else if (direction && num > in_count - NUM_GSI_IN_EPS - 1) {
			snprintf(dep->name, sizeof(dep->name), "gsi-epin%d",
					num);
			dep->endpoint.ep_type = EP_TYPE_GSI;
		} else {
			snprintf(dep->name, sizeof(dep->name), "ep%u%s", num,
					direction ? "in" : "out");
		}

		dep->endpoint.ep_num = epnum >> 1;
		dep->endpoint.name = dep->name;

		if (!(dep->number > 1)) {
			dep->endpoint.desc = &dwc3_gadget_ep0_desc;
			dep->endpoint.comp_desc = NULL;
		}

		spin_lock_init(&dep->lock);

		if (num == 0) {
			usb_ep_set_maxpacket_limit(&dep->endpoint, 512);
			dep->endpoint.maxburst = 1;
			dep->endpoint.ops = &dwc3_gadget_ep0_ops;
			if (!direction)
				dwc->gadget.ep0 = &dep->endpoint;
		} else {
			int		ret;

			usb_ep_set_maxpacket_limit(&dep->endpoint, 1024);
			dep->endpoint.max_streams = 15;
			dep->endpoint.ops = &dwc3_gadget_ep_ops;
			list_add_tail(&dep->endpoint.ep_list,
					&dwc->gadget.ep_list);

			ret = dwc3_alloc_trb_pool(dep);
			if (ret)
				return ret;
		}

		if (num == 0) {
			dep->endpoint.caps.type_control = true;
		} else {
			dep->endpoint.caps.type_iso = true;
			dep->endpoint.caps.type_bulk = true;
			dep->endpoint.caps.type_int = true;
		}

		dep->endpoint.caps.dir_in = direction;
		dep->endpoint.caps.dir_out = !direction;

		INIT_LIST_HEAD(&dep->pending_list);
		INIT_LIST_HEAD(&dep->started_list);
	}

	return 0;
}

static void dwc3_gadget_free_endpoints(struct dwc3 *dwc)
{
	struct dwc3_ep			*dep;
	u8				epnum;

	for (epnum = 0; epnum < DWC3_ENDPOINTS_NUM; epnum++) {
		dep = dwc->eps[epnum];
		if (!dep)
			continue;
		/*
		 * Physical endpoints 0 and 1 are special; they form the
		 * bi-directional USB endpoint 0.
		 *
		 * For those two physical endpoints, we don't allocate a TRB
		 * pool nor do we add them the endpoints list. Due to that, we
		 * shouldn't do these two operations otherwise we would end up
		 * with all sorts of bugs when removing dwc3.ko.
		 */
		if (epnum != 0 && epnum != 1) {
			dwc3_free_trb_pool(dep);
			list_del(&dep->endpoint.ep_list);
		}

		kfree(dep);
	}
}

/* -------------------------------------------------------------------------- */

static int __dwc3_cleanup_done_trbs(struct dwc3 *dwc, struct dwc3_ep *dep,
		struct dwc3_request *req, struct dwc3_trb *trb,
		const struct dwc3_event_depevt *event, int status,
		int chain)
{
	unsigned int		count;
	unsigned int		s_pkt = 0;
	unsigned int		trb_status;

	dwc3_ep_inc_deq(dep);

	if (req->trb == trb)
		dep->queued_requests--;

	trace_dwc3_complete_trb(dep, trb);

	/*
	 * If we're in the middle of series of chained TRBs and we
	 * receive a short transfer along the way, DWC3 will skip
	 * through all TRBs including the last TRB in the chain (the
	 * where CHN bit is zero. DWC3 will also avoid clearing HWO
	 * bit and SW has to do it manually.
	 *
	 * We're going to do that here to avoid problems of HW trying
	 * to use bogus TRBs for transfers.
	 */
	if (chain && (trb->ctrl & DWC3_TRB_CTRL_HWO))
		trb->ctrl &= ~DWC3_TRB_CTRL_HWO;

	/*
	 * If we're dealing with unaligned size OUT transfer, we will be left
	 * with one TRB pending in the ring. We need to manually clear HWO bit
	 * from that TRB.
	 */
	if ((req->zero || req->unaligned) && !(trb->ctrl & DWC3_TRB_CTRL_CHN)) {
		trb->ctrl &= ~DWC3_TRB_CTRL_HWO;
		return 1;
	}

	count = trb->size & DWC3_TRB_SIZE_MASK;
	req->remaining += count;

	if ((trb->ctrl & DWC3_TRB_CTRL_HWO) && status != -ESHUTDOWN)
		return 1;

	if (dep->direction) {
		if (count) {
			trb_status = DWC3_TRB_SIZE_TRBSTS(trb->size);
			if (trb_status == DWC3_TRBSTS_MISSED_ISOC) {
				/*
				 * If missed isoc occurred and there is
				 * no request queued then issue END
				 * TRANSFER, so that core generates
				 * next xfernotready and we will issue
				 * a fresh START TRANSFER.
				 * If there are still queued request
				 * then wait, do not issue either END
				 * or UPDATE TRANSFER, just attach next
				 * request in pending_list during
				 * giveback.If any future queued request
				 * is successfully transferred then we
				 * will issue UPDATE TRANSFER for all
				 * request in the pending_list.
				 */
				dep->flags |= DWC3_EP_MISSED_ISOC;
			} else {
				dev_err(dwc->dev, "incomplete IN transfer %s\n",
						dep->name);
				status = -ECONNRESET;
			}
		} else {
			dep->flags &= ~DWC3_EP_MISSED_ISOC;
		}
	} else {
		if (count && (event->status & DEPEVT_STATUS_SHORT))
			s_pkt = 1;
	}

	if (s_pkt && !chain)
		return 1;

	if ((event->status & DEPEVT_STATUS_IOC) &&
			(trb->ctrl & DWC3_TRB_CTRL_IOC))
		return 1;

	return 0;
}

static int dwc3_cleanup_done_reqs(struct dwc3 *dwc, struct dwc3_ep *dep,
		const struct dwc3_event_depevt *event, int status)
{
	struct dwc3_request	*req;
	struct dwc3_trb		*trb;
	bool			ioc = false;
	int			ret = 0;

	while (!list_empty(&dep->started_list)) {
		unsigned length;
		int chain;

		req = next_request(&dep->started_list);
		if (req->trb->ctrl & DWC3_TRB_CTRL_HWO)
			return 0;

		length = req->request.length;
		chain = req->num_pending_sgs > 0;
		if (chain) {
			struct scatterlist *sg = req->sg;
			struct scatterlist *s;
			unsigned int pending = req->num_pending_sgs;
			unsigned int i;

			for_each_sg(sg, s, pending, i) {
				trb = &dep->trb_pool[dep->trb_dequeue];

				if (trb->ctrl & DWC3_TRB_CTRL_HWO)
					break;

				req->sg = sg_next(s);
				req->num_pending_sgs--;

				ret = __dwc3_cleanup_done_trbs(dwc, dep, req, trb,
						event, status, chain);
				if (ret)
					break;
			}
		} else {
			trb = &dep->trb_pool[dep->trb_dequeue];
			ret = __dwc3_cleanup_done_trbs(dwc, dep, req, trb,
					event, status, chain);
		}

		if (req->unaligned || req->zero) {
			trb = &dep->trb_pool[dep->trb_dequeue];
			ret = __dwc3_cleanup_done_trbs(dwc, dep, req, trb,
					event, status, false);
			req->unaligned = false;
			req->zero = false;
		}

		req->request.actual = length - req->remaining;

		if ((req->request.actual < length) && req->num_pending_sgs)
			return __dwc3_gadget_kick_transfer(dep, 0);

		dwc3_gadget_giveback(dep, req, status);

		if (ret) {
			if ((event->status & DEPEVT_STATUS_IOC) &&
			    (trb->ctrl & DWC3_TRB_CTRL_IOC))
				ioc = true;
			break;
		}
	}

	/*
	 * Our endpoint might get disabled by another thread during
	 * dwc3_gadget_giveback(). If that happens, we're just gonna return 1
	 * early on so DWC3_EP_BUSY flag gets cleared
	 */
	if (!dep->endpoint.desc)
		return 1;

	if (usb_endpoint_xfer_isoc(dep->endpoint.desc) &&
			list_empty(&dep->started_list)) {
		if (list_empty(&dep->pending_list))
			/*
			 * If there is no entry in request list then do
			 * not issue END TRANSFER now. Just set PENDING
			 * flag, so that END TRANSFER is issued when an
			 * entry is added into request list.
			 */
			dep->flags |= DWC3_EP_PENDING_REQUEST;
		else
			dwc3_stop_active_transfer(dwc, dep->number, true);
		dep->flags &= ~DWC3_EP_MISSED_ISOC;
		return 1;
	}

	if (usb_endpoint_xfer_isoc(dep->endpoint.desc) && ioc)
		return 0;

	return 1;
}

static void dwc3_endpoint_transfer_complete(struct dwc3 *dwc,
		struct dwc3_ep *dep, const struct dwc3_event_depevt *event)
{
	unsigned		status = 0;
	int			clean_busy;
	u32			is_xfer_complete;

	is_xfer_complete = (event->endpoint_event == DWC3_DEPEVT_XFERCOMPLETE);

	if (event->status & DEPEVT_STATUS_BUSERR)
		status = -ECONNRESET;

	clean_busy = dwc3_cleanup_done_reqs(dwc, dep, event, status);
	if (clean_busy && (!dep->endpoint.desc || is_xfer_complete ||
				usb_endpoint_xfer_isoc(dep->endpoint.desc)))
		dep->flags &= ~DWC3_EP_BUSY;

	/*
	 * WORKAROUND: This is the 2nd half of U1/U2 -> U0 workaround.
	 * See dwc3_gadget_linksts_change_interrupt() for 1st half.
	 */
	if (dwc->revision < DWC3_REVISION_183A) {
		u32		reg;
		int		i;

		for (i = 0; i < DWC3_ENDPOINTS_NUM; i++) {
			dep = dwc->eps[i];

			if (!(dep->flags & DWC3_EP_ENABLED))
				continue;

			if (!list_empty(&dep->started_list))
				return;
		}

		reg = dwc3_readl(dwc->regs, DWC3_DCTL);
		reg |= dwc->u1u2;
		dwc3_writel(dwc->regs, DWC3_DCTL, reg);

		dwc->u1u2 = 0;
	}

	/*
	 * Our endpoint might get disabled by another thread or stop
	 * active transfer is invoked with pull up disable during
	 * dwc3_gadget_giveback(). If that happens, we're just gonna
	 * return 1 early on so DWC3_EP_BUSY flag gets cleared.
	 */
	if (!dep->endpoint.desc || !dwc->pullups_connected)
		return;

	if (!usb_endpoint_xfer_isoc(dep->endpoint.desc)) {
		int ret;

		ret = __dwc3_gadget_kick_transfer(dep, 0);
		if (!ret || ret == -EBUSY)
			return;
	}
}

static void dwc3_endpoint_interrupt(struct dwc3 *dwc,
		const struct dwc3_event_depevt *event)
{
	struct dwc3_ep		*dep;
	u8			epnum = event->endpoint_number;
	u8			cmd;

	dep = dwc->eps[epnum];

	if (!(dep->flags & DWC3_EP_ENABLED)) {
		if (!(dep->flags & DWC3_EP_END_TRANSFER_PENDING))
			return;

		/* Handle only EPCMDCMPLT when EP disabled */
		if (event->endpoint_event != DWC3_DEPEVT_EPCMDCMPLT)
			return;
	}

	if (epnum == 0 || epnum == 1) {
		dwc3_ep0_interrupt(dwc, event);
		return;
	}

	dep->dbg_ep_events.total++;

	switch (event->endpoint_event) {
	case DWC3_DEPEVT_XFERCOMPLETE:
		dep->resource_index = 0;
		dep->dbg_ep_events.xfercomplete++;

		if (usb_endpoint_xfer_isoc(dep->endpoint.desc)) {
			dev_err(dwc->dev, "XferComplete for Isochronous endpoint\n");
			return;
		}

		dwc3_endpoint_transfer_complete(dwc, dep, event);
		break;
	case DWC3_DEPEVT_XFERINPROGRESS:
		dep->dbg_ep_events.xferinprogress++;
		dwc3_endpoint_transfer_complete(dwc, dep, event);
		break;
	case DWC3_DEPEVT_XFERNOTREADY:
		dep->dbg_ep_events.xfernotready++;
		if (usb_endpoint_xfer_isoc(dep->endpoint.desc)) {
			dwc3_gadget_start_isoc(dwc, dep, event);
		} else {
			int ret;

			ret = __dwc3_gadget_kick_transfer(dep, 0);
			if (!ret || ret == -EBUSY)
				return;
		}

		break;
	case DWC3_DEPEVT_STREAMEVT:
		dep->dbg_ep_events.streamevent++;
		if (!usb_endpoint_xfer_bulk(dep->endpoint.desc)) {
			dev_err(dwc->dev, "Stream event for non-Bulk %s\n",
					dep->name);
			return;
		}
		break;
	case DWC3_DEPEVT_EPCMDCMPLT:
		dep->dbg_ep_events.epcmdcomplete++;
		cmd = DEPEVT_PARAMETER_CMD(event->parameters);

		if (cmd == DWC3_DEPCMD_ENDTRANSFER) {
			dep->flags &= ~DWC3_EP_END_TRANSFER_PENDING;
			wake_up(&dep->wait_end_transfer);
		}
		break;
	case DWC3_DEPEVT_RXTXFIFOEVT:
		dep->dbg_ep_events.rxtxfifoevent++;
		break;
	}
}

static void dwc3_disconnect_gadget(struct dwc3 *dwc)
{
	struct usb_gadget_driver *gadget_driver;

	if (dwc->gadget_driver && dwc->gadget_driver->disconnect) {
		gadget_driver = dwc->gadget_driver;
		spin_unlock(&dwc->lock);
		dbg_event(0xFF, "DISCONNECT", 0);
		gadget_driver->disconnect(&dwc->gadget);
		spin_lock(&dwc->lock);
	}
}

static void dwc3_suspend_gadget(struct dwc3 *dwc)
{
	struct usb_gadget_driver *gadget_driver;

	if (dwc->gadget_driver && dwc->gadget_driver->suspend) {
		gadget_driver = dwc->gadget_driver;
		spin_unlock(&dwc->lock);
		dbg_event(0xFF, "SUSPEND", 0);
		gadget_driver->suspend(&dwc->gadget);
		spin_lock(&dwc->lock);
	}
}

static void dwc3_resume_gadget(struct dwc3 *dwc)
{
	struct usb_gadget_driver *gadget_driver;

	if (dwc->gadget_driver && dwc->gadget_driver->resume) {
		gadget_driver = dwc->gadget_driver;
		spin_unlock(&dwc->lock);
		dbg_event(0xFF, "RESUME", 0);
		gadget_driver->resume(&dwc->gadget);
		spin_lock(&dwc->lock);
	}
}

static void dwc3_reset_gadget(struct dwc3 *dwc)
{
	struct usb_gadget_driver *gadget_driver;

	if (!dwc->gadget_driver)
		return;

	if (dwc->gadget.speed != USB_SPEED_UNKNOWN) {
		gadget_driver = dwc->gadget_driver;
		spin_unlock(&dwc->lock);
		dbg_event(0xFF, "UDC RESET", 0);
		usb_gadget_udc_reset(&dwc->gadget, gadget_driver);
		spin_lock(&dwc->lock);
	}
}

void dwc3_stop_active_transfer(struct dwc3 *dwc, u32 epnum, bool force)
{
	struct dwc3_ep *dep;
	struct dwc3_gadget_ep_cmd_params params;
	u32 cmd;
	int ret;

	dep = dwc->eps[epnum];

	if ((dep->flags & DWC3_EP_END_TRANSFER_PENDING) ||
	    !dep->resource_index)
		return;

	if (dep->endpoint.endless)
		dwc3_notify_event(dwc, DWC3_CONTROLLER_NOTIFY_DISABLE_UPDXFER,
								dep->number);

	/*
	 * NOTICE: We are violating what the Databook says about the
	 * EndTransfer command. Ideally we would _always_ wait for the
	 * EndTransfer Command Completion IRQ, but that's causing too
	 * much trouble synchronizing between us and gadget driver.
	 *
	 * We have discussed this with the IP Provider and it was
	 * suggested to giveback all requests here, but give HW some
	 * extra time to synchronize with the interconnect. We're using
	 * an arbitrary 100us delay for that.
	 *
	 * Note also that a similar handling was tested by Synopsys
	 * (thanks a lot Paul) and nothing bad has come out of it.
	 * In short, what we're doing is:
	 *
	 * - Issue EndTransfer WITH CMDIOC bit set
	 * - Wait 100us
	 *
	 * As of IP version 3.10a of the DWC_usb3 IP, the controller
	 * supports a mode to work around the above limitation. The
	 * software can poll the CMDACT bit in the DEPCMD register
	 * after issuing a EndTransfer command. This mode is enabled
	 * by writing GUCTL2[14]. This polling is already done in the
	 * dwc3_send_gadget_ep_cmd() function so if the mode is
	 * enabled, the EndTransfer command will have completed upon
	 * returning from this function and we don't need to delay for
	 * 100us.
	 *
	 * This mode is NOT available on the DWC_usb31 IP.
	 */

	cmd = DWC3_DEPCMD_ENDTRANSFER;
	cmd |= force ? DWC3_DEPCMD_HIPRI_FORCERM : 0;
	cmd |= DWC3_DEPCMD_CMDIOC;
	cmd |= DWC3_DEPCMD_PARAM(dep->resource_index);
	memset(&params, 0, sizeof(params));
	ret = dwc3_send_gadget_ep_cmd(dep, cmd, &params);
	WARN_ON_ONCE(ret);
	dep->resource_index = 0;
	dep->flags &= ~DWC3_EP_BUSY;

	if (dwc3_is_usb31(dwc) || dwc->revision < DWC3_REVISION_310A) {
		if (dep->endpoint.ep_type != EP_TYPE_GSI)
			dep->flags |= DWC3_EP_END_TRANSFER_PENDING;
		udelay(100);
	}
	dbg_log_string("%s(%d): endxfer ret:%d)",
			dep->name, dep->number, ret);
}

static void dwc3_clear_stall_all_ep(struct dwc3 *dwc)
{
	u32 epnum;

	for (epnum = 1; epnum < DWC3_ENDPOINTS_NUM; epnum++) {
		struct dwc3_ep *dep;
		int ret;

		dep = dwc->eps[epnum];
		if (!dep)
			continue;

		if (!(dep->flags & DWC3_EP_STALL))
			continue;

		dep->flags &= ~DWC3_EP_STALL;

		ret = dwc3_send_clear_stall_ep_cmd(dep);
		dbg_event(dep->number, "ECLRSTALL", ret);
		WARN_ON_ONCE(ret);
	}
}

static void dwc3_gadget_disconnect_interrupt(struct dwc3 *dwc)
{
	int			reg;

	dbg_event(0xFF, "DISCONNECT INT", 0);
	dev_dbg(dwc->dev, "Notify OTG from %s\n", __func__);
	dwc->b_suspend = false;
	dwc3_notify_event(dwc, DWC3_CONTROLLER_NOTIFY_OTG_EVENT, 0);

	reg = dwc3_readl(dwc->regs, DWC3_DCTL);
	reg &= ~DWC3_DCTL_INITU1ENA;
	dwc3_writel(dwc->regs, DWC3_DCTL, reg);

	reg &= ~DWC3_DCTL_INITU2ENA;
	dwc3_writel(dwc->regs, DWC3_DCTL, reg);

	dwc3_disconnect_gadget(dwc);

	dwc->gadget.speed = USB_SPEED_UNKNOWN;
	dwc->setup_packet_pending = false;
	dwc->link_state = DWC3_LINK_STATE_SS_DIS;
	usb_gadget_set_state(&dwc->gadget, USB_STATE_NOTATTACHED);

	dwc->connected = false;
	wake_up_interruptible(&dwc->wait_linkstate);
}

static void dwc3_gadget_reset_interrupt(struct dwc3 *dwc)
{
	u32			reg;

	usb_phy_start_link_training(dwc->usb3_phy);

	dwc->connected = true;

	/*
	 * WORKAROUND: DWC3 revisions <1.88a have an issue which
	 * would cause a missing Disconnect Event if there's a
	 * pending Setup Packet in the FIFO.
	 *
	 * There's no suggested workaround on the official Bug
	 * report, which states that "unless the driver/application
	 * is doing any special handling of a disconnect event,
	 * there is no functional issue".
	 *
	 * Unfortunately, it turns out that we _do_ some special
	 * handling of a disconnect event, namely complete all
	 * pending transfers, notify gadget driver of the
	 * disconnection, and so on.
	 *
	 * Our suggested workaround is to follow the Disconnect
	 * Event steps here, instead, based on a setup_packet_pending
	 * flag. Such flag gets set whenever we have a SETUP_PENDING
	 * status for EP0 TRBs and gets cleared on XferComplete for the
	 * same endpoint.
	 *
	 * Refers to:
	 *
	 * STAR#9000466709: RTL: Device : Disconnect event not
	 * generated if setup packet pending in FIFO
	 */
	if (dwc->revision < DWC3_REVISION_188A) {
		if (dwc->setup_packet_pending)
			dwc3_gadget_disconnect_interrupt(dwc);
	}

	dbg_event(0xFF, "BUS RESET", 0);
	dev_dbg(dwc->dev, "Notify OTG from %s\n", __func__);
	dwc->b_suspend = false;
	dwc3_notify_event(dwc, DWC3_CONTROLLER_NOTIFY_OTG_EVENT, 0);

	usb_gadget_vbus_draw(&dwc->gadget, 100);

	dwc3_reset_gadget(dwc);

	reg = dwc3_readl(dwc->regs, DWC3_DCTL);
	reg &= ~DWC3_DCTL_TSTCTRL_MASK;
	dwc3_writel(dwc->regs, DWC3_DCTL, reg);
	dwc->test_mode = false;
	/*
	 * From SNPS databook section 8.1.2
	 * the EP0 should be in setup phase. So ensure
	 * that EP0 is in setup phase by issuing a stall
	 * and restart if EP0 is not in setup phase.
	 */
	if (dwc->ep0state != EP0_SETUP_PHASE) {
		unsigned int	dir;

		dbg_event(0xFF, "CONTRPEND", dwc->ep0state);
		dir = !!dwc->ep0_expect_in;
		if (dwc->ep0state == EP0_DATA_PHASE)
			dwc3_ep0_end_control_data(dwc, dwc->eps[dir]);
		else
			dwc3_ep0_end_control_data(dwc, dwc->eps[!dir]);
		dwc3_ep0_stall_and_restart(dwc);
	}

	dwc3_stop_active_transfers(dwc);
	dwc3_clear_stall_all_ep(dwc);

	/* Reset device address to zero */
	reg = dwc3_readl(dwc->regs, DWC3_DCFG);
	reg &= ~(DWC3_DCFG_DEVADDR_MASK);
	dwc3_writel(dwc->regs, DWC3_DCFG, reg);

	dwc->gadget.speed = USB_SPEED_UNKNOWN;
	dwc->link_state = DWC3_LINK_STATE_U0;
	wake_up_interruptible(&dwc->wait_linkstate);
}

static void dwc3_gadget_conndone_interrupt(struct dwc3 *dwc)
{
	struct dwc3_ep		*dep;
	int			ret;
	u32			reg;
	u8			speed;

	dbg_event(0xFF, "CONNECT DONE", 0);
	usb_phy_stop_link_training(dwc->usb3_phy);
	reg = dwc3_readl(dwc->regs, DWC3_DSTS);
	speed = reg & DWC3_DSTS_CONNECTSPD;
	dwc->speed = speed;

	/* Enable SUSPENDEVENT(BIT:6) for version 230A and above */
	if (dwc->revision >= DWC3_REVISION_230A) {
		reg = dwc3_readl(dwc->regs, DWC3_DEVTEN);
		reg |= DWC3_DEVTEN_EOPFEN;
		dwc3_writel(dwc->regs, DWC3_DEVTEN, reg);
	}

	/* Reset the retry on erratic error event count */
	dwc->retries_on_error = 0;

	/*
	 * RAMClkSel is reset to 0 after USB reset, so it must be reprogrammed
	 * each time on Connect Done.
	 *
	 * Currently we always use the reset value. If any platform
	 * wants to set this to a different value, we need to add a
	 * setting and update GCTL.RAMCLKSEL here.
	 */

	switch (speed) {
	case DWC3_DSTS_SUPERSPEED_PLUS:
		dwc3_gadget_ep0_desc.wMaxPacketSize = cpu_to_le16(512);
		dwc->gadget.ep0->maxpacket = 512;
		dwc->gadget.speed = USB_SPEED_SUPER_PLUS;
		break;
	case DWC3_DSTS_SUPERSPEED:
		/*
		 * WORKAROUND: DWC3 revisions <1.90a have an issue which
		 * would cause a missing USB3 Reset event.
		 *
		 * In such situations, we should force a USB3 Reset
		 * event by calling our dwc3_gadget_reset_interrupt()
		 * routine.
		 *
		 * Refers to:
		 *
		 * STAR#9000483510: RTL: SS : USB3 reset event may
		 * not be generated always when the link enters poll
		 */
		if (dwc->revision < DWC3_REVISION_190A)
			dwc3_gadget_reset_interrupt(dwc);

		dwc3_gadget_ep0_desc.wMaxPacketSize = cpu_to_le16(512);
		dwc->gadget.ep0->maxpacket = 512;
		dwc->gadget.speed = USB_SPEED_SUPER;
		break;
	case DWC3_DSTS_HIGHSPEED:
		dwc3_gadget_ep0_desc.wMaxPacketSize = cpu_to_le16(64);
		dwc->gadget.ep0->maxpacket = 64;
		dwc->gadget.speed = USB_SPEED_HIGH;
		break;
	case DWC3_DSTS_FULLSPEED:
		dwc3_gadget_ep0_desc.wMaxPacketSize = cpu_to_le16(64);
		dwc->gadget.ep0->maxpacket = 64;
		dwc->gadget.speed = USB_SPEED_FULL;
		break;
	case DWC3_DSTS_LOWSPEED:
		dwc3_gadget_ep0_desc.wMaxPacketSize = cpu_to_le16(8);
		dwc->gadget.ep0->maxpacket = 8;
		dwc->gadget.speed = USB_SPEED_LOW;
		break;
	}

	dwc->eps[1]->endpoint.maxpacket = dwc->gadget.ep0->maxpacket;

	/* Enable USB2 LPM Capability */

	if ((dwc->revision > DWC3_REVISION_194A) &&
	    (speed != DWC3_DSTS_SUPERSPEED) &&
	    (speed != DWC3_DSTS_SUPERSPEED_PLUS)) {
		reg = dwc3_readl(dwc->regs, DWC3_DCFG);
		reg |= DWC3_DCFG_LPM_CAP;
		dwc3_writel(dwc->regs, DWC3_DCFG, reg);

		reg = dwc3_readl(dwc->regs, DWC3_DCTL);
		reg &= ~(DWC3_DCTL_HIRD_THRES_MASK | DWC3_DCTL_L1_HIBER_EN);

		reg |= DWC3_DCTL_HIRD_THRES(dwc->hird_threshold);

		/*
		 * When dwc3 revisions >= 2.40a, LPM Erratum is enabled and
		 * DCFG.LPMCap is set, core responses with an ACK and the
		 * BESL value in the LPM token is less than or equal to LPM
		 * NYET threshold.
		 */
		WARN_ONCE(dwc->revision < DWC3_REVISION_240A
				&& dwc->has_lpm_erratum,
				"LPM Erratum not available on dwc3 revisions < 2.40a\n");

		if (dwc->has_lpm_erratum && dwc->revision >= DWC3_REVISION_240A)
			reg |= DWC3_DCTL_LPM_ERRATA(dwc->lpm_nyet_threshold);

		dwc3_writel(dwc->regs, DWC3_DCTL, reg);
	} else {
		reg = dwc3_readl(dwc->regs, DWC3_DCTL);
		reg &= ~DWC3_DCTL_HIRD_THRES_MASK;
		dwc3_writel(dwc->regs, DWC3_DCTL, reg);
	}

	dep = dwc->eps[0];
	ret = __dwc3_gadget_ep_enable(dep, true, false);
	if (ret) {
		dev_err(dwc->dev, "failed to enable %s\n", dep->name);
		return;
	}

	dep = dwc->eps[1];
	ret = __dwc3_gadget_ep_enable(dep, true, false);
	if (ret) {
		dev_err(dwc->dev, "failed to enable %s\n", dep->name);
		return;
	}

	dwc3_notify_event(dwc, DWC3_CONTROLLER_CONNDONE_EVENT, 0);

	/*
	 * Configure PHY via GUSB3PIPECTLn if required.
	 *
	 * Update GTXFIFOSIZn
	 *
	 * In both cases reset values should be sufficient.
	 */
}

static void dwc3_gadget_wakeup_interrupt(struct dwc3 *dwc, bool remote_wakeup)
{
	bool perform_resume = true;

	dev_dbg(dwc->dev, "%s\n", __func__);

	dbg_event(0xFF, "WAKEUP", remote_wakeup);
	/*
	 * Identify if it is called from wakeup_interrupt() context for bus
	 * resume or as part of remote wakeup. And based on that check for
	 * U3 state. as we need to handle case of L1 resume i.e. where we
	 * don't want to perform resume.
	 */
	if (!remote_wakeup && dwc->link_state != DWC3_LINK_STATE_U3)
		perform_resume = false;

	/* Only perform resume from L2 or Early Suspend states */
	if (perform_resume) {

		/*
		 * In case of remote wake up dwc3_gadget_wakeup_work()
		 * is doing pm_runtime_get_sync().
		 */
		dev_dbg(dwc->dev, "Notify OTG from %s\n", __func__);
		dwc->b_suspend = false;
		dwc3_notify_event(dwc,
				DWC3_CONTROLLER_NOTIFY_OTG_EVENT, 0);

		/*
		 * set state to U0 as function level resume is trying to queue
		 * notification over USB interrupt endpoint which would fail
		 * due to state is not being updated.
		 */
		dwc->link_state = DWC3_LINK_STATE_U0;
		dwc3_resume_gadget(dwc);
		return;
	}

	dwc->link_state = DWC3_LINK_STATE_U0;
}

static void dwc3_gadget_linksts_change_interrupt(struct dwc3 *dwc,
		unsigned int evtinfo)
{
	enum dwc3_link_state	next = evtinfo & DWC3_LINK_STATE_MASK;
	unsigned int		pwropt;

	/*
	 * WORKAROUND: DWC3 < 2.50a have an issue when configured without
	 * Hibernation mode enabled which would show up when device detects
	 * host-initiated U3 exit.
	 *
	 * In that case, device will generate a Link State Change Interrupt
	 * from U3 to RESUME which is only necessary if Hibernation is
	 * configured in.
	 *
	 * There are no functional changes due to such spurious event and we
	 * just need to ignore it.
	 *
	 * Refers to:
	 *
	 * STAR#9000570034 RTL: SS Resume event generated in non-Hibernation
	 * operational mode
	 */
	pwropt = DWC3_GHWPARAMS1_EN_PWROPT(dwc->hwparams.hwparams1);
	if ((dwc->revision < DWC3_REVISION_250A) &&
			(pwropt != DWC3_GHWPARAMS1_EN_PWROPT_HIB)) {
		if ((dwc->link_state == DWC3_LINK_STATE_U3) &&
				(next == DWC3_LINK_STATE_RESUME)) {
			return;
		}
	}

	/*
	 * WORKAROUND: DWC3 Revisions <1.83a have an issue which, depending
	 * on the link partner, the USB session might do multiple entry/exit
	 * of low power states before a transfer takes place.
	 *
	 * Due to this problem, we might experience lower throughput. The
	 * suggested workaround is to disable DCTL[12:9] bits if we're
	 * transitioning from U1/U2 to U0 and enable those bits again
	 * after a transfer completes and there are no pending transfers
	 * on any of the enabled endpoints.
	 *
	 * This is the first half of that workaround.
	 *
	 * Refers to:
	 *
	 * STAR#9000446952: RTL: Device SS : if U1/U2 ->U0 takes >128us
	 * core send LGO_Ux entering U0
	 */
	if (dwc->revision < DWC3_REVISION_183A) {
		if (next == DWC3_LINK_STATE_U0) {
			u32	u1u2;
			u32	reg;

			switch (dwc->link_state) {
			case DWC3_LINK_STATE_U1:
			case DWC3_LINK_STATE_U2:
				reg = dwc3_readl(dwc->regs, DWC3_DCTL);
				u1u2 = reg & (DWC3_DCTL_INITU2ENA
						| DWC3_DCTL_ACCEPTU2ENA
						| DWC3_DCTL_INITU1ENA
						| DWC3_DCTL_ACCEPTU1ENA);

				if (!dwc->u1u2)
					dwc->u1u2 = reg & u1u2;

				reg &= ~u1u2;

				dwc3_writel(dwc->regs, DWC3_DCTL, reg);
				break;
			default:
				/* do nothing */
				break;
			}
		}
	}

	switch (next) {
	case DWC3_LINK_STATE_U1:
		if (dwc->speed == USB_SPEED_SUPER)
			dwc3_suspend_gadget(dwc);
		break;
	case DWC3_LINK_STATE_U2:
	case DWC3_LINK_STATE_U3:
		dwc3_suspend_gadget(dwc);
		break;
	case DWC3_LINK_STATE_RESUME:
		dwc3_resume_gadget(dwc);
		break;
	default:
		/* do nothing */
		break;
	}

	dev_dbg(dwc->dev, "Going from (%d)--->(%d)\n", dwc->link_state, next);
	dwc->link_state = next;
	wake_up_interruptible(&dwc->wait_linkstate);
}

static void dwc3_gadget_suspend_interrupt(struct dwc3 *dwc,
					  unsigned int evtinfo)
{
	enum dwc3_link_state next = evtinfo & DWC3_LINK_STATE_MASK;

	dbg_event(0xFF, "SUSPEND INT", 0);
	dev_dbg(dwc->dev, "%s Entry to %d\n", __func__, next);

	if (dwc->link_state != next && next == DWC3_LINK_STATE_U3) {
		/*
		 * When first connecting the cable, even before the initial
		 * DWC3_DEVICE_EVENT_RESET or DWC3_DEVICE_EVENT_CONNECT_DONE
		 * events, the controller sees a DWC3_DEVICE_EVENT_SUSPEND
		 * event. In such a case, ignore.
		 * Ignore suspend event until device side usb is not into
		 * CONFIGURED state.
		 */
		if (dwc->gadget.state != USB_STATE_CONFIGURED) {
			dev_err(dwc->dev, "%s(): state:%d. Ignore SUSPEND.\n",
						__func__, dwc->gadget.state);
			return;
		}

		dwc3_suspend_gadget(dwc);

		dev_dbg(dwc->dev, "Notify OTG from %s\n", __func__);
		dwc->b_suspend = true;
		dwc3_notify_event(dwc, DWC3_CONTROLLER_NOTIFY_OTG_EVENT, 0);
	}

	dwc->link_state = next;
}

static void dwc3_gadget_hibernation_interrupt(struct dwc3 *dwc,
		unsigned int evtinfo)
{
	unsigned int is_ss = evtinfo & BIT(4);

	/*
	 * WORKAROUND: DWC3 revison 2.20a with hibernation support
	 * have a known issue which can cause USB CV TD.9.23 to fail
	 * randomly.
	 *
	 * Because of this issue, core could generate bogus hibernation
	 * events which SW needs to ignore.
	 *
	 * Refers to:
	 *
	 * STAR#9000546576: Device Mode Hibernation: Issue in USB 2.0
	 * Device Fallback from SuperSpeed
	 */
	if (is_ss ^ (dwc->speed == USB_SPEED_SUPER))
		return;

	/* enter hibernation here */
}

static void dwc3_gadget_interrupt(struct dwc3 *dwc,
		const struct dwc3_event_devt *event)
{
	switch (event->type) {
	case DWC3_DEVICE_EVENT_DISCONNECT:
		dwc3_gadget_disconnect_interrupt(dwc);
		dwc->dbg_gadget_events.disconnect++;
		break;
	case DWC3_DEVICE_EVENT_RESET:
		dwc3_gadget_reset_interrupt(dwc);
		dwc->dbg_gadget_events.reset++;
		break;
	case DWC3_DEVICE_EVENT_CONNECT_DONE:
		dwc3_gadget_conndone_interrupt(dwc);
		dwc->dbg_gadget_events.connect++;
		break;
	case DWC3_DEVICE_EVENT_WAKEUP:
		dwc3_gadget_wakeup_interrupt(dwc, false);
		dwc->dbg_gadget_events.wakeup++;
		break;
	case DWC3_DEVICE_EVENT_HIBER_REQ:
		if (dev_WARN_ONCE(dwc->dev, !dwc->has_hibernation,
					"unexpected hibernation event\n"))
			break;

		dwc3_gadget_hibernation_interrupt(dwc, event->event_info);
		break;
	case DWC3_DEVICE_EVENT_LINK_STATUS_CHANGE:
		dwc3_gadget_linksts_change_interrupt(dwc, event->event_info);
		dwc->dbg_gadget_events.link_status_change++;
		break;
	case DWC3_DEVICE_EVENT_EOPF:
		/* It changed to be suspend event for version 2.30a and above */
		if (dwc->revision >= DWC3_REVISION_230A) {
			dbg_event(0xFF, "GAD SUS", 0);
			dwc->dbg_gadget_events.suspend++;
			/*
			 * Ignore suspend event until the gadget enters into
			 * USB_STATE_CONFIGURED state.
			 */
			if (dwc->gadget.state >= USB_STATE_CONFIGURED)
				dwc3_gadget_suspend_interrupt(dwc,
						event->event_info);
			else
				usb_gadget_vbus_draw(&dwc->gadget, 2);
		}
		break;
	case DWC3_DEVICE_EVENT_SOF:
		dwc->dbg_gadget_events.sof++;
		break;
	case DWC3_DEVICE_EVENT_ERRATIC_ERROR:
		dbg_event(0xFF, "ERROR", dwc->retries_on_error);
		dwc->dbg_gadget_events.erratic_error++;
		dwc->err_evt_seen = true;
		break;
	case DWC3_DEVICE_EVENT_CMD_CMPL:
		dwc->dbg_gadget_events.cmdcmplt++;
		break;
	case DWC3_DEVICE_EVENT_OVERFLOW:
		dwc->dbg_gadget_events.overflow++;
		break;
	default:
		dev_WARN(dwc->dev, "UNKNOWN IRQ %d\n", event->type);
		dwc->dbg_gadget_events.unknown_event++;
	}
}

static void dwc3_process_event_entry(struct dwc3 *dwc,
		const union dwc3_event *event)
{
	trace_dwc3_event(event->raw, dwc);

	if (!event->type.is_devspec)
		dwc3_endpoint_interrupt(dwc, &event->depevt);
	else if (event->type.type == DWC3_EVENT_TYPE_DEV)
		dwc3_gadget_interrupt(dwc, &event->devt);
	else
		dev_err(dwc->dev, "UNKNOWN IRQ type %d\n", event->raw);
}

static irqreturn_t dwc3_process_event_buf(struct dwc3_event_buffer *evt)
{
	struct dwc3 *dwc = evt->dwc;
	irqreturn_t ret = IRQ_NONE;
	int left;
	u32 reg;

	left = evt->count;

	if (!(evt->flags & DWC3_EVENT_PENDING))
		return IRQ_NONE;

	while (left > 0) {
		union dwc3_event event;

		event.raw = *(u32 *) (evt->cache + evt->lpos);

		dwc3_process_event_entry(dwc, &event);

		if (dwc->err_evt_seen) {
			/*
			 * if erratic error, skip remaining events
			 * while controller undergoes reset
			 */
			evt->lpos = (evt->lpos + left) %
					DWC3_EVENT_BUFFERS_SIZE;
			if (dwc3_notify_event(dwc,
						DWC3_CONTROLLER_ERROR_EVENT, 0))
				dwc->err_evt_seen = 0;
			dwc->retries_on_error++;
			break;
		}

		/*
		 * FIXME we wrap around correctly to the next entry as
		 * almost all entries are 4 bytes in size. There is one
		 * entry which has 12 bytes which is a regular entry
		 * followed by 8 bytes data. ATM I don't know how
		 * things are organized if we get next to the a
		 * boundary so I worry about that once we try to handle
		 * that.
		 */
		evt->lpos = (evt->lpos + 4) % evt->length;
		left -= 4;
	}

	dwc->bh_handled_evt_cnt[dwc->irq_dbg_index] += (evt->count / 4);
	evt->count = 0;
	evt->flags &= ~DWC3_EVENT_PENDING;
	ret = IRQ_HANDLED;

	/* Unmask interrupt */
	reg = dwc3_readl(dwc->regs, DWC3_GEVNTSIZ(0));
	reg &= ~DWC3_GEVNTSIZ_INTMASK;
	dwc3_writel(dwc->regs, DWC3_GEVNTSIZ(0), reg);

	if (dwc->imod_interval) {
		dwc3_writel(dwc->regs, DWC3_GEVNTCOUNT(0), DWC3_GEVNTCOUNT_EHB);
		dwc3_writel(dwc->regs, DWC3_DEV_IMOD(0), dwc->imod_interval);
	}

	return ret;
}

void dwc3_bh_work(struct work_struct *w)
{
	struct dwc3 *dwc = container_of(w, struct dwc3, bh_work);

	pm_runtime_get_sync(dwc->dev);
	dwc3_thread_interrupt(dwc->irq, dwc->ev_buf);
	pm_runtime_put(dwc->dev);
}

static irqreturn_t dwc3_thread_interrupt(int irq, void *_evt)
{
	struct dwc3_event_buffer *evt = _evt;
	struct dwc3 *dwc = evt->dwc;
	unsigned long flags;
	irqreturn_t ret = IRQ_NONE;
	ktime_t start_time;

	start_time = ktime_get();

	spin_lock_irqsave(&dwc->lock, flags);
	dwc->bh_handled_evt_cnt[dwc->irq_dbg_index] = 0;
	ret = dwc3_process_event_buf(evt);
	spin_unlock_irqrestore(&dwc->lock, flags);

	dwc->bh_completion_time[dwc->irq_dbg_index] =
		ktime_to_us(ktime_sub(ktime_get(), start_time));
	dwc->irq_dbg_index = (dwc->irq_dbg_index + 1) % MAX_INTR_STATS;

	return ret;
}

static irqreturn_t dwc3_check_event_buf(struct dwc3_event_buffer *evt)
{
	struct dwc3 *dwc;
	u32 amount;
	u32 count;
	u32 reg;
	ktime_t start_time;

	if (!evt)
		return IRQ_NONE;

	dwc = evt->dwc;
	start_time = ktime_get();
	dwc->irq_cnt++;

	/* controller reset is still pending */
	if (dwc->err_evt_seen)
		return IRQ_HANDLED;

	/* Controller is being halted, ignore the interrupts */
	if (!dwc->pullups_connected) {
		/*
		 * Even with controller halted, there is a possibility
		 * that the interrupt line is kept asserted.
		 * As per the databook (3.00A - 6.3.57) read the GEVNTCOUNT
		 * to ensure that the interrupt line is de-asserted.
		 */
		count = dwc3_readl(dwc->regs, DWC3_GEVNTCOUNT(0));
		count &= DWC3_GEVNTCOUNT_MASK;
		dbg_event(0xFF, "NO_PULLUP", count);
		return IRQ_HANDLED;
	}

	/*
	 * With PCIe legacy interrupt, test shows that top-half irq handler can
	 * be called again after HW interrupt deassertion. Check if bottom-half
	 * irq event handler completes before caching new event to prevent
	 * losing events.
	 */
	if (evt->flags & DWC3_EVENT_PENDING)
		return IRQ_HANDLED;

	count = dwc3_readl(dwc->regs, DWC3_GEVNTCOUNT(0));
	count &= DWC3_GEVNTCOUNT_MASK;
	if (!count)
		return IRQ_NONE;

	if (count > evt->length) {
		dbg_event(0xFF, "HUGE_EVCNT", count);
		/*
		 * If writes from dwc3_interrupt and run_stop(0) races
		 * with each other, the count can result in a very large
		 * value.In that case setting the evt->lpos here
		 * is a no-op. The value will be reset as part of run_stop(1).
		 */
		evt->lpos = (evt->lpos + count) % DWC3_EVENT_BUFFERS_SIZE;
		dwc3_writel(dwc->regs, DWC3_GEVNTCOUNT(0), count);
		return IRQ_HANDLED;
	}

	evt->count = count;
	evt->flags |= DWC3_EVENT_PENDING;

	/* Mask interrupt */
	reg = dwc3_readl(dwc->regs, DWC3_GEVNTSIZ(0));
	reg |= DWC3_GEVNTSIZ_INTMASK;
	dwc3_writel(dwc->regs, DWC3_GEVNTSIZ(0), reg);

	amount = min(count, evt->length - evt->lpos);
	memcpy(evt->cache + evt->lpos, evt->buf + evt->lpos, amount);

	if (amount < count)
		memcpy(evt->cache, evt->buf, count - amount);

	dwc3_writel(dwc->regs, DWC3_GEVNTCOUNT(0), count);

	dwc->irq_start_time[dwc->irq_dbg_index] = start_time;
	dwc->irq_completion_time[dwc->irq_dbg_index] =
		ktime_us_delta(ktime_get(), start_time);
	dwc->irq_event_count[dwc->irq_dbg_index] = count / 4;
	dwc->irq_dbg_index = (dwc->irq_dbg_index + 1) % MAX_INTR_STATS;

	return IRQ_WAKE_THREAD;
}

irqreturn_t dwc3_interrupt(int irq, void *_dwc)
{
	struct dwc3     *dwc = _dwc;
	irqreturn_t     ret = IRQ_NONE;
	irqreturn_t     status;

	status = dwc3_check_event_buf(dwc->ev_buf);
	if (status == IRQ_WAKE_THREAD)
		ret = status;

	if (ret == IRQ_WAKE_THREAD)
		queue_work(dwc->dwc_wq, &dwc->bh_work);

	return IRQ_HANDLED;
}

static int dwc3_gadget_get_irq(struct dwc3 *dwc)
{
	struct platform_device *dwc3_pdev = to_platform_device(dwc->dev);
	int irq;

	irq = platform_get_irq_byname(dwc3_pdev, "peripheral");
	if (irq > 0)
		goto out;

	if (irq == -EPROBE_DEFER)
		goto out;

	irq = platform_get_irq_byname(dwc3_pdev, "dwc_usb3");
	if (irq > 0)
		goto out;

	if (irq == -EPROBE_DEFER)
		goto out;

	irq = platform_get_irq(dwc3_pdev, 0);
	if (irq > 0)
		goto out;

	if (irq != -EPROBE_DEFER)
		dev_err(dwc->dev, "missing peripheral IRQ\n");

	if (!irq)
		irq = -EINVAL;

out:
	return irq;
}

/**
 * dwc3_gadget_init - initializes gadget related registers
 * @dwc: pointer to our controller context structure
 *
 * Returns 0 on success otherwise negative errno.
 */
int dwc3_gadget_init(struct dwc3 *dwc)
{
	int ret;
	int irq;

	irq = dwc3_gadget_get_irq(dwc);
	if (irq < 0) {
		ret = irq;
		goto err0;
	}

	dwc->irq_gadget = irq;

	INIT_WORK(&dwc->wakeup_work, dwc3_gadget_wakeup_work);

	dwc->ep0_trb = dma_alloc_coherent(dwc->sysdev,
					  sizeof(*dwc->ep0_trb) * 2,
					  &dwc->ep0_trb_addr, GFP_KERNEL);
	if (!dwc->ep0_trb) {
		dev_err(dwc->dev, "failed to allocate ep0 trb\n");
		ret = -ENOMEM;
		goto err0;
	}

	dwc->setup_buf = kzalloc(DWC3_EP0_SETUP_SIZE, GFP_KERNEL);
	if (!dwc->setup_buf) {
		ret = -ENOMEM;
		goto err1;
	}

	dwc->bounce = dma_alloc_coherent(dwc->sysdev, DWC3_BOUNCE_SIZE,
			&dwc->bounce_addr, GFP_KERNEL);
	if (!dwc->bounce) {
		ret = -ENOMEM;
		goto err2;
	}

	init_completion(&dwc->ep0_in_setup);

	dwc->gadget.ops                 = &dwc3_gadget_ops;
	dwc->gadget.speed               = USB_SPEED_UNKNOWN;
	dwc->gadget.sg_supported        = true;
	dwc->gadget.name                = "dwc3-gadget";
	dwc->gadget.is_otg              = dwc->dr_mode == USB_DR_MODE_OTG;

	/*
	 * FIXME We might be setting max_speed to <SUPER, however versions
	 * <2.20a of dwc3 have an issue with metastability (documented
	 * elsewhere in this driver) which tells us we can't set max speed to
	 * anything lower than SUPER.
	 *
	 * Because gadget.max_speed is only used by composite.c and function
	 * drivers (i.e. it won't go into dwc3's registers) we are allowing this
	 * to happen so we avoid sending SuperSpeed Capability descriptor
	 * together with our BOS descriptor as that could confuse host into
	 * thinking we can handle super speed.
	 *
	 * Note that, in fact, we won't even support GetBOS requests when speed
	 * is less than super speed because we don't have means, yet, to tell
	 * composite.c that we are USB 2.0 + LPM ECN.
	 */
	if (dwc->revision < DWC3_REVISION_220A &&
	    !dwc->dis_metastability_quirk)
		dev_info(dwc->dev, "changing max_speed on rev %08x\n",
				dwc->revision);

	dwc->gadget.max_speed		= dwc->maximum_speed;

	/*
	 * REVISIT: Here we should clear all pending IRQs to be
	 * sure we're starting from a well known location.
	 */

	dwc->num_eps = DWC3_ENDPOINTS_NUM;
	ret = dwc3_gadget_init_endpoints(dwc, dwc->num_eps);
	if (ret)
		goto err3;

	ret = usb_add_gadget_udc(dwc->dev, &dwc->gadget);
	if (ret) {
		dev_err(dwc->dev, "failed to register udc\n");
		goto err4;
	}

	return 0;

err4:
	dwc3_gadget_free_endpoints(dwc);

err3:
	dma_free_coherent(dwc->sysdev, DWC3_BOUNCE_SIZE, dwc->bounce,
			dwc->bounce_addr);

err2:
	kfree(dwc->setup_buf);

err1:
	dma_free_coherent(dwc->sysdev, sizeof(*dwc->ep0_trb) * 2,
			dwc->ep0_trb, dwc->ep0_trb_addr);

err0:
	return ret;
}

/* -------------------------------------------------------------------------- */

void dwc3_gadget_exit(struct dwc3 *dwc)
{
	usb_del_gadget_udc(&dwc->gadget);
	dwc3_gadget_free_endpoints(dwc);
	dma_free_coherent(dwc->sysdev, DWC3_BOUNCE_SIZE, dwc->bounce,
			  dwc->bounce_addr);
	kfree(dwc->setup_buf);
	dma_free_coherent(dwc->sysdev, sizeof(*dwc->ep0_trb) * 2,
			  dwc->ep0_trb, dwc->ep0_trb_addr);
}

int dwc3_gadget_suspend(struct dwc3 *dwc)
{
	if (!dwc->gadget_driver)
		return 0;

	dwc3_gadget_run_stop(dwc, false, false);
	dwc3_disconnect_gadget(dwc);
	__dwc3_gadget_stop(dwc);

	synchronize_irq(dwc->irq_gadget);

	return 0;
}

int dwc3_gadget_resume(struct dwc3 *dwc)
{
	int			ret;

	if (!dwc->gadget_driver)
		return 0;

	ret = __dwc3_gadget_start(dwc);
	if (ret < 0)
		goto err0;

	ret = dwc3_gadget_run_stop(dwc, true, false);
	if (ret < 0)
		goto err1;

	return 0;

err1:
	__dwc3_gadget_stop(dwc);

err0:
	return ret;
}

void dwc3_gadget_process_pending_events(struct dwc3 *dwc)
{
	if (dwc->pending_events) {
		dwc3_interrupt(dwc->irq_gadget, dwc->ev_buf);
		dwc->pending_events = false;
		enable_irq(dwc->irq_gadget);
	}
}<|MERGE_RESOLUTION|>--- conflicted
+++ resolved
@@ -379,12 +379,8 @@
 {
 	const struct usb_endpoint_descriptor *desc = dep->endpoint.desc;
 	struct dwc3		*dwc = dep->dwc;
-<<<<<<< HEAD
 	u32			timeout = 3000;
-=======
-	u32			timeout = 1000;
 	u32			saved_config = 0;
->>>>>>> d3432184
 	u32			reg;
 
 	int			cmd_status = 0;
