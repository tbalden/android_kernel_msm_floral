--- conflicted
+++ resolved
@@ -2528,11 +2528,8 @@
 	int res;
 	struct scsi_device *sdp = sdkp->device;
 	struct scsi_mode_data data;
-<<<<<<< HEAD
-=======
 	int disk_ro = get_disk_ro(sdkp->disk);
 	int old_wp = sdkp->write_prot;
->>>>>>> 6e962a34
 
 	set_disk_ro(sdkp->disk, 0);
 	if (sdp->skip_ms_page_3f) {
@@ -2572,16 +2569,12 @@
 			  "Test WP failed, assume Write Enabled\n");
 	} else {
 		sdkp->write_prot = ((data.device_specific & 0x80) != 0);
-<<<<<<< HEAD
-		set_disk_ro(sdkp->disk, sdkp->write_prot);
-=======
 		set_disk_ro(sdkp->disk, sdkp->write_prot || disk_ro);
 		if (sdkp->first_scan || old_wp != sdkp->write_prot) {
 			sd_printk(KERN_NOTICE, sdkp, "Write Protect is %s\n",
 				  sdkp->write_prot ? "on" : "off");
 			sd_printk(KERN_DEBUG, sdkp, "Mode Sense: %4ph\n", buffer);
 		}
->>>>>>> 6e962a34
 	}
 }
 
