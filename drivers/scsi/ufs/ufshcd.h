/*
 * Universal Flash Storage Host controller driver
 *
 * This code is based on drivers/scsi/ufs/ufshcd.h
 * Copyright (C) 2011-2013 Samsung India Software Operations
<<<<<<< HEAD
 * Copyright (c) 2013-2019, The Linux Foundation. All rights reserved.
=======
 * Copyright (c) 2013-2018, The Linux Foundation. All rights reserved.
 * Copyright (c) 2017-2018 Samsung Electronics Co., Ltd.
 * Copyright (C) 2018, Google, Inc.
>>>>>>> fbab955f
 *
 * Authors:
 *	Santosh Yaraganavi <santosh.sy@samsung.com>
 *	Vinayak Holikatti <h.vinayak@samsung.com>
 *
 * This program is free software; you can redistribute it and/or
 * modify it under the terms of the GNU General Public License
 * as published by the Free Software Foundation; either version 2
 * of the License, or (at your option) any later version.
 * See the COPYING file in the top-level directory or visit
 * <http://www.gnu.org/licenses/gpl-2.0.html>
 *
 * This program is distributed in the hope that it will be useful,
 * but WITHOUT ANY WARRANTY; without even the implied warranty of
 * MERCHANTABILITY or FITNESS FOR A PARTICULAR PURPOSE.  See the
 * GNU General Public License for more details.
 *
 * This program is provided "AS IS" and "WITH ALL FAULTS" and
 * without warranty of any kind. You are solely responsible for
 * determining the appropriateness of using and distributing
 * the program and assume all risks associated with your exercise
 * of rights with respect to the program, including but not limited
 * to infringement of third party rights, the risks and costs of
 * program errors, damage to or loss of data, programs or equipment,
 * and unavailability or interruption of operations. Under no
 * circumstances will the contributor of this Program be liable for
 * any damages of any kind arising from your use or distribution of
 * this program.
 */

#ifndef _UFSHCD_H
#define _UFSHCD_H

#include <linux/module.h>
#include <linux/kernel.h>
#include <linux/hrtimer.h>
#include <linux/init.h>
#include <linux/interrupt.h>
#include <linux/io.h>
#include <linux/delay.h>
#include <linux/kthread.h>
#include <linux/slab.h>
#include <linux/spinlock.h>
#include <linux/rwsem.h>
#include <linux/workqueue.h>
#include <linux/errno.h>
#include <linux/types.h>
#include <linux/wait.h>
#include <linux/bitops.h>
#include <linux/pm_runtime.h>
#include <linux/clk.h>
#include <linux/completion.h>
#include <linux/regulator/consumer.h>
#include <linux/reset.h>
#include <linux/extcon.h>
#include "unipro.h"

#include <asm/irq.h>
#include <asm/byteorder.h>
#include <scsi/scsi.h>
#include <scsi/scsi_cmnd.h>
#include <scsi/scsi_host.h>
#include <scsi/scsi_tcq.h>
#include <scsi/scsi_dbg.h>
#include <scsi/scsi_eh.h>

#include <linux/fault-inject.h>

#include "ufs.h"
#include "ufshci.h"
#include "ufshpb.h"
#ifdef CONFIG_SCSI_UFS_IMPAIRED
#include "ufs-impaired.h"
#endif

#define UFSHCD "ufshcd"
#define UFSHCD_DRIVER_VERSION "0.3"

#define UFS_BIT(x)	BIT(x)
#define UFS_MASK(x, y)	(x << ((y) % BITS_PER_LONG))

struct ufs_hba;

enum dev_cmd_type {
	DEV_CMD_TYPE_NOP		= 0x0,
	DEV_CMD_TYPE_QUERY		= 0x1,
};

/**
 * struct uic_command - UIC command structure
 * @command: UIC command
 * @argument1: UIC command argument 1
 * @argument2: UIC command argument 2
 * @argument3: UIC command argument 3
 * @cmd_active: Indicate if UIC command is outstanding
 * @result: UIC command result
 * @done: UIC command completion
 */
struct uic_command {
	u32 command;
	u32 argument1;
	u32 argument2;
	u32 argument3;
	int cmd_active;
	int result;
	struct completion done;
};

/* Used to differentiate the power management options */
enum ufs_pm_op {
	UFS_RUNTIME_PM,
	UFS_SYSTEM_PM,
	UFS_SHUTDOWN_PM,
	UFS_SYSTEM_RESTORE,
};

#define ufshcd_is_runtime_pm(op) ((op) == UFS_RUNTIME_PM)
#define ufshcd_is_system_pm(op) ((op) == UFS_SYSTEM_PM)
#define ufshcd_is_shutdown_pm(op) ((op) == UFS_SHUTDOWN_PM)
#define ufshcd_is_restore(op) ((op) == UFS_SYSTEM_RESTORE)

/* Host <-> Device UniPro Link state */
enum uic_link_state {
	UIC_LINK_OFF_STATE	= 0, /* Link powered down or disabled */
	UIC_LINK_ACTIVE_STATE	= 1, /* Link is in Fast/Slow/Sleep state */
	UIC_LINK_HIBERN8_STATE	= 2, /* Link is in Hibernate state */
};

#define ufshcd_is_link_off(hba) ((hba)->uic_link_state == UIC_LINK_OFF_STATE)
#define ufshcd_is_link_active(hba) ((hba)->uic_link_state == \
				    UIC_LINK_ACTIVE_STATE)
#define ufshcd_is_link_hibern8(hba) ((hba)->uic_link_state == \
				    UIC_LINK_HIBERN8_STATE)
#define ufshcd_set_link_off(hba) ((hba)->uic_link_state = UIC_LINK_OFF_STATE)
#define ufshcd_set_link_active(hba) ((hba)->uic_link_state = \
				    UIC_LINK_ACTIVE_STATE)
#define ufshcd_set_link_hibern8(hba) ((hba)->uic_link_state = \
				    UIC_LINK_HIBERN8_STATE)

enum {
	/* errors which require the host controller reset for recovery */
	UFS_ERR_HIBERN8_EXIT,
	UFS_ERR_VOPS_SUSPEND,
	UFS_ERR_EH,
	UFS_ERR_CLEAR_PEND_XFER_TM,
	UFS_ERR_INT_FATAL_ERRORS,
	UFS_ERR_INT_UIC_ERROR,
	UFS_ERR_CRYPTO_ENGINE,

	/* other errors */
	UFS_ERR_HIBERN8_ENTER,
	UFS_ERR_RESUME,
	UFS_ERR_SUSPEND,
	UFS_ERR_LINKSTARTUP,
	UFS_ERR_POWER_MODE_CHANGE,
	UFS_ERR_TASK_ABORT,
	UFS_ERR_AUTOH8_ENTER,
	UFS_ERR_AUTOH8_EXIT,
	UFS_ERR_MAX,
};

/*
 * UFS Power management levels.
 * Each level is in increasing order of power savings.
 */
enum ufs_pm_level {
	UFS_PM_LVL_0, /* UFS_ACTIVE_PWR_MODE, UIC_LINK_ACTIVE_STATE */
	UFS_PM_LVL_1, /* UFS_ACTIVE_PWR_MODE, UIC_LINK_HIBERN8_STATE */
	UFS_PM_LVL_2, /* UFS_SLEEP_PWR_MODE, UIC_LINK_ACTIVE_STATE */
	UFS_PM_LVL_3, /* UFS_SLEEP_PWR_MODE, UIC_LINK_HIBERN8_STATE */
	UFS_PM_LVL_4, /* UFS_POWERDOWN_PWR_MODE, UIC_LINK_HIBERN8_STATE */
	UFS_PM_LVL_5, /* UFS_POWERDOWN_PWR_MODE, UIC_LINK_OFF_STATE */
	UFS_PM_LVL_MAX
};

struct ufs_pm_lvl_states {
	enum ufs_dev_pwr_mode dev_state;
	enum uic_link_state link_state;
};

/**
 * struct ufshcd_lrb - local reference block
 * @utr_descriptor_ptr: UTRD address of the command
 * @ucd_req_ptr: UCD address of the command
 * @ucd_rsp_ptr: Response UPIU address for this command
 * @ucd_prdt_ptr: PRDT address of the command
 * @utrd_dma_addr: UTRD dma address for debug
 * @ucd_prdt_dma_addr: PRDT dma address for debug
 * @ucd_rsp_dma_addr: UPIU response dma address for debug
 * @ucd_req_dma_addr: UPIU request dma address for debug
 * @cmd: pointer to SCSI command
 * @sense_buffer: pointer to sense buffer address of the SCSI command
 * @sense_bufflen: Length of the sense buffer
 * @scsi_status: SCSI status of the command
 * @command_type: SCSI, UFS, Query.
 * @task_tag: Task tag of the command
 * @lun: LUN of the command
 * @intr_cmd: Interrupt command (doesn't participate in interrupt aggregation)
 * @issue_time_stamp: time stamp for debug purposes
 * @complete_time_stamp: time stamp for statistics
 * @req_abort_skip: skip request abort task flag
 *
 * impaired storage related
 * @list_head: LRB list node head
 * @complete_delay: target delay in us
 * @target_complete_time: target completion time with delay emulation.
 */
struct ufshcd_lrb {
	struct utp_transfer_req_desc *utr_descriptor_ptr;
	struct utp_upiu_req *ucd_req_ptr;
	struct utp_upiu_rsp *ucd_rsp_ptr;
	struct ufshcd_sg_entry *ucd_prdt_ptr;

	dma_addr_t utrd_dma_addr;
	dma_addr_t ucd_req_dma_addr;
	dma_addr_t ucd_rsp_dma_addr;
	dma_addr_t ucd_prdt_dma_addr;

	struct scsi_cmnd *cmd;
	u8 *sense_buffer;
	unsigned int sense_bufflen;
	int scsi_status;

	int command_type;
	int task_tag;
	u8 lun; /* UPIU LUN id field is only 8-bit wide */
	bool intr_cmd;
	ktime_t issue_time_stamp;
	ktime_t complete_time_stamp;

	bool req_abort_skip;

#ifdef CONFIG_SCSI_UFS_IMPAIRED
	struct list_head list;
	int complete_delay;
	ktime_t target_complete_time;
#endif
};

/**
 * struct ufs_query - holds relevant data structures for query request
 * @request: request upiu and function
 * @descriptor: buffer for sending/receiving descriptor
 * @response: response upiu and response
 */
struct ufs_query {
	struct ufs_query_req request;
	u8 *descriptor;
	struct ufs_query_res response;
};

/**
 * struct ufs_dev_cmd - all assosiated fields with device management commands
 * @type: device management command type - Query, NOP OUT
 * @lock: lock to allow one command at a time
 * @complete: internal commands completion
 * @tag_wq: wait queue until free command slot is available
 */
struct ufs_dev_cmd {
	enum dev_cmd_type type;
	struct mutex lock;
	struct completion *complete;
	wait_queue_head_t tag_wq;
	struct ufs_query query;
};

struct ufs_desc_size {
	int dev_desc;
	int pwr_desc;
	int geom_desc;
	int interc_desc;
	int unit_desc;
	int conf_desc;
	int health_desc;
};

/**
 * struct ufs_clk_info - UFS clock related info
 * @list: list headed by hba->clk_list_head
 * @clk: clock node
 * @name: clock name
 * @max_freq: maximum frequency supported by the clock
 * @min_freq: min frequency that can be used for clock scaling
 * @curr_freq: indicates the current frequency that it is set to
 * @enabled: variable to check against multiple enable/disable
 */
struct ufs_clk_info {
	struct list_head list;
	struct clk *clk;
	const char *name;
	u32 max_freq;
	u32 min_freq;
	u32 curr_freq;
	bool enabled;
};

enum ufs_notify_change_status {
	PRE_CHANGE,
	POST_CHANGE,
};

struct ufs_pa_layer_attr {
	u32 gear_rx;
	u32 gear_tx;
	u32 lane_rx;
	u32 lane_tx;
	u32 pwr_rx;
	u32 pwr_tx;
	u32 hs_rate;
};

struct ufs_pwr_mode_info {
	bool is_valid;
	struct ufs_pa_layer_attr info;
};

/**
 * struct ufs_hba_variant_ops - variant specific callbacks
 * @init: called when the driver is initialized
 * @exit: called to cleanup everything done in init
 * @get_ufs_hci_version: called to get UFS HCI version
 * @clk_scale_notify: notifies that clks are scaled up/down
 * @setup_clocks: called before touching any of the controller registers
 * @setup_regulators: called before accessing the host controller
 * @hce_enable_notify: called before and after HCE enable bit is set to allow
 *                     variant specific Uni-Pro initialization.
 * @link_startup_notify: called before and after Link startup is carried out
 *                       to allow variant specific Uni-Pro initialization.
 * @pwr_change_notify: called before and after a power mode change
 *			is carried out to allow vendor spesific capabilities
 *			to be set.
 * @setup_xfer_req: called before any transfer request is issued
 *                  to set some things
 * @setup_task_mgmt: called before any task management request is issued
 *                  to set some things
 * @hibern8_notify: called around hibern8 enter/exit
 * @apply_dev_quirks: called to apply device specific quirks
 * @suspend: called during host controller PM callback
 * @resume: called during host controller PM callback
 * @full_reset:  called during link recovery for handling variant specific
 *		 implementations of resetting the hci
 * @update_sec_cfg: called to restore host controller secure configuration
 * @get_scale_down_gear: called to get the minimum supported gear to
 *			 scale down
 * @set_bus_vote: called to vote for the required bus bandwidth
 * @phy_initialization: used to initialize phys
 */
struct ufs_hba_variant_ops {
	int	(*init)(struct ufs_hba *);
	void    (*exit)(struct ufs_hba *);
	u32	(*get_ufs_hci_version)(struct ufs_hba *);
	int	(*clk_scale_notify)(struct ufs_hba *, bool,
				    enum ufs_notify_change_status);
	int	(*setup_clocks)(struct ufs_hba *, bool,
				enum ufs_notify_change_status);
	int     (*setup_regulators)(struct ufs_hba *, bool);
	int	(*hce_enable_notify)(struct ufs_hba *,
				     enum ufs_notify_change_status);
	int	(*link_startup_notify)(struct ufs_hba *,
				       enum ufs_notify_change_status);
	int	(*pwr_change_notify)(struct ufs_hba *,
					enum ufs_notify_change_status status,
					struct ufs_pa_layer_attr *,
					struct ufs_pa_layer_attr *);
	void	(*setup_xfer_req)(struct ufs_hba *, int, bool);
	void	(*setup_task_mgmt)(struct ufs_hba *, int, u8);
	void    (*hibern8_notify)(struct ufs_hba *, enum uic_cmd_dme,
					enum ufs_notify_change_status);
	int	(*apply_dev_quirks)(struct ufs_hba *);
	int     (*suspend)(struct ufs_hba *, enum ufs_pm_op);
	int     (*resume)(struct ufs_hba *, enum ufs_pm_op);
	int	(*full_reset)(struct ufs_hba *);
	void	(*dbg_register_dump)(struct ufs_hba *hba, bool no_sleep);
	int	(*update_sec_cfg)(struct ufs_hba *hba, bool restore_sec_cfg);
	u32	(*get_scale_down_gear)(struct ufs_hba *);
	int	(*set_bus_vote)(struct ufs_hba *, bool);
	int	(*phy_initialization)(struct ufs_hba *);
#ifdef CONFIG_DEBUG_FS
	void	(*add_debugfs)(struct ufs_hba *hba, struct dentry *root);
	void	(*remove_debugfs)(struct ufs_hba *hba);
#endif
};

/**
 * struct ufs_hba_crypto_variant_ops - variant specific crypto callbacks
 * @crypto_req_setup:	retreieve the necessary cryptographic arguments to setup
			a requests's transfer descriptor.
 * @crypto_engine_cfg_start: start configuring cryptographic engine
 *							 according to tag
 *							 parameter
 * @crypto_engine_cfg_end: end configuring cryptographic engine
 *						   according to tag parameter
 * @crypto_engine_reset: perform reset to the cryptographic engine
 * @crypto_engine_get_status: get errors status of the cryptographic engine
 */
struct ufs_hba_crypto_variant_ops {
	int	(*crypto_req_setup)(struct ufs_hba *, struct ufshcd_lrb *lrbp,
				    u8 *cc_index, bool *enable, u64 *dun);
	int	(*crypto_engine_cfg_start)(struct ufs_hba *, unsigned int);
	int	(*crypto_engine_cfg_end)(struct ufs_hba *, struct ufshcd_lrb *,
			struct request *);
	int	(*crypto_engine_reset)(struct ufs_hba *);
	int	(*crypto_engine_get_status)(struct ufs_hba *, u32 *);
};

/**
* struct ufs_hba_pm_qos_variant_ops - variant specific PM QoS callbacks
*/
struct ufs_hba_pm_qos_variant_ops {
	void		(*req_start)(struct ufs_hba *, struct request *);
	void		(*req_end)(struct ufs_hba *, struct request *, bool);
};

/**
 * struct ufs_hba_variant - variant specific parameters
 * @name: variant name
 */
struct ufs_hba_variant {
	struct device				*dev;
	const char				*name;
	struct ufs_hba_variant_ops		*vops;
	struct ufs_hba_crypto_variant_ops	*crypto_vops;
	struct ufs_hba_pm_qos_variant_ops	*pm_qos_vops;
};

/* for manual gc */
struct ufs_manual_gc {
	int state;
	bool hagc_support;
	struct hrtimer hrtimer;
	unsigned long delay_ms;
	struct work_struct hibern8_work;
	struct workqueue_struct *mgc_workq;
};

/* clock gating state  */
enum clk_gating_state {
	CLKS_OFF,
	CLKS_ON,
	REQ_CLKS_OFF,
	REQ_CLKS_ON,
};

/**
 * struct ufs_clk_gating - UFS clock gating related info
 * @gate_hrtimer: hrtimer to invoke @gate_work after some delay as
 * specified in @delay_ms
 * @gate_work: worker to turn off clocks
 * @ungate_work: worker to turn on clocks that will be used in case of
 * interrupt context
 * @state: the current clocks state
 * @delay_ms: current gating delay in ms
 * @delay_ms_pwr_save: gating delay (in ms) in power save mode
 * @delay_ms_perf: gating delay (in ms) in performance mode
 * @is_suspended: clk gating is suspended when set to 1 which can be used
 * during suspend/resume
 * @delay_attr: sysfs attribute to control delay_ms if clock scaling is disabled
 * @delay_pwr_save_attr: sysfs attribute to control delay_ms_pwr_save
 * @delay_perf_attr: sysfs attribute to control delay_ms_perf
 * @enable_attr: sysfs attribute to enable/disable clock gating
 * @is_enabled: Indicates the current status of clock gating
 * @active_reqs: number of requests that are pending and should be waited for
 * completion before gating clocks.
 */
struct ufs_clk_gating {
	struct hrtimer gate_hrtimer;
	struct work_struct gate_work;
	struct work_struct ungate_work;
	enum clk_gating_state state;
	unsigned long delay_ms;
	unsigned long delay_ms_pwr_save;
	unsigned long delay_ms_perf;
	bool is_suspended;
	struct device_attribute delay_attr;
	struct device_attribute delay_pwr_save_attr;
	struct device_attribute delay_perf_attr;
	struct device_attribute enable_attr;
	bool is_enabled;
	int active_reqs;
	struct workqueue_struct *clk_gating_workq;
};

struct ufs_saved_pwr_info {
	struct ufs_pa_layer_attr info;
	bool is_valid;
};

/* Hibern8 state  */
enum ufshcd_hibern8_on_idle_state {
	HIBERN8_ENTERED,
	HIBERN8_EXITED,
	REQ_HIBERN8_ENTER,
	REQ_HIBERN8_EXIT,
	AUTO_HIBERN8,
};

/**
 * struct ufs_hibern8_on_idle - UFS Hibern8 on idle related data
 * @enter_work: worker to put UFS link in hibern8 after some delay as
 * specified in delay_ms
 * @exit_work: worker to bring UFS link out of hibern8
 * @state: the current hibern8 state
 * @delay_ms: hibern8 enter delay in ms
 * @is_suspended: hibern8 enter is suspended when set to 1 which can be used
 * during suspend/resume
 * @active_reqs: number of requests that are pending and should be waited for
 * completion before scheduling delayed "enter_work".
 * @delay_attr: sysfs attribute to control delay_attr
 * @enable_attr: sysfs attribute to enable/disable hibern8 on idle
 * @is_enabled: Indicates the current status of hibern8
 */
struct ufs_hibern8_on_idle {
	struct delayed_work enter_work;
	struct work_struct exit_work;
	enum ufshcd_hibern8_on_idle_state state;
	unsigned long delay_ms;
	bool is_suspended;
	int active_reqs;
	struct device_attribute delay_attr;
	struct device_attribute enable_attr;
	bool is_enabled;
};

/**
 * struct ufs_clk_scaling - UFS clock scaling related data
 * @active_reqs: number of requests that are pending. If this is zero when
 * devfreq ->target() function is called then schedule "suspend_work" to
 * suspend devfreq.
 * @tot_busy_t: Total busy time in current polling window
 * @window_start_t: Start time (in jiffies) of the current polling window
 * @busy_start_t: Start time of current busy period
 * @enable_attr: sysfs attribute to enable/disable clock scaling
 * @saved_pwr_info: UFS power mode may also be changed during scaling and this
 * one keeps track of previous power mode.
 * @workq: workqueue to schedule devfreq suspend/resume work
 * @suspend_work: worker to suspend devfreq
 * @resume_work: worker to resume devfreq
 * @is_allowed: tracks if scaling is currently allowed or not
 * @is_busy_started: tracks if busy period has started or not
 * @is_suspended: tracks if devfreq is suspended or not
 * @is_scaled_up: tracks if we are currently scaled up or scaled down
 */
struct ufs_clk_scaling {
	int active_reqs;
	unsigned long tot_busy_t;
	unsigned long window_start_t;
	ktime_t busy_start_t;
	struct device_attribute enable_attr;
	struct ufs_saved_pwr_info saved_pwr_info;
	struct workqueue_struct *workq;
	struct work_struct suspend_work;
	struct work_struct resume_work;
	bool is_allowed;
	bool is_busy_started;
	bool is_suspended;
	bool is_scaled_up;
};

#define UIC_ERR_REG_HIST_LENGTH 20
/**
 * struct ufs_uic_err_reg_hist - keeps history of uic errors
 * @pos: index to indicate cyclic buffer position
 * @reg: cyclic buffer for registers value
 * @tstamp: cyclic buffer for time stamp
 */
struct ufs_uic_err_reg_hist {
	int pos;
	u32 reg[UIC_ERR_REG_HIST_LENGTH];
	ktime_t tstamp[UIC_ERR_REG_HIST_LENGTH];
};

#ifdef CONFIG_DEBUG_FS
struct debugfs_files {
	struct dentry *debugfs_root;
	struct dentry *stats_folder;
	struct dentry *tag_stats;
	struct dentry *err_stats;
	struct dentry *show_hba;
	struct dentry *host_regs;
	struct dentry *dump_dev_desc;
	struct dentry *power_mode;
	struct dentry *dme_local_read;
	struct dentry *dme_peer_read;
	struct dentry *dbg_print_en;
	struct dentry *req_stats;
	struct dentry *query_stats;
	struct dentry *io_stats;
	u32 dme_local_attr_id;
	u32 dme_peer_attr_id;
	struct dentry *reset_controller;
	struct dentry *err_state;
	bool err_occurred;
#ifdef CONFIG_UFS_FAULT_INJECTION
	struct dentry *err_inj_scenario;
	struct dentry *err_inj_stats;
	u32 err_inj_scenario_mask;
	struct fault_attr fail_attr;
#endif
};

/* tag stats statistics types */
enum ts_types {
	TS_NOT_SUPPORTED	= -1,
	TS_TAG			= 0,
	TS_READ			= 1,
	TS_WRITE		= 2,
	TS_URGENT_READ		= 3,
	TS_URGENT_WRITE		= 4,
	TS_FLUSH		= 5,
	TS_DISCARD		= 6,
	TS_NUM_STATS		= 7,
};

/**
 * struct ufshcd_req_stat - statistics for request handling times (in usec)
 * @min: shortest time measured
 * @max: longest time measured
 * @sum: sum of all the handling times measured (used for average calculation)
 * @count: number of measurements taken
 */
struct ufshcd_req_stat {
	u64 min;
	u64 max;
	u64 sum;
	u64 count;
};

/**
 * struct ufshcd_io_stat - statistics for I/O amount.
 * @req_count_started: total number of I/O requests, which were started.
 * @total_bytes_started: total I/O amount in bytes, which were started.
 * @req_count_completed: total number of I/O request, which were completed.
 * @total_bytes_completed: total I/O amount in bytes, which were completed.
 * @max_diff_req_count: MAX of 'req_count_started - req_count_completed'.
 * @max_diff_total_bytes: MAX of 'total_bytes_started - total_bytes_completed'.
 */
struct ufshcd_io_stat {
	u64 req_count_started;
	u64 total_bytes_started;
	u64 req_count_completed;
	u64 total_bytes_completed;
	u64 max_diff_req_count;
	u64 max_diff_total_bytes;
};
#endif

enum ufshcd_ctx {
	QUEUE_CMD,
	ERR_HNDLR_WORK,
	H8_EXIT_WORK,
	UIC_CMD_SEND,
	PWRCTL_CMD_SEND,
	TM_CMD_SEND,
	XFR_REQ_COMPL,
	CLK_SCALE_WORK,
	DBGFS_CFG_PWR_MODE,
};

struct ufshcd_clk_ctx {
	ktime_t ts;
	enum ufshcd_ctx ctx;
};

/**
 * struct ufs_stats - keeps usage/err statistics
 * @enabled: enable tag stats for debugfs
 * @tag_stats: pointer to tag statistic counters
 * @q_depth: current amount of busy slots
 * @err_stats: counters to keep track of various errors
 * @req_stats: request handling time statistics per request type
 * @query_stats_arr: array that holds query statistics
 * @hibern8_exit_cnt: Counter to keep track of number of exits,
 *		reset this after link-startup.
 * @last_hibern8_exit_tstamp: Set time after the hibern8 exit.
 *		Clear after the first successful command completion.
 * @pa_err: tracks pa-uic errors
 * @dl_err: tracks dl-uic errors
 * @nl_err: tracks nl-uic errors
 * @tl_err: tracks tl-uic errors
 * @dme_err: tracks dme errors
 */
struct ufs_stats {
#ifdef CONFIG_DEBUG_FS
	bool enabled;
	u64 **tag_stats;
	int q_depth;
	int err_stats[UFS_ERR_MAX];
	struct ufshcd_req_stat req_stats[TS_NUM_STATS];
	int query_stats_arr[UPIU_QUERY_OPCODE_MAX][MAX_QUERY_IDN];
	struct ufshcd_io_stat io_read;
	struct ufshcd_io_stat io_write;
	struct ufshcd_io_stat io_readwrite;

#endif
	u32 last_intr_status;
	ktime_t last_intr_ts;
	struct ufshcd_clk_ctx clk_hold;
	struct ufshcd_clk_ctx clk_rel;
	u32 hibern8_exit_cnt;
	ktime_t last_hibern8_exit_tstamp;
	u32 power_mode_change_cnt;
	struct ufs_uic_err_reg_hist pa_err;
	struct ufs_uic_err_reg_hist dl_err;
	struct ufs_uic_err_reg_hist nl_err;
	struct ufs_uic_err_reg_hist tl_err;
	struct ufs_uic_err_reg_hist dme_err;
	u32 pa_err_cnt_total;
	u32 pa_err_cnt[UFS_EC_PA_MAX];
	u32 dl_err_cnt_total;
	u32 dl_err_cnt[UFS_EC_DL_MAX];
	u32 dme_err_cnt;
};

static inline bool is_read_opcode(u8 opcode)
{
	return opcode == READ_10 || opcode == READ_16;
}

static inline bool is_write_opcode(u8 opcode)
{
	return opcode == WRITE_10 || opcode == WRITE_16;
}

static inline bool is_unmap_opcode(u8 opcode)
{
	return opcode == UNMAP;
}

static inline char *parse_opcode(u8 opcode)
{
	/* string should be less than 12 byte-long */
	switch (opcode) {
	case READ_10:
		return "READ_10";
	case READ_16:
		return "READ_16";
	case WRITE_10:
		return "WRITE_10";
	case WRITE_16:
		return "WRITE_16";
	case UNMAP:
		return "UNMAP";
	case SYNCHRONIZE_CACHE:
		return "SYNC_CACHE";
	}
	return NULL;
}

/* UFS Host Controller debug print bitmask */
#define UFSHCD_DBG_PRINT_CLK_FREQ_EN		UFS_BIT(0)
#define UFSHCD_DBG_PRINT_UIC_ERR_HIST_EN	UFS_BIT(1)
#define UFSHCD_DBG_PRINT_HOST_REGS_EN		UFS_BIT(2)
#define UFSHCD_DBG_PRINT_TRS_EN			UFS_BIT(3)
#define UFSHCD_DBG_PRINT_TMRS_EN		UFS_BIT(4)
#define UFSHCD_DBG_PRINT_PWR_EN			UFS_BIT(5)
#define UFSHCD_DBG_PRINT_HOST_STATE_EN		UFS_BIT(6)

#define UFSHCD_DBG_PRINT_ALL						   \
		(UFSHCD_DBG_PRINT_CLK_FREQ_EN		|		   \
		 UFSHCD_DBG_PRINT_UIC_ERR_HIST_EN	|		   \
		 UFSHCD_DBG_PRINT_HOST_REGS_EN | UFSHCD_DBG_PRINT_TRS_EN | \
		 UFSHCD_DBG_PRINT_TMRS_EN | UFSHCD_DBG_PRINT_PWR_EN |	   \
		 UFSHCD_DBG_PRINT_HOST_STATE_EN)

struct ufshcd_cmd_log_entry {
	char *str;	/* context like "send", "complete" */
	char *cmd_type;	/* "scsi", "query", "nop", "dme" */
	u8 lun;
	u8 cmd_id;
	sector_t lba;
	u32 transfer_len;
	u8 idn;		/* used only for query idn */
	u32 doorbell;
	u32 outstanding_reqs;
#ifdef CONFIG_SCSI_UFS_IMPAIRED
	u32 delayed_reqs;
#endif
	u32 seq_num;
	unsigned int tag;
	ktime_t tstamp;
};

struct ufshcd_cmd_log {
	struct ufshcd_cmd_log_entry *entries;
	int pos;
	u32 seq_num;
};

/* UFS card state - hotplug state */
enum ufshcd_card_state {
	UFS_CARD_STATE_UNKNOWN	= 0,
	UFS_CARD_STATE_ONLINE	= 1,
	UFS_CARD_STATE_OFFLINE	= 2,
};

/* UFS Slow I/O operation types */
enum ufshcd_slowio_optype {
	UFSHCD_SLOWIO_READ = 0,
	UFSHCD_SLOWIO_WRITE = 1,
	UFSHCD_SLOWIO_UNMAP = 2,
	UFSHCD_SLOWIO_SYNC = 3,
	UFSHCD_SLOWIO_OP_MAX = 4,
};

/* UFS Slow I/O sysfs entry types */
enum ufshcd_slowio_systype {
	UFSHCD_SLOWIO_US = 0,
	UFSHCD_SLOWIO_CNT = 1,
	UFSHCD_SLOWIO_SYS_MAX = 2,
};

#ifdef CONFIG_SCSI_UFS_IMPAIRED
extern void ufshcd_complete_lrb(struct ufs_hba *hba, struct ufshcd_lrb *lrbp);
#endif

/**
 * struct ufs_hba - per adapter private structure
 * @mmio_base: UFSHCI base register address
 * @ucdl_base_addr: UFS Command Descriptor base address
 * @utrdl_base_addr: UTP Transfer Request Descriptor base address
 * @utmrdl_base_addr: UTP Task Management Descriptor base address
 * @ucdl_dma_addr: UFS Command Descriptor DMA address
 * @utrdl_dma_addr: UTRDL DMA address
 * @utmrdl_dma_addr: UTMRDL DMA address
 * @host: Scsi_Host instance of the driver
 * @dev: device handle
 * @lrb: local reference block
 * @lrb_in_use: lrb in use
 * @outstanding_tasks: Bits representing outstanding task requests
 * @outstanding_reqs: Bits representing outstanding transfer requests
 * @capabilities: UFS Controller Capabilities
 * @nutrs: Transfer Request Queue depth supported by controller
 * @nutmrs: Task Management Queue depth supported by controller
 * @ufs_version: UFS Version to which controller complies
 * @var: pointer to variant specific data
 * @priv: pointer to variant specific private data
 * @irq: Irq number of the controller
 * @active_uic_cmd: handle of active UIC command
 * @uic_cmd_mutex: mutex for uic command
 * @tm_wq: wait queue for task management
 * @tm_tag_wq: wait queue for free task management slots
 * @tm_slots_in_use: bit map of task management request slots in use
 * @pwr_done: completion for power mode change
 * @tm_condition: condition variable for task management
 * @ufshcd_state: UFSHCD states
 * @eh_flags: Error handling flags
 * @intr_mask: Interrupt Mask Bits
 * @ee_ctrl_mask: Exception event control mask
 * @is_powered: flag to check if HBA is powered
 * @eh_work: Worker to handle UFS errors that require s/w attention
 * @eeh_work: Worker to handle exception events
 * @errors: HBA errors
 * @uic_error: UFS interconnect layer error status
 * @saved_err: sticky error mask
 * @saved_uic_err: sticky UIC error mask
 * @dev_cmd: ufs device management command information
 * @last_dme_cmd_tstamp: time stamp of the last completed DME command
 * @auto_bkops_enabled: to track whether bkops is enabled in device
 * @ufs_stats: ufshcd statistics to be used via debugfs
 * @debugfs_files: debugfs files associated with the ufs stats
 * @ufshcd_dbg_print: Bitmask for enabling debug prints
 * @extcon: pointer to external connector device
 * @card_detect_nb: card detector notifier registered with @extcon
 * @card_detect_work: work to exectute the card detect function
 * @card_state: card state event, enum ufshcd_card_state defines possible states
 * @vreg_info: UFS device voltage regulator information
 * @clk_list_head: UFS host controller clocks list node head
 * @pwr_info: holds current power mode
 * @max_pwr_info: keeps the device max valid pwm
 * @hibern8_on_idle: UFS Hibern8 on idle related data
 * @desc_size: descriptor sizes reported by device
 * @urgent_bkops_lvl: keeps track of urgent bkops level for device
 * @is_urgent_bkops_lvl_checked: keeps track if the urgent bkops level for
 *  device is known or not.
 * @scsi_block_reqs_cnt: reference counting for scsi block requests
 */
struct ufs_hba {
	void __iomem *mmio_base;

	/* Virtual memory reference */
	struct utp_transfer_cmd_desc *ucdl_base_addr;
	struct utp_transfer_req_desc *utrdl_base_addr;
	struct utp_task_req_desc *utmrdl_base_addr;

	/* DMA memory reference */
	dma_addr_t ucdl_dma_addr;
	dma_addr_t utrdl_dma_addr;
	dma_addr_t utmrdl_dma_addr;

	struct Scsi_Host *host;
	struct device *dev;
	/*
	 * This field is to keep a reference to "scsi_device" corresponding to
	 * "UFS device" W-LU.
	 */
	struct scsi_device *sdev_ufs_device;

	enum ufs_dev_pwr_mode curr_dev_pwr_mode;
	enum uic_link_state uic_link_state;
	/* Desired UFS power management level during runtime PM */
	int rpm_lvl;
	/* Desired UFS power management level during system PM */
	int spm_lvl;
	int pm_op_in_progress;

	struct ufshcd_lrb *lrb;
	unsigned long lrb_in_use;

	unsigned long outstanding_tasks;
	unsigned long outstanding_reqs;

	u32 capabilities;
	int nutrs;
	int nutmrs;
	u32 ufs_version;
	struct ufs_hba_variant *var;
	void *priv;
	unsigned int irq;
	bool is_irq_enabled;
	bool crash_on_err;

	u32 dev_ref_clk_gating_wait;
	u32 dev_ref_clk_freq;

	/* Interrupt aggregation support is broken */
	#define UFSHCD_QUIRK_BROKEN_INTR_AGGR			UFS_BIT(0)

	/*
	 * delay before each dme command is required as the unipro
	 * layer has shown instabilities
	 */
	#define UFSHCD_QUIRK_DELAY_BEFORE_DME_CMDS		UFS_BIT(1)

	/*
	 * If UFS host controller is having issue in processing LCC (Line
	 * Control Command) coming from device then enable this quirk.
	 * When this quirk is enabled, host controller driver should disable
	 * the LCC transmission on UFS device (by clearing TX_LCC_ENABLE
	 * attribute of device to 0).
	 */
	#define UFSHCD_QUIRK_BROKEN_LCC				UFS_BIT(2)

	/*
	 * The attribute PA_RXHSUNTERMCAP specifies whether or not the
	 * inbound Link supports unterminated line in HS mode. Setting this
	 * attribute to 1 fixes moving to HS gear.
	 */
	#define UFSHCD_QUIRK_BROKEN_PA_RXHSUNTERMCAP		UFS_BIT(3)

	/*
	 * This quirk needs to be enabled if the host contoller only allows
	 * accessing the peer dme attributes in AUTO mode (FAST AUTO or
	 * SLOW AUTO).
	 */
	#define UFSHCD_QUIRK_DME_PEER_ACCESS_AUTO_MODE		UFS_BIT(4)

	/*
	 * This quirk needs to be enabled if the host contoller doesn't
	 * advertise the correct version in UFS_VER register. If this quirk
	 * is enabled, standard UFS host driver will call the vendor specific
	 * ops (get_ufs_hci_version) to get the correct version.
	 */
	#define UFSHCD_QUIRK_BROKEN_UFS_HCI_VERSION		UFS_BIT(5)

	/*
	 * This quirk needs to be enabled if the host contoller regards
	 * resolution of the values of PRDTO and PRDTL in UTRD as byte.
	 */
	#define UFSHCD_QUIRK_PRDT_BYTE_GRAN			UFS_BIT(7)

	/* HIBERN8 support is broken */
	#define UFSHCD_QUIRK_BROKEN_HIBERN8			UFS_BIT(8)

	/*
	 * UFS controller version register (VER) wrongly advertise the version
	 * as v1.0 though controller implementation is as per UFSHCI v1.1
	 * specification.
	 */
	#define UFSHCD_QUIRK_BROKEN_VER_REG_1_1			UFS_BIT(9)

	/* UFSHC advertises 64-bit not supported even though it supports */
	#define UFSHCD_QUIRK_BROKEN_CAP_64_BIT_0		UFS_BIT(10)

	/*
	 * If LCC (Line Control Command) are having issue on the host
	 * controller then enable this quirk. Note that connected UFS device
	 * should also have workaround to not expect LCC commands from host.
	 */
	#define UFSHCD_BROKEN_LCC				UFS_BIT(11)

	/*
	 * If UFS device is having issue in processing LCC (Line Control
	 * Command) coming from UFS host controller then enable this quirk.
	 * When this quirk is enabled, host controller driver should disable
	 * the LCC transmission on UFS host controller (by clearing
	 * TX_LCC_ENABLE attribute of host to 0).
	 */
	#define UFSHCD_BROKEN_LCC_PROCESSING_ON_DEVICE		UFS_BIT(12)

	#define UFSHCD_BROKEN_LCC_PROCESSING_ON_HOST		UFS_BIT(13)

	#define UFSHCD_QUIRK_DME_PEER_GET_FAST_MODE		UFS_BIT(14)

	/* Auto hibern8 support is broken */
	#define UFSHCD_QUIRK_BROKEN_AUTO_HIBERN8		UFS_BIT(15)

	unsigned int quirks;	/* Deviations from standard UFSHCI spec. */

	wait_queue_head_t tm_wq;
	wait_queue_head_t tm_tag_wq;
	unsigned long tm_condition;
	unsigned long tm_slots_in_use;

	struct uic_command *active_uic_cmd;
	struct mutex uic_cmd_mutex;
	struct completion *uic_async_done;

	u32 ufshcd_state;
	u32 eh_flags;
	u32 intr_mask;
	u16 ee_ctrl_mask;
	bool is_powered;

	/* Work Queues */
	struct work_struct eh_work;
	struct work_struct eeh_work;
	struct work_struct rls_work;

	/* HBA Errors */
	u32 errors;
	u32 uic_error;
	u32 ce_error;	/* crypto engine errors */
	u32 saved_err;
	u32 saved_uic_err;
	u32 saved_ce_err;
	bool silence_err_logs;
	bool force_host_reset;
	bool auto_h8_err;
	struct ufs_stats ufs_stats;

	/* Device management request data */
	struct ufs_dev_cmd dev_cmd;
	ktime_t last_dme_cmd_tstamp;

	/* Keeps information of the UFS device connected to this host */
	struct ufs_dev_info dev_info;
	bool auto_bkops_enabled;

#ifdef CONFIG_DEBUG_FS
	struct debugfs_files debugfs_files;
#endif

	struct ufs_vreg_info vreg_info;
	struct list_head clk_list_head;

	bool wlun_dev_clr_ua;

	/* Number of requests aborts */
	int req_abort_count;

	u32 security_in;

	/* Number of lanes available (1 or 2) for Rx/Tx */
	u32 lanes_per_direction;

	/* Gear limits */
	u32 limit_tx_hs_gear;
	u32 limit_rx_hs_gear;
	u32 limit_tx_pwm_gear;
	u32 limit_rx_pwm_gear;

	u32 scsi_cmd_timeout;

	/* Bitmask for enabling debug prints */
	u32 ufshcd_dbg_print;

	struct extcon_dev *extcon;
	struct notifier_block card_detect_nb;
	struct work_struct card_detect_work;
	atomic_t card_state;

	struct ufs_pa_layer_attr pwr_info;
	struct ufs_pwr_mode_info max_pwr_info;

	struct ufs_clk_gating clk_gating;
	struct ufs_hibern8_on_idle hibern8_on_idle;
	struct ufshcd_cmd_log cmd_log;

	/* Control to enable/disable host capabilities */
	u32 caps;
	/* Allow dynamic clk gating */
#define UFSHCD_CAP_CLK_GATING	(1 << 0)
	/* Allow hiberb8 with clk gating */
#define UFSHCD_CAP_HIBERN8_WITH_CLK_GATING (1 << 1)
	/* Allow dynamic clk scaling */
#define UFSHCD_CAP_CLK_SCALING	(1 << 2)
	/* Allow auto bkops to enabled during runtime suspend */
#define UFSHCD_CAP_AUTO_BKOPS_SUSPEND (1 << 3)
	/*
	 * This capability allows host controller driver to use the UFS HCI's
	 * interrupt aggregation capability.
	 * CAUTION: Enabling this might reduce overall UFS throughput.
	 */
#define UFSHCD_CAP_INTR_AGGR (1 << 4)
	/* Allow standalone Hibern8 enter on idle */
#define UFSHCD_CAP_HIBERN8_ENTER_ON_IDLE (1 << 5)

	/*
	 * This capability allows the device auto-bkops to be always enabled
	 * except during suspend (both runtime and suspend).
	 * Enabling this capability means that device will always be allowed
	 * to do background operation when it's active but it might degrade
	 * the performance of ongoing read/write operations.
	 */
#define UFSHCD_CAP_KEEP_AUTO_BKOPS_ENABLED_EXCEPT_SUSPEND (1 << 6)
	/*
	 * If host controller hardware can be power collapsed when UFS link is
	 * in hibern8 then enable this cap.
	 */
#define UFSHCD_CAP_POWER_COLLAPSE_DURING_HIBERN8 (1 << 7)

	struct devfreq *devfreq;
	struct ufs_clk_scaling clk_scaling;
	bool is_sys_suspended;

	enum bkops_status urgent_bkops_lvl;
	bool is_urgent_bkops_lvl_checked;

	/* sync b/w diff contexts */
	struct rw_semaphore lock;
	struct rw_semaphore query_lock;
	unsigned long shutdown_in_prog;

	/* If set, don't gate device ref_clk during clock gating */
	bool no_ref_clk_gating;

	int scsi_block_reqs_cnt;

	bool full_init_linereset;
	struct pinctrl *pctrl;

	struct reset_control *core_reset;

	int latency_hist_enabled;
	struct io_latency_state io_lat_read;
	struct io_latency_state io_lat_write;
	struct ufs_desc_size desc_size;
	bool restore_needed;

	/* To monitor slow UFS I/O requests. */
	u64 slowio_min_us;
	u64 slowio[UFSHCD_SLOWIO_OP_MAX][UFSHCD_SLOWIO_SYS_MAX];

	/* HPB support */
	u32 ufshpb_feat;
	int ufshpb_state;
	int ufshpb_max_regions;
	struct delayed_work ufshpb_init_work;
	bool issue_ioctl;
	struct ufshpb_lu *ufshpb_lup[UFS_UPIU_MAX_GENERAL_LUN];
	struct scsi_device *sdev_ufs_lu[UFS_UPIU_MAX_GENERAL_LUN];
	struct work_struct ufshpb_eh_work;

	struct ufs_manual_gc manual_gc;

	bool reinit_g4_rate_A;
	bool force_g4;
<<<<<<< HEAD
	/* distinguish between resume and restore */
	bool restore;
=======
#ifdef CONFIG_SCSI_UFS_IMPAIRED
	struct kobject *impaired_kobj;
	struct ufs_impaired_storage impaired;
	struct task_struct *impaired_thread;
	struct mutex impaired_thread_mutex;
	struct list_head impaired_list_head;
	unsigned long delayed_reqs;
#endif
>>>>>>> fbab955f
};

static inline void ufshcd_mark_shutdown_ongoing(struct ufs_hba *hba)
{
	set_bit(0, &hba->shutdown_in_prog);
}

static inline bool ufshcd_is_shutdown_ongoing(struct ufs_hba *hba)
{
	return !!(test_bit(0, &hba->shutdown_in_prog));
}

/* Returns true if clocks can be gated. Otherwise false */
static inline bool ufshcd_is_clkgating_allowed(struct ufs_hba *hba)
{
	return hba->caps & UFSHCD_CAP_CLK_GATING;
}
static inline bool ufshcd_can_hibern8_during_gating(struct ufs_hba *hba)
{
	return hba->caps & UFSHCD_CAP_HIBERN8_WITH_CLK_GATING;
}
static inline int ufshcd_is_clkscaling_supported(struct ufs_hba *hba)
{
	return hba->caps & UFSHCD_CAP_CLK_SCALING;
}
static inline bool ufshcd_can_autobkops_during_suspend(struct ufs_hba *hba)
{
	return hba->caps & UFSHCD_CAP_AUTO_BKOPS_SUSPEND;
}
static inline bool ufshcd_is_hibern8_on_idle_allowed(struct ufs_hba *hba)
{
	return hba->caps & UFSHCD_CAP_HIBERN8_ENTER_ON_IDLE;
}

static inline bool ufshcd_is_power_collapse_during_hibern8_allowed(
						struct ufs_hba *hba)
{
	return !!(hba->caps & UFSHCD_CAP_POWER_COLLAPSE_DURING_HIBERN8);
}

static inline bool ufshcd_is_intr_aggr_allowed(struct ufs_hba *hba)
{
/* DWC UFS Core has the Interrupt aggregation feature but is not detectable*/
#ifndef CONFIG_SCSI_UFS_DWC
	if ((hba->caps & UFSHCD_CAP_INTR_AGGR) &&
	    !(hba->quirks & UFSHCD_QUIRK_BROKEN_INTR_AGGR))
		return true;
	else
		return false;
#else
return true;
#endif
}

static inline bool ufshcd_is_auto_hibern8_supported(struct ufs_hba *hba)
{
	return !!((hba->capabilities & MASK_AUTO_HIBERN8_SUPPORT) &&
		!(hba->quirks & UFSHCD_QUIRK_BROKEN_AUTO_HIBERN8));
}

static inline bool ufshcd_is_crypto_supported(struct ufs_hba *hba)
{
	return !!(hba->capabilities & MASK_CRYPTO_SUPPORT);
}

#define ufshcd_writel(hba, val, reg)	\
	writel((val), (hba)->mmio_base + (reg))
#define ufshcd_readl(hba, reg)	\
	readl((hba)->mmio_base + (reg))

/**
 * ufshcd_rmwl - read modify write into a register
 * @hba - per adapter instance
 * @mask - mask to apply on read value
 * @val - actual value to write
 * @reg - register address
 */
static inline void ufshcd_rmwl(struct ufs_hba *hba, u32 mask, u32 val, u32 reg)
{
	u32 tmp;

	tmp = ufshcd_readl(hba, reg);
	tmp &= ~mask;
	tmp |= (val & mask);
	ufshcd_writel(hba, tmp, reg);
}

int ufshcd_alloc_host(struct device *, struct ufs_hba **);
void ufshcd_dealloc_host(struct ufs_hba *);
int ufshcd_init(struct ufs_hba * , void __iomem * , unsigned int);
void ufshcd_remove(struct ufs_hba *);
int ufshcd_wait_for_register(struct ufs_hba *hba, u32 reg, u32 mask,
				u32 val, unsigned long interval_us,
				unsigned long timeout_ms, bool can_sleep);
int ufshcd_uic_hibern8_enter(struct ufs_hba *hba);
int ufshcd_uic_hibern8_exit(struct ufs_hba *hba);

static inline void check_upiu_size(void)
{
	BUILD_BUG_ON(ALIGNED_UPIU_SIZE <
		GENERAL_UPIU_REQUEST_SIZE + QUERY_DESC_MAX_SIZE);
}

/**
 * ufshcd_set_variant - set variant specific data to the hba
 * @hba - per adapter instance
 * @variant - pointer to variant specific data
 */
static inline void ufshcd_set_variant(struct ufs_hba *hba, void *variant)
{
	BUG_ON(!hba);
	hba->priv = variant;
}

/**
 * ufshcd_get_variant - get variant specific data from the hba
 * @hba - per adapter instance
 */
static inline void *ufshcd_get_variant(struct ufs_hba *hba)
{
	BUG_ON(!hba);
	return hba->priv;
}
static inline bool ufshcd_keep_autobkops_enabled_except_suspend(
							struct ufs_hba *hba)
{
	return hba->caps & UFSHCD_CAP_KEEP_AUTO_BKOPS_ENABLED_EXCEPT_SUSPEND;
}

extern int ufshcd_system_thaw(struct ufs_hba *hba);
extern int ufshcd_system_restore(struct ufs_hba *hba);
extern int ufshcd_system_freeze(struct ufs_hba *hba);
extern int ufshcd_runtime_suspend(struct ufs_hba *hba);
extern int ufshcd_runtime_resume(struct ufs_hba *hba);
extern int ufshcd_runtime_idle(struct ufs_hba *hba);
extern int ufshcd_system_suspend(struct ufs_hba *hba);
extern int ufshcd_system_resume(struct ufs_hba *hba);
extern int ufshcd_shutdown(struct ufs_hba *hba);
extern int ufshcd_dme_set_attr(struct ufs_hba *hba, u32 attr_sel,
			       u8 attr_set, u32 mib_val, u8 peer);
extern int ufshcd_dme_get_attr(struct ufs_hba *hba, u32 attr_sel,
			       u32 *mib_val, u8 peer);
extern int ufshcd_scale_clks(struct ufs_hba *hba, bool scale_up);

/* UIC command interfaces for DME primitives */
#define DME_LOCAL	0
#define DME_PEER	1
#define ATTR_SET_NOR	0	/* NORMAL */
#define ATTR_SET_ST	1	/* STATIC */

static inline int ufshcd_dme_set(struct ufs_hba *hba, u32 attr_sel,
				 u32 mib_val)
{
	return ufshcd_dme_set_attr(hba, attr_sel, ATTR_SET_NOR,
				   mib_val, DME_LOCAL);
}

static inline int ufshcd_dme_st_set(struct ufs_hba *hba, u32 attr_sel,
				    u32 mib_val)
{
	return ufshcd_dme_set_attr(hba, attr_sel, ATTR_SET_ST,
				   mib_val, DME_LOCAL);
}

static inline int ufshcd_dme_peer_set(struct ufs_hba *hba, u32 attr_sel,
				      u32 mib_val)
{
	return ufshcd_dme_set_attr(hba, attr_sel, ATTR_SET_NOR,
				   mib_val, DME_PEER);
}

static inline int ufshcd_dme_peer_st_set(struct ufs_hba *hba, u32 attr_sel,
					 u32 mib_val)
{
	return ufshcd_dme_set_attr(hba, attr_sel, ATTR_SET_ST,
				   mib_val, DME_PEER);
}

static inline int ufshcd_dme_get(struct ufs_hba *hba,
				 u32 attr_sel, u32 *mib_val)
{
	return ufshcd_dme_get_attr(hba, attr_sel, mib_val, DME_LOCAL);
}

static inline int ufshcd_dme_peer_get(struct ufs_hba *hba,
				      u32 attr_sel, u32 *mib_val)
{
	return ufshcd_dme_get_attr(hba, attr_sel, mib_val, DME_PEER);
}

/**
 * ufshcd_dme_rmw - get modify set a dme attribute
 * @hba - per adapter instance
 * @mask - mask to apply on read value
 * @val - actual value to write
 * @attr - dme attribute
 */
static inline int ufshcd_dme_rmw(struct ufs_hba *hba, u32 mask,
				 u32 val, u32 attr)
{
	u32 cfg = 0;
	int err = 0;

	err = ufshcd_dme_get(hba, UIC_ARG_MIB(attr), &cfg);
	if (err)
		goto out;

	cfg &= ~mask;
	cfg |= (val & mask);

	err = ufshcd_dme_set(hba, UIC_ARG_MIB(attr), cfg);

out:
	return err;
}

int ufshcd_read_device_desc(struct ufs_hba *hba, u8 *buf, u32 size);

static inline bool ufshcd_is_hs_mode(struct ufs_pa_layer_attr *pwr_info)
{
	return (pwr_info->pwr_rx == FAST_MODE ||
		pwr_info->pwr_rx == FASTAUTO_MODE) &&
		(pwr_info->pwr_tx == FAST_MODE ||
		pwr_info->pwr_tx == FASTAUTO_MODE);
}

static inline bool ufshcd_is_embedded_dev(struct ufs_hba *hba)
{
	if ((hba->dev_info.b_device_sub_class == UFS_DEV_EMBEDDED_BOOTABLE) ||
	    (hba->dev_info.b_device_sub_class == UFS_DEV_EMBEDDED_NON_BOOTABLE))
		return true;
	return false;
}

#ifdef CONFIG_DEBUG_FS
static inline void ufshcd_init_req_stats(struct ufs_hba *hba)
{
	memset(hba->ufs_stats.req_stats, 0, sizeof(hba->ufs_stats.req_stats));
}
#else
static inline void ufshcd_init_req_stats(struct ufs_hba *hba) {}
#endif

/* Expose Query-Request API */
int ufshcd_query_flag(struct ufs_hba *hba, enum query_opcode opcode,
	enum flag_idn idn, bool *flag_res);
int ufshcd_query_attr(struct ufs_hba *hba, enum query_opcode opcode,
	enum attr_idn idn, u8 index, u8 selector, u32 *attr_val);
int ufshcd_query_descriptor_retry(struct ufs_hba *hba, enum query_opcode opcode,
	enum desc_idn idn, u8 index, u8 selector, u8 *desc_buf, int *buf_len);

int ufshcd_hold(struct ufs_hba *hba, bool async);
void ufshcd_release(struct ufs_hba *hba, bool no_sched);
int ufshcd_wait_for_doorbell_clr(struct ufs_hba *hba, u64 wait_timeout_us);
int ufshcd_change_power_mode(struct ufs_hba *hba,
			     struct ufs_pa_layer_attr *pwr_mode);
void ufshcd_abort_outstanding_transfer_requests(struct ufs_hba *hba,
		int result);

int ufshcd_map_desc_id_to_length(struct ufs_hba *hba, enum desc_idn desc_id,
	int *desc_length);

u32 ufshcd_get_local_unipro_ver(struct ufs_hba *hba);

void ufshcd_scsi_block_requests(struct ufs_hba *hba);
void ufshcd_scsi_unblock_requests(struct ufs_hba *hba);

/* Wrapper functions for safely calling variant operations */
static inline const char *ufshcd_get_var_name(struct ufs_hba *hba)
{
	if (hba->var && hba->var->name)
		return hba->var->name;
	return "";
}

static inline int ufshcd_vops_init(struct ufs_hba *hba)
{
	if (hba->var && hba->var->vops && hba->var->vops->init)
		return hba->var->vops->init(hba);
	return 0;
}

static inline void ufshcd_vops_exit(struct ufs_hba *hba)
{
	if (hba->var && hba->var->vops && hba->var->vops->exit)
		hba->var->vops->exit(hba);
}

static inline u32 ufshcd_vops_get_ufs_hci_version(struct ufs_hba *hba)
{
	if (hba->var && hba->var->vops && hba->var->vops->get_ufs_hci_version)
		return hba->var->vops->get_ufs_hci_version(hba);
	return ufshcd_readl(hba, REG_UFS_VERSION);
}

static inline int ufshcd_vops_clk_scale_notify(struct ufs_hba *hba,
			bool up, enum ufs_notify_change_status status)
{
	if (hba->var && hba->var->vops && hba->var->vops->clk_scale_notify)
		return hba->var->vops->clk_scale_notify(hba, up, status);
	return 0;
}

static inline int ufshcd_vops_setup_clocks(struct ufs_hba *hba, bool on,
					enum ufs_notify_change_status status)
{
	if (hba->var && hba->var->vops && hba->var->vops->setup_clocks)
		return hba->var->vops->setup_clocks(hba, on, status);
	return 0;
}

static inline int ufshcd_vops_setup_regulators(struct ufs_hba *hba, bool status)
{
	if (hba->var && hba->var->vops && hba->var->vops->setup_regulators)
		return hba->var->vops->setup_regulators(hba, status);
	return 0;
}

static inline int ufshcd_vops_hce_enable_notify(struct ufs_hba *hba,
						bool status)
{
	if (hba->var && hba->var->vops && hba->var->vops->hce_enable_notify)
		hba->var->vops->hce_enable_notify(hba, status);
	return 0;
}
static inline int ufshcd_vops_link_startup_notify(struct ufs_hba *hba,
						bool status)
{
	if (hba->var && hba->var->vops && hba->var->vops->link_startup_notify)
		return hba->var->vops->link_startup_notify(hba, status);
	return 0;
}

static inline int ufshcd_vops_pwr_change_notify(struct ufs_hba *hba,
				  bool status,
				  struct ufs_pa_layer_attr *dev_max_params,
				  struct ufs_pa_layer_attr *dev_req_params)
{
	if (hba->var && hba->var->vops && hba->var->vops->pwr_change_notify)
		return hba->var->vops->pwr_change_notify(hba, status,
					dev_max_params, dev_req_params);

	return -ENOTSUPP;
}

static inline void ufshcd_vops_setup_xfer_req(struct ufs_hba *hba, int tag,
					bool is_scsi_cmd)
{
	if (hba->var && hba->var->vops && hba->var->vops->setup_xfer_req)
		return hba->var->vops->setup_xfer_req(hba, tag, is_scsi_cmd);
}

static inline void ufshcd_vops_setup_task_mgmt(struct ufs_hba *hba,
					int tag, u8 tm_function)
{
	if (hba->var->vops && hba->var->vops->setup_task_mgmt)
		return hba->var->vops->setup_task_mgmt(hba, tag, tm_function);
}

static inline void ufshcd_vops_hibern8_notify(struct ufs_hba *hba,
					enum uic_cmd_dme cmd,
					enum ufs_notify_change_status status)
{
	if (hba->var->vops && hba->var->vops->hibern8_notify)
		return hba->var->vops->hibern8_notify(hba, cmd, status);
}

static inline int ufshcd_vops_apply_dev_quirks(struct ufs_hba *hba)
{
	if (hba->var->vops && hba->var->vops->apply_dev_quirks)
		return hba->var->vops->apply_dev_quirks(hba);
	return 0;
}

static inline int ufshcd_vops_suspend(struct ufs_hba *hba, enum ufs_pm_op op)
{
	if (hba->var && hba->var->vops && hba->var->vops->suspend)
		return hba->var->vops->suspend(hba, op);
	return 0;
}

static inline int ufshcd_vops_resume(struct ufs_hba *hba, enum ufs_pm_op op)
{
	if (hba->var && hba->var->vops && hba->var->vops->resume)
		return hba->var->vops->resume(hba, op);
	return 0;
}

static inline int ufshcd_vops_full_reset(struct ufs_hba *hba)
{
	if (hba->var && hba->var->vops && hba->var->vops->full_reset)
		return hba->var->vops->full_reset(hba);
	return 0;
}

static inline void ufshcd_vops_dbg_register_dump(struct ufs_hba *hba,
						 bool no_sleep)
{
	if (hba->var && hba->var->vops && hba->var->vops->dbg_register_dump)
		hba->var->vops->dbg_register_dump(hba, no_sleep);
}

static inline int ufshcd_vops_update_sec_cfg(struct ufs_hba *hba,
						bool restore_sec_cfg)
{
	if (hba->var && hba->var->vops && hba->var->vops->update_sec_cfg)
		return hba->var->vops->update_sec_cfg(hba, restore_sec_cfg);
	return 0;
}

static inline u32 ufshcd_vops_get_scale_down_gear(struct ufs_hba *hba)
{
	if (hba->var && hba->var->vops && hba->var->vops->get_scale_down_gear)
		return hba->var->vops->get_scale_down_gear(hba);
	/* Default to lowest high speed gear */
	return UFS_HS_G1;
}

static inline int ufshcd_vops_set_bus_vote(struct ufs_hba *hba, bool on)
{
	if (hba->var && hba->var->vops && hba->var->vops->set_bus_vote)
		return hba->var->vops->set_bus_vote(hba, on);
	return 0;
}

#ifdef CONFIG_DEBUG_FS
static inline void ufshcd_vops_add_debugfs(struct ufs_hba *hba,
						struct dentry *root)
{
	if (hba->var && hba->var->vops && hba->var->vops->add_debugfs)
		hba->var->vops->add_debugfs(hba, root);
}

static inline void ufshcd_vops_remove_debugfs(struct ufs_hba *hba)
{
	if (hba->var && hba->var->vops && hba->var->vops->remove_debugfs)
		hba->var->vops->remove_debugfs(hba);
}
#else
static inline void ufshcd_vops_add_debugfs(struct ufs_hba *hba, struct dentry *)
{
}

static inline void ufshcd_vops_remove_debugfs(struct ufs_hba *hba)
{
}
#endif

static inline int ufshcd_vops_crypto_req_setup(struct ufs_hba *hba,
	struct ufshcd_lrb *lrbp, u8 *cc_index, bool *enable, u64 *dun)
{
	if (hba->var && hba->var->crypto_vops &&
		hba->var->crypto_vops->crypto_req_setup)
		return hba->var->crypto_vops->crypto_req_setup(hba, lrbp,
			cc_index, enable, dun);
	return 0;
}

static inline int ufshcd_vops_crypto_engine_cfg_start(struct ufs_hba *hba,
						unsigned int task_tag)
{
	if (hba->var && hba->var->crypto_vops &&
	    hba->var->crypto_vops->crypto_engine_cfg_start)
		return hba->var->crypto_vops->crypto_engine_cfg_start
				(hba, task_tag);
	return 0;
}

static inline int ufshcd_vops_crypto_engine_cfg_end(struct ufs_hba *hba,
						struct ufshcd_lrb *lrbp,
						struct request *req)
{
	if (hba->var && hba->var->crypto_vops &&
	    hba->var->crypto_vops->crypto_engine_cfg_end)
		return hba->var->crypto_vops->crypto_engine_cfg_end
				(hba, lrbp, req);
	return 0;
}

static inline int ufshcd_vops_crypto_engine_reset(struct ufs_hba *hba)
{
	if (hba->var && hba->var->crypto_vops &&
	    hba->var->crypto_vops->crypto_engine_reset)
		return hba->var->crypto_vops->crypto_engine_reset(hba);
	return 0;
}

static inline int ufshcd_vops_crypto_engine_get_status(struct ufs_hba *hba,
		u32 *status)

{
	if (hba->var && hba->var->crypto_vops &&
	    hba->var->crypto_vops->crypto_engine_get_status)
		return hba->var->crypto_vops->crypto_engine_get_status(hba,
			status);
	return 0;
}

static inline void ufshcd_vops_pm_qos_req_start(struct ufs_hba *hba,
		struct request *req)
{
	if (hba->var && hba->var->pm_qos_vops &&
		hba->var->pm_qos_vops->req_start)
		hba->var->pm_qos_vops->req_start(hba, req);
}

static inline void ufshcd_vops_pm_qos_req_end(struct ufs_hba *hba,
		struct request *req, bool lock)
{
	if (hba->var && hba->var->pm_qos_vops && hba->var->pm_qos_vops->req_end)
		hba->var->pm_qos_vops->req_end(hba, req, lock);
}

#define UFSHCD_MIN_SLOWIO_US		(1000)     /*  1 ms      */
#define UFSHCD_DEFAULT_SLOWIO_READ_US	(5000000)  /*  5 seconds */
#define UFSHCD_DEFAULT_SLOWIO_WRITE_US	(10000000) /* 10 seconds */
#define UFSHCD_DEFAULT_SLOWIO_UNMAP_US	(30000000) /* 30 seconds */
#define UFSHCD_DEFAULT_SLOWIO_SYNC_US	(10000000) /* 10 seconds */

#endif /* End of Header */<|MERGE_RESOLUTION|>--- conflicted
+++ resolved
@@ -3,13 +3,9 @@
  *
  * This code is based on drivers/scsi/ufs/ufshcd.h
  * Copyright (C) 2011-2013 Samsung India Software Operations
-<<<<<<< HEAD
  * Copyright (c) 2013-2019, The Linux Foundation. All rights reserved.
-=======
- * Copyright (c) 2013-2018, The Linux Foundation. All rights reserved.
  * Copyright (c) 2017-2018 Samsung Electronics Co., Ltd.
  * Copyright (C) 2018, Google, Inc.
->>>>>>> fbab955f
  *
  * Authors:
  *	Santosh Yaraganavi <santosh.sy@samsung.com>
@@ -1177,10 +1173,10 @@
 
 	bool reinit_g4_rate_A;
 	bool force_g4;
-<<<<<<< HEAD
+
 	/* distinguish between resume and restore */
 	bool restore;
-=======
+
 #ifdef CONFIG_SCSI_UFS_IMPAIRED
 	struct kobject *impaired_kobj;
 	struct ufs_impaired_storage impaired;
@@ -1189,7 +1185,6 @@
 	struct list_head impaired_list_head;
 	unsigned long delayed_reqs;
 #endif
->>>>>>> fbab955f
 };
 
 static inline void ufshcd_mark_shutdown_ongoing(struct ufs_hba *hba)
