--- conflicted
+++ resolved
@@ -47,10 +47,6 @@
 #include <linux/blkdev.h>
 #include <asm/unaligned.h>
 
-<<<<<<< HEAD
-#include "ufs.h"
-=======
->>>>>>> 08078455
 #include "ufshcd.h"
 #include "ufs_quirks.h"
 #include "unipro.h"
@@ -11256,12 +11252,8 @@
 			err = -EAGAIN;
 	}
 
-<<<<<<< HEAD
 	if (err || !ufshcd_is_auto_hibern8_supported(hba)
 		|| hrtimer_active(&hba->manual_gc.hrtimer)) {
-=======
-	if (err || hrtimer_active(&hba->manual_gc.hrtimer)) {
->>>>>>> 08078455
 		pm_runtime_mark_last_busy(hba->dev);
 		pm_runtime_put_noidle(hba->dev);
 		return count;
@@ -11535,7 +11527,6 @@
 	.attrs = ufs_sysfs_controller_capabilities,
 };
 
-<<<<<<< HEAD
 static ssize_t ufs_sysfs_read_desc_param(struct ufs_hba *hba,
 				  enum desc_idn desc_id,
 				  u8 desc_index,
@@ -11652,8 +11643,6 @@
 	.attrs = ufs_sysfs_device_descriptor,
 };
 
-=======
->>>>>>> 08078455
 static inline void ufshcd_add_sysfs_nodes(struct ufs_hba *hba)
 {
 	if (sysfs_create_group(&hba->dev->kobj, &ufshcd_attr_group))
@@ -11663,12 +11652,9 @@
 	if (sysfs_create_group(&hba->dev->kobj,
 		&ufs_sysfs_controller_capabilities_group))
 		dev_err(hba->dev, "Failed to create ufs_sysfs_controller_capabilities_group\n");
-<<<<<<< HEAD
 	if (sysfs_create_group(&hba->dev->kobj, &ufs_sysfs_device_descriptor_group))
 		dev_err(hba->dev, "Failed to create device descriptor group\n");
 
-=======
->>>>>>> 08078455
 #ifdef CONFIG_SCSI_UFS_IMPAIRED
 	ufs_impaired_init_sysfs(hba);
 #endif
