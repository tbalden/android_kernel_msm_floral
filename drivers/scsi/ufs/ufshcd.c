/*
 * Universal Flash Storage Host controller driver Core
 *
 * This code is based on drivers/scsi/ufs/ufshcd.c
 * Copyright (C) 2011-2013 Samsung India Software Operations
 * Copyright (c) 2017-2018 Samsung Electronics Co., Ltd.
 * Copyright (C) 2018, Google, Inc.
 * Copyright (c) 2013-2019, The Linux Foundation. All rights reserved.
 *
 * Authors:
 *	Santosh Yaraganavi <santosh.sy@samsung.com>
 *	Vinayak Holikatti <h.vinayak@samsung.com>
 *
 * This program is free software; you can redistribute it and/or
 * modify it under the terms of the GNU General Public License
 * as published by the Free Software Foundation; either version 2
 * of the License, or (at your option) any later version.
 * See the COPYING file in the top-level directory or visit
 * <http://www.gnu.org/licenses/gpl-2.0.html>
 *
 * This program is distributed in the hope that it will be useful,
 * but WITHOUT ANY WARRANTY; without even the implied warranty of
 * MERCHANTABILITY or FITNESS FOR A PARTICULAR PURPOSE.  See the
 * GNU General Public License for more details.
 *
 * This program is provided "AS IS" and "WITH ALL FAULTS" and
 * without warranty of any kind. You are solely responsible for
 * determining the appropriateness of using and distributing
 * the program and assume all risks associated with your exercise
 * of rights with respect to the program, including but not limited
 * to infringement of third party rights, the risks and costs of
 * program errors, damage to or loss of data, programs or equipment,
 * and unavailability or interruption of operations. Under no
 * circumstances will the contributor of this Program be liable for
 * any damages of any kind arising from your use or distribution of
 * this program.
 *
 * The Linux Foundation chooses to take subject only to the GPLv2
 * license terms, and distributes only under these terms.
 */

#include <linux/async.h>
#include <scsi/ufs/ioctl.h>
#include <linux/devfreq.h>
#include <linux/nls.h>
#include <linux/of.h>
#include <linux/blkdev.h>
#include "ufshcd.h"
#include "ufs_quirks.h"
#include "unipro.h"
#include "ufs-debugfs.h"
#include "ufs-qcom.h"

static void ufshcd_update_slowio_min_us(struct ufs_hba *hba)
{
	enum ufshcd_slowio_optype i;
	u64 us;

	hba->slowio_min_us = hba->slowio[UFSHCD_SLOWIO_READ][UFSHCD_SLOWIO_US];
	for (i = UFSHCD_SLOWIO_WRITE; i < UFSHCD_SLOWIO_OP_MAX; i++) {
		us = hba->slowio[i][UFSHCD_SLOWIO_US];
		if (us < hba->slowio_min_us)
			hba->slowio_min_us = us;
	}
}

static enum ufshcd_slowio_optype ufshcd_get_slowio_optype(u8 opcode)
{
	if (opcode == READ_10 || opcode == READ_16)
		return UFSHCD_SLOWIO_READ;
	else if (opcode == WRITE_10 || opcode == WRITE_16)
		return UFSHCD_SLOWIO_WRITE;
	else if (opcode == UNMAP)
		return UFSHCD_SLOWIO_UNMAP;
	else if (opcode == SYNCHRONIZE_CACHE)
		return UFSHCD_SLOWIO_SYNC;
	return UFSHCD_SLOWIO_OP_MAX;
}

static void ufshcd_log_slowio(struct ufs_hba *hba,
		struct ufshcd_lrb *lrbp, s64 iotime_us)
{
	sector_t lba = ULONG_MAX;
	u32 transfer_len = UINT_MAX;
	u8 opcode = 0xff;
	char opcode_str[16];
	u64 slowio_cnt = 0;
	enum ufshcd_slowio_optype optype;

	/* For common case */
	if (likely(iotime_us < hba->slowio_min_us))
		return;

	if (lrbp->cmd) {
		opcode = (u8)(*lrbp->cmd->cmnd);
		optype = ufshcd_get_slowio_optype(opcode);
		if (optype < UFSHCD_SLOWIO_OP_MAX) {
			if (iotime_us < hba->slowio[optype][UFSHCD_SLOWIO_US])
				return;
			slowio_cnt = ++hba->slowio[optype][UFSHCD_SLOWIO_CNT];
		}
		if (is_read_opcode(opcode) || is_write_opcode(opcode) ||
						is_unmap_opcode(opcode)) {
			if (lrbp->cmd->request && lrbp->cmd->request->bio) {
				lba = scsi_get_lba(lrbp->cmd);
				transfer_len = scsi_get_bytes(lrbp->cmd);
			}
		}
	}
	snprintf(opcode_str, 16, "%02x: %s", opcode, parse_opcode(opcode));
	dev_err_ratelimited(hba->dev,
		"Slow UFS (%lld): time = %lld us, opcode = %16s, lba = %ld, "
		"len = %u\n",
		slowio_cnt, iotime_us, opcode_str, lba, transfer_len);
}

#ifdef CONFIG_DEBUG_FS

static int ufshcd_tag_req_type(struct request *rq)
{
	int rq_type = TS_WRITE;

	if (!rq)
		rq_type = TS_NOT_SUPPORTED;
	else if ((rq->cmd_flags & REQ_PREFLUSH) ||
		 (req_op(rq) == REQ_OP_FLUSH))
		rq_type = TS_FLUSH;
	else if (req_op(rq) == REQ_OP_DISCARD)
		rq_type = TS_DISCARD;
	else if (rq_data_dir(rq) == READ)
		rq_type = (rq->cmd_flags & REQ_URGENT) ?
			TS_URGENT_READ : TS_READ;
	else if (rq->cmd_flags & REQ_URGENT)
		rq_type = TS_URGENT_WRITE;

	return rq_type;
}

static void ufshcd_update_error_stats(struct ufs_hba *hba, int type)
{
	ufsdbg_set_err_state(hba);
	if (type < UFS_ERR_MAX)
		hba->ufs_stats.err_stats[type]++;
}

static void ufshcd_update_tag_stats(struct ufs_hba *hba, int tag)
{
	struct request *rq =
		hba->lrb[tag].cmd ? hba->lrb[tag].cmd->request : NULL;
	u64 **tag_stats = hba->ufs_stats.tag_stats;
	int rq_type;

	if (!hba->ufs_stats.enabled)
		return;

	tag_stats[tag][TS_TAG]++;
	if (!rq)
		return;

	WARN_ON(hba->ufs_stats.q_depth > hba->nutrs);
	rq_type = ufshcd_tag_req_type(rq);
	if (!(rq_type < 0 || rq_type > TS_NUM_STATS))
		tag_stats[hba->ufs_stats.q_depth++][rq_type]++;
}

static void ufshcd_update_tag_stats_completion(struct ufs_hba *hba,
		struct scsi_cmnd *cmd)
{
	struct request *rq = cmd ? cmd->request : NULL;

	if (rq)
		hba->ufs_stats.q_depth--;
}

static void update_req_stats(struct ufs_hba *hba, struct ufshcd_lrb *lrbp,
		s64 delta)
{
	int rq_type;
	struct request *rq = lrbp->cmd ? lrbp->cmd->request : NULL;

	/* Log for slow I/O */
	ufshcd_log_slowio(hba, lrbp, delta);

	/* update general request statistics */
	if (hba->ufs_stats.req_stats[TS_TAG].count == 0)
		hba->ufs_stats.req_stats[TS_TAG].min = delta;
	hba->ufs_stats.req_stats[TS_TAG].count++;
	hba->ufs_stats.req_stats[TS_TAG].sum += delta;
	if (delta > hba->ufs_stats.req_stats[TS_TAG].max)
		hba->ufs_stats.req_stats[TS_TAG].max = delta;
	if (delta < hba->ufs_stats.req_stats[TS_TAG].min)
			hba->ufs_stats.req_stats[TS_TAG].min = delta;

	rq_type = ufshcd_tag_req_type(rq);
	if (rq_type == TS_NOT_SUPPORTED)
		return;

	/* update request type specific statistics */
	if (hba->ufs_stats.req_stats[rq_type].count == 0)
		hba->ufs_stats.req_stats[rq_type].min = delta;
	hba->ufs_stats.req_stats[rq_type].count++;
	hba->ufs_stats.req_stats[rq_type].sum += delta;
	if (delta > hba->ufs_stats.req_stats[rq_type].max)
		hba->ufs_stats.req_stats[rq_type].max = delta;
	if (delta < hba->ufs_stats.req_stats[rq_type].min)
			hba->ufs_stats.req_stats[rq_type].min = delta;
}

static void
ufshcd_update_query_stats(struct ufs_hba *hba, enum query_opcode opcode, u8 idn)
{
	if (opcode < UPIU_QUERY_OPCODE_MAX && idn < MAX_QUERY_IDN)
		hba->ufs_stats.query_stats_arr[opcode][idn]++;
}

static void
__update_io_stat(struct ufs_hba *hba, struct ufshcd_io_stat *io_stat,
		u32 transfer_len, int is_start)
{
	if (is_start) {
		u64 diff;
		io_stat->req_count_started++;
		io_stat->total_bytes_started += transfer_len;
		diff = io_stat->req_count_started -
			io_stat->req_count_completed;
		if (diff > io_stat->max_diff_req_count) {
			io_stat->max_diff_req_count = diff;
		}
		diff = io_stat->total_bytes_started -
			io_stat->total_bytes_completed;
		if (diff > io_stat->max_diff_total_bytes) {
			io_stat->max_diff_total_bytes = diff;
		}
	} else {
		io_stat->req_count_completed++;
		io_stat->total_bytes_completed += transfer_len;
	}
}

static void
update_io_stat(struct ufs_hba *hba, int tag, int is_start)
{
	struct ufshcd_lrb *lrbp = &hba->lrb[tag];
	u8 opcode;
	u32 transfer_len;

	if (!lrbp->cmd)
		return;
	opcode = (u8)(*lrbp->cmd->cmnd);
	if (!is_read_opcode(opcode) && !is_write_opcode(opcode))
		return;

	transfer_len = scsi_get_bytes(lrbp->cmd);

	__update_io_stat(hba, &hba->ufs_stats.io_readwrite, transfer_len,
			is_start);
	__update_io_stat(hba, is_read_opcode(opcode) ? &hba->ufs_stats.io_read:
			&hba->ufs_stats.io_write, transfer_len, is_start);
}

#else
static inline void ufshcd_update_tag_stats(struct ufs_hba *hba, int tag)
{
}

static inline void ufshcd_update_tag_stats_completion(struct ufs_hba *hba,
		struct scsi_cmnd *cmd)
{
}

static inline void ufshcd_update_error_stats(struct ufs_hba *hba, int type)
{
}

static inline
void update_req_stats(struct ufs_hba *hba, struct ufshcd_lrb *lrbp, s64 delta)
{
	/* Log for slow I/O */
	ufshcd_log_slowio(hba, lrbp, delta);
}

static inline
void ufshcd_update_query_stats(struct ufs_hba *hba,
			       enum query_opcode opcode, u8 idn)
{
}

static void
update_io_stat(struct ufs_hba *hba, int tag, int is_start)
{
}

#endif

static void ufshcd_update_uic_error_cnt(struct ufs_hba *hba, u32 reg, int type)
{
	unsigned long err_bits;
	int ec;

	switch (type) {
	case UFS_UIC_ERROR_PA:
		err_bits = reg & UIC_PHY_ADAPTER_LAYER_ERROR_CODE_MASK;
		for_each_set_bit(ec, &err_bits, UFS_EC_PA_MAX) {
			hba->ufs_stats.pa_err_cnt[ec]++;
			hba->ufs_stats.pa_err_cnt_total++;
		}
		break;
	case UFS_UIC_ERROR_DL:
		err_bits = reg & UIC_DATA_LINK_LAYER_ERROR_CODE_MASK;
		for_each_set_bit(ec, &err_bits, UFS_EC_DL_MAX) {
			hba->ufs_stats.dl_err_cnt[ec]++;
			hba->ufs_stats.dl_err_cnt_total++;
		}
		break;
	case UFS_UIC_ERROR_DME:
		hba->ufs_stats.dme_err_cnt++;
	default:
		break;
	}
}

#define CREATE_TRACE_POINTS
#include <trace/events/ufs.h>

#define PWR_INFO_MASK	0xF
#define PWR_RX_OFFSET	4

#define UFSHCD_REQ_SENSE_SIZE	18

#define UFSHCD_ENABLE_INTRS	(UTP_TRANSFER_REQ_COMPL |\
				 UTP_TASK_REQ_COMPL |\
				 UFSHCD_ERROR_MASK)
/* UIC command timeout, unit: ms */
#define UIC_CMD_TIMEOUT	500

/* NOP OUT retries waiting for NOP IN response */
#define NOP_OUT_RETRIES    10
/* Timeout after 30 msecs if NOP OUT hangs without response */
#define NOP_OUT_TIMEOUT    30 /* msecs */

/* Query request retries */
#define QUERY_REQ_RETRIES 3
/* Query request timeout */
#define QUERY_REQ_TIMEOUT 1500 /* 1.5 seconds */

/* Task management command timeout */
#define TM_CMD_TIMEOUT	100 /* msecs */

/* maximum number of retries for a general UIC command  */
#define UFS_UIC_COMMAND_RETRIES 3

/* maximum number of link-startup retries */
#define DME_LINKSTARTUP_RETRIES 3

/* Maximum retries for Hibern8 enter */
#define UIC_HIBERN8_ENTER_RETRIES 3

/* maximum number of reset retries before giving up */
#define MAX_HOST_RESET_RETRIES 5

/* Expose the flag value from utp_upiu_query.value */
#define MASK_QUERY_UPIU_FLAG_LOC 0xFF

/* Interrupt aggregation default timeout, unit: 40us */
#define INT_AGGR_DEF_TO	0x02

/* default value of auto suspend is 3 seconds */
#define UFSHCD_AUTO_SUSPEND_DELAY_MS 3000 /* millisecs */

/* default value of ref clock gating wait time is 100 micro seconds */
#define UFSHCD_REF_CLK_GATING_WAIT_US 100 /* microsecs */

#define UFSHCD_CLK_GATING_DELAY_MS_PWR_SAVE	10
#define UFSHCD_CLK_GATING_DELAY_MS_PERF		50

/* IOCTL opcode for command - ufs set device read only */
#define UFS_IOCTL_BLKROSET      BLKROSET

/* for manual gc */
#define UFSHCD_MANUAL_GC_HOLD_HIBERN8		2000	/* 2 seconds */

#define ufshcd_toggle_vreg(_dev, _vreg, _on)				\
	({                                                              \
		int _ret;                                               \
		if (_on)                                                \
			_ret = ufshcd_enable_vreg(_dev, _vreg);         \
		else                                                    \
			_ret = ufshcd_disable_vreg(_dev, _vreg);        \
		_ret;                                                   \
	})

static void ufshcd_hex_dump(struct ufs_hba *hba, const char * const str,
			    const void *buf, size_t len)

{
	/*
	 * device name is expected to take up ~20 characters and "str" passed
	 * to this function is expected to be of ~10 character so we would need
	 * ~30 characters string to hold the concatenation of these 2 strings.
	 */
	#define MAX_PREFIX_STR_SIZE 50
	char prefix_str[MAX_PREFIX_STR_SIZE] = {0};

	/* concatenate the device name and "str" */
	snprintf(prefix_str, MAX_PREFIX_STR_SIZE, "%s %s: ",
		 dev_name(hba->dev), str);
	print_hex_dump(KERN_ERR, prefix_str, DUMP_PREFIX_OFFSET,
		       16, 4, buf, len, false);
}

enum {
	UFSHCD_MAX_CHANNEL	= 0,
	UFSHCD_MAX_ID		= 1,
	UFSHCD_CMD_PER_LUN	= 32,
	UFSHCD_CAN_QUEUE	= 32,
};

/* UFSHCD states */
enum {
	UFSHCD_STATE_RESET,
	UFSHCD_STATE_ERROR,
	UFSHCD_STATE_OPERATIONAL,
	UFSHCD_STATE_EH_SCHEDULED,
};

/* UFSHCD error handling flags */
enum {
	UFSHCD_EH_IN_PROGRESS = (1 << 0),
};

/* UFSHCD UIC layer error flags */
enum {
	UFSHCD_UIC_DL_PA_INIT_ERROR = (1 << 0), /* Data link layer error */
	UFSHCD_UIC_DL_NAC_RECEIVED_ERROR = (1 << 1), /* Data link layer error */
	UFSHCD_UIC_DL_TCx_REPLAY_ERROR = (1 << 2), /* Data link layer error */
	UFSHCD_UIC_NL_ERROR = (1 << 3), /* Network layer error */
	UFSHCD_UIC_TL_ERROR = (1 << 4), /* Transport Layer error */
	UFSHCD_UIC_DME_ERROR = (1 << 5), /* DME error */
};

#define DEFAULT_UFSHCD_DBG_PRINT_EN	UFSHCD_DBG_PRINT_ALL

#define ufshcd_set_eh_in_progress(h) \
	((h)->eh_flags |= UFSHCD_EH_IN_PROGRESS)
#define ufshcd_eh_in_progress(h) \
	((h)->eh_flags & UFSHCD_EH_IN_PROGRESS)
#define ufshcd_clear_eh_in_progress(h) \
	((h)->eh_flags &= ~UFSHCD_EH_IN_PROGRESS)

#define ufshcd_set_ufs_dev_active(h) \
	((h)->curr_dev_pwr_mode = UFS_ACTIVE_PWR_MODE)
#define ufshcd_set_ufs_dev_sleep(h) \
	((h)->curr_dev_pwr_mode = UFS_SLEEP_PWR_MODE)
#define ufshcd_set_ufs_dev_poweroff(h) \
	((h)->curr_dev_pwr_mode = UFS_POWERDOWN_PWR_MODE)
#define ufshcd_is_ufs_dev_active(h) \
	((h)->curr_dev_pwr_mode == UFS_ACTIVE_PWR_MODE)
#define ufshcd_is_ufs_dev_sleep(h) \
	((h)->curr_dev_pwr_mode == UFS_SLEEP_PWR_MODE)
#define ufshcd_is_ufs_dev_poweroff(h) \
	((h)->curr_dev_pwr_mode == UFS_POWERDOWN_PWR_MODE)

static struct ufs_pm_lvl_states ufs_pm_lvl_states[] = {
	{UFS_ACTIVE_PWR_MODE, UIC_LINK_ACTIVE_STATE},
	{UFS_ACTIVE_PWR_MODE, UIC_LINK_HIBERN8_STATE},
	{UFS_SLEEP_PWR_MODE, UIC_LINK_ACTIVE_STATE},
	{UFS_SLEEP_PWR_MODE, UIC_LINK_HIBERN8_STATE},
	{UFS_POWERDOWN_PWR_MODE, UIC_LINK_HIBERN8_STATE},
	{UFS_POWERDOWN_PWR_MODE, UIC_LINK_OFF_STATE},
};

static inline enum ufs_dev_pwr_mode
ufs_get_pm_lvl_to_dev_pwr_mode(enum ufs_pm_level lvl)
{
	return ufs_pm_lvl_states[lvl].dev_state;
}

static inline enum uic_link_state
ufs_get_pm_lvl_to_link_pwr_state(enum ufs_pm_level lvl)
{
	return ufs_pm_lvl_states[lvl].link_state;
}

static inline void ufshcd_set_card_online(struct ufs_hba *hba)
{
	atomic_set(&hba->card_state, UFS_CARD_STATE_ONLINE);
}

static inline void ufshcd_set_card_offline(struct ufs_hba *hba)
{
	atomic_set(&hba->card_state, UFS_CARD_STATE_OFFLINE);
}

static inline bool ufshcd_is_card_online(struct ufs_hba *hba)
{
	return (atomic_read(&hba->card_state) == UFS_CARD_STATE_ONLINE);
}

static inline bool ufshcd_is_card_offline(struct ufs_hba *hba)
{
	return (atomic_read(&hba->card_state) == UFS_CARD_STATE_OFFLINE);
}

static inline enum ufs_pm_level
ufs_get_desired_pm_lvl_for_dev_link_state(enum ufs_dev_pwr_mode dev_state,
					enum uic_link_state link_state)
{
	enum ufs_pm_level lvl;

	for (lvl = UFS_PM_LVL_0; lvl < UFS_PM_LVL_MAX; lvl++) {
		if ((ufs_pm_lvl_states[lvl].dev_state == dev_state) &&
			(ufs_pm_lvl_states[lvl].link_state == link_state))
			return lvl;
	}

	/* if no match found, return the level 0 */
	return UFS_PM_LVL_0;
}

static inline bool ufshcd_is_valid_pm_lvl(int lvl)
{
	if (lvl >= 0 && lvl < ARRAY_SIZE(ufs_pm_lvl_states))
		return true;
	else
		return false;
}

static struct ufs_dev_fix ufs_fixups[] = {
	/* UFS cards deviations table */
	UFS_FIX(UFS_VENDOR_SAMSUNG, UFS_ANY_MODEL,
		UFS_DEVICE_QUIRK_DELAY_BEFORE_LPM),
	UFS_FIX(UFS_VENDOR_SAMSUNG, UFS_ANY_MODEL,
		UFS_DEVICE_NO_FASTAUTO),
	UFS_FIX(UFS_VENDOR_SAMSUNG, UFS_ANY_MODEL,
		UFS_DEVICE_QUIRK_HOST_PA_TACTIVATE),
	UFS_FIX(UFS_VENDOR_SAMSUNG, UFS_ANY_MODEL, UFS_DEVICE_NO_VCCQ),
	UFS_FIX(UFS_VENDOR_TOSHIBA, UFS_ANY_MODEL,
		UFS_DEVICE_QUIRK_DELAY_BEFORE_LPM),
	UFS_FIX(UFS_VENDOR_TOSHIBA, UFS_ANY_MODEL,
		UFS_DEVICE_QUIRK_NO_LINK_OFF),
	UFS_FIX(UFS_VENDOR_TOSHIBA, "THGLF2G9C8KBADG",
		UFS_DEVICE_QUIRK_PA_TACTIVATE),
	UFS_FIX(UFS_VENDOR_TOSHIBA, "THGLF2G9D8KBADG",
		UFS_DEVICE_QUIRK_PA_TACTIVATE),
	UFS_FIX(UFS_VENDOR_SKHYNIX, UFS_ANY_MODEL, UFS_DEVICE_NO_VCCQ),
	UFS_FIX(UFS_VENDOR_SKHYNIX, UFS_ANY_MODEL,
		UFS_DEVICE_QUIRK_HOST_PA_SAVECONFIGTIME),
	UFS_FIX(UFS_VENDOR_SKHYNIX, UFS_ANY_MODEL,
		UFS_DEVICE_QUIRK_WAIT_AFTER_REF_CLK_UNGATE),
	UFS_FIX(UFS_VENDOR_SKHYNIX, "hB8aL1",
		UFS_DEVICE_QUIRK_HS_G1_TO_HS_G3_SWITCH),
	UFS_FIX(UFS_VENDOR_SKHYNIX, "hC8aL1",
		UFS_DEVICE_QUIRK_HS_G1_TO_HS_G3_SWITCH),
	UFS_FIX(UFS_VENDOR_SKHYNIX, "hD8aL1",
		UFS_DEVICE_QUIRK_HS_G1_TO_HS_G3_SWITCH),
	UFS_FIX(UFS_VENDOR_SKHYNIX, "hC8aM1",
		UFS_DEVICE_QUIRK_HS_G1_TO_HS_G3_SWITCH),
	UFS_FIX(UFS_VENDOR_SKHYNIX, "h08aM1",
		UFS_DEVICE_QUIRK_HS_G1_TO_HS_G3_SWITCH),
	UFS_FIX(UFS_VENDOR_SKHYNIX, "hC8GL1",
		UFS_DEVICE_QUIRK_HS_G1_TO_HS_G3_SWITCH),
	UFS_FIX(UFS_VENDOR_SKHYNIX, "hC8HL1",
		UFS_DEVICE_QUIRK_HS_G1_TO_HS_G3_SWITCH),

	END_FIX
};

static irqreturn_t ufshcd_intr(int irq, void *__hba);
static irqreturn_t ufshcd_tmc_handler(struct ufs_hba *hba);
static void ufshcd_async_scan(void *data, async_cookie_t cookie);
static int ufshcd_reset_and_restore(struct ufs_hba *hba);
static int ufshcd_eh_host_reset_handler(struct scsi_cmnd *cmd);
static int ufshcd_clear_tm_cmd(struct ufs_hba *hba, int tag);
static void ufshcd_hba_exit(struct ufs_hba *hba);
static int ufshcd_probe_hba(struct ufs_hba *hba);
static int ufshcd_enable_clocks(struct ufs_hba *hba);
static int ufshcd_disable_clocks(struct ufs_hba *hba,
				 bool is_gating_context);
static int ufshcd_disable_clocks_keep_link_active(struct ufs_hba *hba,
					      bool is_gating_context);
static void ufshcd_hold_all(struct ufs_hba *hba);
static void ufshcd_release_all(struct ufs_hba *hba);
static int ufshcd_set_vccq_rail_unused(struct ufs_hba *hba, bool unused);
static inline void ufshcd_add_delay_before_dme_cmd(struct ufs_hba *hba);
static inline void ufshcd_save_tstamp_of_last_dme_cmd(struct ufs_hba *hba);
static int ufshcd_host_reset_and_restore(struct ufs_hba *hba);
static void ufshcd_resume_clkscaling(struct ufs_hba *hba);
static void ufshcd_suspend_clkscaling(struct ufs_hba *hba);
static void __ufshcd_suspend_clkscaling(struct ufs_hba *hba);
static void ufshcd_hold_all(struct ufs_hba *hba);
static void ufshcd_release_all(struct ufs_hba *hba);
static void ufshcd_hba_vreg_set_lpm(struct ufs_hba *hba);
static void ufshcd_hba_vreg_set_hpm(struct ufs_hba *hba);
static int ufshcd_devfreq_target(struct device *dev,
				unsigned long *freq, u32 flags);
static int ufshcd_devfreq_get_dev_status(struct device *dev,
		struct devfreq_dev_status *stat);
static void __ufshcd_shutdown_clkscaling(struct ufs_hba *hba);
static int ufshcd_set_dev_pwr_mode(struct ufs_hba *hba,
				     enum ufs_dev_pwr_mode pwr_mode);
static int ufshcd_config_vreg(struct device *dev,
		struct ufs_vreg *vreg, bool on);
static int ufshcd_enable_vreg(struct device *dev, struct ufs_vreg *vreg);
static int ufshcd_disable_vreg(struct device *dev, struct ufs_vreg *vreg);

#if IS_ENABLED(CONFIG_DEVFREQ_GOV_SIMPLE_ONDEMAND)
static struct devfreq_simple_ondemand_data ufshcd_ondemand_data = {
	.upthreshold = 70,
	.downdifferential = 65,
	.simple_scaling = 1,
};

static void *gov_data = &ufshcd_ondemand_data;
#else
static void *gov_data;
#endif

static struct devfreq_dev_profile ufs_devfreq_profile = {
	.polling_ms	= 60,
	.target		= ufshcd_devfreq_target,
	.get_dev_status	= ufshcd_devfreq_get_dev_status,
};

static int ufshcd_devfreq_init(struct ufs_hba *hba)
{
	struct list_head *clk_list = &hba->clk_list_head;
	struct ufs_clk_info *clki;
	struct devfreq *devfreq;
	int ret;

	/* Skip devfreq if we don't have any clocks in the list */
	if (list_empty(clk_list))
		return 0;

	clki = list_first_entry(clk_list, struct ufs_clk_info, list);
	dev_pm_opp_add(hba->dev, clki->min_freq, 0);
	dev_pm_opp_add(hba->dev, clki->max_freq, 0);

	devfreq = devfreq_add_device(hba->dev,
			&ufs_devfreq_profile,
			"simple_ondemand",
			gov_data);
	if (IS_ERR(devfreq)) {
		ret = PTR_ERR(devfreq);
		dev_err(hba->dev, "Unable to register with devfreq %d\n", ret);

		dev_pm_opp_remove(hba->dev, clki->min_freq);
		dev_pm_opp_remove(hba->dev, clki->max_freq);
		return ret;
	}

	hba->devfreq = devfreq;

	return 0;
}

static inline bool ufshcd_valid_tag(struct ufs_hba *hba, int tag)
{
	return tag >= 0 && tag < hba->nutrs;
}

static inline void ufshcd_enable_irq(struct ufs_hba *hba)
{
	if (!hba->is_irq_enabled) {
		enable_irq(hba->irq);
		hba->is_irq_enabled = true;
	}
}

static inline void ufshcd_disable_irq(struct ufs_hba *hba)
{
	if (hba->is_irq_enabled) {
		disable_irq(hba->irq);
		hba->is_irq_enabled = false;
	}
}

void ufshcd_scsi_unblock_requests(struct ufs_hba *hba)
{
	unsigned long flags;
	bool unblock = false;

	spin_lock_irqsave(hba->host->host_lock, flags);
	hba->scsi_block_reqs_cnt--;
	unblock = !hba->scsi_block_reqs_cnt;
	spin_unlock_irqrestore(hba->host->host_lock, flags);
	if (unblock)
		scsi_unblock_requests(hba->host);
}
EXPORT_SYMBOL(ufshcd_scsi_unblock_requests);

static inline void __ufshcd_scsi_block_requests(struct ufs_hba *hba)
{
	if (!hba->scsi_block_reqs_cnt++)
		scsi_block_requests(hba->host);
}

void ufshcd_scsi_block_requests(struct ufs_hba *hba)
{
	unsigned long flags;

	spin_lock_irqsave(hba->host->host_lock, flags);
	__ufshcd_scsi_block_requests(hba);
	spin_unlock_irqrestore(hba->host->host_lock, flags);
}
EXPORT_SYMBOL(ufshcd_scsi_block_requests);

static int ufshcd_device_reset_ctrl(struct ufs_hba *hba, bool ctrl)
{
	int ret = 0;

	if (!hba->pctrl)
		return 0;

	/* Assert reset if ctrl == true */
	if (ctrl)
		ret = pinctrl_select_state(hba->pctrl,
			pinctrl_lookup_state(hba->pctrl, "dev-reset-assert"));
	else
		ret = pinctrl_select_state(hba->pctrl,
			pinctrl_lookup_state(hba->pctrl, "dev-reset-deassert"));

	if (ret < 0)
		dev_err(hba->dev, "%s: %s failed with err %d\n",
			__func__, ctrl ? "Assert" : "Deassert", ret);

	return ret;
}

static inline int ufshcd_assert_device_reset(struct ufs_hba *hba)
{
	return ufshcd_device_reset_ctrl(hba, true);
}

static inline int ufshcd_deassert_device_reset(struct ufs_hba *hba)
{
	return ufshcd_device_reset_ctrl(hba, false);
}

static int ufshcd_reset_device(struct ufs_hba *hba)
{
	int ret;

	/* reset the connected UFS device */
	ret = ufshcd_assert_device_reset(hba);
	if (ret)
		goto out;
	/*
	 * The reset signal is active low.
	 * The UFS device shall detect more than or equal to 1us of positive
	 * or negative RST_n pulse width.
	 * To be on safe side, keep the reset low for atleast 10us.
	 */
	usleep_range(10, 15);

	ret = ufshcd_deassert_device_reset(hba);
	if (ret)
		goto out;
	/* same as assert, wait for atleast 10us after deassert */
	usleep_range(10, 15);
out:
	return ret;
}

/* replace non-printable or non-ASCII characters with spaces */
static inline void ufshcd_remove_non_printable(char *val)
{
	if (!val || !*val)
		return;

	if (*val < 0x20 || *val > 0x7e)
		*val = ' ';
}

#define UFSHCD_MAX_CMD_LOGGING	200

#ifdef CONFIG_TRACEPOINTS
static inline void ufshcd_add_command_trace(struct ufs_hba *hba,
			struct ufshcd_cmd_log_entry *entry, bool intr)
{
	if (trace_ufshcd_command_enabled()) {
		u32 intr = 0;
		if (intr)
			intr = ufshcd_readl(hba, REG_INTERRUPT_STATUS);

		trace_ufshcd_command(dev_name(hba->dev), entry->str, entry->tag,
				     entry->doorbell, entry->transfer_len, intr,
				     entry->lba, entry->cmd_id);
	}
}
#else
static inline void ufshcd_add_command_trace(struct ufs_hba *hba,
			struct ufshcd_cmd_log_entry *entry, bool intr)
{
}
#endif

#ifdef CONFIG_SCSI_UFSHCD_CMD_LOGGING
static void ufshcd_cmd_log_init(struct ufs_hba *hba)
{
	/* Allocate log entries */
	if (!hba->cmd_log.entries) {
		hba->cmd_log.entries = kzalloc(UFSHCD_MAX_CMD_LOGGING *
			sizeof(struct ufshcd_cmd_log_entry), GFP_KERNEL);
		if (!hba->cmd_log.entries)
			return;
		dev_dbg(hba->dev, "%s: cmd_log.entries initialized\n",
				__func__);
	}
}

static void __ufshcd_cmd_log(struct ufs_hba *hba, char *str, char *cmd_type,
			     unsigned int tag, u8 cmd_id, u8 idn, u8 lun,
			     sector_t lba, u32 transfer_len)
{
	struct ufshcd_cmd_log_entry *entry;

	if (!hba->cmd_log.entries)
		return;

	entry = &hba->cmd_log.entries[hba->cmd_log.pos];
	entry->lun = lun;
	entry->str = str;
	entry->cmd_type = cmd_type;
	entry->cmd_id = cmd_id;
	entry->lba = lba;
	entry->transfer_len = transfer_len;
	entry->idn = idn;
	if (strcmp(cmd_type, "clk-gating"))
		entry->doorbell =
			ufshcd_readl(hba, REG_UTP_TRANSFER_REQ_DOOR_BELL);
	entry->tag = tag;
	entry->tstamp = ktime_get();
	entry->outstanding_reqs = hba->outstanding_reqs;
#ifdef CONFIG_SCSI_UFS_IMPAIRED
	entry->delayed_reqs = hba->delayed_reqs;
#endif
	entry->seq_num = hba->cmd_log.seq_num;
	hba->cmd_log.seq_num++;
	hba->cmd_log.pos =
			(hba->cmd_log.pos + 1) % UFSHCD_MAX_CMD_LOGGING;

	ufshcd_add_command_trace(hba, entry, strcmp(cmd_type, "clk-gating"));
}

static void ufshcd_cmd_log(struct ufs_hba *hba, char *str, char *cmd_type,
	unsigned int tag, u8 cmd_id, u8 idn)
{
	__ufshcd_cmd_log(hba, str, cmd_type, tag, cmd_id, idn, 0, 0, 0);
}

static void ufshcd_dme_cmd_log(struct ufs_hba *hba, char *str, u8 cmd_id)
{
	ufshcd_cmd_log(hba, str, "dme", 0, cmd_id, 0);
}

static void ufshcd_custom_cmd_log(struct ufs_hba *hba, char *str)
{
	ufshcd_cmd_log(hba, str, "custom", 0, 0, 0);
}

static void ufshcd_clk_gating_cmd_log(struct ufs_hba *hba, char *str)
{
	ufshcd_cmd_log(hba, str, "clk-gating", 0, 0, 0);
}

static void ufshcd_print_cmd_log(struct ufs_hba *hba)
{
	int i;
	int pos;
	struct ufshcd_cmd_log_entry *p;

	if (!hba->cmd_log.entries)
		return;

	pos = hba->cmd_log.pos;
	for (i = 0; i < UFSHCD_MAX_CMD_LOGGING; i++) {
		p = &hba->cmd_log.entries[pos];
		pos = (pos + 1) % UFSHCD_MAX_CMD_LOGGING;

		if (ktime_to_us(p->tstamp)) {
#ifndef CONFIG_SCSI_UFS_IMPAIRED
			pr_err("%s: %s: seq_no=%u lun=0x%x cmd_id=0x%02x lba=0x%llx txfer_len=%u tag=%u, doorbell=0x%x outstanding=0x%x idn=%d time=%lld us\n",
				p->cmd_type, p->str, p->seq_num,
				p->lun, p->cmd_id, (unsigned long long)p->lba,
				p->transfer_len, p->tag, p->doorbell,
				p->outstanding_reqs, p->idn,
				ktime_to_us(p->tstamp));
#else
			pr_err("%s: %s: seq_no=%u lun=0x%x cmd_id=0x%02x lba=0x%llx txfer_len=%u tag=%u, doorbell=0x%x outstanding=0x%x delayed=0x%x idn=%d time=%lld us\n",
				p->cmd_type, p->str, p->seq_num,
				p->lun, p->cmd_id, (unsigned long long)p->lba,
				p->transfer_len, p->tag, p->doorbell,
				p->outstanding_reqs, p->delayed_reqs, p->idn,
				ktime_to_us(p->tstamp));
#endif
				usleep_range(1000, 1100);
		}
	}
}
#else
static void ufshcd_cmd_log_init(struct ufs_hba *hba)
{
}

static void __ufshcd_cmd_log(struct ufs_hba *hba, char *str, char *cmd_type,
			     unsigned int tag, u8 cmd_id, u8 idn, u8 lun,
			     sector_t lba, u32 transfer_len)
{
	struct ufshcd_cmd_log_entry entry;

	entry.str = str;
	entry.lba = lba;
	entry.cmd_id = cmd_id;
	entry.transfer_len = transfer_len;
	if (strcmp(cmd_type, "clk-gating"))
		entry.doorbell = ufshcd_readl(hba,
				REG_UTP_TRANSFER_REQ_DOOR_BELL);
	entry.tag = tag;

	ufshcd_add_command_trace(hba, &entry, strcmp(cmd_type, "clk-gating"));
}

static void ufshcd_dme_cmd_log(struct ufs_hba *hba, char *str, u8 cmd_id)
{
}

static void ufshcd_custom_cmd_log(struct ufs_hba *hba, char *str)
{
}

static void ufshcd_clk_gating_cmd_log(struct ufs_hba *hba, char *str)
{
}

static void ufshcd_print_cmd_log(struct ufs_hba *hba)
{
}
#endif

#ifdef CONFIG_TRACEPOINTS
static inline void ufshcd_cond_add_cmd_trace(struct ufs_hba *hba,
					unsigned int tag, const char *str)
{
	struct ufshcd_lrb *lrbp;
	char *cmd_type = NULL;
	u8 opcode = 0;
	u8 cmd_id = 0, idn = 0;
	sector_t lba = ULONG_MAX;
	u32 transfer_len = UINT_MAX;

	lrbp = &hba->lrb[tag];

	if (lrbp->cmd) { /* data phase exists */
		opcode = (u8)(*lrbp->cmd->cmnd);
		if (is_read_opcode(opcode) || is_write_opcode(opcode) ||
				is_unmap_opcode(opcode)) {
			/*
			 * Currently we only fully trace read(10), write(10),
			 * read(16), write(16), unmap commands
			 */
			if (lrbp->cmd->request && lrbp->cmd->request->bio) {
				lba = scsi_get_lba(lrbp->cmd);
				transfer_len = scsi_get_bytes(lrbp->cmd);
			}
		}
	}

	if (lrbp->cmd && ((lrbp->command_type == UTP_CMD_TYPE_SCSI) ||
			  (lrbp->command_type == UTP_CMD_TYPE_UFS_STORAGE))) {
		cmd_type = "scsi";
		cmd_id = (u8)(*lrbp->cmd->cmnd);
	} else if (lrbp->command_type == UTP_CMD_TYPE_DEV_MANAGE) {
		if (hba->dev_cmd.type == DEV_CMD_TYPE_NOP) {
			cmd_type = "nop";
			cmd_id = 0;
		} else if (hba->dev_cmd.type == DEV_CMD_TYPE_QUERY) {
			cmd_type = "query";
			cmd_id = hba->dev_cmd.query.request.upiu_req.opcode;
			idn = hba->dev_cmd.query.request.upiu_req.idn;
		}
	}

	__ufshcd_cmd_log(hba, (char *) str, cmd_type, tag, cmd_id, idn,
			 lrbp->lun, lba, transfer_len);
}
#else
static inline void ufshcd_cond_add_cmd_trace(struct ufs_hba *hba,
					unsigned int tag, const char *str)
{
}
#endif

static void ufshcd_print_clk_freqs(struct ufs_hba *hba)
{
	struct ufs_clk_info *clki;
	struct list_head *head = &hba->clk_list_head;

	if (!(hba->ufshcd_dbg_print & UFSHCD_DBG_PRINT_CLK_FREQ_EN))
		return;

	if (list_empty(head))
		return;

	list_for_each_entry(clki, head, list) {
		if (!IS_ERR_OR_NULL(clki->clk) && clki->min_freq &&
				clki->max_freq)
			dev_err(hba->dev, "clk: %s, rate: %u\n",
					clki->name, clki->curr_freq);
	}
}

void ufshcd_print_phy_state(struct ufs_hba *hba)
{
	if (!(hba->ufshcd_dbg_print & UFSHCD_DBG_PRINT_UIC_ERR_HIST_EN))
		return;

	ufs_qcom_print_phy_state(hba);
}

bool ufshcd_check_phy_state(struct ufs_hba *hba)
{
	return ufs_qcom_check_phy_state(hba);
}

static void ufshcd_print_uic_err_hist(struct ufs_hba *hba,
		struct ufs_uic_err_reg_hist *err_hist, char *err_name)
{
	int i;

	if (!(hba->ufshcd_dbg_print & UFSHCD_DBG_PRINT_UIC_ERR_HIST_EN))
		return;

	for (i = 0; i < UIC_ERR_REG_HIST_LENGTH; i++) {
		int p = (i + err_hist->pos - 1) % UIC_ERR_REG_HIST_LENGTH;

		if (err_hist->reg[p] == 0)
			continue;
		dev_err(hba->dev, "%s[%d] = 0x%x at %lld us\n", err_name, i,
			err_hist->reg[p], ktime_to_us(err_hist->tstamp[p]));
	}
}

static inline void __ufshcd_print_host_regs(struct ufs_hba *hba, bool no_sleep)
{
	if (!(hba->ufshcd_dbg_print & UFSHCD_DBG_PRINT_HOST_REGS_EN))
		return;

	/*
	 * hex_dump reads its data without the readl macro. This might
	 * cause inconsistency issues on some platform, as the printed
	 * values may be from cache and not the most recent value.
	 * To know whether you are looking at an un-cached version verify
	 * that IORESOURCE_MEM flag is on when xxx_get_resource() is invoked
	 * during platform/pci probe function.
	 */
	ufshcd_hex_dump(hba, "host regs", hba->mmio_base,
			UFSHCI_REG_SPACE_SIZE);
	dev_err(hba->dev, "hba->ufs_version = 0x%x, hba->capabilities = 0x%x\n",
		hba->ufs_version, hba->capabilities);
	dev_err(hba->dev,
		"hba->outstanding_reqs = 0x%x, hba->outstanding_tasks = 0x%x\n",
		(u32)hba->outstanding_reqs, (u32)hba->outstanding_tasks);
#ifdef CONFIG_SCSI_UFS_IMPAIRED
	dev_err(hba->dev, "hba->delayed_reqs=0x%x", (u32)hba->delayed_reqs);
#endif
	dev_err(hba->dev,
		"last_hibern8_exit_tstamp at %lld us, hibern8_exit_cnt = %d\n",
		ktime_to_us(hba->ufs_stats.last_hibern8_exit_tstamp),
		hba->ufs_stats.hibern8_exit_cnt);

	ufshcd_print_uic_err_hist(hba, &hba->ufs_stats.pa_err, "pa_err");
	ufshcd_print_uic_err_hist(hba, &hba->ufs_stats.dl_err, "dl_err");
	ufshcd_print_uic_err_hist(hba, &hba->ufs_stats.nl_err, "nl_err");
	ufshcd_print_uic_err_hist(hba, &hba->ufs_stats.tl_err, "tl_err");
	ufshcd_print_uic_err_hist(hba, &hba->ufs_stats.dme_err, "dme_err");

	ufshcd_print_clk_freqs(hba);

	ufshcd_vops_dbg_register_dump(hba, no_sleep);
}

static void ufshcd_print_host_regs(struct ufs_hba *hba)
{
	__ufshcd_print_host_regs(hba, false);
}

static
void ufshcd_print_trs(struct ufs_hba *hba, unsigned long bitmap, bool pr_prdt)
{
	struct ufshcd_lrb *lrbp;
	int prdt_length;
	int tag;

	if (!(hba->ufshcd_dbg_print & UFSHCD_DBG_PRINT_TRS_EN))
		return;

	for_each_set_bit(tag, &bitmap, hba->nutrs) {
		lrbp = &hba->lrb[tag];

		dev_err(hba->dev, "UPIU[%d] - issue time %lld us\n",
				tag, ktime_to_us(lrbp->issue_time_stamp));
		dev_err(hba->dev,
			"UPIU[%d] - Transfer Request Descriptor phys@0x%llx\n",
			tag, (u64)lrbp->utrd_dma_addr);

		ufshcd_hex_dump(hba, "UPIU TRD", lrbp->utr_descriptor_ptr,
				sizeof(struct utp_transfer_req_desc));
		dev_err(hba->dev, "UPIU[%d] - Request UPIU phys@0x%llx\n", tag,
			(u64)lrbp->ucd_req_dma_addr);
		ufshcd_hex_dump(hba, "UPIU REQ", lrbp->ucd_req_ptr,
				sizeof(struct utp_upiu_req));
		dev_err(hba->dev, "UPIU[%d] - Response UPIU phys@0x%llx\n", tag,
			(u64)lrbp->ucd_rsp_dma_addr);
		ufshcd_hex_dump(hba, "UPIU RSP", lrbp->ucd_rsp_ptr,
				sizeof(struct utp_upiu_rsp));

		prdt_length = le16_to_cpu(
			lrbp->utr_descriptor_ptr->prd_table_length);
		dev_err(hba->dev,
			"UPIU[%d] - PRDT - %d entries  phys@0x%llx\n",
			tag, prdt_length,
			(u64)lrbp->ucd_prdt_dma_addr);

		if (pr_prdt)
			ufshcd_hex_dump(hba, "UPIU PRDT", lrbp->ucd_prdt_ptr,
				sizeof(struct ufshcd_sg_entry) * prdt_length);
	}
}

static void ufshcd_print_tmrs(struct ufs_hba *hba, unsigned long bitmap)
{
	struct utp_task_req_desc *tmrdp;
	int tag;

	if (!(hba->ufshcd_dbg_print & UFSHCD_DBG_PRINT_TMRS_EN))
		return;

	for_each_set_bit(tag, &bitmap, hba->nutmrs) {
		tmrdp = &hba->utmrdl_base_addr[tag];
		dev_err(hba->dev, "TM[%d] - Task Management Header\n", tag);
		ufshcd_hex_dump(hba, "TM TRD", &tmrdp->header,
				sizeof(struct request_desc_header));
		dev_err(hba->dev, "TM[%d] - Task Management Request UPIU\n",
				tag);
		ufshcd_hex_dump(hba, "TM REQ", tmrdp->task_req_upiu,
				sizeof(struct utp_upiu_req));
		dev_err(hba->dev, "TM[%d] - Task Management Response UPIU\n",
				tag);
		ufshcd_hex_dump(hba, "TM RSP", tmrdp->task_rsp_upiu,
				sizeof(struct utp_task_req_desc));
	}
}

static void ufshcd_print_fsm_state(struct ufs_hba *hba)
{
	int err = 0, tx_fsm_val = 0, rx_fsm_val = 0;

	err = ufshcd_dme_get(hba,
			UIC_ARG_MIB_SEL(MPHY_TX_FSM_STATE,
			UIC_ARG_MPHY_TX_GEN_SEL_INDEX(0)),
			&tx_fsm_val);
	dev_err(hba->dev, "%s: TX_FSM_STATE = %u, err = %d\n", __func__,
			tx_fsm_val, err);
	err = ufshcd_dme_get(hba,
			UIC_ARG_MIB_SEL(MPHY_RX_FSM_STATE,
			UIC_ARG_MPHY_RX_GEN_SEL_INDEX(0)),
			&rx_fsm_val);
	dev_err(hba->dev, "%s: RX_FSM_STATE = %u, err = %d\n", __func__,
			rx_fsm_val, err);
}

static void ufshcd_print_host_state(struct ufs_hba *hba)
{
	if (!(hba->ufshcd_dbg_print & UFSHCD_DBG_PRINT_HOST_STATE_EN))
		return;

	dev_err(hba->dev, "UFS Host state=%d\n", hba->ufshcd_state);
	if (hba->sdev_ufs_device) {
		dev_err(hba->dev, " vendor = %.8s\n",
					hba->sdev_ufs_device->vendor);
		dev_err(hba->dev, " model = %.16s\n",
					hba->sdev_ufs_device->model);
		dev_err(hba->dev, " rev = %.4s\n",
					hba->sdev_ufs_device->rev);
	}
	dev_err(hba->dev, " pre_eol_info = 0x%x\n",
		hba->dev_info.pre_eol_info);
	dev_err(hba->dev, " LifeTimeA = 0x%x\n",
		hba->dev_info.lifetime_a);
	dev_err(hba->dev, " LifeTimeB = 0x%x\n",
		hba->dev_info.lifetime_b);
	dev_err(hba->dev, " LifeTimeC = %u\n",
		hba->dev_info.lifetime_c);
	dev_err(hba->dev, "lrb in use=0x%lx, outstanding reqs=0x%lx tasks=0x%lx\n",
		hba->lrb_in_use, hba->outstanding_reqs, hba->outstanding_tasks);
#ifdef CONFIG_SCSI_UFS_IMPAIRED
	dev_err(hba->dev, "delayed reqs=0x%lx\n", hba->delayed_reqs);
#endif
	dev_err(hba->dev, "saved_err=0x%x, saved_uic_err=0x%x, saved_ce_err=0x%x\n",
		hba->saved_err, hba->saved_uic_err, hba->saved_ce_err);
	dev_err(hba->dev, "Device power mode=%d, UIC link state=%d\n",
		hba->curr_dev_pwr_mode, hba->uic_link_state);
	dev_err(hba->dev, "PM in progress=%d, sys. suspended=%d\n",
		hba->pm_op_in_progress, hba->is_sys_suspended);
	dev_err(hba->dev, "Auto BKOPS=%d, Host self-block=%d\n",
		hba->auto_bkops_enabled, hba->host->host_self_blocked);
	dev_err(hba->dev, "Clk gate=%d, hibern8 on idle=%d\n",
		hba->clk_gating.state, hba->hibern8_on_idle.state);
	dev_err(hba->dev, "error handling flags=0x%x, req. abort count=%d\n",
		hba->eh_flags, hba->req_abort_count);
	dev_err(hba->dev, "Host capabilities=0x%x, caps=0x%x\n",
		hba->capabilities, hba->caps);
	dev_err(hba->dev, "quirks=0x%x, dev. quirks=0x%x\n", hba->quirks,
		hba->dev_info.quirks);
	dev_err(hba->dev, "pa_err_cnt_total=%d, pa_lane_0_err_cnt=%d, pa_lane_1_err_cnt=%d, pa_line_reset_err_cnt=%d\n",
		hba->ufs_stats.pa_err_cnt_total,
		hba->ufs_stats.pa_err_cnt[UFS_EC_PA_LANE_0],
		hba->ufs_stats.pa_err_cnt[UFS_EC_PA_LANE_1],
		hba->ufs_stats.pa_err_cnt[UFS_EC_PA_LINE_RESET]);
	dev_err(hba->dev, "dl_err_cnt_total=%d, dl_nac_received_err_cnt=%d, dl_tcx_replay_timer_expired_err_cnt=%d\n",
		hba->ufs_stats.dl_err_cnt_total,
		hba->ufs_stats.dl_err_cnt[UFS_EC_DL_NAC_RECEIVED],
		hba->ufs_stats.dl_err_cnt[UFS_EC_DL_TCx_REPLAY_TIMER_EXPIRED]);
	dev_err(hba->dev, "dl_afcx_request_timer_expired_err_cnt=%d, dl_fcx_protection_timer_expired_err_cnt=%d, dl_crc_err_cnt=%d\n",
		hba->ufs_stats.dl_err_cnt[UFS_EC_DL_AFCx_REQUEST_TIMER_EXPIRED],
		hba->ufs_stats.dl_err_cnt[UFS_EC_DL_FCx_PROTECT_TIMER_EXPIRED],
		hba->ufs_stats.dl_err_cnt[UFS_EC_DL_CRC_ERROR]);
	dev_err(hba->dev, "dll_rx_buffer_overflow_err_cnt=%d, dl_max_frame_length_exceeded_err_cnt=%d, dl_wrong_sequence_number_err_cnt=%d\n",
		hba->ufs_stats.dl_err_cnt[UFS_EC_DL_RX_BUFFER_OVERFLOW],
		hba->ufs_stats.dl_err_cnt[UFS_EC_DL_MAX_FRAME_LENGTH_EXCEEDED],
		hba->ufs_stats.dl_err_cnt[UFS_EC_DL_WRONG_SEQUENCE_NUMBER]);
	dev_err(hba->dev, "dl_afc_frame_syntax_err_cnt=%d, dl_nac_frame_syntax_err_cnt=%d, dl_eof_syntax_err_cnt=%d\n",
		hba->ufs_stats.dl_err_cnt[UFS_EC_DL_AFC_FRAME_SYNTAX_ERROR],
		hba->ufs_stats.dl_err_cnt[UFS_EC_DL_NAC_FRAME_SYNTAX_ERROR],
		hba->ufs_stats.dl_err_cnt[UFS_EC_DL_EOF_SYNTAX_ERROR]);
	dev_err(hba->dev, "dl_frame_syntax_err_cnt=%d, dl_bad_ctrl_symbol_type_err_cnt=%d, dl_pa_init_err_cnt=%d, dl_pa_error_ind_received=%d\n",
		hba->ufs_stats.dl_err_cnt[UFS_EC_DL_FRAME_SYNTAX_ERROR],
		hba->ufs_stats.dl_err_cnt[UFS_EC_DL_BAD_CTRL_SYMBOL_TYPE],
		hba->ufs_stats.dl_err_cnt[UFS_EC_DL_PA_INIT_ERROR],
		hba->ufs_stats.dl_err_cnt[UFS_EC_DL_PA_ERROR_IND_RECEIVED]);
	dev_err(hba->dev, "dme_err_cnt=%d\n", hba->ufs_stats.dme_err_cnt);
}

/**
 * ufshcd_print_pwr_info - print power params as saved in hba
 * power info
 * @hba: per-adapter instance
 */
static void ufshcd_print_pwr_info(struct ufs_hba *hba)
{
	static const char * const names[] = {
		"INVALID MODE",
		"FAST MODE",
		"SLOW_MODE",
		"INVALID MODE",
		"FASTAUTO_MODE",
		"SLOWAUTO_MODE",
		"INVALID MODE",
	};

	if (!(hba->ufshcd_dbg_print & UFSHCD_DBG_PRINT_PWR_EN))
		return;

	dev_err(hba->dev, "%s:[RX, TX]: gear=[%d, %d], lane[%d, %d], pwr[%s, %s], rate = %d\n",
		 __func__,
		 hba->pwr_info.gear_rx, hba->pwr_info.gear_tx,
		 hba->pwr_info.lane_rx, hba->pwr_info.lane_tx,
		 names[hba->pwr_info.pwr_rx],
		 names[hba->pwr_info.pwr_tx],
		 hba->pwr_info.hs_rate);
}

/*
 * ufshcd_wait_for_register - wait for register value to change
 * @hba - per-adapter interface
 * @reg - mmio register offset
 * @mask - mask to apply to read register value
 * @val - wait condition
 * @interval_us - polling interval in microsecs
 * @timeout_ms - timeout in millisecs
 * @can_sleep - perform sleep or just spin
 *
 * Returns -ETIMEDOUT on error, zero on success
 */
int ufshcd_wait_for_register(struct ufs_hba *hba, u32 reg, u32 mask,
				u32 val, unsigned long interval_us,
				unsigned long timeout_ms, bool can_sleep)
{
	int err = 0;
	unsigned long timeout = jiffies + msecs_to_jiffies(timeout_ms);

	/* ignore bits that we don't intend to wait on */
	val = val & mask;

	while ((ufshcd_readl(hba, reg) & mask) != val) {
		if (can_sleep)
			usleep_range(interval_us, interval_us + 50);
		else
			udelay(interval_us);
		if (time_after(jiffies, timeout)) {
			if ((ufshcd_readl(hba, reg) & mask) != val)
				err = -ETIMEDOUT;
			break;
		}
	}

	return err;
}

/**
 * ufshcd_get_intr_mask - Get the interrupt bit mask
 * @hba - Pointer to adapter instance
 *
 * Returns interrupt bit mask per version
 */
static inline u32 ufshcd_get_intr_mask(struct ufs_hba *hba)
{
	u32 intr_mask = 0;

	switch (hba->ufs_version) {
	case UFSHCI_VERSION_10:
		intr_mask = INTERRUPT_MASK_ALL_VER_10;
		break;
	case UFSHCI_VERSION_11:
	case UFSHCI_VERSION_20:
		intr_mask = INTERRUPT_MASK_ALL_VER_11;
		break;
	case UFSHCI_VERSION_21:
	default:
		intr_mask = INTERRUPT_MASK_ALL_VER_21;
		break;
	}

	if (!ufshcd_is_crypto_supported(hba))
		intr_mask &= ~CRYPTO_ENGINE_FATAL_ERROR;

	return intr_mask;
}

/**
 * ufshcd_get_ufs_version - Get the UFS version supported by the HBA
 * @hba - Pointer to adapter instance
 *
 * Returns UFSHCI version supported by the controller
 */
static inline u32 ufshcd_get_ufs_version(struct ufs_hba *hba)
{
	if (hba->quirks & UFSHCD_QUIRK_BROKEN_UFS_HCI_VERSION)
		return ufshcd_vops_get_ufs_hci_version(hba);

	return ufshcd_readl(hba, REG_UFS_VERSION);
}

/**
 * ufshcd_is_device_present - Check if any device connected to
 *			      the host controller
 * @hba: pointer to adapter instance
 *
 * Returns true if device present, false if no device detected
 */
static inline bool ufshcd_is_device_present(struct ufs_hba *hba)
{
	return (ufshcd_readl(hba, REG_CONTROLLER_STATUS) &
						DEVICE_PRESENT) ? true : false;
}

/**
 * ufshcd_get_tr_ocs - Get the UTRD Overall Command Status
 * @lrb: pointer to local command reference block
 *
 * This function is used to get the OCS field from UTRD
 * Returns the OCS field in the UTRD
 */
static inline int ufshcd_get_tr_ocs(struct ufshcd_lrb *lrbp)
{
	return le32_to_cpu(lrbp->utr_descriptor_ptr->header.dword_2) & MASK_OCS;
}

/**
 * ufshcd_get_tmr_ocs - Get the UTMRD Overall Command Status
 * @task_req_descp: pointer to utp_task_req_desc structure
 *
 * This function is used to get the OCS field from UTMRD
 * Returns the OCS field in the UTMRD
 */
static inline int
ufshcd_get_tmr_ocs(struct utp_task_req_desc *task_req_descp)
{
	return le32_to_cpu(task_req_descp->header.dword_2) & MASK_OCS;
}

/**
 * ufshcd_get_tm_free_slot - get a free slot for task management request
 * @hba: per adapter instance
 * @free_slot: pointer to variable with available slot value
 *
 * Get a free tag and lock it until ufshcd_put_tm_slot() is called.
 * Returns 0 if free slot is not available, else return 1 with tag value
 * in @free_slot.
 */
static bool ufshcd_get_tm_free_slot(struct ufs_hba *hba, int *free_slot)
{
	int tag;
	bool ret = false;

	if (!free_slot)
		goto out;

	do {
		tag = find_first_zero_bit(&hba->tm_slots_in_use, hba->nutmrs);
		if (tag >= hba->nutmrs)
			goto out;
	} while (test_and_set_bit_lock(tag, &hba->tm_slots_in_use));

	*free_slot = tag;
	ret = true;
out:
	return ret;
}

static inline void ufshcd_put_tm_slot(struct ufs_hba *hba, int slot)
{
	clear_bit_unlock(slot, &hba->tm_slots_in_use);
}

/**
 * ufshcd_utrl_clear - Clear a bit in UTRLCLR register
 * @hba: per adapter instance
 * @pos: position of the bit to be cleared
 */
static inline void ufshcd_utrl_clear(struct ufs_hba *hba, u32 pos)
{
	ufshcd_writel(hba, ~(1 << pos), REG_UTP_TRANSFER_REQ_LIST_CLEAR);
}

/**
 * ufshcd_outstanding_req_clear - Clear a bit in outstanding request field
 * @hba: per adapter instance
 * @tag: position of the bit to be cleared
 */
static inline void ufshcd_outstanding_req_clear(struct ufs_hba *hba, int tag)
{
	__clear_bit(tag, &hba->outstanding_reqs);
}

/**
 * ufshcd_get_lists_status - Check UCRDY, UTRLRDY and UTMRLRDY
 * @reg: Register value of host controller status
 *
 * Returns integer, 0 on Success and positive value if failed
 */
static inline int ufshcd_get_lists_status(u32 reg)
{
	return !((reg & UFSHCD_STATUS_READY) == UFSHCD_STATUS_READY);
}

/**
 * ufshcd_get_uic_cmd_result - Get the UIC command result
 * @hba: Pointer to adapter instance
 *
 * This function gets the result of UIC command completion
 * Returns 0 on success, non zero value on error
 */
static inline int ufshcd_get_uic_cmd_result(struct ufs_hba *hba)
{
	return ufshcd_readl(hba, REG_UIC_COMMAND_ARG_2) &
	       MASK_UIC_COMMAND_RESULT;
}

/**
 * ufshcd_get_dme_attr_val - Get the value of attribute returned by UIC command
 * @hba: Pointer to adapter instance
 *
 * This function gets UIC command argument3
 * Returns 0 on success, non zero value on error
 */
static inline u32 ufshcd_get_dme_attr_val(struct ufs_hba *hba)
{
	return ufshcd_readl(hba, REG_UIC_COMMAND_ARG_3);
}

/**
 * ufshcd_get_req_rsp - returns the TR response transaction type
 * @ucd_rsp_ptr: pointer to response UPIU
 */
static inline int
ufshcd_get_req_rsp(struct utp_upiu_rsp *ucd_rsp_ptr)
{
	return be32_to_cpu(ucd_rsp_ptr->header.dword_0) >> 24;
}

/**
 * ufshcd_get_rsp_upiu_result - Get the result from response UPIU
 * @ucd_rsp_ptr: pointer to response UPIU
 *
 * This function gets the response status and scsi_status from response UPIU
 * Returns the response result code.
 */
static inline int
ufshcd_get_rsp_upiu_result(struct utp_upiu_rsp *ucd_rsp_ptr)
{
	return be32_to_cpu(ucd_rsp_ptr->header.dword_1) & MASK_RSP_UPIU_RESULT;
}

/*
 * ufshcd_get_rsp_upiu_data_seg_len - Get the data segment length
 *				from response UPIU
 * @ucd_rsp_ptr: pointer to response UPIU
 *
 * Return the data segment length.
 */
static inline unsigned int
ufshcd_get_rsp_upiu_data_seg_len(struct utp_upiu_rsp *ucd_rsp_ptr)
{
	return be32_to_cpu(ucd_rsp_ptr->header.dword_2) &
		MASK_RSP_UPIU_DATA_SEG_LEN;
}

/**
 * ufshcd_is_exception_event - Check if the device raised an exception event
 * @ucd_rsp_ptr: pointer to response UPIU
 *
 * The function checks if the device raised an exception event indicated in
 * the Device Information field of response UPIU.
 *
 * Returns true if exception is raised, false otherwise.
 */
static inline bool ufshcd_is_exception_event(struct utp_upiu_rsp *ucd_rsp_ptr)
{
	return be32_to_cpu(ucd_rsp_ptr->header.dword_2) &
			MASK_RSP_EXCEPTION_EVENT ? true : false;
}

/**
 * ufshcd_reset_intr_aggr - Reset interrupt aggregation values.
 * @hba: per adapter instance
 */
static inline void
ufshcd_reset_intr_aggr(struct ufs_hba *hba)
{
	ufshcd_writel(hba, INT_AGGR_ENABLE |
		      INT_AGGR_COUNTER_AND_TIMER_RESET,
		      REG_UTP_TRANSFER_REQ_INT_AGG_CONTROL);
}

/**
 * ufshcd_config_intr_aggr - Configure interrupt aggregation values.
 * @hba: per adapter instance
 * @cnt: Interrupt aggregation counter threshold
 * @tmout: Interrupt aggregation timeout value
 */
static inline void
ufshcd_config_intr_aggr(struct ufs_hba *hba, u8 cnt, u8 tmout)
{
	ufshcd_writel(hba, INT_AGGR_ENABLE | INT_AGGR_PARAM_WRITE |
		      INT_AGGR_COUNTER_THLD_VAL(cnt) |
		      INT_AGGR_TIMEOUT_VAL(tmout),
		      REG_UTP_TRANSFER_REQ_INT_AGG_CONTROL);
}

/**
 * ufshcd_disable_intr_aggr - Disables interrupt aggregation.
 * @hba: per adapter instance
 */
static inline void ufshcd_disable_intr_aggr(struct ufs_hba *hba)
{
	ufshcd_writel(hba, 0, REG_UTP_TRANSFER_REQ_INT_AGG_CONTROL);
}

/**
 * ufshcd_enable_run_stop_reg - Enable run-stop registers,
 *			When run-stop registers are set to 1, it indicates the
 *			host controller that it can process the requests
 * @hba: per adapter instance
 */
static void ufshcd_enable_run_stop_reg(struct ufs_hba *hba)
{
	ufshcd_writel(hba, UTP_TASK_REQ_LIST_RUN_STOP_BIT,
		      REG_UTP_TASK_REQ_LIST_RUN_STOP);
	ufshcd_writel(hba, UTP_TRANSFER_REQ_LIST_RUN_STOP_BIT,
		      REG_UTP_TRANSFER_REQ_LIST_RUN_STOP);
}

/**
 * ufshcd_hba_start - Start controller initialization sequence
 * @hba: per adapter instance
 */
static inline void ufshcd_hba_start(struct ufs_hba *hba)
{
	u32 val = CONTROLLER_ENABLE;

	if (ufshcd_is_crypto_supported(hba))
		val |= CRYPTO_GENERAL_ENABLE;
	ufshcd_writel(hba, val, REG_CONTROLLER_ENABLE);
}

/**
 * ufshcd_is_hba_active - Get controller state
 * @hba: per adapter instance
 *
 * Returns false if controller is active, true otherwise
 */
static inline bool ufshcd_is_hba_active(struct ufs_hba *hba)
{
	return (ufshcd_readl(hba, REG_CONTROLLER_ENABLE) & CONTROLLER_ENABLE)
		? false : true;
}

static const char *ufschd_uic_link_state_to_string(
			enum uic_link_state state)
{
	switch (state) {
	case UIC_LINK_OFF_STATE:	return "OFF";
	case UIC_LINK_ACTIVE_STATE:	return "ACTIVE";
	case UIC_LINK_HIBERN8_STATE:	return "HIBERN8";
	default:			return "UNKNOWN";
	}
}

static const char *ufschd_ufs_dev_pwr_mode_to_string(
			enum ufs_dev_pwr_mode state)
{
	switch (state) {
	case UFS_ACTIVE_PWR_MODE:	return "ACTIVE";
	case UFS_SLEEP_PWR_MODE:	return "SLEEP";
	case UFS_POWERDOWN_PWR_MODE:	return "POWERDOWN";
	default:			return "UNKNOWN";
	}
}

u32 ufshcd_get_local_unipro_ver(struct ufs_hba *hba)
{
	/* HCI version 1.0 and 1.1 supports UniPro 1.41 */
	if ((hba->ufs_version == UFSHCI_VERSION_10) ||
	    (hba->ufs_version == UFSHCI_VERSION_11))
		return UFS_UNIPRO_VER_1_41;
	else
		return UFS_UNIPRO_VER_1_6;
}
EXPORT_SYMBOL(ufshcd_get_local_unipro_ver);

static bool ufshcd_is_unipro_pa_params_tuning_req(struct ufs_hba *hba)
{
	/*
	 * If both host and device support UniPro ver1.6 or later, PA layer
	 * parameters tuning happens during link startup itself.
	 *
	 * We can manually tune PA layer parameters if either host or device
	 * doesn't support UniPro ver 1.6 or later. But to keep manual tuning
	 * logic simple, we will only do manual tuning if local unipro version
	 * doesn't support ver1.6 or later.
	 */
	if (ufshcd_get_local_unipro_ver(hba) < UFS_UNIPRO_VER_1_6)
		return true;
	else
		return false;
}

/**
 * ufshcd_set_clk_freq - set UFS controller clock frequencies
 * @hba: per adapter instance
 * @scale_up: If True, set max possible frequency othewise set low frequency
 *
 * Returns 0 if successful
 * Returns < 0 for any other errors
 */
static int ufshcd_set_clk_freq(struct ufs_hba *hba, bool scale_up)
{
	int ret = 0;
	struct ufs_clk_info *clki;
	struct list_head *head = &hba->clk_list_head;

	if (list_empty(head))
		goto out;

	list_for_each_entry(clki, head, list) {
		if (!IS_ERR_OR_NULL(clki->clk)) {
			if (scale_up && clki->max_freq) {
				if (clki->curr_freq == clki->max_freq)
					continue;

				ret = clk_set_rate(clki->clk, clki->max_freq);
				if (ret) {
					dev_err(hba->dev, "%s: %s clk set rate(%dHz) failed, %d\n",
						__func__, clki->name,
						clki->max_freq, ret);
					break;
				}
				trace_ufshcd_clk_scaling(dev_name(hba->dev),
						"scaled up", clki->name,
						clki->curr_freq,
						clki->max_freq);

				clki->curr_freq = clki->max_freq;

			} else if (!scale_up && clki->min_freq) {
				if (clki->curr_freq == clki->min_freq)
					continue;

				ret = clk_set_rate(clki->clk, clki->min_freq);
				if (ret) {
					dev_err(hba->dev, "%s: %s clk set rate(%dHz) failed, %d\n",
						__func__, clki->name,
						clki->min_freq, ret);
					break;
				}
				trace_ufshcd_clk_scaling(dev_name(hba->dev),
						"scaled down", clki->name,
						clki->curr_freq,
						clki->min_freq);
				clki->curr_freq = clki->min_freq;
			}
		}
		dev_dbg(hba->dev, "%s: clk: %s, rate: %lu\n", __func__,
				clki->name, clk_get_rate(clki->clk));
	}

out:
	return ret;
}

/**
 * ufshcd_scale_clks - scale up or scale down UFS controller clocks
 * @hba: per adapter instance
 * @scale_up: True if scaling up and false if scaling down
 *
 * Returns 0 if successful
 * Returns < 0 for any other errors
 */
int ufshcd_scale_clks(struct ufs_hba *hba, bool scale_up)
{
	int ret = 0;

	ret = ufshcd_vops_clk_scale_notify(hba, scale_up, PRE_CHANGE);
	if (ret)
		return ret;

	ret = ufshcd_set_clk_freq(hba, scale_up);
	if (ret)
		return ret;

	ret = ufshcd_vops_clk_scale_notify(hba, scale_up, POST_CHANGE);
	if (ret) {
		ufshcd_set_clk_freq(hba, !scale_up);
		return ret;
	}

	return ret;
}

static inline void ufshcd_cancel_gate_work(struct ufs_hba *hba)
{
	hrtimer_cancel(&hba->clk_gating.gate_hrtimer);
	cancel_work_sync(&hba->clk_gating.gate_work);
}

/**
 * ufshcd_is_devfreq_scaling_required - check if scaling is required or not
 * @hba: per adapter instance
 * @scale_up: True if scaling up and false if scaling down
 *
 * Returns true if scaling is required, false otherwise.
 */
static bool ufshcd_is_devfreq_scaling_required(struct ufs_hba *hba,
					       bool scale_up)
{
	struct ufs_clk_info *clki;
	struct list_head *head = &hba->clk_list_head;

	if (list_empty(head))
		return false;

	list_for_each_entry(clki, head, list) {
		if (!IS_ERR_OR_NULL(clki->clk)) {
			if (scale_up && clki->max_freq) {
				if (clki->curr_freq == clki->max_freq)
					continue;
				return true;
			} else if (!scale_up && clki->min_freq) {
				if (clki->curr_freq == clki->min_freq)
					continue;
				return true;
			}
		}
	}

	return false;
}

int ufshcd_wait_for_doorbell_clr(struct ufs_hba *hba,
					u64 wait_timeout_us)
{
	unsigned long flags;
	int ret = 0;
	u32 tm_doorbell;
	u32 tr_doorbell;
	bool timeout = false, do_last_check = false;
	ktime_t start;

	ufshcd_hold_all(hba);
	spin_lock_irqsave(hba->host->host_lock, flags);
	/*
	 * Wait for all the outstanding tasks/transfer requests.
	 * Verify by checking the doorbell registers are clear.
	 */
	start = ktime_get();
	do {
		if (hba->ufshcd_state != UFSHCD_STATE_OPERATIONAL) {
			ret = -EBUSY;
			goto out;
		}

		tm_doorbell = ufshcd_readl(hba, REG_UTP_TASK_REQ_DOOR_BELL);
		tr_doorbell = ufshcd_readl(hba, REG_UTP_TRANSFER_REQ_DOOR_BELL);
		if (!tm_doorbell && !tr_doorbell) {
			timeout = false;
			break;
		} else if (do_last_check) {
			break;
		}

		spin_unlock_irqrestore(hba->host->host_lock, flags);
		schedule();
		if (ktime_to_us(ktime_sub(ktime_get(), start)) >
		    wait_timeout_us) {
			timeout = true;
			/*
			 * We might have scheduled out for long time so make
			 * sure to check if doorbells are cleared by this time
			 * or not.
			 */
			do_last_check = true;
		}
		spin_lock_irqsave(hba->host->host_lock, flags);
	} while (tm_doorbell || tr_doorbell);

	if (timeout) {
		dev_err(hba->dev,
			"%s: timedout waiting for doorbell to clear (tm=0x%x, tr=0x%x)\n",
			__func__, tm_doorbell, tr_doorbell);
		ret = -EBUSY;
	}
out:
	spin_unlock_irqrestore(hba->host->host_lock, flags);
	ufshcd_release_all(hba);
	return ret;
}

/**
 * ufshcd_scale_gear - scale up/down UFS gear
 * @hba: per adapter instance
 * @scale_up: True for scaling up gear and false for scaling down
 *
 * Returns 0 for success,
 * Returns -EBUSY if scaling can't happen at this time
 * Returns non-zero for any other errors
 */
static int ufshcd_scale_gear(struct ufs_hba *hba, bool scale_up)
{
	int ret = 0;
	struct ufs_pa_layer_attr new_pwr_info;
	u32 scale_down_gear = ufshcd_vops_get_scale_down_gear(hba);

	WARN_ON(!hba->clk_scaling.saved_pwr_info.is_valid);

	if (scale_up) {
		memcpy(&new_pwr_info, &hba->clk_scaling.saved_pwr_info.info,
		       sizeof(struct ufs_pa_layer_attr));
		/*
		 * Some UFS devices may stop responding after switching from
		 * HS-G1 to HS-G3. Also, it is found that these devices work
		 * fine if we do 2 steps switch: HS-G1 to HS-G2 followed by
		 * HS-G2 to HS-G3. If UFS_DEVICE_QUIRK_HS_G1_TO_HS_G3_SWITCH
		 * quirk is enabled for such devices, this 2 steps gear switch
		 * workaround will be applied.
		 */
		if ((hba->dev_info.quirks &
		     UFS_DEVICE_QUIRK_HS_G1_TO_HS_G3_SWITCH)
		    && (hba->pwr_info.gear_tx == UFS_HS_G1)
		    && (new_pwr_info.gear_tx == UFS_HS_G3)) {
			/* scale up to G2 first */
			new_pwr_info.gear_tx = UFS_HS_G2;
			new_pwr_info.gear_rx = UFS_HS_G2;
			ret = ufshcd_change_power_mode(hba, &new_pwr_info);
			if (ret)
				goto out;

			/* scale up to G3 now */
			new_pwr_info.gear_tx = UFS_HS_G3;
			new_pwr_info.gear_rx = UFS_HS_G3;
			/* now, fall through to set the HS-G3 */
		}
		ret = ufshcd_change_power_mode(hba, &new_pwr_info);
		if (ret)
			goto out;
	} else {
		memcpy(&new_pwr_info, &hba->pwr_info,
		       sizeof(struct ufs_pa_layer_attr));

		if (hba->pwr_info.gear_tx > scale_down_gear
		    || hba->pwr_info.gear_rx > scale_down_gear) {
			/* save the current power mode */
			memcpy(&hba->clk_scaling.saved_pwr_info.info,
				&hba->pwr_info,
				sizeof(struct ufs_pa_layer_attr));

			/* scale down gear */
			new_pwr_info.gear_tx = scale_down_gear;
			new_pwr_info.gear_rx = scale_down_gear;
			if (!(hba->dev_info.quirks & UFS_DEVICE_NO_FASTAUTO)) {
				new_pwr_info.pwr_tx = FASTAUTO_MODE;
				new_pwr_info.pwr_rx = FASTAUTO_MODE;
			}
		}
		ret = ufshcd_change_power_mode(hba, &new_pwr_info);
	}

out:
	if (ret)
		dev_err(hba->dev, "%s: failed err %d, old gear: (tx %d rx %d), new gear: (tx %d rx %d), scale_up = %d",
			__func__, ret,
			hba->pwr_info.gear_tx, hba->pwr_info.gear_rx,
			new_pwr_info.gear_tx, new_pwr_info.gear_rx,
			scale_up);

	return ret;
}

static int ufshcd_clock_scaling_prepare(struct ufs_hba *hba)
{
	#define DOORBELL_CLR_TOUT_US		(1000 * 1000) /* 1 sec */
	int ret = 0;
	/*
	 * make sure that there are no outstanding requests when
	 * clock scaling is in progress
	 */
	down_write(&hba->lock);
	ufshcd_scsi_block_requests(hba);
	if (ufshcd_wait_for_doorbell_clr(hba, DOORBELL_CLR_TOUT_US)) {
		ret = -EBUSY;
		up_write(&hba->lock);
		ufshcd_scsi_unblock_requests(hba);
	}

	return ret;
}

static void ufshcd_clock_scaling_unprepare(struct ufs_hba *hba)
{
	up_write(&hba->lock);
	ufshcd_scsi_unblock_requests(hba);
}

/**
 * ufshcd_devfreq_scale - scale up/down UFS clocks and gear
 * @hba: per adapter instance
 * @scale_up: True for scaling up and false for scalin down
 *
 * Returns 0 for success,
 * Returns -EBUSY if scaling can't happen at this time
 * Returns non-zero for any other errors
 */
static int ufshcd_devfreq_scale(struct ufs_hba *hba, bool scale_up)
{
	int ret = 0;

	if (hba->extcon && ufshcd_is_card_offline(hba))
		return 0;

	/* let's not get into low power until clock scaling is completed */
	hba->ufs_stats.clk_hold.ctx = CLK_SCALE_WORK;
	ufshcd_hold_all(hba);

	ret = ufshcd_clock_scaling_prepare(hba);
	if (ret)
		goto out;

	ufshcd_custom_cmd_log(hba, "waited-for-DB-clear");

	/* scale down the gear before scaling down clocks */
	if (!scale_up) {
		ret = ufshcd_scale_gear(hba, false);
		if (ret)
			goto clk_scaling_unprepare;
		ufshcd_custom_cmd_log(hba, "Gear-scaled-down");
	}

	/*
	 * If auto hibern8 is supported then put the link in
	 * hibern8 manually, this is to avoid auto hibern8
	 * racing during clock frequency scaling sequence.
	 */
	if (ufshcd_is_auto_hibern8_supported(hba) &&
	    hba->hibern8_on_idle.is_enabled) {
		ret = ufshcd_uic_hibern8_enter(hba);
		/* link will be bad state so no need to scale_up_gear */
		if (ret)
			goto clk_scaling_unprepare;
		ufshcd_custom_cmd_log(hba, "Hibern8-entered");
	}

	ret = ufshcd_scale_clks(hba, scale_up);
	if (ret)
		goto scale_up_gear;
	ufshcd_custom_cmd_log(hba, "Clk-freq-switched");

	if (ufshcd_is_auto_hibern8_supported(hba) &&
	    hba->hibern8_on_idle.is_enabled) {
		ret = ufshcd_uic_hibern8_exit(hba);
		/* link will be bad state so no need to scale_up_gear */
		if (ret)
			goto clk_scaling_unprepare;
		ufshcd_custom_cmd_log(hba, "Hibern8-Exited");
	}

	/* scale up the gear after scaling up clocks */
	if (scale_up) {
		ret = ufshcd_scale_gear(hba, true);
		if (ret) {
			ufshcd_scale_clks(hba, false);
			goto clk_scaling_unprepare;
		}
		ufshcd_custom_cmd_log(hba, "Gear-scaled-up");
	}

	if (!ret) {
		hba->clk_scaling.is_scaled_up = scale_up;
		if (scale_up)
			hba->clk_gating.delay_ms =
				hba->clk_gating.delay_ms_perf;
		else
			hba->clk_gating.delay_ms =
				hba->clk_gating.delay_ms_pwr_save;
	}

	goto clk_scaling_unprepare;

scale_up_gear:
	if (!scale_up)
		ufshcd_scale_gear(hba, true);
clk_scaling_unprepare:
	ufshcd_clock_scaling_unprepare(hba);
out:
	hba->ufs_stats.clk_rel.ctx = CLK_SCALE_WORK;
	ufshcd_release_all(hba);
	return ret;
}

static void ufshcd_clk_scaling_suspend_work(struct work_struct *work)
{
	struct ufs_hba *hba = container_of(work, struct ufs_hba,
					   clk_scaling.suspend_work);
	unsigned long irq_flags;

	spin_lock_irqsave(hba->host->host_lock, irq_flags);
	if (hba->clk_scaling.active_reqs || hba->clk_scaling.is_suspended) {
		spin_unlock_irqrestore(hba->host->host_lock, irq_flags);
		return;
	}
	hba->clk_scaling.is_suspended = true;
	spin_unlock_irqrestore(hba->host->host_lock, irq_flags);

	__ufshcd_suspend_clkscaling(hba);
}

static void ufshcd_clk_scaling_resume_work(struct work_struct *work)
{
	struct ufs_hba *hba = container_of(work, struct ufs_hba,
					   clk_scaling.resume_work);
	unsigned long irq_flags;

	spin_lock_irqsave(hba->host->host_lock, irq_flags);
	if (!hba->clk_scaling.is_suspended) {
		spin_unlock_irqrestore(hba->host->host_lock, irq_flags);
		return;
	}
	hba->clk_scaling.is_suspended = false;
	spin_unlock_irqrestore(hba->host->host_lock, irq_flags);

	devfreq_resume_device(hba->devfreq);
}

static int ufshcd_devfreq_target(struct device *dev,
				unsigned long *freq, u32 flags)
{
	int ret = 0;
	struct ufs_hba *hba = dev_get_drvdata(dev);
	ktime_t start;
	bool scale_up, sched_clk_scaling_suspend_work = false;
	struct list_head *clk_list = &hba->clk_list_head;
	struct ufs_clk_info *clki;
	unsigned long irq_flags;

	if (!ufshcd_is_clkscaling_supported(hba))
		return -EINVAL;

	spin_lock_irqsave(hba->host->host_lock, irq_flags);
	if (ufshcd_eh_in_progress(hba)) {
		spin_unlock_irqrestore(hba->host->host_lock, irq_flags);
		return 0;
	}

	if (!hba->clk_scaling.active_reqs)
		sched_clk_scaling_suspend_work = true;

	if (list_empty(clk_list)) {
		spin_unlock_irqrestore(hba->host->host_lock, irq_flags);
		goto out;
	}

	clki = list_first_entry(&hba->clk_list_head, struct ufs_clk_info, list);
	scale_up = (*freq == clki->max_freq) ? true : false;
	if (!ufshcd_is_devfreq_scaling_required(hba, scale_up)) {
		spin_unlock_irqrestore(hba->host->host_lock, irq_flags);
		ret = 0;
		goto out; /* no state change required */
	}
	spin_unlock_irqrestore(hba->host->host_lock, irq_flags);

	start = ktime_get();
	ret = ufshcd_devfreq_scale(hba, scale_up);
	trace_ufshcd_profile_clk_scaling(dev_name(hba->dev),
		(scale_up ? "up" : "down"),
		ktime_to_us(ktime_sub(ktime_get(), start)), ret);

out:
	if (sched_clk_scaling_suspend_work)
		queue_work(hba->clk_scaling.workq,
			   &hba->clk_scaling.suspend_work);

	return ret;
}


static int ufshcd_devfreq_get_dev_status(struct device *dev,
		struct devfreq_dev_status *stat)
{
	struct ufs_hba *hba = dev_get_drvdata(dev);
	struct ufs_clk_scaling *scaling = &hba->clk_scaling;
	unsigned long flags;

	if (!ufshcd_is_clkscaling_supported(hba))
		return -EINVAL;

	memset(stat, 0, sizeof(*stat));

	spin_lock_irqsave(hba->host->host_lock, flags);
	if (!scaling->window_start_t)
		goto start_window;

	if (scaling->is_busy_started)
		scaling->tot_busy_t += ktime_to_us(ktime_sub(ktime_get(),
					scaling->busy_start_t));

	stat->total_time = jiffies_to_usecs((long)jiffies -
				(long)scaling->window_start_t);
	stat->busy_time = scaling->tot_busy_t;
start_window:
	scaling->window_start_t = jiffies;
	scaling->tot_busy_t = 0;

	if (hba->outstanding_reqs) {
		scaling->busy_start_t = ktime_get();
		scaling->is_busy_started = true;
	} else {
		scaling->busy_start_t = 0;
		scaling->is_busy_started = false;
	}
	spin_unlock_irqrestore(hba->host->host_lock, flags);
	return 0;
}

static void ufshcd_devfreq_remove(struct ufs_hba *hba)
{
	struct list_head *clk_list = &hba->clk_list_head;
	struct ufs_clk_info *clki;

	if (!hba->devfreq)
		return;

	devfreq_remove_device(hba->devfreq);
	hba->devfreq = NULL;

	clki = list_first_entry(clk_list, struct ufs_clk_info, list);
	dev_pm_opp_remove(hba->dev, clki->min_freq);
	dev_pm_opp_remove(hba->dev, clki->max_freq);
}

static void __ufshcd_suspend_clkscaling(struct ufs_hba *hba)
{
	unsigned long flags;

	devfreq_suspend_device(hba->devfreq);
	spin_lock_irqsave(hba->host->host_lock, flags);
	hba->clk_scaling.window_start_t = 0;
	spin_unlock_irqrestore(hba->host->host_lock, flags);
}

static void ufshcd_suspend_clkscaling(struct ufs_hba *hba)
{
	unsigned long flags;
	bool suspend = false;

	if (!ufshcd_is_clkscaling_supported(hba))
		return;

	spin_lock_irqsave(hba->host->host_lock, flags);
	if (!hba->clk_scaling.is_suspended) {
		suspend = true;
		hba->clk_scaling.is_suspended = true;
	}
	spin_unlock_irqrestore(hba->host->host_lock, flags);

	if (suspend)
		__ufshcd_suspend_clkscaling(hba);
}

static void ufshcd_resume_clkscaling(struct ufs_hba *hba)
{
	unsigned long flags;
	bool resume = false;

	if (!ufshcd_is_clkscaling_supported(hba))
		return;

	spin_lock_irqsave(hba->host->host_lock, flags);
	if (hba->clk_scaling.is_suspended) {
		resume = true;
		hba->clk_scaling.is_suspended = false;
	}
	spin_unlock_irqrestore(hba->host->host_lock, flags);

	if (resume)
		devfreq_resume_device(hba->devfreq);
}

static ssize_t ufshcd_clkscale_enable_show(struct device *dev,
		struct device_attribute *attr, char *buf)
{
	struct ufs_hba *hba = dev_get_drvdata(dev);

	return snprintf(buf, PAGE_SIZE, "%d\n", hba->clk_scaling.is_allowed);
}

static ssize_t ufshcd_clkscale_enable_store(struct device *dev,
		struct device_attribute *attr, const char *buf, size_t count)
{
	struct ufs_hba *hba = dev_get_drvdata(dev);
	u32 value;
	int err;

	if (kstrtou32(buf, 0, &value))
		return -EINVAL;

	value = !!value;
	if (value == hba->clk_scaling.is_allowed)
		goto out;

	pm_runtime_get_sync(hba->dev);
	ufshcd_hold(hba, false);

	cancel_work_sync(&hba->clk_scaling.suspend_work);
	cancel_work_sync(&hba->clk_scaling.resume_work);

	hba->clk_scaling.is_allowed = value;

	if (value) {
		ufshcd_resume_clkscaling(hba);
	} else {
		ufshcd_suspend_clkscaling(hba);
		err = ufshcd_devfreq_scale(hba, true);
		if (err)
			dev_err(hba->dev, "%s: failed to scale clocks up %d\n",
					__func__, err);
	}

	ufshcd_release(hba, false);
	pm_runtime_put_sync(hba->dev);
out:
	return count;
}

static void ufshcd_clkscaling_init_sysfs(struct ufs_hba *hba)
{
	hba->clk_scaling.enable_attr.show = ufshcd_clkscale_enable_show;
	hba->clk_scaling.enable_attr.store = ufshcd_clkscale_enable_store;
	sysfs_attr_init(&hba->clk_scaling.enable_attr.attr);
	hba->clk_scaling.enable_attr.attr.name = "clkscale_enable";
	hba->clk_scaling.enable_attr.attr.mode = 0644;
	if (device_create_file(hba->dev, &hba->clk_scaling.enable_attr))
		dev_err(hba->dev, "Failed to create sysfs for clkscale_enable\n");
}

static void ufshcd_ungate_work(struct work_struct *work)
{
	int ret;
	unsigned long flags;
	struct ufs_hba *hba = container_of(work, struct ufs_hba,
			clk_gating.ungate_work);

	ufshcd_cancel_gate_work(hba);

	spin_lock_irqsave(hba->host->host_lock, flags);
	if (hba->clk_gating.state == CLKS_ON) {
		spin_unlock_irqrestore(hba->host->host_lock, flags);
		goto unblock_reqs;
	}

	spin_unlock_irqrestore(hba->host->host_lock, flags);
	ufshcd_hba_vreg_set_hpm(hba);
	ufshcd_enable_clocks(hba);

	ufshcd_enable_irq(hba);

	/* Exit from hibern8 */
	if (ufshcd_can_hibern8_during_gating(hba)) {
		/* Prevent gating in this path */
		hba->clk_gating.is_suspended = true;
		if (ufshcd_is_link_hibern8(hba)) {
			ret = ufshcd_uic_hibern8_exit(hba);
			if (ret)
				dev_err(hba->dev, "%s: hibern8 exit failed %d\n",
					__func__, ret);
			else
				ufshcd_set_link_active(hba);
		}
		hba->clk_gating.is_suspended = false;
	}
unblock_reqs:
	ufshcd_scsi_unblock_requests(hba);
}

/**
 * ufshcd_hold - Enable clocks that were gated earlier due to ufshcd_release.
 * Also, exit from hibern8 mode and set the link as active.
 * @hba: per adapter instance
 * @async: This indicates whether caller should ungate clocks asynchronously.
 */
int ufshcd_hold(struct ufs_hba *hba, bool async)
{
	int rc = 0;
	unsigned long flags;

	if (!ufshcd_is_clkgating_allowed(hba))
		goto out;
	spin_lock_irqsave(hba->host->host_lock, flags);
	hba->clk_gating.active_reqs++;

	if (ufshcd_eh_in_progress(hba)) {
		spin_unlock_irqrestore(hba->host->host_lock, flags);
		return 0;
	}

start:
	switch (hba->clk_gating.state) {
	case CLKS_ON:
		/*
		 * Wait for the ungate work to complete if in progress.
		 * Though the clocks may be in ON state, the link could
		 * still be in hibner8 state if hibern8 is allowed
		 * during clock gating.
		 * Make sure we exit hibern8 state also in addition to
		 * clocks being ON.
		 */
		if (ufshcd_can_hibern8_during_gating(hba) &&
		    ufshcd_is_link_hibern8(hba)) {
			if (async) {
				rc = -EAGAIN;
				hba->clk_gating.active_reqs--;
				break;
			}

			spin_unlock_irqrestore(hba->host->host_lock, flags);
			flush_work(&hba->clk_gating.ungate_work);
			spin_lock_irqsave(hba->host->host_lock, flags);
			if (hba->ufshcd_state == UFSHCD_STATE_OPERATIONAL)
				goto start;
		}
		break;
	case REQ_CLKS_OFF:
		/*
		 * If the timer was active but the callback was not running
		 * we have nothing to do, just change state and return.
		 */
		if (hrtimer_try_to_cancel(&hba->clk_gating.gate_hrtimer) == 1) {
			hba->clk_gating.state = CLKS_ON;
			trace_ufshcd_clk_gating(dev_name(hba->dev),
						hba->clk_gating.state);
			break;
		}
		/*
		 * If we are here, it means gating work is either done or
		 * currently running. Hence, fall through to cancel gating
		 * work and to enable clocks.
		 */
	case CLKS_OFF:
		__ufshcd_scsi_block_requests(hba);
		hba->clk_gating.state = REQ_CLKS_ON;
		trace_ufshcd_clk_gating(dev_name(hba->dev),
					hba->clk_gating.state);
		queue_work(hba->clk_gating.clk_gating_workq,
				&hba->clk_gating.ungate_work);
		/*
		 * fall through to check if we should wait for this
		 * work to be done or not.
		 */
	case REQ_CLKS_ON:
		if (async) {
			rc = -EAGAIN;
			hba->clk_gating.active_reqs--;
			break;
		}

		spin_unlock_irqrestore(hba->host->host_lock, flags);
		flush_work(&hba->clk_gating.ungate_work);
		/* Make sure state is CLKS_ON before returning */
		spin_lock_irqsave(hba->host->host_lock, flags);
		goto start;
	default:
		dev_err(hba->dev, "%s: clk gating is in invalid state %d\n",
				__func__, hba->clk_gating.state);
		break;
	}
	spin_unlock_irqrestore(hba->host->host_lock, flags);
out:
	hba->ufs_stats.clk_hold.ts = ktime_get();
	return rc;
}
EXPORT_SYMBOL_GPL(ufshcd_hold);

static void ufshcd_gate_work(struct work_struct *work)
{
	struct ufs_hba *hba = container_of(work, struct ufs_hba,
						clk_gating.gate_work);
	unsigned long flags;

	spin_lock_irqsave(hba->host->host_lock, flags);
	/*
	 * In case you are here to cancel this work the gating state
	 * would be marked as REQ_CLKS_ON. In this case save time by
	 * skipping the gating work and exit after changing the clock
	 * state to CLKS_ON.
	 */
	if (hba->clk_gating.is_suspended ||
		(hba->clk_gating.state != REQ_CLKS_OFF)) {
		hba->clk_gating.state = CLKS_ON;
		trace_ufshcd_clk_gating(dev_name(hba->dev),
					hba->clk_gating.state);
		goto rel_lock;
	}

	if (hba->clk_gating.active_reqs
		|| hba->ufshcd_state != UFSHCD_STATE_OPERATIONAL
		|| hba->lrb_in_use || hba->outstanding_tasks
		|| hba->active_uic_cmd || hba->uic_async_done)
		goto rel_lock;

	spin_unlock_irqrestore(hba->host->host_lock, flags);

	if (ufshcd_is_hibern8_on_idle_allowed(hba) &&
	    hba->hibern8_on_idle.is_enabled)
		/*
		 * Hibern8 enter work (on Idle) needs clocks to be ON hence
		 * make sure that it is flushed before turning off the clocks.
		 */
		flush_delayed_work(&hba->hibern8_on_idle.enter_work);

	/* put the link into hibern8 mode before turning off clocks */
	if (ufshcd_can_hibern8_during_gating(hba)) {
		if (ufshcd_uic_hibern8_enter(hba)) {
			hba->clk_gating.state = CLKS_ON;
			trace_ufshcd_clk_gating(dev_name(hba->dev),
						hba->clk_gating.state);
			goto out;
		}
		ufshcd_set_link_hibern8(hba);
	}

	ufshcd_disable_irq(hba);

	/*
	 * If auto hibern8 is supported and enabled then the link will already
	 * be in hibern8 state and the ref clock can be gated.
	 */
	if ((((ufshcd_is_auto_hibern8_supported(hba) &&
	       hba->hibern8_on_idle.is_enabled)) ||
	     !ufshcd_is_link_active(hba)) && !hba->no_ref_clk_gating)
		ufshcd_disable_clocks(hba, true);
	else
		/* If link is active, device ref_clk can't be switched off */
		ufshcd_disable_clocks_keep_link_active(hba, true);

	/* Put the host controller in low power mode if possible */
	ufshcd_hba_vreg_set_lpm(hba);

	/*
	 * In case you are here to cancel this work the gating state
	 * would be marked as REQ_CLKS_ON. In this case keep the state
	 * as REQ_CLKS_ON which would anyway imply that clocks are off
	 * and a request to turn them on is pending. By doing this way,
	 * we keep the state machine in tact and this would ultimately
	 * prevent from doing cancel work multiple times when there are
	 * new requests arriving before the current cancel work is done.
	 */
	spin_lock_irqsave(hba->host->host_lock, flags);
	if (hba->clk_gating.state == REQ_CLKS_OFF) {
		hba->clk_gating.state = CLKS_OFF;
		trace_ufshcd_clk_gating(dev_name(hba->dev),
					hba->clk_gating.state);
	}
rel_lock:
	spin_unlock_irqrestore(hba->host->host_lock, flags);
out:
	return;
}

/* host lock must be held before calling this variant */
static void __ufshcd_release(struct ufs_hba *hba, bool no_sched)
{
	if (!ufshcd_is_clkgating_allowed(hba))
		return;

	hba->clk_gating.active_reqs--;

	if (hba->clk_gating.active_reqs || hba->clk_gating.is_suspended
		|| hba->ufshcd_state != UFSHCD_STATE_OPERATIONAL
		|| hba->lrb_in_use || hba->outstanding_tasks
		|| hba->active_uic_cmd || hba->uic_async_done
		|| ufshcd_eh_in_progress(hba) || no_sched)
		return;

	hba->clk_gating.state = REQ_CLKS_OFF;
	trace_ufshcd_clk_gating(dev_name(hba->dev), hba->clk_gating.state);
	hba->ufs_stats.clk_rel.ts = ktime_get();

	hrtimer_start(&hba->clk_gating.gate_hrtimer,
			ms_to_ktime(hba->clk_gating.delay_ms),
			HRTIMER_MODE_REL);
}

void ufshcd_release(struct ufs_hba *hba, bool no_sched)
{
	unsigned long flags;

	spin_lock_irqsave(hba->host->host_lock, flags);
	__ufshcd_release(hba, no_sched);
	spin_unlock_irqrestore(hba->host->host_lock, flags);
}
EXPORT_SYMBOL_GPL(ufshcd_release);

static ssize_t ufshcd_clkgate_delay_show(struct device *dev,
		struct device_attribute *attr, char *buf)
{
	struct ufs_hba *hba = dev_get_drvdata(dev);

	return snprintf(buf, PAGE_SIZE, "%lu\n", hba->clk_gating.delay_ms);
}

static ssize_t ufshcd_clkgate_delay_store(struct device *dev,
		struct device_attribute *attr, const char *buf, size_t count)
{
	struct ufs_hba *hba = dev_get_drvdata(dev);
	unsigned long flags, value;

	if (kstrtoul(buf, 0, &value))
		return -EINVAL;

	spin_lock_irqsave(hba->host->host_lock, flags);
	hba->clk_gating.delay_ms = value;
	spin_unlock_irqrestore(hba->host->host_lock, flags);
	return count;
}

static ssize_t ufshcd_clkgate_delay_pwr_save_show(struct device *dev,
		struct device_attribute *attr, char *buf)
{
	struct ufs_hba *hba = dev_get_drvdata(dev);

	return snprintf(buf, PAGE_SIZE, "%lu\n",
			hba->clk_gating.delay_ms_pwr_save);
}

static ssize_t ufshcd_clkgate_delay_pwr_save_store(struct device *dev,
		struct device_attribute *attr, const char *buf, size_t count)
{
	struct ufs_hba *hba = dev_get_drvdata(dev);
	unsigned long flags, value;

	if (kstrtoul(buf, 0, &value))
		return -EINVAL;

	spin_lock_irqsave(hba->host->host_lock, flags);

	hba->clk_gating.delay_ms_pwr_save = value;
	if (ufshcd_is_clkscaling_supported(hba) &&
	    !hba->clk_scaling.is_scaled_up)
		hba->clk_gating.delay_ms = hba->clk_gating.delay_ms_pwr_save;

	spin_unlock_irqrestore(hba->host->host_lock, flags);
	return count;
}

static ssize_t ufshcd_clkgate_delay_perf_show(struct device *dev,
		struct device_attribute *attr, char *buf)
{
	struct ufs_hba *hba = dev_get_drvdata(dev);

	return snprintf(buf, PAGE_SIZE, "%lu\n", hba->clk_gating.delay_ms_perf);
}

static ssize_t ufshcd_clkgate_delay_perf_store(struct device *dev,
		struct device_attribute *attr, const char *buf, size_t count)
{
	struct ufs_hba *hba = dev_get_drvdata(dev);
	unsigned long flags, value;

	if (kstrtoul(buf, 0, &value))
		return -EINVAL;

	spin_lock_irqsave(hba->host->host_lock, flags);

	hba->clk_gating.delay_ms_perf = value;
	if (ufshcd_is_clkscaling_supported(hba) &&
	    hba->clk_scaling.is_scaled_up)
		hba->clk_gating.delay_ms = hba->clk_gating.delay_ms_perf;

	spin_unlock_irqrestore(hba->host->host_lock, flags);
	return count;
}

static ssize_t ufshcd_clkgate_enable_show(struct device *dev,
		struct device_attribute *attr, char *buf)
{
	struct ufs_hba *hba = dev_get_drvdata(dev);

	return snprintf(buf, PAGE_SIZE, "%d\n", hba->clk_gating.is_enabled);
}

static ssize_t ufshcd_clkgate_enable_store(struct device *dev,
		struct device_attribute *attr, const char *buf, size_t count)
{
	struct ufs_hba *hba = dev_get_drvdata(dev);
	unsigned long flags;
	u32 value;

	if (kstrtou32(buf, 0, &value))
		return -EINVAL;

	value = !!value;

	spin_lock_irqsave(hba->host->host_lock, flags);
	if (value == hba->clk_gating.is_enabled)
		goto out;

	if (value)
		hba->clk_gating.active_reqs--;
	else
		hba->clk_gating.active_reqs++;

	hba->clk_gating.is_enabled = value;
out:
	spin_unlock_irqrestore(hba->host->host_lock, flags);
	return count;
}

static enum hrtimer_restart ufshcd_clkgate_hrtimer_handler(
					struct hrtimer *timer)
{
	struct ufs_hba *hba = container_of(timer, struct ufs_hba,
					   clk_gating.gate_hrtimer);

	queue_work(hba->clk_gating.clk_gating_workq,
				&hba->clk_gating.gate_work);

	return HRTIMER_NORESTART;
}

static void ufshcd_init_clk_gating(struct ufs_hba *hba)
{
	struct ufs_clk_gating *gating = &hba->clk_gating;
	char wq_name[sizeof("ufs_clk_gating_00")];

	hba->clk_gating.state = CLKS_ON;

	if (!ufshcd_is_clkgating_allowed(hba))
		return;

	/*
	 * Disable hibern8 during clk gating if
	 * auto hibern8 is supported
	 */
	if (ufshcd_is_auto_hibern8_supported(hba))
		hba->caps &= ~UFSHCD_CAP_HIBERN8_WITH_CLK_GATING;

	INIT_WORK(&gating->gate_work, ufshcd_gate_work);
	INIT_WORK(&gating->ungate_work, ufshcd_ungate_work);
	/*
	 * Clock gating work must be executed only after auto hibern8
	 * timeout has expired in the hardware or after aggressive
	 * hibern8 on idle software timeout. Using jiffy based low
	 * resolution delayed work is not reliable to guarantee this,
	 * hence use a high resolution timer to make sure we schedule
	 * the gate work precisely more than hibern8 timeout.
	 *
	 * Always make sure gating->delay_ms > hibern8_on_idle->delay_ms
	 */
	hrtimer_init(&gating->gate_hrtimer, CLOCK_MONOTONIC, HRTIMER_MODE_REL);
	gating->gate_hrtimer.function = ufshcd_clkgate_hrtimer_handler;

	snprintf(wq_name, ARRAY_SIZE(wq_name), "ufs_clk_gating_%d",
			hba->host->host_no);
	hba->clk_gating.clk_gating_workq =
		create_singlethread_workqueue(wq_name);

	gating->is_enabled = true;

	gating->delay_ms_pwr_save = UFSHCD_CLK_GATING_DELAY_MS_PWR_SAVE;
	gating->delay_ms_perf = UFSHCD_CLK_GATING_DELAY_MS_PERF;

	/* start with performance mode */
	gating->delay_ms = gating->delay_ms_perf;

	if (!ufshcd_is_clkscaling_supported(hba))
		goto scaling_not_supported;

	gating->delay_pwr_save_attr.show = ufshcd_clkgate_delay_pwr_save_show;
	gating->delay_pwr_save_attr.store = ufshcd_clkgate_delay_pwr_save_store;
	sysfs_attr_init(&gating->delay_pwr_save_attr.attr);
	gating->delay_pwr_save_attr.attr.name = "clkgate_delay_ms_pwr_save";
	gating->delay_pwr_save_attr.attr.mode = S_IRUGO | S_IWUSR;
	if (device_create_file(hba->dev, &gating->delay_pwr_save_attr))
		dev_err(hba->dev, "Failed to create sysfs for clkgate_delay_ms_pwr_save\n");

	gating->delay_perf_attr.show = ufshcd_clkgate_delay_perf_show;
	gating->delay_perf_attr.store = ufshcd_clkgate_delay_perf_store;
	sysfs_attr_init(&gating->delay_perf_attr.attr);
	gating->delay_perf_attr.attr.name = "clkgate_delay_ms_perf";
	gating->delay_perf_attr.attr.mode = S_IRUGO | S_IWUSR;
	if (device_create_file(hba->dev, &gating->delay_perf_attr))
		dev_err(hba->dev, "Failed to create sysfs for clkgate_delay_ms_perf\n");

	goto add_clkgate_enable;

scaling_not_supported:
	hba->clk_gating.delay_attr.show = ufshcd_clkgate_delay_show;
	hba->clk_gating.delay_attr.store = ufshcd_clkgate_delay_store;
	sysfs_attr_init(&hba->clk_gating.delay_attr.attr);
	hba->clk_gating.delay_attr.attr.name = "clkgate_delay_ms";
	hba->clk_gating.delay_attr.attr.mode = 0644;
	if (device_create_file(hba->dev, &hba->clk_gating.delay_attr))
		dev_err(hba->dev, "Failed to create sysfs for clkgate_delay\n");

add_clkgate_enable:
	gating->enable_attr.show = ufshcd_clkgate_enable_show;
	gating->enable_attr.store = ufshcd_clkgate_enable_store;
	sysfs_attr_init(&gating->enable_attr.attr);
	gating->enable_attr.attr.name = "clkgate_enable";
	gating->enable_attr.attr.mode = S_IRUGO | S_IWUSR;
	if (device_create_file(hba->dev, &gating->enable_attr))
		dev_err(hba->dev, "Failed to create sysfs for clkgate_enable\n");
}

static void ufshcd_exit_clk_gating(struct ufs_hba *hba)
{
	if (!ufshcd_is_clkgating_allowed(hba))
		return;
	if (ufshcd_is_clkscaling_supported(hba)) {
		device_remove_file(hba->dev,
				   &hba->clk_gating.delay_pwr_save_attr);
		device_remove_file(hba->dev, &hba->clk_gating.delay_perf_attr);
	} else {
		device_remove_file(hba->dev, &hba->clk_gating.delay_attr);
	}
	device_remove_file(hba->dev, &hba->clk_gating.enable_attr);
	ufshcd_cancel_gate_work(hba);
	cancel_work_sync(&hba->clk_gating.ungate_work);
	destroy_workqueue(hba->clk_gating.clk_gating_workq);
}

static void ufshcd_set_auto_hibern8_timer(struct ufs_hba *hba, u32 delay)
{
	ufshcd_rmwl(hba, AUTO_HIBERN8_TIMER_SCALE_MASK |
			 AUTO_HIBERN8_IDLE_TIMER_MASK,
			AUTO_HIBERN8_TIMER_SCALE_1_MS | delay,
			REG_AUTO_HIBERNATE_IDLE_TIMER);
	/* Make sure the timer gets applied before further operations */
	mb();
}

/**
 * ufshcd_hibern8_hold - Make sure that link is not in hibern8.
 *
 * @hba: per adapter instance
 * @async: This indicates whether caller wants to exit hibern8 asynchronously.
 *
 * Exit from hibern8 mode and set the link as active.
 *
 * Return 0 on success, non-zero on failure.
 */
static int ufshcd_hibern8_hold(struct ufs_hba *hba, bool async)
{
	int rc = 0;
	unsigned long flags;

	if (!ufshcd_is_hibern8_on_idle_allowed(hba))
		goto out;

	spin_lock_irqsave(hba->host->host_lock, flags);
	hba->hibern8_on_idle.active_reqs++;

	if (ufshcd_eh_in_progress(hba)) {
		spin_unlock_irqrestore(hba->host->host_lock, flags);
		return 0;
	}

start:
	switch (hba->hibern8_on_idle.state) {
	case HIBERN8_EXITED:
		break;
	case REQ_HIBERN8_ENTER:
		if (cancel_delayed_work(&hba->hibern8_on_idle.enter_work)) {
			hba->hibern8_on_idle.state = HIBERN8_EXITED;
			trace_ufshcd_hibern8_on_idle(dev_name(hba->dev),
				hba->hibern8_on_idle.state);
			break;
		}
		/*
		 * If we here, it means Hibern8 enter work is either done or
		 * currently running. Hence, fall through to cancel hibern8
		 * work and exit hibern8.
		 */
	case HIBERN8_ENTERED:
		__ufshcd_scsi_block_requests(hba);
		hba->hibern8_on_idle.state = REQ_HIBERN8_EXIT;
		trace_ufshcd_hibern8_on_idle(dev_name(hba->dev),
			hba->hibern8_on_idle.state);
		schedule_work(&hba->hibern8_on_idle.exit_work);
		/*
		 * fall through to check if we should wait for this
		 * work to be done or not.
		 */
	case REQ_HIBERN8_EXIT:
		if (async) {
			rc = -EAGAIN;
			hba->hibern8_on_idle.active_reqs--;
			break;
		} else {
			spin_unlock_irqrestore(hba->host->host_lock, flags);
			flush_work(&hba->hibern8_on_idle.exit_work);
			/* Make sure state is HIBERN8_EXITED before returning */
			spin_lock_irqsave(hba->host->host_lock, flags);
			goto start;
		}
	default:
		dev_err(hba->dev, "%s: H8 is in invalid state %d\n",
				__func__, hba->hibern8_on_idle.state);
		break;
	}
	spin_unlock_irqrestore(hba->host->host_lock, flags);
out:
	return rc;
}

/* host lock must be held before calling this variant */
static void __ufshcd_hibern8_release(struct ufs_hba *hba, bool no_sched)
{
	unsigned long delay_in_jiffies;

	if (!ufshcd_is_hibern8_on_idle_allowed(hba))
		return;

	hba->hibern8_on_idle.active_reqs--;
	BUG_ON(hba->hibern8_on_idle.active_reqs < 0);

	if (hba->hibern8_on_idle.active_reqs
		|| hba->hibern8_on_idle.is_suspended
		|| hba->ufshcd_state != UFSHCD_STATE_OPERATIONAL
		|| hba->lrb_in_use || hba->outstanding_tasks
		|| hba->active_uic_cmd || hba->uic_async_done
		|| ufshcd_eh_in_progress(hba) || no_sched)
		return;

	hba->hibern8_on_idle.state = REQ_HIBERN8_ENTER;
	trace_ufshcd_hibern8_on_idle(dev_name(hba->dev),
		hba->hibern8_on_idle.state);
	/*
	 * Scheduling the delayed work after 1 jiffies will make the work to
	 * get schedule any time from 0ms to 1000/HZ ms which is not desirable
	 * for hibern8 enter work as it may impact the performance if it gets
	 * scheduled almost immediately. Hence make sure that hibern8 enter
	 * work gets scheduled atleast after 2 jiffies (any time between
	 * 1000/HZ ms to 2000/HZ ms).
	 */
	delay_in_jiffies = msecs_to_jiffies(hba->hibern8_on_idle.delay_ms);
	if (delay_in_jiffies == 1)
		delay_in_jiffies++;

	schedule_delayed_work(&hba->hibern8_on_idle.enter_work,
			      delay_in_jiffies);
}

static void ufshcd_hibern8_release(struct ufs_hba *hba, bool no_sched)
{
	unsigned long flags;

	spin_lock_irqsave(hba->host->host_lock, flags);
	__ufshcd_hibern8_release(hba, no_sched);
	spin_unlock_irqrestore(hba->host->host_lock, flags);
}

static void ufshcd_hibern8_enter_work(struct work_struct *work)
{
	struct ufs_hba *hba = container_of(work, struct ufs_hba,
					   hibern8_on_idle.enter_work.work);
	unsigned long flags;

	spin_lock_irqsave(hba->host->host_lock, flags);
	if (hba->hibern8_on_idle.is_suspended) {
		hba->hibern8_on_idle.state = HIBERN8_EXITED;
		trace_ufshcd_hibern8_on_idle(dev_name(hba->dev),
			hba->hibern8_on_idle.state);
		goto rel_lock;
	}

	if (hba->hibern8_on_idle.active_reqs
		|| hba->ufshcd_state != UFSHCD_STATE_OPERATIONAL
		|| hba->lrb_in_use || hba->outstanding_tasks
		|| hba->active_uic_cmd || hba->uic_async_done)
		goto rel_lock;

	spin_unlock_irqrestore(hba->host->host_lock, flags);

	if (ufshcd_is_link_active(hba) && ufshcd_uic_hibern8_enter(hba)) {
		/* Enter failed */
		hba->hibern8_on_idle.state = HIBERN8_EXITED;
		trace_ufshcd_hibern8_on_idle(dev_name(hba->dev),
			hba->hibern8_on_idle.state);
		goto out;
	}
	ufshcd_set_link_hibern8(hba);

	/*
	 * In case you are here to cancel this work the hibern8_on_idle.state
	 * would be marked as REQ_HIBERN8_EXIT. In this case keep the state
	 * as REQ_HIBERN8_EXIT which would anyway imply that we are in hibern8
	 * and a request to exit from it is pending. By doing this way,
	 * we keep the state machine in tact and this would ultimately
	 * prevent from doing cancel work multiple times when there are
	 * new requests arriving before the current cancel work is done.
	 */
	spin_lock_irqsave(hba->host->host_lock, flags);
	if (hba->hibern8_on_idle.state == REQ_HIBERN8_ENTER) {
		hba->hibern8_on_idle.state = HIBERN8_ENTERED;
		trace_ufshcd_hibern8_on_idle(dev_name(hba->dev),
			hba->hibern8_on_idle.state);
	}
rel_lock:
	spin_unlock_irqrestore(hba->host->host_lock, flags);
out:
	return;
}

static void __ufshcd_set_auto_hibern8_timer(struct ufs_hba *hba,
					    unsigned long delay_ms)
{
	pm_runtime_get_sync(hba->dev);
	ufshcd_hold_all(hba);
	down_write(&hba->lock);
	ufshcd_scsi_block_requests(hba);
	/* wait for all the outstanding requests to finish */
	ufshcd_wait_for_doorbell_clr(hba, U64_MAX);
	ufshcd_set_auto_hibern8_timer(hba, delay_ms);
	hba->hibern8_on_idle.is_enabled = !!delay_ms;
	up_write(&hba->lock);
	ufshcd_scsi_unblock_requests(hba);
	ufshcd_release_all(hba);
	pm_runtime_put_sync(hba->dev);
}

static void ufshcd_hibern8_exit_work(struct work_struct *work)
{
	int ret;
	unsigned long flags;
	struct ufs_hba *hba = container_of(work, struct ufs_hba,
					   hibern8_on_idle.exit_work);

	cancel_delayed_work_sync(&hba->hibern8_on_idle.enter_work);

	spin_lock_irqsave(hba->host->host_lock, flags);
	if ((hba->hibern8_on_idle.state == HIBERN8_EXITED)
	     || ufshcd_is_link_active(hba)) {
		hba->hibern8_on_idle.state = HIBERN8_EXITED;
		spin_unlock_irqrestore(hba->host->host_lock, flags);
		goto unblock_reqs;
	}
	spin_unlock_irqrestore(hba->host->host_lock, flags);

	/* Exit from hibern8 */
	if (ufshcd_is_link_hibern8(hba)) {
		hba->ufs_stats.clk_hold.ctx = H8_EXIT_WORK;
		ufshcd_hold(hba, false);
		ret = ufshcd_uic_hibern8_exit(hba);
		hba->ufs_stats.clk_rel.ctx = H8_EXIT_WORK;
		ufshcd_release(hba, false);
		if (!ret) {
			spin_lock_irqsave(hba->host->host_lock, flags);
			ufshcd_set_link_active(hba);
			hba->hibern8_on_idle.state = HIBERN8_EXITED;
			trace_ufshcd_hibern8_on_idle(dev_name(hba->dev),
				hba->hibern8_on_idle.state);
			spin_unlock_irqrestore(hba->host->host_lock, flags);
		}
	}
unblock_reqs:
	ufshcd_scsi_unblock_requests(hba);
}

static ssize_t ufshcd_hibern8_on_idle_delay_show(struct device *dev,
		struct device_attribute *attr, char *buf)
{
	struct ufs_hba *hba = dev_get_drvdata(dev);

	return snprintf(buf, PAGE_SIZE, "%lu\n", hba->hibern8_on_idle.delay_ms);
}

static ssize_t ufshcd_hibern8_on_idle_delay_store(struct device *dev,
		struct device_attribute *attr, const char *buf, size_t count)
{
	struct ufs_hba *hba = dev_get_drvdata(dev);
	unsigned long flags, value;
	bool change = true;

	if (kstrtoul(buf, 0, &value))
		return -EINVAL;

	spin_lock_irqsave(hba->host->host_lock, flags);
	if (hba->hibern8_on_idle.delay_ms == value)
		change = false;

	if (value >= hba->clk_gating.delay_ms_pwr_save ||
	    value >= hba->clk_gating.delay_ms_perf) {
		dev_err(hba->dev, "hibern8_on_idle_delay (%lu) can not be >= to clkgate_delay_ms_pwr_save (%lu) and clkgate_delay_ms_perf (%lu)\n",
			value, hba->clk_gating.delay_ms_pwr_save,
			hba->clk_gating.delay_ms_perf);
		spin_unlock_irqrestore(hba->host->host_lock, flags);
		return -EINVAL;
	}

	hba->hibern8_on_idle.delay_ms = value;
	spin_unlock_irqrestore(hba->host->host_lock, flags);

	/* Update auto hibern8 timer value if supported */
	if (change && ufshcd_is_auto_hibern8_supported(hba) &&
	    hba->hibern8_on_idle.is_enabled)
		__ufshcd_set_auto_hibern8_timer(hba,
						hba->hibern8_on_idle.delay_ms);

	return count;
}

static ssize_t ufshcd_hibern8_on_idle_enable_show(struct device *dev,
		struct device_attribute *attr, char *buf)
{
	struct ufs_hba *hba = dev_get_drvdata(dev);

	return snprintf(buf, PAGE_SIZE, "%d\n",
			hba->hibern8_on_idle.is_enabled);
}


static void ufshcd_hibern8_on_idle_switch_work(struct work_struct *work)
{
	struct ufs_hba *hba;
	unsigned long flags;
	u32 value;

	hba = container_of(work, struct ufs_hba, hibern8_on_idle_enable_work);
	value = !hba->hibern8_on_idle.is_enabled;

	/* Update auto hibern8 timer value if supported */
	if (ufshcd_is_auto_hibern8_supported(hba)) {
		__ufshcd_set_auto_hibern8_timer(hba,
			value ? hba->hibern8_on_idle.delay_ms : value);
		goto out;
	}

	if (value) {
		/*
		 * As clock gating work would wait for the hibern8 enter work
		 * to finish, clocks would remain on during hibern8 enter work.
		 */
		ufshcd_hold(hba, false);
		ufshcd_release_all(hba);
	} else {
		spin_lock_irqsave(hba->host->host_lock, flags);
		hba->hibern8_on_idle.active_reqs++;
		spin_unlock_irqrestore(hba->host->host_lock, flags);
	}

	hba->hibern8_on_idle.is_enabled = value;
out:
	return;
}

static ssize_t ufshcd_hibern8_on_idle_enable_store(struct device *dev,
		struct device_attribute *attr, const char *buf, size_t count)
{
	struct ufs_hba *hba = dev_get_drvdata(dev);
	u32 value;

	if (kstrtou32(buf, 0, &value))
		return -EINVAL;

	mutex_lock(&hba->hibern8_on_idle.enable_mutex);
	/*
	 * make sure that former operation has been done before we exectue
	 * next action. This could gareatee the order and synconization.
	 */
	flush_work(&hba->hibern8_on_idle_enable_work);
	if (hba->hibern8_on_idle.is_enabled != !!value)
		schedule_work(&hba->hibern8_on_idle_enable_work);
	mutex_unlock(&hba->hibern8_on_idle.enable_mutex);

	return count;
}

static void ufshcd_init_hibern8_on_idle(struct ufs_hba *hba)
{
	/* initialize the state variable here */
	hba->hibern8_on_idle.state = HIBERN8_EXITED;

	if (!ufshcd_is_hibern8_on_idle_allowed(hba) &&
	    !ufshcd_is_auto_hibern8_supported(hba))
		return;

	if (ufshcd_is_auto_hibern8_supported(hba)) {
		hba->hibern8_on_idle.delay_ms = 1;
		hba->hibern8_on_idle.state = AUTO_HIBERN8;
		/*
		 * Disable SW hibern8 enter on idle in case
		 * auto hibern8 is supported
		 */
		hba->caps &= ~UFSHCD_CAP_HIBERN8_ENTER_ON_IDLE;
	} else {
		hba->hibern8_on_idle.delay_ms = 10;
		INIT_DELAYED_WORK(&hba->hibern8_on_idle.enter_work,
				  ufshcd_hibern8_enter_work);
		INIT_WORK(&hba->hibern8_on_idle.exit_work,
			  ufshcd_hibern8_exit_work);
	}

	hba->hibern8_on_idle.is_enabled = true;

	hba->hibern8_on_idle.delay_attr.show =
					ufshcd_hibern8_on_idle_delay_show;
	hba->hibern8_on_idle.delay_attr.store =
					ufshcd_hibern8_on_idle_delay_store;
	sysfs_attr_init(&hba->hibern8_on_idle.delay_attr.attr);
	hba->hibern8_on_idle.delay_attr.attr.name = "hibern8_on_idle_delay_ms";
	hba->hibern8_on_idle.delay_attr.attr.mode = S_IRUGO | S_IWUSR;
	if (device_create_file(hba->dev, &hba->hibern8_on_idle.delay_attr))
		dev_err(hba->dev, "Failed to create sysfs for hibern8_on_idle_delay\n");

	hba->hibern8_on_idle.enable_attr.show =
					ufshcd_hibern8_on_idle_enable_show;
	hba->hibern8_on_idle.enable_attr.store =
					ufshcd_hibern8_on_idle_enable_store;
	sysfs_attr_init(&hba->hibern8_on_idle.enable_attr.attr);
	hba->hibern8_on_idle.enable_attr.attr.name = "hibern8_on_idle_enable";
	hba->hibern8_on_idle.enable_attr.attr.mode = S_IRUGO | S_IWUSR;
	if (device_create_file(hba->dev, &hba->hibern8_on_idle.enable_attr))
		dev_err(hba->dev, "Failed to create sysfs for hibern8_on_idle_enable\n");
}

static void ufshcd_exit_hibern8_on_idle(struct ufs_hba *hba)
{
	if (!ufshcd_is_hibern8_on_idle_allowed(hba) &&
	    !ufshcd_is_auto_hibern8_supported(hba))
		return;
	device_remove_file(hba->dev, &hba->hibern8_on_idle.delay_attr);
	device_remove_file(hba->dev, &hba->hibern8_on_idle.enable_attr);
}

static void ufshcd_hold_all(struct ufs_hba *hba)
{
	ufshcd_hold(hba, false);
	ufshcd_hibern8_hold(hba, false);
}

static void ufshcd_release_all(struct ufs_hba *hba)
{
	ufshcd_hibern8_release(hba, false);
	ufshcd_release(hba, false);
}

/* Must be called with host lock acquired */
static void ufshcd_clk_scaling_start_busy(struct ufs_hba *hba)
{
	bool queue_resume_work = false;

	if (!ufshcd_is_clkscaling_supported(hba))
		return;

	if (!hba->clk_scaling.active_reqs++)
		queue_resume_work = true;

	if (!hba->clk_scaling.is_allowed || hba->pm_op_in_progress)
		return;

	if (queue_resume_work)
		queue_work(hba->clk_scaling.workq,
			   &hba->clk_scaling.resume_work);

	if (!hba->clk_scaling.window_start_t) {
		hba->clk_scaling.window_start_t = jiffies;
		hba->clk_scaling.tot_busy_t = 0;
		hba->clk_scaling.is_busy_started = false;
	}

	if (!hba->clk_scaling.is_busy_started) {
		hba->clk_scaling.busy_start_t = ktime_get();
		hba->clk_scaling.is_busy_started = true;
	}
}

static void ufshcd_clk_scaling_update_busy(struct ufs_hba *hba)
{
	struct ufs_clk_scaling *scaling = &hba->clk_scaling;

	if (!ufshcd_is_clkscaling_supported(hba))
		return;

	if (!hba->outstanding_reqs && scaling->is_busy_started) {
		scaling->tot_busy_t += ktime_to_us(ktime_sub(ktime_get(),
					scaling->busy_start_t));
		scaling->busy_start_t = 0;
		scaling->is_busy_started = false;
	}
}
/**
 * ufshcd_send_command - Send SCSI or device management commands
 * @hba: per adapter instance
 * @task_tag: Task tag of the command
 */
static inline
int ufshcd_send_command(struct ufs_hba *hba, unsigned int task_tag)
{
	if (hba->lrb[task_tag].cmd) {
		u8 opcode = (u8)(*hba->lrb[task_tag].cmd->cmnd);

		if (opcode == SECURITY_PROTOCOL_OUT && hba->security_in) {
			hba->security_in--;
		} else if (opcode == SECURITY_PROTOCOL_IN) {
			if (hba->security_in) {
				WARN_ON(1);
				return -EINVAL;
			}
			hba->security_in++;
		}
	}

	hba->lrb[task_tag].issue_time_stamp = ktime_get();
	hba->lrb[task_tag].complete_time_stamp = ktime_set(0, 0);
	ufshcd_clk_scaling_start_busy(hba);
	__set_bit(task_tag, &hba->outstanding_reqs);
	ufshcd_writel(hba, 1 << task_tag, REG_UTP_TRANSFER_REQ_DOOR_BELL);
	/* Make sure that doorbell is committed immediately */
	wmb();
	ufshcd_cond_add_cmd_trace(hba, task_tag,
			hba->lrb[task_tag].cmd ? "scsi_send" : "dev_cmd_send");
	ufshcd_update_tag_stats(hba, task_tag);
	update_io_stat(hba, task_tag, 1);
	return 0;
}

/**
 * ufshcd_copy_sense_data - Copy sense data in case of check condition
 * @lrb - pointer to local reference block
 */
static inline void ufshcd_copy_sense_data(struct ufshcd_lrb *lrbp)
{
	int len;
	if (lrbp->sense_buffer &&
	    ufshcd_get_rsp_upiu_data_seg_len(lrbp->ucd_rsp_ptr)) {
		int len_to_copy;

		len = be16_to_cpu(lrbp->ucd_rsp_ptr->sr.sense_data_len);
		len_to_copy = min_t(int, RESPONSE_UPIU_SENSE_DATA_LENGTH, len);

		memcpy(lrbp->sense_buffer,
			lrbp->ucd_rsp_ptr->sr.sense_data,
			min_t(int, len_to_copy, UFSHCD_REQ_SENSE_SIZE));
	}
}

/**
 * ufshcd_copy_query_response() - Copy the Query Response and the data
 * descriptor
 * @hba: per adapter instance
 * @lrb - pointer to local reference block
 */
static
int ufshcd_copy_query_response(struct ufs_hba *hba, struct ufshcd_lrb *lrbp)
{
	struct ufs_query_res *query_res = &hba->dev_cmd.query.response;

	memcpy(&query_res->upiu_res, &lrbp->ucd_rsp_ptr->qr, QUERY_OSF_SIZE);

	/* Get the descriptor */
	if (hba->dev_cmd.query.descriptor &&
	    lrbp->ucd_rsp_ptr->qr.opcode == UPIU_QUERY_OPCODE_READ_DESC) {
		u8 *descp = (u8 *)lrbp->ucd_rsp_ptr +
				GENERAL_UPIU_REQUEST_SIZE;
		u16 resp_len;
		u16 buf_len;

		/* data segment length */
		resp_len = be32_to_cpu(lrbp->ucd_rsp_ptr->header.dword_2) &
						MASK_QUERY_DATA_SEG_LEN;
		buf_len = be16_to_cpu(
				hba->dev_cmd.query.request.upiu_req.length);
		if (likely(buf_len >= resp_len)) {
			memcpy(hba->dev_cmd.query.descriptor, descp, resp_len);
		} else {
			dev_warn(hba->dev,
				"%s: Response size is bigger than buffer",
				__func__);
			return -EINVAL;
		}
	}

	return 0;
}

/**
 * ufshcd_hba_capabilities - Read controller capabilities
 * @hba: per adapter instance
 */
static inline void ufshcd_hba_capabilities(struct ufs_hba *hba)
{
	hba->capabilities = ufshcd_readl(hba, REG_CONTROLLER_CAPABILITIES);

	/* nutrs and nutmrs are 0 based values */
	hba->nutrs = (hba->capabilities & MASK_TRANSFER_REQUESTS_SLOTS) + 1;
	hba->nutmrs =
	((hba->capabilities & MASK_TASK_MANAGEMENT_REQUEST_SLOTS) >> 16) + 1;
}

/**
 * ufshcd_ready_for_uic_cmd - Check if controller is ready
 *                            to accept UIC commands
 * @hba: per adapter instance
 * Return true on success, else false
 */
static inline bool ufshcd_ready_for_uic_cmd(struct ufs_hba *hba)
{
	if (ufshcd_readl(hba, REG_CONTROLLER_STATUS) & UIC_COMMAND_READY)
		return true;
	else
		return false;
}

/**
 * ufshcd_get_upmcrs - Get the power mode change request status
 * @hba: Pointer to adapter instance
 *
 * This function gets the UPMCRS field of HCS register
 * Returns value of UPMCRS field
 */
static inline u8 ufshcd_get_upmcrs(struct ufs_hba *hba)
{
	return (ufshcd_readl(hba, REG_CONTROLLER_STATUS) >> 8) & 0x7;
}

/**
 * ufshcd_dispatch_uic_cmd - Dispatch UIC commands to unipro layers
 * @hba: per adapter instance
 * @uic_cmd: UIC command
 *
 * Mutex must be held.
 */
static inline void
ufshcd_dispatch_uic_cmd(struct ufs_hba *hba, struct uic_command *uic_cmd)
{
	WARN_ON(hba->active_uic_cmd);

	hba->active_uic_cmd = uic_cmd;

	ufshcd_dme_cmd_log(hba, "dme_send", hba->active_uic_cmd->command);
	/* Write Args */
	ufshcd_writel(hba, uic_cmd->argument1, REG_UIC_COMMAND_ARG_1);
	ufshcd_writel(hba, uic_cmd->argument2, REG_UIC_COMMAND_ARG_2);
	ufshcd_writel(hba, uic_cmd->argument3, REG_UIC_COMMAND_ARG_3);

	/* Write UIC Cmd */
	ufshcd_writel(hba, uic_cmd->command & COMMAND_OPCODE_MASK,
		      REG_UIC_COMMAND);
	/* Make sure that UIC command is committed immediately */
	wmb();
}

/**
 * ufshcd_wait_for_uic_cmd - Wait complectioin of UIC command
 * @hba: per adapter instance
 * @uic_command: UIC command
 *
 * Must be called with mutex held.
 * Returns 0 only if success.
 */
static int
ufshcd_wait_for_uic_cmd(struct ufs_hba *hba, struct uic_command *uic_cmd)
{
	int ret;
	unsigned long flags;

	if (wait_for_completion_timeout(&uic_cmd->done,
					msecs_to_jiffies(UIC_CMD_TIMEOUT)))
		ret = uic_cmd->argument2 & MASK_UIC_COMMAND_RESULT;
	else
		ret = -ETIMEDOUT;

	if (ret)
		ufsdbg_set_err_state(hba);

	ufshcd_dme_cmd_log(hba, "dme_cmpl_1", hba->active_uic_cmd->command);

	spin_lock_irqsave(hba->host->host_lock, flags);
	hba->active_uic_cmd = NULL;
	spin_unlock_irqrestore(hba->host->host_lock, flags);

	return ret;
}

/**
 * __ufshcd_send_uic_cmd - Send UIC commands and retrieve the result
 * @hba: per adapter instance
 * @uic_cmd: UIC command
 * @completion: initialize the completion only if this is set to true
 *
 * Identical to ufshcd_send_uic_cmd() expect mutex. Must be called
 * with mutex held and host_lock locked.
 * Returns 0 only if success.
 */
static int
__ufshcd_send_uic_cmd(struct ufs_hba *hba, struct uic_command *uic_cmd,
		      bool completion)
{
	if (!ufshcd_ready_for_uic_cmd(hba)) {
		dev_err(hba->dev,
			"Controller not ready to accept UIC commands\n");
		return -EIO;
	}

	if (completion)
		init_completion(&uic_cmd->done);

	ufshcd_dispatch_uic_cmd(hba, uic_cmd);

	return 0;
}

/**
 * ufshcd_send_uic_cmd - Send UIC commands and retrieve the result
 * @hba: per adapter instance
 * @uic_cmd: UIC command
 *
 * Returns 0 only if success.
 */
static int
ufshcd_send_uic_cmd(struct ufs_hba *hba, struct uic_command *uic_cmd)
{
	int ret;
	unsigned long flags;

	hba->ufs_stats.clk_hold.ctx = UIC_CMD_SEND;
	ufshcd_hold_all(hba);
	mutex_lock(&hba->uic_cmd_mutex);
	ufshcd_add_delay_before_dme_cmd(hba);

	spin_lock_irqsave(hba->host->host_lock, flags);
	ret = __ufshcd_send_uic_cmd(hba, uic_cmd, true);
	spin_unlock_irqrestore(hba->host->host_lock, flags);
	if (!ret)
		ret = ufshcd_wait_for_uic_cmd(hba, uic_cmd);

	ufshcd_save_tstamp_of_last_dme_cmd(hba);
	mutex_unlock(&hba->uic_cmd_mutex);
	ufshcd_release_all(hba);
	hba->ufs_stats.clk_rel.ctx = UIC_CMD_SEND;

	ufsdbg_error_inject_dispatcher(hba,
		ERR_INJECT_UIC, 0, &ret);

	return ret;
}

/**
 * ufshcd_map_sg - Map scatter-gather list to prdt
 * @lrbp - pointer to local reference block
 *
 * Returns 0 in case of success, non-zero value in case of failure
 */
static int ufshcd_map_sg(struct ufs_hba *hba, struct ufshcd_lrb *lrbp)
{
	struct ufshcd_sg_entry *prd_table;
	struct scatterlist *sg;
	struct scsi_cmnd *cmd;
	int sg_segments;
	int i;

	cmd = lrbp->cmd;
	sg_segments = scsi_dma_map(cmd);
	if (sg_segments < 0)
		return sg_segments;

	if (sg_segments) {
		if (hba->quirks & UFSHCD_QUIRK_PRDT_BYTE_GRAN)
			lrbp->utr_descriptor_ptr->prd_table_length =
				cpu_to_le16((u16)(sg_segments *
					sizeof(struct ufshcd_sg_entry)));
		else
			lrbp->utr_descriptor_ptr->prd_table_length =
				cpu_to_le16((u16) (sg_segments));

		prd_table = (struct ufshcd_sg_entry *)lrbp->ucd_prdt_ptr;

		scsi_for_each_sg(cmd, sg, sg_segments, i) {
			prd_table[i].size  =
				cpu_to_le32(((u32) sg_dma_len(sg))-1);
			prd_table[i].base_addr =
				cpu_to_le32(lower_32_bits(sg->dma_address));
			prd_table[i].upper_addr =
				cpu_to_le32(upper_32_bits(sg->dma_address));
			prd_table[i].reserved = 0;
		}
	} else {
		lrbp->utr_descriptor_ptr->prd_table_length = 0;
	}

	return 0;
}

/**
 * ufshcd_enable_intr - enable interrupts
 * @hba: per adapter instance
 * @intrs: interrupt bits
 */
static void ufshcd_enable_intr(struct ufs_hba *hba, u32 intrs)
{
	u32 set = ufshcd_readl(hba, REG_INTERRUPT_ENABLE);

	if (hba->ufs_version == UFSHCI_VERSION_10) {
		u32 rw;
		rw = set & INTERRUPT_MASK_RW_VER_10;
		set = rw | ((set ^ intrs) & intrs);
	} else {
		set |= intrs;
	}

	ufshcd_writel(hba, set, REG_INTERRUPT_ENABLE);
}

/**
 * ufshcd_disable_intr - disable interrupts
 * @hba: per adapter instance
 * @intrs: interrupt bits
 */
static void ufshcd_disable_intr(struct ufs_hba *hba, u32 intrs)
{
	u32 set = ufshcd_readl(hba, REG_INTERRUPT_ENABLE);

	if (hba->ufs_version == UFSHCI_VERSION_10) {
		u32 rw;
		rw = (set & INTERRUPT_MASK_RW_VER_10) &
			~(intrs & INTERRUPT_MASK_RW_VER_10);
		set = rw | ((set & intrs) & ~INTERRUPT_MASK_RW_VER_10);

	} else {
		set &= ~intrs;
	}

	ufshcd_writel(hba, set, REG_INTERRUPT_ENABLE);
}

static int ufshcd_prepare_crypto_utrd(struct ufs_hba *hba,
		struct ufshcd_lrb *lrbp)
{
	struct utp_transfer_req_desc *req_desc = lrbp->utr_descriptor_ptr;
	u8 cc_index = 0;
	bool enable = false;
	u64 dun = 0;
	int ret;

	/*
	 * Call vendor specific code to get crypto info for this request:
	 * enable, crypto config. index, DUN.
	 * If bypass is set, don't bother setting the other fields.
	 */
	ret = ufshcd_vops_crypto_req_setup(hba, lrbp, &cc_index, &enable, &dun);
	if (ret) {
		if (ret != -EAGAIN) {
			dev_err(hba->dev,
				"%s: failed to setup crypto request (%d)\n",
				__func__, ret);
		}

		return ret;
	}

	if (!enable)
		goto out;

	req_desc->header.dword_0 |= cc_index | UTRD_CRYPTO_ENABLE;
	req_desc->header.dword_1 = (u32)(dun & 0xFFFFFFFF);
	req_desc->header.dword_3 = (u32)((dun >> 32) & 0xFFFFFFFF);
out:
	return 0;
}

/**
 * ufshcd_prepare_req_desc_hdr() - Fills the requests header
 * descriptor according to request
 * @hba: per adapter instance
 * @lrbp: pointer to local reference block
 * @upiu_flags: flags required in the header
 * @cmd_dir: requests data direction
 */
static int ufshcd_prepare_req_desc_hdr(struct ufs_hba *hba,
	struct ufshcd_lrb *lrbp, u32 *upiu_flags,
	enum dma_data_direction cmd_dir)
{
	struct utp_transfer_req_desc *req_desc = lrbp->utr_descriptor_ptr;
	u32 data_direction;
	u32 dword_0;

	if (cmd_dir == DMA_FROM_DEVICE) {
		data_direction = UTP_DEVICE_TO_HOST;
		*upiu_flags = UPIU_CMD_FLAGS_READ;
	} else if (cmd_dir == DMA_TO_DEVICE) {
		data_direction = UTP_HOST_TO_DEVICE;
		*upiu_flags = UPIU_CMD_FLAGS_WRITE;
	} else {
		data_direction = UTP_NO_DATA_TRANSFER;
		*upiu_flags = UPIU_CMD_FLAGS_NONE;
	}

	dword_0 = data_direction | (lrbp->command_type
				<< UPIU_COMMAND_TYPE_OFFSET);
	if (lrbp->intr_cmd)
		dword_0 |= UTP_REQ_DESC_INT_CMD;

	/* Transfer request descriptor header fields */
	req_desc->header.dword_0 = cpu_to_le32(dword_0);
	/* dword_1 is reserved, hence it is set to 0 */
	req_desc->header.dword_1 = 0;
	/*
	 * assigning invalid value for command status. Controller
	 * updates OCS on command completion, with the command
	 * status
	 */
	req_desc->header.dword_2 =
		cpu_to_le32(OCS_INVALID_COMMAND_STATUS);
	/* dword_3 is reserved, hence it is set to 0 */
	req_desc->header.dword_3 = 0;

	req_desc->prd_table_length = 0;

	if (ufshcd_is_crypto_supported(hba))
		return ufshcd_prepare_crypto_utrd(hba, lrbp);

	return 0;
}

/**
 * ufshcd_prepare_utp_scsi_cmd_upiu() - fills the utp_transfer_req_desc,
 * for scsi commands
 * @lrbp - local reference block pointer
 * @upiu_flags - flags
 */
static
void ufshcd_prepare_utp_scsi_cmd_upiu(struct ufshcd_lrb *lrbp, u32 upiu_flags)
{
	struct utp_upiu_req *ucd_req_ptr = lrbp->ucd_req_ptr;
	unsigned short cdb_len;

	/* command descriptor fields */
	ucd_req_ptr->header.dword_0 = UPIU_HEADER_DWORD(
				UPIU_TRANSACTION_COMMAND, upiu_flags,
				lrbp->lun, lrbp->task_tag);
	ucd_req_ptr->header.dword_1 = UPIU_HEADER_DWORD(
				UPIU_COMMAND_SET_TYPE_SCSI, 0, 0, 0);

	/* Total EHS length and Data segment length will be zero */
	ucd_req_ptr->header.dword_2 = 0;

	ucd_req_ptr->sc.exp_data_transfer_len =
		cpu_to_be32(lrbp->cmd->sdb.length);

	cdb_len = min_t(unsigned short, lrbp->cmd->cmd_len, MAX_CDB_SIZE);
	memcpy(ucd_req_ptr->sc.cdb, lrbp->cmd->cmnd, cdb_len);
	if (cdb_len < MAX_CDB_SIZE)
		memset(ucd_req_ptr->sc.cdb + cdb_len, 0,
			(MAX_CDB_SIZE - cdb_len));
	memset(lrbp->ucd_rsp_ptr, 0, sizeof(struct utp_upiu_rsp));
}

/**
 * ufshcd_prepare_utp_query_req_upiu() - fills the utp_transfer_req_desc,
 * for query requsts
 * @hba: UFS hba
 * @lrbp: local reference block pointer
 * @upiu_flags: flags
 */
static void ufshcd_prepare_utp_query_req_upiu(struct ufs_hba *hba,
				struct ufshcd_lrb *lrbp, u32 upiu_flags)
{
	struct utp_upiu_req *ucd_req_ptr = lrbp->ucd_req_ptr;
	struct ufs_query *query = &hba->dev_cmd.query;
	u16 len = be16_to_cpu(query->request.upiu_req.length);
	u8 *descp = (u8 *)lrbp->ucd_req_ptr + GENERAL_UPIU_REQUEST_SIZE;

	/* Query request header */
	ucd_req_ptr->header.dword_0 = UPIU_HEADER_DWORD(
			UPIU_TRANSACTION_QUERY_REQ, upiu_flags,
			lrbp->lun, lrbp->task_tag);
	ucd_req_ptr->header.dword_1 = UPIU_HEADER_DWORD(
			0, query->request.query_func, 0, 0);

	/* Data segment length only need for WRITE_DESC */
	if (query->request.upiu_req.opcode == UPIU_QUERY_OPCODE_WRITE_DESC)
		ucd_req_ptr->header.dword_2 =
			UPIU_HEADER_DWORD(0, 0, (len >> 8), (u8)len);
	else
		ucd_req_ptr->header.dword_2 = 0;

	/* Copy the Query Request buffer as is */
	memcpy(&ucd_req_ptr->qr, &query->request.upiu_req,
			QUERY_OSF_SIZE);

	/* Copy the Descriptor */
	if (query->request.upiu_req.opcode == UPIU_QUERY_OPCODE_WRITE_DESC)
		memcpy(descp, query->descriptor, len);

	memset(lrbp->ucd_rsp_ptr, 0, sizeof(struct utp_upiu_rsp));
}

static inline void ufshcd_prepare_utp_nop_upiu(struct ufshcd_lrb *lrbp)
{
	struct utp_upiu_req *ucd_req_ptr = lrbp->ucd_req_ptr;

	memset(ucd_req_ptr, 0, sizeof(struct utp_upiu_req));

	/* command descriptor fields */
	ucd_req_ptr->header.dword_0 =
		UPIU_HEADER_DWORD(
			UPIU_TRANSACTION_NOP_OUT, 0, 0, lrbp->task_tag);
	/* clear rest of the fields of basic header */
	ucd_req_ptr->header.dword_1 = 0;
	ucd_req_ptr->header.dword_2 = 0;

	memset(lrbp->ucd_rsp_ptr, 0, sizeof(struct utp_upiu_rsp));
}

/**
 * ufshcd_comp_devman_upiu - UFS Protocol Information Unit(UPIU)
 *			     for Device Management Purposes
 * @hba - per adapter instance
 * @lrb - pointer to local reference block
 */
static int ufshcd_comp_devman_upiu(struct ufs_hba *hba, struct ufshcd_lrb *lrbp)
{
	u32 upiu_flags;
	int ret = 0;

	if (hba->ufs_version == UFSHCI_VERSION_20)
		lrbp->command_type = UTP_CMD_TYPE_UFS_STORAGE;
	else
		lrbp->command_type = UTP_CMD_TYPE_DEV_MANAGE;

	ret = ufshcd_prepare_req_desc_hdr(hba, lrbp, &upiu_flags,
			DMA_NONE);
	if (hba->dev_cmd.type == DEV_CMD_TYPE_QUERY)
		ufshcd_prepare_utp_query_req_upiu(hba, lrbp, upiu_flags);
	else if (hba->dev_cmd.type == DEV_CMD_TYPE_NOP)
		ufshcd_prepare_utp_nop_upiu(lrbp);
	else
		ret = -EINVAL;

	return ret;
}

/**
 * ufshcd_comp_scsi_upiu - UFS Protocol Information Unit(UPIU)
 *			   for SCSI Purposes
 * @hba - per adapter instance
 * @lrb - pointer to local reference block
 */
static int ufshcd_comp_scsi_upiu(struct ufs_hba *hba, struct ufshcd_lrb *lrbp)
{
	u32 upiu_flags;
	int ret = 0;

	if (hba->ufs_version == UFSHCI_VERSION_20)
		lrbp->command_type = UTP_CMD_TYPE_UFS_STORAGE;
	else
		lrbp->command_type = UTP_CMD_TYPE_SCSI;

	if (likely(lrbp->cmd)) {
		ret = ufshcd_prepare_req_desc_hdr(hba, lrbp,
				&upiu_flags, lrbp->cmd->sc_data_direction);
		ufshcd_prepare_utp_scsi_cmd_upiu(lrbp, upiu_flags);
	} else {
		ret = -EINVAL;
	}

	return ret;
}

/*
 * ufshcd_scsi_to_upiu_lun - maps scsi LUN to UPIU LUN
 * @scsi_lun: scsi LUN id
 *
 * Returns UPIU LUN id
 */
static inline u8 ufshcd_scsi_to_upiu_lun(unsigned int scsi_lun)
{
	if (scsi_is_wlun(scsi_lun))
		return (scsi_lun & UFS_UPIU_MAX_UNIT_NUM_ID)
			| UFS_UPIU_WLUN_ID;
	else
		return scsi_lun & UFS_UPIU_MAX_UNIT_NUM_ID;
}

/**
 * ufshcd_upiu_wlun_to_scsi_wlun - maps UPIU W-LUN id to SCSI W-LUN ID
 * @scsi_lun: UPIU W-LUN id
 *
 * Returns SCSI W-LUN id
 */
static inline u16 ufshcd_upiu_wlun_to_scsi_wlun(u8 upiu_wlun_id)
{
	return (upiu_wlun_id & ~UFS_UPIU_WLUN_ID) | SCSI_W_LUN_BASE;
}

/**
 * ufshcd_get_write_lock - synchronize between shutdown, scaling &
 * arrival of requests
 * @hba: ufs host
 *
 * Lock is predominantly held by shutdown context thus, ensuring
 * that no requests from any other context may sneak through.
 */
static inline void ufshcd_get_write_lock(struct ufs_hba *hba)
{
	down_write(&hba->lock);
}

/**
 * ufshcd_get_read_lock - synchronize between shutdown, scaling &
 * arrival of requests
 * @hba: ufs host
 *
 * Returns 1 if acquired, < 0 on contention
 *
 * After shutdown's initiated, allow requests only directed to the
 * well known device lun. The sync between scaling & issue is maintained
 * as is and this restructuring syncs shutdown with these too.
 */
static int ufshcd_get_read_lock(struct ufs_hba *hba, u64 lun)
{
	int err = 0;

	err = down_read_trylock(&hba->lock);
	if (err > 0)
		goto out;
	/* let requests for well known device lun to go through */
	if (ufshcd_scsi_to_upiu_lun(lun) == UFS_UPIU_UFS_DEVICE_WLUN)
		return 0;
	else if (!ufshcd_is_shutdown_ongoing(hba))
		return -EAGAIN;
	else
		return -EPERM;

out:
	return err;
}

/**
 * ufshcd_put_read_lock - synchronize between shutdown, scaling &
 * arrival of requests
 * @hba: ufs host
 *
 * Returns none
 */
static inline void ufshcd_put_read_lock(struct ufs_hba *hba)
{
	up_read(&hba->lock);
}

/**
 * ufshcd_queuecommand - main entry point for SCSI requests
 * @cmd: command from SCSI Midlayer
 * @done: call back function
 *
 * Returns 0 for success, non-zero in case of failure
 */
static int ufshcd_queuecommand(struct Scsi_Host *host, struct scsi_cmnd *cmd)
{
	struct ufshcd_lrb *lrbp;
	struct ufs_hba *hba;
	unsigned long flags;
	int tag;
	int err = 0;
	bool has_read_lock = false;

	hba = shost_priv(host);

	if (!cmd || !cmd->request || !hba)
		return -EINVAL;

	tag = cmd->request->tag;
	if (!ufshcd_valid_tag(hba, tag)) {
		dev_err(hba->dev,
			"%s: invalid command tag %d: cmd=0x%p, cmd->request=0x%p",
			__func__, tag, cmd, cmd->request);
		BUG();
	}

	err = ufshcd_get_read_lock(hba, cmd->device->lun);
	if (unlikely(err < 0)) {
		if (err == -EPERM) {
			if (!ufshcd_vops_crypto_engine_get_req_status(hba)) {
				set_host_byte(cmd, DID_ERROR);
				cmd->scsi_done(cmd);
				return 0;
			} else {
				return SCSI_MLQUEUE_HOST_BUSY;
			}
		}
		if (err == -EAGAIN)
			return SCSI_MLQUEUE_HOST_BUSY;
	} else if (err == 1) {
		has_read_lock = true;
	}

	/*
	 * err might be non-zero here but logic later in this function
	 * assumes that err is set to 0.
	 */
	err = 0;

	spin_lock_irqsave(hba->host->host_lock, flags);

	/* if error handling is in progress, return host busy */
	if (ufshcd_eh_in_progress(hba)) {
		err = SCSI_MLQUEUE_HOST_BUSY;
		goto out_unlock;
	}

	if (hba->extcon && ufshcd_is_card_offline(hba)) {
		set_host_byte(cmd, DID_BAD_TARGET);
		cmd->scsi_done(cmd);
		goto out_unlock;
	}

	switch (hba->ufshcd_state) {
	case UFSHCD_STATE_OPERATIONAL:
		break;
	case UFSHCD_STATE_EH_SCHEDULED:
	case UFSHCD_STATE_RESET:
		err = SCSI_MLQUEUE_HOST_BUSY;
		goto out_unlock;
	case UFSHCD_STATE_ERROR:
		set_host_byte(cmd, DID_ERROR);
		cmd->scsi_done(cmd);
		goto out_unlock;
	default:
		dev_WARN_ONCE(hba->dev, 1, "%s: invalid state %d\n",
				__func__, hba->ufshcd_state);
		set_host_byte(cmd, DID_BAD_TARGET);
		cmd->scsi_done(cmd);
		goto out_unlock;
	}
	spin_unlock_irqrestore(hba->host->host_lock, flags);

	hba->req_abort_count = 0;

	/* acquire the tag to make sure device cmds don't use it */
	if (test_and_set_bit_lock(tag, &hba->lrb_in_use)) {
		/*
		 * Dev manage command in progress, requeue the command.
		 * Requeuing the command helps in cases where the request *may*
		 * find different tag instead of waiting for dev manage command
		 * completion.
		 */
		err = SCSI_MLQUEUE_HOST_BUSY;
		goto out;
	}

	hba->ufs_stats.clk_hold.ctx = QUEUE_CMD;
	err = ufshcd_hold(hba, true);
	if (err) {
		err = SCSI_MLQUEUE_HOST_BUSY;
		clear_bit_unlock(tag, &hba->lrb_in_use);
		goto out;
	}
	if (ufshcd_is_clkgating_allowed(hba))
		WARN_ON(hba->clk_gating.state != CLKS_ON);

	err = ufshcd_hibern8_hold(hba, true);
	if (err) {
		clear_bit_unlock(tag, &hba->lrb_in_use);
		err = SCSI_MLQUEUE_HOST_BUSY;
		hba->ufs_stats.clk_rel.ctx = QUEUE_CMD;
		ufshcd_release(hba, true);
		goto out;
	}

	if (ufshcd_is_hibern8_on_idle_allowed(hba))
		WARN_ON(hba->hibern8_on_idle.state != HIBERN8_EXITED);

	/* Vote PM QoS for the request */
	ufshcd_vops_pm_qos_req_start(hba, cmd->request);

	WARN_ON(hba->clk_gating.state != CLKS_ON);

	lrbp = &hba->lrb[tag];

	WARN_ON(lrbp->cmd);
	lrbp->cmd = cmd;
	lrbp->sense_bufflen = UFSHCD_REQ_SENSE_SIZE;
	lrbp->sense_buffer = cmd->sense_buffer;
	lrbp->task_tag = tag;
	lrbp->lun = ufshcd_scsi_to_upiu_lun(cmd->device->lun);
	lrbp->intr_cmd = !ufshcd_is_intr_aggr_allowed(hba) ? true : false;
	lrbp->req_abort_skip = false;
#ifdef CONFIG_SCSI_UFS_IMPAIRED
	INIT_LIST_HEAD(&lrbp->list);
#endif

	err = ufshcd_comp_scsi_upiu(hba, lrbp);
	if (err) {
		if (err != -EAGAIN)
			dev_err(hba->dev,
				"%s: failed to compose upiu %d cmd:0x%08x lun:%d\n",
				__func__, err, cmd, lrbp->lun);

		lrbp->cmd = NULL;
		clear_bit_unlock(tag, &hba->lrb_in_use);
		ufshcd_release_all(hba);
		ufshcd_vops_pm_qos_req_end(hba, cmd->request, true);
		goto out;
	}

	err = ufshcd_map_sg(hba, lrbp);
	if (err) {
		lrbp->cmd = NULL;
		clear_bit_unlock(tag, &hba->lrb_in_use);
		ufshcd_release_all(hba);
		ufshcd_vops_pm_qos_req_end(hba, cmd->request, true);
		goto out;
	}

	err = ufshcd_vops_crypto_engine_cfg_start(hba, tag);
	if (err) {
		if (err != -EAGAIN)
			dev_err(hba->dev,
				"%s: failed to configure crypto engine %d\n",
				__func__, err);

		scsi_dma_unmap(lrbp->cmd);
		lrbp->cmd = NULL;
		clear_bit_unlock(tag, &hba->lrb_in_use);
		ufshcd_release_all(hba);
		ufshcd_vops_pm_qos_req_end(hba, cmd->request, true);

		goto out;
	}

	/* Make sure descriptors are ready before ringing the doorbell */
	wmb();

	/* issue command to the controller */
	spin_lock_irqsave(hba->host->host_lock, flags);
	ufshcd_vops_setup_xfer_req(hba, tag, (lrbp->cmd ? true : false));

	err = ufshcd_send_command(hba, tag);
	if (err) {
		spin_unlock_irqrestore(hba->host->host_lock, flags);
		scsi_dma_unmap(lrbp->cmd);
		lrbp->cmd = NULL;
		clear_bit_unlock(tag, &hba->lrb_in_use);
		ufshcd_release_all(hba);
		ufshcd_vops_pm_qos_req_end(hba, cmd->request, true);
		ufshcd_vops_crypto_engine_cfg_end(hba, lrbp, cmd->request);
		dev_err(hba->dev, "%s: failed sending command, %d\n",
							__func__, err);
		if (err == -EINVAL) {
			set_host_byte(cmd, DID_ERROR);
			if (has_read_lock)
				ufshcd_put_read_lock(hba);
			cmd->scsi_done(cmd);
			return 0;
		}
		goto out;
	}

out_unlock:
	spin_unlock_irqrestore(hba->host->host_lock, flags);
out:
	if (has_read_lock)
		ufshcd_put_read_lock(hba);
	return err;
}

static int ufshcd_compose_dev_cmd(struct ufs_hba *hba,
		struct ufshcd_lrb *lrbp, enum dev_cmd_type cmd_type, int tag)
{
	lrbp->cmd = NULL;
	lrbp->sense_bufflen = 0;
	lrbp->sense_buffer = NULL;
	lrbp->task_tag = tag;
	lrbp->lun = 0; /* device management cmd is not specific to any LUN */
	lrbp->intr_cmd = true; /* No interrupt aggregation */
	hba->dev_cmd.type = cmd_type;

	return ufshcd_comp_devman_upiu(hba, lrbp);
}

static int
ufshcd_clear_cmd(struct ufs_hba *hba, int tag)
{
	int err = 0;
	unsigned long flags;
	u32 mask = 1 << tag;

	/* clear outstanding transaction before retry */
	spin_lock_irqsave(hba->host->host_lock, flags);
	ufshcd_utrl_clear(hba, tag);
	spin_unlock_irqrestore(hba->host->host_lock, flags);

	/*
	 * wait for for h/w to clear corresponding bit in door-bell.
	 * max. wait is 1 sec.
	 */
	err = ufshcd_wait_for_register(hba,
			REG_UTP_TRANSFER_REQ_DOOR_BELL,
			mask, ~mask, 1000, 1000, true);

	return err;
}

static int
ufshcd_check_query_response(struct ufs_hba *hba, struct ufshcd_lrb *lrbp)
{
	struct ufs_query_res *query_res = &hba->dev_cmd.query.response;

	/* Get the UPIU response */
	query_res->response = ufshcd_get_rsp_upiu_result(lrbp->ucd_rsp_ptr) >>
				UPIU_RSP_CODE_OFFSET;
	return query_res->response;
}

/**
 * ufshcd_dev_cmd_completion() - handles device management command responses
 * @hba: per adapter instance
 * @lrbp: pointer to local reference block
 */
static int
ufshcd_dev_cmd_completion(struct ufs_hba *hba, struct ufshcd_lrb *lrbp)
{
	int resp;
	int err = 0;

	hba->ufs_stats.last_hibern8_exit_tstamp = ktime_set(0, 0);
	resp = ufshcd_get_req_rsp(lrbp->ucd_rsp_ptr);

	switch (resp) {
	case UPIU_TRANSACTION_NOP_IN:
		if (hba->dev_cmd.type != DEV_CMD_TYPE_NOP) {
			err = -EINVAL;
			dev_err(hba->dev, "%s: unexpected response %x\n",
					__func__, resp);
		}
		break;
	case UPIU_TRANSACTION_QUERY_RSP:
		err = ufshcd_check_query_response(hba, lrbp);
		if (!err)
			err = ufshcd_copy_query_response(hba, lrbp);
		break;
	case UPIU_TRANSACTION_REJECT_UPIU:
		/* TODO: handle Reject UPIU Response */
		err = -EPERM;
		dev_err(hba->dev, "%s: Reject UPIU not fully implemented\n",
				__func__);
		break;
	default:
		err = -EINVAL;
		dev_err(hba->dev, "%s: Invalid device management cmd response: %x\n",
				__func__, resp);
		break;
	}

	return err;
}

static int ufshcd_wait_for_dev_cmd(struct ufs_hba *hba,
		struct ufshcd_lrb *lrbp, int max_timeout)
{
	int err = 0;
	unsigned long time_left;
	unsigned long flags;

	time_left = wait_for_completion_timeout(hba->dev_cmd.complete,
			msecs_to_jiffies(max_timeout));

	/* Make sure descriptors are ready before ringing the doorbell */
	wmb();
	spin_lock_irqsave(hba->host->host_lock, flags);
	hba->dev_cmd.complete = NULL;
	if (likely(time_left)) {
		err = ufshcd_get_tr_ocs(lrbp);
		if (!err)
			err = ufshcd_dev_cmd_completion(hba, lrbp);
	}
	spin_unlock_irqrestore(hba->host->host_lock, flags);

	if (!time_left) {
		err = -ETIMEDOUT;
		dev_dbg(hba->dev, "%s: dev_cmd request timedout, tag %d\n",
			__func__, lrbp->task_tag);
		if (!ufshcd_clear_cmd(hba, lrbp->task_tag))
			/* successfully cleared the command, retry if needed */
			err = -EAGAIN;
		/*
		 * in case of an error, after clearing the doorbell,
		 * we also need to clear the outstanding_request
		 * field in hba
		 */
		ufshcd_outstanding_req_clear(hba, lrbp->task_tag);
	}

	if (err && err != -EAGAIN)
		ufsdbg_set_err_state(hba);

	return err;
}

/**
 * ufshcd_get_dev_cmd_tag - Get device management command tag
 * @hba: per-adapter instance
 * @tag: pointer to variable with available slot value
 *
 * Get a free slot and lock it until device management command
 * completes.
 *
 * Returns false if free slot is unavailable for locking, else
 * return true with tag value in @tag.
 */
static bool ufshcd_get_dev_cmd_tag(struct ufs_hba *hba, int *tag_out)
{
	int tag;
	bool ret = false;
	unsigned long tmp;

	if (!tag_out)
		goto out;

	do {
		tmp = ~hba->lrb_in_use;
		tag = find_last_bit(&tmp, hba->nutrs);
		if (tag >= hba->nutrs)
			goto out;
	} while (test_and_set_bit_lock(tag, &hba->lrb_in_use));

	*tag_out = tag;
	ret = true;
out:
	return ret;
}

static inline void ufshcd_put_dev_cmd_tag(struct ufs_hba *hba, int tag)
{
	clear_bit_unlock(tag, &hba->lrb_in_use);
}

/**
 * ufshcd_exec_dev_cmd - API for sending device management requests
 * @hba - UFS hba
 * @cmd_type - specifies the type (NOP, Query...)
 * @timeout - time in seconds
 *
 * NOTE: Since there is only one available tag for device management commands,
 * it is expected you hold the hba->dev_cmd.lock mutex.
 */
static int ufshcd_exec_dev_cmd(struct ufs_hba *hba,
		enum dev_cmd_type cmd_type, int timeout)
{
	struct ufshcd_lrb *lrbp;
	int err;
	int tag;
	struct completion wait;
	unsigned long flags;
	bool has_read_lock = false;

	/*
	 * May get invoked from shutdown and IOCTL contexts.
	 * In shutdown context, it comes in with lock acquired.
	 * In error recovery context, it may come with lock acquired.
	 */

	if (!ufshcd_is_shutdown_ongoing(hba) && !ufshcd_eh_in_progress(hba)) {
		down_read(&hba->lock);
		has_read_lock = true;
	}

	/*
	 * Get free slot, sleep if slots are unavailable.
	 * Even though we use wait_event() which sleeps indefinitely,
	 * the maximum wait time is bounded by SCSI request timeout.
	 */
	wait_event(hba->dev_cmd.tag_wq, ufshcd_get_dev_cmd_tag(hba, &tag));

	init_completion(&wait);
	lrbp = &hba->lrb[tag];
	WARN_ON(lrbp->cmd);
	err = ufshcd_compose_dev_cmd(hba, lrbp, cmd_type, tag);
	if (unlikely(err))
		goto out_put_tag;

	hba->dev_cmd.complete = &wait;

	/* Make sure descriptors are ready before ringing the doorbell */
	wmb();
	spin_lock_irqsave(hba->host->host_lock, flags);
	ufshcd_vops_setup_xfer_req(hba, tag, (lrbp->cmd ? true : false));
	err = ufshcd_send_command(hba, tag);
	spin_unlock_irqrestore(hba->host->host_lock, flags);
	if (err) {
		dev_err(hba->dev, "%s: failed sending command, %d\n",
							__func__, err);
		goto out_put_tag;
	}
	err = ufshcd_wait_for_dev_cmd(hba, lrbp, timeout);

out_put_tag:
	ufshcd_put_dev_cmd_tag(hba, tag);
	wake_up(&hba->dev_cmd.tag_wq);
	if (has_read_lock)
		up_read(&hba->lock);
	return err;
}

/**
 * ufshcd_init_query() - init the query response and request parameters
 * @hba: per-adapter instance
 * @request: address of the request pointer to be initialized
 * @response: address of the response pointer to be initialized
 * @opcode: operation to perform
 * @idn: flag idn to access
 * @index: LU number to access
 * @selector: query/flag/descriptor further identification
 */
static inline void ufshcd_init_query(struct ufs_hba *hba,
		struct ufs_query_req **request, struct ufs_query_res **response,
		enum query_opcode opcode, u8 idn, u8 index, u8 selector)
{
	int idn_t = (int)idn;

	ufsdbg_error_inject_dispatcher(hba,
		ERR_INJECT_QUERY, idn_t, (int *)&idn_t);
	idn = idn_t;

	*request = &hba->dev_cmd.query.request;
	*response = &hba->dev_cmd.query.response;
	memset(*request, 0, sizeof(struct ufs_query_req));
	memset(*response, 0, sizeof(struct ufs_query_res));
	(*request)->upiu_req.opcode = opcode;
	(*request)->upiu_req.idn = idn;
	(*request)->upiu_req.index = index;
	(*request)->upiu_req.selector = selector;

	ufshcd_update_query_stats(hba, opcode, idn);
}

static int ufshcd_query_flag_retry(struct ufs_hba *hba,
	enum query_opcode opcode, enum flag_idn idn, bool *flag_res)
{
	int ret;
	int retries;

	for (retries = 0; retries < QUERY_REQ_RETRIES; retries++) {
		ret = ufshcd_query_flag(hba, opcode, idn, flag_res);
		if (ret)
			dev_dbg(hba->dev,
				"%s: failed with error %d, retries %d\n",
				__func__, ret, retries);
		else
			break;
	}

	if (ret)
		dev_err(hba->dev,
			"%s: query attribute, opcode %d, idn %d, failed with error %d after %d retires\n",
			__func__, opcode, idn, ret, retries);
	return ret;
}

/**
 * ufshcd_query_flag() - API function for sending flag query requests
 * hba: per-adapter instance
 * query_opcode: flag query to perform
 * idn: flag idn to access
 * flag_res: the flag value after the query request completes
 *
 * Returns 0 for success, non-zero in case of failure
 */
int ufshcd_query_flag(struct ufs_hba *hba, enum query_opcode opcode,
			enum flag_idn idn, bool *flag_res)
{
	struct ufs_query_req *request = NULL;
	struct ufs_query_res *response = NULL;
	int err, index = 0, selector = 0;
	int timeout = QUERY_REQ_TIMEOUT;

	BUG_ON(!hba);

	ufshcd_hold_all(hba);
	mutex_lock(&hba->dev_cmd.lock);
	ufshcd_init_query(hba, &request, &response, opcode, idn, index,
			selector);

	switch (opcode) {
	case UPIU_QUERY_OPCODE_SET_FLAG:
	case UPIU_QUERY_OPCODE_CLEAR_FLAG:
	case UPIU_QUERY_OPCODE_TOGGLE_FLAG:
		request->query_func = UPIU_QUERY_FUNC_STANDARD_WRITE_REQUEST;
		break;
	case UPIU_QUERY_OPCODE_READ_FLAG:
		request->query_func = UPIU_QUERY_FUNC_STANDARD_READ_REQUEST;
		if (!flag_res) {
			/* No dummy reads */
			dev_err(hba->dev, "%s: Invalid argument for read request\n",
					__func__);
			err = -EINVAL;
			goto out_unlock;
		}
		break;
	default:
		dev_err(hba->dev,
			"%s: Expected query flag opcode but got = %d\n",
			__func__, opcode);
		err = -EINVAL;
		goto out_unlock;
	}

	err = ufshcd_exec_dev_cmd(hba, DEV_CMD_TYPE_QUERY, timeout);

	if (err) {
		dev_err(hba->dev,
			"%s: Sending flag query for idn %d failed, err = %d\n",
			__func__, request->upiu_req.idn, err);
		goto out_unlock;
	}

	if (flag_res)
		*flag_res = (be32_to_cpu(response->upiu_res.value) &
				MASK_QUERY_UPIU_FLAG_LOC) & 0x1;

out_unlock:
	mutex_unlock(&hba->dev_cmd.lock);
	ufshcd_release_all(hba);
	return err;
}

/**
 * ufshcd_query_attr - API function for sending attribute requests
 * hba: per-adapter instance
 * opcode: attribute opcode
 * idn: attribute idn to access
 * index: index field
 * selector: selector field
 * attr_val: the attribute value after the query request completes
 *
 * Returns 0 for success, non-zero in case of failure
*/
int ufshcd_query_attr(struct ufs_hba *hba, enum query_opcode opcode,
			enum attr_idn idn, u8 index, u8 selector, u32 *attr_val)
{
	struct ufs_query_req *request = NULL;
	struct ufs_query_res *response = NULL;
	int err;

	BUG_ON(!hba);

	ufshcd_hold_all(hba);
	if (!attr_val) {
		dev_err(hba->dev, "%s: attribute value required for opcode 0x%x\n",
				__func__, opcode);
		err = -EINVAL;
		goto out;
	}

	mutex_lock(&hba->dev_cmd.lock);
	ufshcd_init_query(hba, &request, &response, opcode, idn, index,
			selector);

	switch (opcode) {
	case UPIU_QUERY_OPCODE_WRITE_ATTR:
		request->query_func = UPIU_QUERY_FUNC_STANDARD_WRITE_REQUEST;
		request->upiu_req.value = cpu_to_be32(*attr_val);
		break;
	case UPIU_QUERY_OPCODE_READ_ATTR:
		request->query_func = UPIU_QUERY_FUNC_STANDARD_READ_REQUEST;
		break;
	default:
		dev_err(hba->dev, "%s: Expected query attr opcode but got = 0x%.2x\n",
				__func__, opcode);
		err = -EINVAL;
		goto out_unlock;
	}

	err = ufshcd_exec_dev_cmd(hba, DEV_CMD_TYPE_QUERY, QUERY_REQ_TIMEOUT);

	if (err) {
		dev_err(hba->dev, "%s: opcode 0x%.2x for idn %d failed, index %d, err = %d\n",
				__func__, opcode,
				request->upiu_req.idn, index, err);
		goto out_unlock;
	}

	*attr_val = be32_to_cpu(response->upiu_res.value);

out_unlock:
	mutex_unlock(&hba->dev_cmd.lock);
out:
	ufshcd_release_all(hba);
	return err;
}

/**
 * ufshcd_query_attr_retry() - API function for sending query
 * attribute with retries
 * @hba: per-adapter instance
 * @opcode: attribute opcode
 * @idn: attribute idn to access
 * @index: index field
 * @selector: selector field
 * @attr_val: the attribute value after the query request
 * completes
 *
 * Returns 0 for success, non-zero in case of failure
*/
static int ufshcd_query_attr_retry(struct ufs_hba *hba,
	enum query_opcode opcode, enum attr_idn idn, u8 index, u8 selector,
	u32 *attr_val)
{
	int ret = 0;
	u32 retries;

	 for (retries = QUERY_REQ_RETRIES; retries > 0; retries--) {
		ret = ufshcd_query_attr(hba, opcode, idn, index,
						selector, attr_val);
		if (ret)
			dev_dbg(hba->dev, "%s: failed with error %d, retries %d\n",
				__func__, ret, retries);
		else
			break;
	}

	if (ret)
		dev_err(hba->dev,
			"%s: query attribute, idn %d, failed with error %d after %d retires\n",
			__func__, idn, ret, retries);
	return ret;
}

static int __ufshcd_query_descriptor(struct ufs_hba *hba,
			enum query_opcode opcode, enum desc_idn idn, u8 index,
			u8 selector, u8 *desc_buf, int *buf_len)
{
	struct ufs_query_req *request = NULL;
	struct ufs_query_res *response = NULL;
	int err;

	BUG_ON(!hba);

	ufshcd_hold_all(hba);
	if (!desc_buf) {
		dev_err(hba->dev, "%s: descriptor buffer required for opcode 0x%x\n",
				__func__, opcode);
		err = -EINVAL;
		goto out;
	}

	if (*buf_len < QUERY_DESC_MIN_SIZE || *buf_len > QUERY_DESC_MAX_SIZE) {
		dev_err(hba->dev, "%s: descriptor buffer size (%d) is out of range\n",
				__func__, *buf_len);
		err = -EINVAL;
		goto out;
	}

	mutex_lock(&hba->dev_cmd.lock);
	ufshcd_init_query(hba, &request, &response, opcode, idn, index,
			selector);
	hba->dev_cmd.query.descriptor = desc_buf;
	request->upiu_req.length = cpu_to_be16(*buf_len);

	switch (opcode) {
	case UPIU_QUERY_OPCODE_WRITE_DESC:
		request->query_func = UPIU_QUERY_FUNC_STANDARD_WRITE_REQUEST;
		break;
	case UPIU_QUERY_OPCODE_READ_DESC:
		request->query_func = UPIU_QUERY_FUNC_STANDARD_READ_REQUEST;
		break;
	default:
		dev_err(hba->dev,
				"%s: Expected query descriptor opcode but got = 0x%.2x\n",
				__func__, opcode);
		err = -EINVAL;
		goto out_unlock;
	}

	err = ufshcd_exec_dev_cmd(hba, DEV_CMD_TYPE_QUERY, QUERY_REQ_TIMEOUT);

	if (err) {
		dev_err(hba->dev, "%s: opcode 0x%.2x for idn %d failed, index %d, err = %d\n",
				__func__, opcode,
				request->upiu_req.idn, index, err);
		goto out_unlock;
	}

	hba->dev_cmd.query.descriptor = NULL;
	*buf_len = be16_to_cpu(response->upiu_res.length);

out_unlock:
	mutex_unlock(&hba->dev_cmd.lock);
out:
	ufshcd_release_all(hba);
	return err;
}

/**
 * ufshcd_query_descriptor_retry - API function for sending descriptor
 * requests
 * hba: per-adapter instance
 * opcode: attribute opcode
 * idn: attribute idn to access
 * index: index field
 * selector: selector field
 * desc_buf: the buffer that contains the descriptor
 * buf_len: length parameter passed to the device
 *
 * Returns 0 for success, non-zero in case of failure.
 * The buf_len parameter will contain, on return, the length parameter
 * received on the response.
 */
int ufshcd_query_descriptor_retry(struct ufs_hba *hba,
					 enum query_opcode opcode,
					 enum desc_idn idn, u8 index,
					 u8 selector,
					 u8 *desc_buf, int *buf_len)
{
	int err;
	int retries;

	for (retries = QUERY_REQ_RETRIES; retries > 0; retries--) {
		down_read(&hba->query_lock);
		err = __ufshcd_query_descriptor(hba, opcode, idn, index,
						selector, desc_buf, buf_len);
		up_read(&hba->query_lock);
		if (!err || err == -EINVAL)
			break;
	}

	return err;
}
EXPORT_SYMBOL(ufshcd_query_descriptor_retry);

/**
 * ufshcd_map_desc_id_to_length - map descriptor IDN to its length
 * @hba: Pointer to adapter instance
 * @desc_id: descriptor idn value
 * @desc_len: mapped desc length (out)
 *
 * Return 0 in case of success, non-zero otherwise
 */
int ufshcd_map_desc_id_to_length(struct ufs_hba *hba,
	enum desc_idn desc_id, int *desc_len)
{
	switch (desc_id) {
	case QUERY_DESC_IDN_DEVICE:
		*desc_len = hba->desc_size.dev_desc;
		break;
	case QUERY_DESC_IDN_POWER:
		*desc_len = hba->desc_size.pwr_desc;
		break;
	case QUERY_DESC_IDN_GEOMETRY:
		*desc_len = hba->desc_size.geom_desc;
		break;
	case QUERY_DESC_IDN_CONFIGURATION:
		*desc_len = hba->desc_size.conf_desc;
		break;
	case QUERY_DESC_IDN_UNIT:
		*desc_len = hba->desc_size.unit_desc;
		break;
	case QUERY_DESC_IDN_INTERCONNECT:
		*desc_len = hba->desc_size.interc_desc;
		break;
	case QUERY_DESC_IDN_HEALTH:
		*desc_len = hba->desc_size.health_desc;
		break;
	case QUERY_DESC_IDN_STRING:
		*desc_len = QUERY_DESC_MAX_SIZE;
		break;
	case QUERY_DESC_IDN_RFU_0:
	case QUERY_DESC_IDN_RFU_1:
		*desc_len = 0;
		break;
	default:
		*desc_len = 0;
		return -EINVAL;
	}
	return 0;
}
EXPORT_SYMBOL(ufshcd_map_desc_id_to_length);

/**
 * ufshcd_read_desc_param - read the specified descriptor parameter
 * @hba: Pointer to adapter instance
 * @desc_id: descriptor idn value
 * @desc_index: descriptor index
 * @param_offset: offset of the parameter to read
 * @param_read_buf: pointer to buffer where parameter would be read
 * @param_size: sizeof(param_read_buf)
 *
 * Return 0 in case of success, non-zero otherwise
 */
static int ufshcd_read_desc_param(struct ufs_hba *hba,
				  enum desc_idn desc_id,
				  int desc_index,
				  u8 param_offset,
				  u8 *param_read_buf,
				  u8 param_size)
{
	int ret;
	u8 *desc_buf;
	int buff_len;
	bool is_kmalloc = true;

	/* Safety check */
	if (desc_id >= QUERY_DESC_IDN_MAX || !param_size)
		return -EINVAL;

	/* Get the max length of descriptor from structure filled up at probe
	 * time.
	 */
	ret = ufshcd_map_desc_id_to_length(hba, desc_id, &buff_len);

	/* Sanity checks */
	if (ret || !buff_len) {
		dev_err(hba->dev, "%s: Failed to get full descriptor length",
			__func__);
		return ret;
	}

	/* Check whether we need temp memory */
	if (param_offset != 0 || param_size < buff_len) {
		desc_buf = kmalloc(buff_len, GFP_KERNEL);
		if (!desc_buf)
			return -ENOMEM;
	} else {
		desc_buf = param_read_buf;
		is_kmalloc = false;
	}

	/* Request for full descriptor */
	ret = ufshcd_query_descriptor_retry(hba, UPIU_QUERY_OPCODE_READ_DESC,
					desc_id, desc_index, 0,
					desc_buf, &buff_len);

	if (ret) {
		dev_err(hba->dev, "%s: Failed reading descriptor. desc_id %d, desc_index %d, param_offset %d, ret %d",
			__func__, desc_id, desc_index, param_offset, ret);
		goto out;
	}

	/* Sanity check */
	if (desc_buf[QUERY_DESC_DESC_TYPE_OFFSET] != desc_id) {
		dev_err(hba->dev, "%s: invalid desc_id %d in descriptor header",
			__func__, desc_buf[QUERY_DESC_DESC_TYPE_OFFSET]);
		ret = -EINVAL;
		goto out;
	}

	/* Check wherher we will not copy more data, than available */
	if (is_kmalloc && param_offset + param_size > buff_len)
		param_size = buff_len - param_offset;

	if (is_kmalloc)
		memcpy(param_read_buf, &desc_buf[param_offset], param_size);
out:
	if (is_kmalloc)
		kfree(desc_buf);
	return ret;
}

static inline int ufshcd_read_desc(struct ufs_hba *hba,
				   enum desc_idn desc_id,
				   int desc_index,
				   u8 *buf,
				   u32 size)
{
	return ufshcd_read_desc_param(hba, desc_id, desc_index, 0, buf, size);
}

static inline int ufshcd_read_power_desc(struct ufs_hba *hba,
					 u8 *buf,
					 u32 size)
{
	return ufshcd_read_desc(hba, QUERY_DESC_IDN_POWER, 0, buf, size);
}

int ufshcd_read_device_desc(struct ufs_hba *hba, u8 *buf, u32 size)
{
	return ufshcd_read_desc(hba, QUERY_DESC_IDN_DEVICE, 0, buf, size);
}

/**
 * ufshcd_read_desc_length - read the specified descriptor length from header
 * @hba: Pointer to adapter instance
 * @desc_id: descriptor idn value
 * @desc_index: descriptor index
 * @desc_length: pointer to variable to read the length of descriptor
 *
 * Return 0 in case of success, non-zero otherwise
 */
static int ufshcd_read_desc_length(struct ufs_hba *hba,
	enum desc_idn desc_id,
	int desc_index,
	int *desc_length)
{
	int ret;
	u8 header[QUERY_DESC_HDR_SIZE];
	int header_len = QUERY_DESC_HDR_SIZE;

	if (desc_id >= QUERY_DESC_IDN_MAX)
		return -EINVAL;

	ret = ufshcd_read_desc_param(hba, desc_id, desc_index,
						0, header, header_len);
	if (ret) {
		dev_err(hba->dev, "%s: Failed to get descriptor header id %d",
			__func__, desc_id);
		return ret;
	} else if (desc_id != header[QUERY_DESC_DESC_TYPE_OFFSET]) {
		dev_warn(hba->dev, "%s: descriptor header id %d and desc_id %d mismatch",
			__func__, header[QUERY_DESC_DESC_TYPE_OFFSET],
			desc_id);
		ret = -EINVAL;
	}

	*desc_length = header[QUERY_DESC_LENGTH_OFFSET];
	return ret;
}

/**
 * ufshcd_read_string_desc - read string descriptor
 * @hba: pointer to adapter instance
 * @desc_index: descriptor index
 * @buf: pointer to buffer where descriptor would be read
 * @size: size of buf
 * @ascii: if true convert from unicode to ascii characters
 *
 * Return 0 in case of success, non-zero otherwise
 */
#define ASCII_STD true
static int ufshcd_read_string_desc(struct ufs_hba *hba, int desc_index,
				   u8 *buf, u32 size, bool ascii)
{
	int err = 0;

	err = ufshcd_read_desc(hba,
				QUERY_DESC_IDN_STRING, desc_index, buf, size);

	if (err) {
		dev_err(hba->dev, "%s: reading String Desc failed after %d retries. err = %d\n",
			__func__, QUERY_REQ_RETRIES, err);
		goto out;
	}

	if (ascii) {
		int desc_len;
		int ascii_len;
		int i;
		char *buff_ascii;

		desc_len = buf[0];
		/* remove header and divide by 2 to move from UTF16 to UTF8 */
		ascii_len = (desc_len - QUERY_DESC_HDR_SIZE) / 2 + 1;
		if (size < ascii_len + QUERY_DESC_HDR_SIZE) {
			dev_err(hba->dev, "%s: buffer allocated size is too small\n",
					__func__);
			err = -ENOMEM;
			goto out;
		}

		buff_ascii = kzalloc(ascii_len, GFP_KERNEL);
		if (!buff_ascii) {
			err = -ENOMEM;
			goto out;
		}

		/*
		 * the descriptor contains string in UTF16 format
		 * we need to convert to utf-8 so it can be displayed
		 */
		utf16s_to_utf8s((wchar_t *)&buf[QUERY_DESC_HDR_SIZE],
				desc_len - QUERY_DESC_HDR_SIZE,
				UTF16_BIG_ENDIAN, buff_ascii, ascii_len);

		/* replace non-printable or non-ASCII characters with spaces */
		for (i = 0; i < ascii_len; i++)
			ufshcd_remove_non_printable(&buff_ascii[i]);

		memset(buf + QUERY_DESC_HDR_SIZE, 0,
				size - QUERY_DESC_HDR_SIZE);
		memcpy(buf + QUERY_DESC_HDR_SIZE, buff_ascii, ascii_len);
		buf[QUERY_DESC_LENGTH_OFFSET] = ascii_len + QUERY_DESC_HDR_SIZE;
		kfree(buff_ascii);
	}
out:
	return err;
}

/**
 * ufshcd_read_unit_desc_param - read the specified unit descriptor parameter
 * @hba: Pointer to adapter instance
 * @lun: lun id
 * @param_offset: offset of the parameter to read
 * @param_read_buf: pointer to buffer where parameter would be read
 * @param_size: sizeof(param_read_buf)
 *
 * Return 0 in case of success, non-zero otherwise
 */
static inline int ufshcd_read_unit_desc_param(struct ufs_hba *hba,
					      int lun,
					      enum unit_desc_param param_offset,
					      u8 *param_read_buf,
					      u32 param_size)
{
	/*
	 * Unit descriptors are only available for general purpose LUs (LUN id
	 * from 0 to 7) and RPMB Well known LU.
	 */
	if (!ufs_is_valid_unit_desc_lun(lun))
		return -EOPNOTSUPP;

	return ufshcd_read_desc_param(hba, QUERY_DESC_IDN_UNIT, lun,
				      param_offset, param_read_buf, param_size);
}

/**
 * ufshcd_memory_alloc - allocate memory for host memory space data structures
 * @hba: per adapter instance
 *
 * 1. Allocate DMA memory for Command Descriptor array
 *	Each command descriptor consist of Command UPIU, Response UPIU and PRDT
 * 2. Allocate DMA memory for UTP Transfer Request Descriptor List (UTRDL).
 * 3. Allocate DMA memory for UTP Task Management Request Descriptor List
 *	(UTMRDL)
 * 4. Allocate memory for local reference block(lrb).
 *
 * Returns 0 for success, non-zero in case of failure
 */
static int ufshcd_memory_alloc(struct ufs_hba *hba)
{
	size_t utmrdl_size, utrdl_size, ucdl_size;

	/* Allocate memory for UTP command descriptors */
	ucdl_size = (sizeof(struct utp_transfer_cmd_desc) * hba->nutrs);
	hba->ucdl_base_addr = dmam_alloc_coherent(hba->dev,
						  ucdl_size,
						  &hba->ucdl_dma_addr,
						  GFP_KERNEL);

	/*
	 * UFSHCI requires UTP command descriptor to be 128 byte aligned.
	 * make sure hba->ucdl_dma_addr is aligned to PAGE_SIZE
	 * if hba->ucdl_dma_addr is aligned to PAGE_SIZE, then it will
	 * be aligned to 128 bytes as well
	 */
	if (!hba->ucdl_base_addr ||
	    WARN_ON(hba->ucdl_dma_addr & (PAGE_SIZE - 1))) {
		dev_err(hba->dev,
			"Command Descriptor Memory allocation failed\n");
		goto out;
	}

	/*
	 * Allocate memory for UTP Transfer descriptors
	 * UFSHCI requires 1024 byte alignment of UTRD
	 */
	utrdl_size = (sizeof(struct utp_transfer_req_desc) * hba->nutrs);
	hba->utrdl_base_addr = dmam_alloc_coherent(hba->dev,
						   utrdl_size,
						   &hba->utrdl_dma_addr,
						   GFP_KERNEL);
	if (!hba->utrdl_base_addr ||
	    WARN_ON(hba->utrdl_dma_addr & (PAGE_SIZE - 1))) {
		dev_err(hba->dev,
			"Transfer Descriptor Memory allocation failed\n");
		goto out;
	}

	/*
	 * Allocate memory for UTP Task Management descriptors
	 * UFSHCI requires 1024 byte alignment of UTMRD
	 */
	utmrdl_size = sizeof(struct utp_task_req_desc) * hba->nutmrs;
	hba->utmrdl_base_addr = dmam_alloc_coherent(hba->dev,
						    utmrdl_size,
						    &hba->utmrdl_dma_addr,
						    GFP_KERNEL);
	if (!hba->utmrdl_base_addr ||
	    WARN_ON(hba->utmrdl_dma_addr & (PAGE_SIZE - 1))) {
		dev_err(hba->dev,
		"Task Management Descriptor Memory allocation failed\n");
		goto out;
	}

	/* Allocate memory for local reference block */
	hba->lrb = devm_kzalloc(hba->dev,
				hba->nutrs * sizeof(struct ufshcd_lrb),
				GFP_KERNEL);
	if (!hba->lrb) {
		dev_err(hba->dev, "LRB Memory allocation failed\n");
		goto out;
	}
	return 0;
out:
	return -ENOMEM;
}

/**
 * ufshcd_host_memory_configure - configure local reference block with
 *				memory offsets
 * @hba: per adapter instance
 *
 * Configure Host memory space
 * 1. Update Corresponding UTRD.UCDBA and UTRD.UCDBAU with UCD DMA
 * address.
 * 2. Update each UTRD with Response UPIU offset, Response UPIU length
 * and PRDT offset.
 * 3. Save the corresponding addresses of UTRD, UCD.CMD, UCD.RSP and UCD.PRDT
 * into local reference block.
 */
static void ufshcd_host_memory_configure(struct ufs_hba *hba)
{
	struct utp_transfer_cmd_desc *cmd_descp;
	struct utp_transfer_req_desc *utrdlp;
	dma_addr_t cmd_desc_dma_addr;
	dma_addr_t cmd_desc_element_addr;
	u16 response_offset;
	u16 prdt_offset;
	int cmd_desc_size;
	int i;

	utrdlp = hba->utrdl_base_addr;
	cmd_descp = hba->ucdl_base_addr;

	response_offset =
		offsetof(struct utp_transfer_cmd_desc, response_upiu);
	prdt_offset =
		offsetof(struct utp_transfer_cmd_desc, prd_table);

	cmd_desc_size = sizeof(struct utp_transfer_cmd_desc);
	cmd_desc_dma_addr = hba->ucdl_dma_addr;

	for (i = 0; i < hba->nutrs; i++) {
		/* Configure UTRD with command descriptor base address */
		cmd_desc_element_addr =
				(cmd_desc_dma_addr + (cmd_desc_size * i));
		utrdlp[i].command_desc_base_addr_lo =
				cpu_to_le32(lower_32_bits(cmd_desc_element_addr));
		utrdlp[i].command_desc_base_addr_hi =
				cpu_to_le32(upper_32_bits(cmd_desc_element_addr));

		/* Response upiu and prdt offset should be in double words */
		if (hba->quirks & UFSHCD_QUIRK_PRDT_BYTE_GRAN) {
			utrdlp[i].response_upiu_offset =
				cpu_to_le16(response_offset);
			utrdlp[i].prd_table_offset =
				cpu_to_le16(prdt_offset);
			utrdlp[i].response_upiu_length =
				cpu_to_le16(ALIGNED_UPIU_SIZE);
		} else {
			utrdlp[i].response_upiu_offset =
				cpu_to_le16((response_offset >> 2));
			utrdlp[i].prd_table_offset =
				cpu_to_le16((prdt_offset >> 2));
			utrdlp[i].response_upiu_length =
				cpu_to_le16(ALIGNED_UPIU_SIZE >> 2);
		}

		hba->lrb[i].utr_descriptor_ptr = (utrdlp + i);
		hba->lrb[i].utrd_dma_addr = hba->utrdl_dma_addr +
				(i * sizeof(struct utp_transfer_req_desc));
		hba->lrb[i].ucd_req_ptr =
			(struct utp_upiu_req *)(cmd_descp + i);
		hba->lrb[i].ucd_req_dma_addr = cmd_desc_element_addr;
		hba->lrb[i].ucd_rsp_ptr =
			(struct utp_upiu_rsp *)cmd_descp[i].response_upiu;
		hba->lrb[i].ucd_rsp_dma_addr = cmd_desc_element_addr +
				response_offset;
		hba->lrb[i].ucd_prdt_ptr =
			(struct ufshcd_sg_entry *)cmd_descp[i].prd_table;
		hba->lrb[i].ucd_prdt_dma_addr = cmd_desc_element_addr +
				prdt_offset;
	}
}

/**
 * ufshcd_dme_link_startup - Notify Unipro to perform link startup
 * @hba: per adapter instance
 *
 * UIC_CMD_DME_LINK_STARTUP command must be issued to Unipro layer,
 * in order to initialize the Unipro link startup procedure.
 * Once the Unipro links are up, the device connected to the controller
 * is detected.
 *
 * Returns 0 on success, non-zero value on failure
 */
static int ufshcd_dme_link_startup(struct ufs_hba *hba)
{
	struct uic_command uic_cmd = {0};
	int ret;

	uic_cmd.command = UIC_CMD_DME_LINK_STARTUP;

	ret = ufshcd_send_uic_cmd(hba, &uic_cmd);
	if (ret)
		dev_dbg(hba->dev,
			"dme-link-startup: error code %d\n", ret);
	return ret;
}

static inline void ufshcd_add_delay_before_dme_cmd(struct ufs_hba *hba)
{
	#define MIN_DELAY_BEFORE_DME_CMDS_US	1000
	unsigned long min_sleep_time_us;

	if (!(hba->quirks & UFSHCD_QUIRK_DELAY_BEFORE_DME_CMDS))
		return;

	/*
	 * last_dme_cmd_tstamp will be 0 only for 1st call to
	 * this function
	 */
	if (unlikely(!ktime_to_us(hba->last_dme_cmd_tstamp))) {
		min_sleep_time_us = MIN_DELAY_BEFORE_DME_CMDS_US;
	} else {
		unsigned long delta =
			(unsigned long) ktime_to_us(
				ktime_sub(ktime_get(),
				hba->last_dme_cmd_tstamp));

		if (delta < MIN_DELAY_BEFORE_DME_CMDS_US)
			min_sleep_time_us =
				MIN_DELAY_BEFORE_DME_CMDS_US - delta;
		else
			return; /* no more delay required */
	}

	/* allow sleep for extra 50us if needed */
	usleep_range(min_sleep_time_us, min_sleep_time_us + 50);
}

static inline void ufshcd_save_tstamp_of_last_dme_cmd(
			struct ufs_hba *hba)
{
	if (hba->quirks & UFSHCD_QUIRK_DELAY_BEFORE_DME_CMDS)
		hba->last_dme_cmd_tstamp = ktime_get();
}

/**
 * ufshcd_dme_set_attr - UIC command for DME_SET, DME_PEER_SET
 * @hba: per adapter instance
 * @attr_sel: uic command argument1
 * @attr_set: attribute set type as uic command argument2
 * @mib_val: setting value as uic command argument3
 * @peer: indicate whether peer or local
 *
 * Returns 0 on success, non-zero value on failure
 */
int ufshcd_dme_set_attr(struct ufs_hba *hba, u32 attr_sel,
			u8 attr_set, u32 mib_val, u8 peer)
{
	struct uic_command uic_cmd = {0};
	static const char *const action[] = {
		"dme-set",
		"dme-peer-set"
	};
	const char *set = action[!!peer];
	int ret;
	int retries = UFS_UIC_COMMAND_RETRIES;

	ufsdbg_error_inject_dispatcher(hba,
		ERR_INJECT_DME_ATTR, attr_sel, &attr_sel);

	uic_cmd.command = peer ?
		UIC_CMD_DME_PEER_SET : UIC_CMD_DME_SET;
	uic_cmd.argument1 = attr_sel;
	uic_cmd.argument2 = UIC_ARG_ATTR_TYPE(attr_set);
	uic_cmd.argument3 = mib_val;

	do {
		/* for peer attributes we retry upon failure */
		ret = ufshcd_send_uic_cmd(hba, &uic_cmd);
		if (ret)
			dev_dbg(hba->dev, "%s: attr-id 0x%x val 0x%x error code %d\n",
				set, UIC_GET_ATTR_ID(attr_sel), mib_val, ret);
	} while (ret && peer && --retries);

	if (ret)
		dev_err(hba->dev, "%s: attr-id 0x%x val 0x%x failed %d retries, err %d\n",
			set, UIC_GET_ATTR_ID(attr_sel), mib_val,
			UFS_UIC_COMMAND_RETRIES - retries, ret);

	return ret;
}
EXPORT_SYMBOL_GPL(ufshcd_dme_set_attr);

/**
 * ufshcd_dme_get_attr - UIC command for DME_GET, DME_PEER_GET
 * @hba: per adapter instance
 * @attr_sel: uic command argument1
 * @mib_val: the value of the attribute as returned by the UIC command
 * @peer: indicate whether peer or local
 *
 * Returns 0 on success, non-zero value on failure
 */
int ufshcd_dme_get_attr(struct ufs_hba *hba, u32 attr_sel,
			u32 *mib_val, u8 peer)
{
	struct uic_command uic_cmd = {0};
	static const char *const action[] = {
		"dme-get",
		"dme-peer-get"
	};
	const char *get = action[!!peer];
	int ret;
	int retries = UFS_UIC_COMMAND_RETRIES;
	struct ufs_pa_layer_attr orig_pwr_info;
	struct ufs_pa_layer_attr temp_pwr_info;
	bool pwr_mode_change = false;

	if (peer && (hba->quirks & UFSHCD_QUIRK_DME_PEER_ACCESS_AUTO_MODE)) {
		orig_pwr_info = hba->pwr_info;
		temp_pwr_info = orig_pwr_info;

		if (orig_pwr_info.pwr_tx == FAST_MODE ||
		    orig_pwr_info.pwr_rx == FAST_MODE) {
			temp_pwr_info.pwr_tx = FASTAUTO_MODE;
			temp_pwr_info.pwr_rx = FASTAUTO_MODE;
			pwr_mode_change = true;
		} else if (orig_pwr_info.pwr_tx == SLOW_MODE ||
		    orig_pwr_info.pwr_rx == SLOW_MODE) {
			temp_pwr_info.pwr_tx = SLOWAUTO_MODE;
			temp_pwr_info.pwr_rx = SLOWAUTO_MODE;
			pwr_mode_change = true;
		}
		if (pwr_mode_change) {
			ret = ufshcd_change_power_mode(hba, &temp_pwr_info);
			if (ret)
				goto out;
		}
	}

	uic_cmd.command = peer ?
		UIC_CMD_DME_PEER_GET : UIC_CMD_DME_GET;

	ufsdbg_error_inject_dispatcher(hba,
		ERR_INJECT_DME_ATTR, attr_sel, &attr_sel);

	uic_cmd.argument1 = attr_sel;

	do {
		/* for peer attributes we retry upon failure */
		ret = ufshcd_send_uic_cmd(hba, &uic_cmd);
		if (ret)
			dev_dbg(hba->dev, "%s: attr-id 0x%x error code %d\n",
				get, UIC_GET_ATTR_ID(attr_sel), ret);
	} while (ret && peer && --retries);

	if (ret)
		dev_err(hba->dev, "%s: attr-id 0x%x failed %d retries\n",
			get, UIC_GET_ATTR_ID(attr_sel),
			UFS_UIC_COMMAND_RETRIES - retries);

	if (mib_val && !ret)
		*mib_val = uic_cmd.argument3;

	if (peer && (hba->quirks & UFSHCD_QUIRK_DME_PEER_ACCESS_AUTO_MODE)
	    && pwr_mode_change)
		ufshcd_change_power_mode(hba, &orig_pwr_info);
out:
	return ret;
}
EXPORT_SYMBOL_GPL(ufshcd_dme_get_attr);

/**
 * ufshcd_uic_pwr_ctrl - executes UIC commands (which affects the link power
 * state) and waits for it to take effect.
 *
 * @hba: per adapter instance
 * @cmd: UIC command to execute
 *
 * DME operations like DME_SET(PA_PWRMODE), DME_HIBERNATE_ENTER &
 * DME_HIBERNATE_EXIT commands take some time to take its effect on both host
 * and device UniPro link and hence it's final completion would be indicated by
 * dedicated status bits in Interrupt Status register (UPMS, UHES, UHXS) in
 * addition to normal UIC command completion Status (UCCS). This function only
 * returns after the relevant status bits indicate the completion.
 *
 * Returns 0 on success, non-zero value on failure
 */
static int ufshcd_uic_pwr_ctrl(struct ufs_hba *hba, struct uic_command *cmd)
{
	struct completion uic_async_done;
	unsigned long flags;
	u8 status;
	int ret;
	bool reenable_intr = false;
	int wait_retries = 6; /* Allows 3secs max wait time */

	mutex_lock(&hba->uic_cmd_mutex);
	init_completion(&uic_async_done);
	ufshcd_add_delay_before_dme_cmd(hba);

	spin_lock_irqsave(hba->host->host_lock, flags);
	hba->uic_async_done = &uic_async_done;

	if (ufshcd_readl(hba, REG_INTERRUPT_ENABLE) & UIC_COMMAND_COMPL) {
		ufshcd_disable_intr(hba, UIC_COMMAND_COMPL);
		/*
		 * Make sure UIC command completion interrupt is disabled before
		 * issuing UIC command.
		 */
		wmb();
		reenable_intr = true;
	}
	ret = __ufshcd_send_uic_cmd(hba, cmd, false);
	spin_unlock_irqrestore(hba->host->host_lock, flags);
	if (ret) {
		dev_err(hba->dev,
			"pwr ctrl cmd 0x%x with mode 0x%x uic error %d\n",
			cmd->command, cmd->argument3, ret);
		goto out;
	}

more_wait:
	if (!wait_for_completion_timeout(hba->uic_async_done,
					 msecs_to_jiffies(UIC_CMD_TIMEOUT))) {
		u32 intr_status = 0;
		s64 ts_since_last_intr;

		dev_err(hba->dev,
			"pwr ctrl cmd 0x%x with mode 0x%x completion timeout\n",
			cmd->command, cmd->argument3);
		/*
		 * The controller must have triggered interrupt but ISR couldn't
		 * run due to interrupt starvation.
		 * Or ISR must have executed just after the timeout
		 * (which clears IS registers)
		 * If either of these two cases is true, then
		 * wait for little more time for completion.
		 */
		intr_status = ufshcd_readl(hba, REG_INTERRUPT_STATUS);
		ts_since_last_intr = ktime_ms_delta(ktime_get(),
						hba->ufs_stats.last_intr_ts);

		if ((intr_status & UFSHCD_UIC_PWR_MASK) ||
		    ((hba->ufs_stats.last_intr_status & UFSHCD_UIC_PWR_MASK) &&
		     (ts_since_last_intr < (s64)UIC_CMD_TIMEOUT))) {
			dev_info(hba->dev, "IS:0x%08x last_intr_sts:0x%08x last_intr_ts:%lld, retry-cnt:%d\n",
				intr_status, hba->ufs_stats.last_intr_status,
				hba->ufs_stats.last_intr_ts, wait_retries);
			if (wait_retries--)
				goto more_wait;

			/*
			 * If same state continues event after more wait time,
			 * something must be hogging CPU.
			 */
			BUG_ON(hba->crash_on_err);
		}
		ret = -ETIMEDOUT;
		goto out;
	}

	status = ufshcd_get_upmcrs(hba);
	if (status != PWR_LOCAL) {
		dev_err(hba->dev,
			"pwr ctrl cmd 0x%0x failed, host upmcrs:0x%x\n",
			cmd->command, status);
		ret = (status != PWR_OK) ? status : -1;
	}
	ufshcd_dme_cmd_log(hba, "dme_cmpl_2", hba->active_uic_cmd->command);

out:
	if (ret) {
		ufsdbg_set_err_state(hba);
		ufshcd_print_host_state(hba);
		ufshcd_print_pwr_info(hba);
		ufshcd_print_host_regs(hba);
		ufshcd_print_cmd_log(hba);
		if (hba->crash_on_err)
			BUG_ON(1);
	}

	ufshcd_save_tstamp_of_last_dme_cmd(hba);
	spin_lock_irqsave(hba->host->host_lock, flags);
	hba->active_uic_cmd = NULL;
	hba->uic_async_done = NULL;
	if (reenable_intr)
		ufshcd_enable_intr(hba, UIC_COMMAND_COMPL);
	spin_unlock_irqrestore(hba->host->host_lock, flags);
	mutex_unlock(&hba->uic_cmd_mutex);
	return ret;
}

/**
 * ufshcd_uic_change_pwr_mode - Perform the UIC power mode chage
 *				using DME_SET primitives.
 * @hba: per adapter instance
 * @mode: powr mode value
 *
 * Returns 0 on success, non-zero value on failure
 */
static int ufshcd_uic_change_pwr_mode(struct ufs_hba *hba, u8 mode)
{
	struct uic_command uic_cmd = {0};
	int ret;

	if (hba->quirks & UFSHCD_QUIRK_BROKEN_PA_RXHSUNTERMCAP) {
		ret = ufshcd_dme_set(hba,
				UIC_ARG_MIB_SEL(PA_RXHSUNTERMCAP, 0), 1);
		if (ret) {
			dev_err(hba->dev, "%s: failed to enable PA_RXHSUNTERMCAP ret %d\n",
						__func__, ret);
			goto out;
		}
	}

	uic_cmd.command = UIC_CMD_DME_SET;
	uic_cmd.argument1 = UIC_ARG_MIB(PA_PWRMODE);
	uic_cmd.argument3 = mode;
	hba->ufs_stats.clk_hold.ctx = PWRCTL_CMD_SEND;
	ufshcd_hold_all(hba);
	ret = ufshcd_uic_pwr_ctrl(hba, &uic_cmd);
	hba->ufs_stats.clk_rel.ctx = PWRCTL_CMD_SEND;
	ufshcd_release_all(hba);
out:
	return ret;
}

static int ufshcd_link_recovery(struct ufs_hba *hba)
{
	int ret = 0;
	unsigned long flags;

	/*
	 * Check if there is any race with fatal error handling.
	 * If so, wait for it to complete. Even though fatal error
	 * handling does reset and restore in some cases, don't assume
	 * anything out of it. We are just avoiding race here.
	 */
	do {
		spin_lock_irqsave(hba->host->host_lock, flags);
		if (!(work_pending(&hba->eh_work) ||
				hba->ufshcd_state == UFSHCD_STATE_RESET))
			break;
		spin_unlock_irqrestore(hba->host->host_lock, flags);
		dev_dbg(hba->dev, "%s: reset in progress\n", __func__);
		flush_work(&hba->eh_work);
	} while (1);


	/*
	 * we don't know if previous reset had really reset the host controller
	 * or not. So let's force reset here to be sure.
	 */
	hba->ufshcd_state = UFSHCD_STATE_ERROR;
	hba->force_host_reset = true;
	ufshcd_set_eh_in_progress(hba);
	schedule_work(&hba->eh_work);

	/* wait for the reset work to finish */
	do {
		if (!(work_pending(&hba->eh_work) ||
				hba->ufshcd_state == UFSHCD_STATE_RESET))
			break;
		spin_unlock_irqrestore(hba->host->host_lock, flags);
		dev_dbg(hba->dev, "%s: reset in progress\n", __func__);
		flush_work(&hba->eh_work);
		spin_lock_irqsave(hba->host->host_lock, flags);
	} while (1);

	if (!((hba->ufshcd_state == UFSHCD_STATE_OPERATIONAL) &&
	      ufshcd_is_link_active(hba)))
		ret = -ENOLINK;
	spin_unlock_irqrestore(hba->host->host_lock, flags);

	return ret;
}

static int __ufshcd_uic_hibern8_enter(struct ufs_hba *hba)
{
	int ret;
	struct uic_command uic_cmd = {0};
	ktime_t start = ktime_get();

	ufshcd_vops_hibern8_notify(hba, UIC_CMD_DME_HIBER_ENTER, PRE_CHANGE);

	uic_cmd.command = UIC_CMD_DME_HIBER_ENTER;
	ret = ufshcd_uic_pwr_ctrl(hba, &uic_cmd);
	trace_ufshcd_profile_hibern8(dev_name(hba->dev), "enter",
			     ktime_to_us(ktime_sub(ktime_get(), start)), ret);

	ufsdbg_error_inject_dispatcher(hba, ERR_INJECT_HIBERN8_ENTER, 0, &ret);

	/*
	 * Do full reinit if enter failed or if LINERESET was detected during
	 * Hibern8 operation. After LINERESET, link moves to default PWM-G1
	 * mode hence full reinit is required to move link to HS speeds.
	 */
	if (ret || hba->full_init_linereset) {
		int err;

		hba->full_init_linereset = false;
		ufshcd_update_error_stats(hba, UFS_ERR_HIBERN8_ENTER);
		dev_err(hba->dev, "%s: hibern8 enter failed. ret = %d\n",
			__func__, ret);
		ufshcd_custom_cmd_log(hba, "h8-enter-failed");

		/*
		 * If link recovery fails then return error code (-ENOLINK)
		 * returned ufshcd_link_recovery().
		 * If link recovery succeeds then return -EAGAIN to attempt
		 * hibern8 enter retry again.
		 */
		err = ufshcd_link_recovery(hba);
		if (err) {
			dev_err(hba->dev, "%s: link recovery failed", __func__);
			ret = err;
		} else {
			ret = -EAGAIN;
		}
	} else {
		ufshcd_vops_hibern8_notify(hba, UIC_CMD_DME_HIBER_ENTER,
								POST_CHANGE);
		dev_dbg(hba->dev, "%s: Hibern8 Enter at %lld us", __func__,
			ktime_to_us(ktime_get()));
		ufshcd_custom_cmd_log(hba, "h8-enter");
	}

	return ret;
}

int ufshcd_uic_hibern8_enter(struct ufs_hba *hba)
{
	int ret = 0, retries;

	for (retries = UIC_HIBERN8_ENTER_RETRIES; retries > 0; retries--) {
		ret = __ufshcd_uic_hibern8_enter(hba);
		if (!ret)
			goto out;
		else if (ret != -EAGAIN)
			/* Unable to recover the link, so no point proceeding */
			BUG();
	}
out:
	return ret;
}

int ufshcd_uic_hibern8_exit(struct ufs_hba *hba)
{
	struct uic_command uic_cmd = {0};
	int ret;
	ktime_t start = ktime_get();

	ufshcd_vops_hibern8_notify(hba, UIC_CMD_DME_HIBER_EXIT, PRE_CHANGE);

	uic_cmd.command = UIC_CMD_DME_HIBER_EXIT;
	ret = ufshcd_uic_pwr_ctrl(hba, &uic_cmd);
	trace_ufshcd_profile_hibern8(dev_name(hba->dev), "exit",
			     ktime_to_us(ktime_sub(ktime_get(), start)), ret);

	ufsdbg_error_inject_dispatcher(hba, ERR_INJECT_HIBERN8_EXIT, 0, &ret);

	/* Do full reinit if exit failed */
	if (ret) {
		ufshcd_update_error_stats(hba, UFS_ERR_HIBERN8_EXIT);
		dev_err(hba->dev, "%s: hibern8 exit failed. ret = %d\n",
			__func__, ret);
		ufshcd_custom_cmd_log(hba, "h8-Exit-Failed");
		ret = ufshcd_link_recovery(hba);
		/* Unable to recover the link, so no point proceeding */
		if (ret)
			BUG();
	} else {
		ufshcd_vops_hibern8_notify(hba, UIC_CMD_DME_HIBER_EXIT,
								POST_CHANGE);
		dev_dbg(hba->dev, "%s: Hibern8 Exit at %lld us", __func__,
			ktime_to_us(ktime_get()));
		hba->ufs_stats.last_hibern8_exit_tstamp = ktime_get();
		hba->ufs_stats.hibern8_exit_cnt++;
		ufshcd_custom_cmd_log(hba, "h8-Exit");
	}

	return ret;
}

 /**
 * ufshcd_init_pwr_info - setting the POR (power on reset)
 * values in hba power info
 * @hba: per-adapter instance
 */
static void ufshcd_init_pwr_info(struct ufs_hba *hba)
{
	hba->pwr_info.gear_rx = UFS_PWM_G1;
	hba->pwr_info.gear_tx = UFS_PWM_G1;
	hba->pwr_info.lane_rx = 1;
	hba->pwr_info.lane_tx = 1;
	hba->pwr_info.pwr_rx = SLOWAUTO_MODE;
	hba->pwr_info.pwr_tx = SLOWAUTO_MODE;
	hba->pwr_info.hs_rate = 0;
}

/**
 * ufshcd_get_max_pwr_mode - reads the max power mode negotiated with device
 * @hba: per-adapter instance
 */
static int ufshcd_get_max_pwr_mode(struct ufs_hba *hba)
{
	struct ufs_pa_layer_attr *pwr_info = &hba->max_pwr_info.info;

	if (hba->max_pwr_info.is_valid)
		return 0;

	pwr_info->pwr_tx = FAST_MODE;
	pwr_info->pwr_rx = FAST_MODE;
	pwr_info->hs_rate = PA_HS_MODE_B;

	/* Get the connected lane count */
	ufshcd_dme_get(hba, UIC_ARG_MIB(PA_CONNECTEDRXDATALANES),
			&pwr_info->lane_rx);
	ufshcd_dme_get(hba, UIC_ARG_MIB(PA_CONNECTEDTXDATALANES),
			&pwr_info->lane_tx);

	if (!pwr_info->lane_rx || !pwr_info->lane_tx) {
		dev_err(hba->dev, "%s: invalid connected lanes value. rx=%d, tx=%d\n",
				__func__,
				pwr_info->lane_rx,
				pwr_info->lane_tx);
		return -EINVAL;
	}

	/*
	 * First, get the maximum gears of HS speed.
	 * If a zero value, it means there is no HSGEAR capability.
	 * Then, get the maximum gears of PWM speed.
	 */
	ufshcd_dme_get(hba, UIC_ARG_MIB(PA_MAXRXHSGEAR), &pwr_info->gear_rx);
	if (!pwr_info->gear_rx) {
		ufshcd_dme_get(hba, UIC_ARG_MIB(PA_MAXRXPWMGEAR),
				&pwr_info->gear_rx);
		if (!pwr_info->gear_rx) {
			dev_err(hba->dev, "%s: invalid max pwm rx gear read = %d\n",
				__func__, pwr_info->gear_rx);
			return -EINVAL;
		} else {
			if (hba->limit_rx_pwm_gear > 0 &&
			    (hba->limit_rx_pwm_gear < pwr_info->gear_rx))
				pwr_info->gear_rx = hba->limit_rx_pwm_gear;
		}
		pwr_info->pwr_rx = SLOW_MODE;
	} else {
		if (hba->limit_rx_hs_gear > 0 &&
		    (hba->limit_rx_hs_gear < pwr_info->gear_rx))
			pwr_info->gear_rx = hba->limit_rx_hs_gear;
	}

	ufshcd_dme_peer_get(hba, UIC_ARG_MIB(PA_MAXRXHSGEAR),
			&pwr_info->gear_tx);
	if (!pwr_info->gear_tx) {
		ufshcd_dme_peer_get(hba, UIC_ARG_MIB(PA_MAXRXPWMGEAR),
				&pwr_info->gear_tx);
		if (!pwr_info->gear_tx) {
			dev_err(hba->dev, "%s: invalid max pwm tx gear read = %d\n",
				__func__, pwr_info->gear_tx);
			return -EINVAL;
		} else {
			if (hba->limit_tx_pwm_gear > 0 &&
			    (hba->limit_tx_pwm_gear < pwr_info->gear_tx))
				pwr_info->gear_tx = hba->limit_tx_pwm_gear;
		}
		pwr_info->pwr_tx = SLOW_MODE;
	} else {
		if (hba->limit_tx_hs_gear > 0 &&
		    (hba->limit_tx_hs_gear < pwr_info->gear_tx))
			pwr_info->gear_tx = hba->limit_tx_hs_gear;
	}

	hba->max_pwr_info.is_valid = true;
	return 0;
}

int ufshcd_change_power_mode(struct ufs_hba *hba,
			     struct ufs_pa_layer_attr *pwr_mode)
{
	int ret = 0;
	u32 peer_rx_hs_adapt_initial_cap;

	/* if already configured to the requested pwr_mode */
	if (!hba->restore_needed &&
		pwr_mode->gear_rx == hba->pwr_info.gear_rx &&
		pwr_mode->gear_tx == hba->pwr_info.gear_tx &&
	    pwr_mode->lane_rx == hba->pwr_info.lane_rx &&
	    pwr_mode->lane_tx == hba->pwr_info.lane_tx &&
	    pwr_mode->pwr_rx == hba->pwr_info.pwr_rx &&
	    pwr_mode->pwr_tx == hba->pwr_info.pwr_tx &&
	    pwr_mode->hs_rate == hba->pwr_info.hs_rate) {
		dev_dbg(hba->dev, "%s: power already configured\n", __func__);
		return 0;
	}

	ufsdbg_error_inject_dispatcher(hba, ERR_INJECT_PWR_CHANGE, 0, &ret);
	if (ret)
		return ret;

	/*
	 * Configure attributes for power mode change with below.
	 * - PA_RXGEAR, PA_ACTIVERXDATALANES, PA_RXTERMINATION,
	 * - PA_TXGEAR, PA_ACTIVETXDATALANES, PA_TXTERMINATION,
	 * - PA_HSSERIES
	 */
	ufshcd_dme_set(hba, UIC_ARG_MIB(PA_RXGEAR), pwr_mode->gear_rx);
	ufshcd_dme_set(hba, UIC_ARG_MIB(PA_ACTIVERXDATALANES),
			pwr_mode->lane_rx);
	if (pwr_mode->pwr_rx == FASTAUTO_MODE ||
			pwr_mode->pwr_rx == FAST_MODE)
		ufshcd_dme_set(hba, UIC_ARG_MIB(PA_RXTERMINATION), TRUE);
	else
		ufshcd_dme_set(hba, UIC_ARG_MIB(PA_RXTERMINATION), FALSE);

	ufshcd_dme_set(hba, UIC_ARG_MIB(PA_TXGEAR), pwr_mode->gear_tx);
	ufshcd_dme_set(hba, UIC_ARG_MIB(PA_ACTIVETXDATALANES),
			pwr_mode->lane_tx);
	if (pwr_mode->pwr_tx == FASTAUTO_MODE ||
			pwr_mode->pwr_tx == FAST_MODE)
		ufshcd_dme_set(hba, UIC_ARG_MIB(PA_TXTERMINATION), TRUE);
	else
		ufshcd_dme_set(hba, UIC_ARG_MIB(PA_TXTERMINATION), FALSE);

	if (pwr_mode->pwr_rx == FASTAUTO_MODE ||
	    pwr_mode->pwr_tx == FASTAUTO_MODE ||
	    pwr_mode->pwr_rx == FAST_MODE ||
	    pwr_mode->pwr_tx == FAST_MODE)
		ufshcd_dme_set(hba, UIC_ARG_MIB(PA_HSSERIES),
						pwr_mode->hs_rate);

	if (pwr_mode->gear_tx == UFS_HS_G4) {
		ret = ufshcd_dme_peer_get(hba,
				 UIC_ARG_MIB_SEL(RX_HS_ADAPT_INITIAL_CAPABILITY,
					UIC_ARG_MPHY_RX_GEN_SEL_INDEX(0)),
				    &peer_rx_hs_adapt_initial_cap);
		if (ret) {
			dev_err(hba->dev,
				"%s: RX_HS_ADAPT_INITIAL_CAP get failed %d\n",
				__func__, ret);
			peer_rx_hs_adapt_initial_cap =
						PA_PEERRXHSADAPTINITIAL_Default;
		}
		ret = ufshcd_dme_set(hba, UIC_ARG_MIB(PA_PEERRXHSADAPTINITIAL),
				     peer_rx_hs_adapt_initial_cap);
		/* INITIAL ADAPT */
		ufshcd_dme_set(hba, UIC_ARG_MIB(PA_TXHSADAPTTYPE),
			       PA_INITIAL_ADAPT);
	} else if (hba->ufs_version >= UFSHCI_VERSION_30) {
		/* NO ADAPT */
		ufshcd_dme_set(hba, UIC_ARG_MIB(PA_TXHSADAPTTYPE), PA_NO_ADAPT);
	}

	ufshcd_dme_set(hba, UIC_ARG_MIB(PA_PWRMODEUSERDATA0),
			DL_FC0ProtectionTimeOutVal_Default);
	ufshcd_dme_set(hba, UIC_ARG_MIB(PA_PWRMODEUSERDATA1),
			DL_TC0ReplayTimeOutVal_Default);
	ufshcd_dme_set(hba, UIC_ARG_MIB(PA_PWRMODEUSERDATA2),
			DL_AFC0ReqTimeOutVal_Default);

	ufshcd_dme_set(hba, UIC_ARG_MIB(DME_LocalFC0ProtectionTimeOutVal),
			DL_FC0ProtectionTimeOutVal_Default);
	ufshcd_dme_set(hba, UIC_ARG_MIB(DME_LocalTC0ReplayTimeOutVal),
			DL_TC0ReplayTimeOutVal_Default);
	ufshcd_dme_set(hba, UIC_ARG_MIB(DME_LocalAFC0ReqTimeOutVal),
			DL_AFC0ReqTimeOutVal_Default);

	ret = ufshcd_uic_change_pwr_mode(hba, pwr_mode->pwr_rx << 4
			| pwr_mode->pwr_tx);

	if (ret) {
		ufshcd_update_error_stats(hba, UFS_ERR_POWER_MODE_CHANGE);
		dev_err(hba->dev,
			"%s: power mode change failed %d\n", __func__, ret);
	} else {
		ufshcd_vops_pwr_change_notify(hba, POST_CHANGE, NULL,
								pwr_mode);

		memcpy(&hba->pwr_info, pwr_mode,
			sizeof(struct ufs_pa_layer_attr));
		hba->ufs_stats.power_mode_change_cnt++;
	}

	return ret;
}

/**
 * ufshcd_config_pwr_mode - configure a new power mode
 * @hba: per-adapter instance
 * @desired_pwr_mode: desired power configuration
 */
static int ufshcd_config_pwr_mode(struct ufs_hba *hba,
		struct ufs_pa_layer_attr *desired_pwr_mode)
{
	struct ufs_pa_layer_attr final_params = { 0 };
	int ret;

	ret = ufshcd_vops_pwr_change_notify(hba, PRE_CHANGE,
					desired_pwr_mode, &final_params);

	if (ret)
		memcpy(&final_params, desired_pwr_mode, sizeof(final_params));

	ret = ufshcd_change_power_mode(hba, &final_params);
	if (!ret)
		ufshcd_print_pwr_info(hba);

	return ret;
}

/**
 * ufshcd_complete_dev_init() - checks device readiness
 * hba: per-adapter instance
 *
 * Set fDeviceInit flag and poll until device toggles it.
 */
static int ufshcd_complete_dev_init(struct ufs_hba *hba)
{
	int i;
	int err;
	bool flag_res = 1;

	err = ufshcd_query_flag_retry(hba, UPIU_QUERY_OPCODE_SET_FLAG,
		QUERY_FLAG_IDN_FDEVICEINIT, NULL);
	if (err) {
		dev_err(hba->dev,
			"%s setting fDeviceInit flag failed with error %d\n",
			__func__, err);
		goto out;
	}

	/* poll for max. 1000 iterations for fDeviceInit flag to clear */
	for (i = 0; i < 1000 && !err && flag_res; i++)
		err = ufshcd_query_flag_retry(hba, UPIU_QUERY_OPCODE_READ_FLAG,
			QUERY_FLAG_IDN_FDEVICEINIT, &flag_res);

	if (err)
		dev_err(hba->dev,
			"%s reading fDeviceInit flag failed with error %d\n",
			__func__, err);
	else if (flag_res)
		dev_err(hba->dev,
			"%s fDeviceInit was not cleared by the device\n",
			__func__);

out:
	return err;
}

/**
 * ufshcd_make_hba_operational - Make UFS controller operational
 * @hba: per adapter instance
 *
 * To bring UFS host controller to operational state,
 * 1. Enable required interrupts
 * 2. Configure interrupt aggregation
 * 3. Program UTRL and UTMRL base address
 * 4. Configure run-stop-registers
 *
 * Returns 0 on success, non-zero value on failure
 */
static int ufshcd_make_hba_operational(struct ufs_hba *hba)
{
	int err = 0;
	u32 reg;

	/* Enable required interrupts */
	ufshcd_enable_intr(hba, UFSHCD_ENABLE_INTRS);

	/* Configure interrupt aggregation */
	if (ufshcd_is_intr_aggr_allowed(hba))
		ufshcd_config_intr_aggr(hba, hba->nutrs - 1, INT_AGGR_DEF_TO);
	else
		ufshcd_disable_intr_aggr(hba);

	/* Configure UTRL and UTMRL base address registers */
	ufshcd_writel(hba, lower_32_bits(hba->utrdl_dma_addr),
			REG_UTP_TRANSFER_REQ_LIST_BASE_L);
	ufshcd_writel(hba, upper_32_bits(hba->utrdl_dma_addr),
			REG_UTP_TRANSFER_REQ_LIST_BASE_H);
	ufshcd_writel(hba, lower_32_bits(hba->utmrdl_dma_addr),
			REG_UTP_TASK_REQ_LIST_BASE_L);
	ufshcd_writel(hba, upper_32_bits(hba->utmrdl_dma_addr),
			REG_UTP_TASK_REQ_LIST_BASE_H);

	/*
	 * Make sure base address and interrupt setup are updated before
	 * enabling the run/stop registers below.
	 */
	wmb();

	/*
	 * UCRDY, UTMRLDY and UTRLRDY bits must be 1
	 */
	reg = ufshcd_readl(hba, REG_CONTROLLER_STATUS);
	if (!(ufshcd_get_lists_status(reg))) {
		ufshcd_enable_run_stop_reg(hba);
	} else {
		dev_err(hba->dev,
			"Host controller not ready to process requests");
		err = -EIO;
		goto out;
	}

out:
	return err;
}

/**
 * ufshcd_hba_stop - Send controller to reset state
 * @hba: per adapter instance
 * @can_sleep: perform sleep or just spin
 */
static inline void ufshcd_hba_stop(struct ufs_hba *hba, bool can_sleep)
{
	int err;

	ufshcd_writel(hba, CONTROLLER_DISABLE,  REG_CONTROLLER_ENABLE);
	err = ufshcd_wait_for_register(hba, REG_CONTROLLER_ENABLE,
					CONTROLLER_ENABLE, CONTROLLER_DISABLE,
					10, 1, can_sleep);
	if (err)
		dev_err(hba->dev, "%s: Controller disable failed\n", __func__);
}

/**
 * ufshcd_hba_enable - initialize the controller
 * @hba: per adapter instance
 *
 * The controller resets itself and controller firmware initialization
 * sequence kicks off. When controller is ready it will set
 * the Host Controller Enable bit to 1.
 *
 * Returns 0 on success, non-zero value on failure
 */
static int ufshcd_hba_enable(struct ufs_hba *hba)
{
	int retry;

	/*
	 * msleep of 1 and 5 used in this function might result in msleep(20),
	 * but it was necessary to send the UFS FPGA to reset mode during
	 * development and testing of this driver. msleep can be changed to
	 * mdelay and retry count can be reduced based on the controller.
	 */
	if (!ufshcd_is_hba_active(hba))
		/* change controller state to "reset state" */
		ufshcd_hba_stop(hba, true);

	/* UniPro link is disabled at this point */
	ufshcd_set_link_off(hba);

	ufshcd_vops_hce_enable_notify(hba, PRE_CHANGE);

	/* start controller initialization sequence */
	ufshcd_hba_start(hba);

	/*
	 * To initialize a UFS host controller HCE bit must be set to 1.
	 * During initialization the HCE bit value changes from 1->0->1.
	 * When the host controller completes initialization sequence
	 * it sets the value of HCE bit to 1. The same HCE bit is read back
	 * to check if the controller has completed initialization sequence.
	 * So without this delay the value HCE = 1, set in the previous
	 * instruction might be read back.
	 * This delay can be changed based on the controller.
	 */
	msleep(1);

	/* wait for the host controller to complete initialization */
	retry = 10;
	while (ufshcd_is_hba_active(hba)) {
		if (retry) {
			retry--;
		} else {
			dev_err(hba->dev,
				"Controller enable failed\n");
			return -EIO;
		}
		msleep(5);
	}

	/* enable UIC related interrupts */
	ufshcd_enable_intr(hba, UFSHCD_UIC_MASK);

	ufshcd_vops_hce_enable_notify(hba, POST_CHANGE);

	return 0;
}

static int ufshcd_disable_tx_lcc(struct ufs_hba *hba, bool peer)
{
	int tx_lanes, i, err = 0;

	if (!peer)
		ufshcd_dme_get(hba, UIC_ARG_MIB(PA_CONNECTEDTXDATALANES),
			       &tx_lanes);
	else
		ufshcd_dme_peer_get(hba, UIC_ARG_MIB(PA_CONNECTEDTXDATALANES),
				    &tx_lanes);
	for (i = 0; i < tx_lanes; i++) {
		if (!peer)
			err = ufshcd_dme_set(hba,
				UIC_ARG_MIB_SEL(TX_LCC_ENABLE,
					UIC_ARG_MPHY_TX_GEN_SEL_INDEX(i)),
					0);
		else
			err = ufshcd_dme_peer_set(hba,
				UIC_ARG_MIB_SEL(TX_LCC_ENABLE,
					UIC_ARG_MPHY_TX_GEN_SEL_INDEX(i)),
					0);
		if (err) {
			dev_err(hba->dev, "%s: TX LCC Disable failed, peer = %d, lane = %d, err = %d",
				__func__, peer, i, err);
			break;
		}
	}

	return err;
}

static inline int ufshcd_disable_host_tx_lcc(struct ufs_hba *hba)
{
	return ufshcd_disable_tx_lcc(hba, false);
}

static inline int ufshcd_disable_device_tx_lcc(struct ufs_hba *hba)
{
	return ufshcd_disable_tx_lcc(hba, true);
}

/**
 * ufshcd_link_startup - Initialize unipro link startup
 * @hba: per adapter instance
 *
 * Returns 0 for success, non-zero in case of failure
 */
static int ufshcd_link_startup(struct ufs_hba *hba)
{
	int ret;
	int retries = DME_LINKSTARTUP_RETRIES;

	do {
		ufshcd_vops_link_startup_notify(hba, PRE_CHANGE);

		ret = ufshcd_dme_link_startup(hba);
		if (ret)
			ufshcd_update_error_stats(hba, UFS_ERR_LINKSTARTUP);

		/* check if device is detected by inter-connect layer */
		if (!ret && !ufshcd_is_device_present(hba)) {
			ufshcd_update_error_stats(hba, UFS_ERR_LINKSTARTUP);
			dev_err(hba->dev, "%s: Device not present\n", __func__);
			ret = -ENXIO;
			goto out;
		}

		/*
		 * DME link lost indication is only received when link is up,
		 * but we can't be sure if the link is up until link startup
		 * succeeds. So reset the local Uni-Pro and try again.
		 */
		if (ret && ufshcd_hba_enable(hba))
			goto out;
	} while (ret && retries--);

	if (ret)
		/* failed to get the link up... retire */
		goto out;

	/* Mark that link is up in PWM-G1, 1-lane, SLOW-AUTO mode */
	ufshcd_init_pwr_info(hba);
	ufshcd_print_pwr_info(hba);

	if (hba->quirks & UFSHCD_QUIRK_BROKEN_LCC) {
		ret = ufshcd_disable_device_tx_lcc(hba);
		if (ret)
			goto out;
	}

	if (hba->dev_info.quirks & UFS_DEVICE_QUIRK_BROKEN_LCC) {
		ret = ufshcd_disable_host_tx_lcc(hba);
		if (ret)
			goto out;
	}

	/* Include any host controller configuration via UIC commands */
	ret = ufshcd_vops_link_startup_notify(hba, POST_CHANGE);
	if (ret)
		goto out;

	ret = ufshcd_make_hba_operational(hba);
out:
	if (ret)
		dev_err(hba->dev, "link startup failed %d\n", ret);
	/*
	 * For some external cards, link startup succeeds only after few link
	 * startup attempts and err_state may get set in this case.
	 * But as the link startup has finally succeded, we are clearing the
	 * error state.
	 */
	else if (hba->extcon)
		ufsdbg_clr_err_state(hba);

	return ret;
}

/**
 * ufshcd_verify_dev_init() - Verify device initialization
 * @hba: per-adapter instance
 *
 * Send NOP OUT UPIU and wait for NOP IN response to check whether the
 * device Transport Protocol (UTP) layer is ready after a reset.
 * If the UTP layer at the device side is not initialized, it may
 * not respond with NOP IN UPIU within timeout of %NOP_OUT_TIMEOUT
 * and we retry sending NOP OUT for %NOP_OUT_RETRIES iterations.
 */
static int ufshcd_verify_dev_init(struct ufs_hba *hba)
{
	int err = 0;
	int retries;

	ufshcd_hold_all(hba);
	mutex_lock(&hba->dev_cmd.lock);
	for (retries = NOP_OUT_RETRIES; retries > 0; retries--) {
		err = ufshcd_exec_dev_cmd(hba, DEV_CMD_TYPE_NOP,
					       NOP_OUT_TIMEOUT);

		if (!err || err == -ETIMEDOUT)
			break;

		dev_dbg(hba->dev, "%s: error %d retrying\n", __func__, err);
	}
	mutex_unlock(&hba->dev_cmd.lock);
	ufshcd_release_all(hba);

	if (err)
		dev_err(hba->dev, "%s: NOP OUT failed %d\n", __func__, err);
	return err;
}

/**
 * ufshcd_set_queue_depth - set lun queue depth
 * @sdev: pointer to SCSI device
 *
 * Read bLUQueueDepth value and activate scsi tagged command
 * queueing. For WLUN, queue depth is set to 1. For best-effort
 * cases (bLUQueueDepth = 0) the queue depth is set to a maximum
 * value that host can queue.
 */
static void ufshcd_set_queue_depth(struct scsi_device *sdev)
{
	int ret = 0;
	u8 lun_qdepth;
	struct ufs_hba *hba;

	hba = shost_priv(sdev->host);

	lun_qdepth = hba->nutrs;
	ret = ufshcd_read_unit_desc_param(hba,
			  ufshcd_scsi_to_upiu_lun(sdev->lun),
			  UNIT_DESC_PARAM_LU_Q_DEPTH,
			  &lun_qdepth,
			  sizeof(lun_qdepth));

	/* Some WLUN doesn't support unit descriptor */
	if (ret == -EOPNOTSUPP)
		lun_qdepth = 1;
	else if (!lun_qdepth)
		/* eventually, we can figure out the real queue depth */
		lun_qdepth = hba->nutrs;
	else
		lun_qdepth = min_t(int, lun_qdepth, hba->nutrs);

	dev_dbg(hba->dev, "%s: activate tcq with queue depth %d\n",
			__func__, lun_qdepth);
	scsi_change_queue_depth(sdev, lun_qdepth);
}

/*
 * ufshcd_get_lu_wp - returns the "b_lu_write_protect" from UNIT DESCRIPTOR
 * @hba: per-adapter instance
 * @lun: UFS device lun id
 * @b_lu_write_protect: pointer to buffer to hold the LU's write protect info
 *
 * Returns 0 in case of success and b_lu_write_protect status would be returned
 * @b_lu_write_protect parameter.
 * Returns -ENOTSUPP if reading b_lu_write_protect is not supported.
 * Returns -EINVAL in case of invalid parameters passed to this function.
 */
static int ufshcd_get_lu_wp(struct ufs_hba *hba,
			    u8 lun,
			    u8 *b_lu_write_protect)
{
	int ret;

	if (!b_lu_write_protect)
		ret = -EINVAL;
	/*
	 * According to UFS device spec, RPMB LU can't be write
	 * protected so skip reading bLUWriteProtect parameter for
	 * it. For other W-LUs, UNIT DESCRIPTOR is not available.
	 */
	else if (lun >= UFS_UPIU_MAX_GENERAL_LUN)
		ret = -ENOTSUPP;
	else
		ret = ufshcd_read_unit_desc_param(hba,
					  lun,
					  UNIT_DESC_PARAM_LU_WR_PROTECT,
					  b_lu_write_protect,
					  sizeof(*b_lu_write_protect));
	return ret;
}

/**
 * ufshcd_get_lu_power_on_wp_status - get LU's power on write protect
 * status
 * @hba: per-adapter instance
 * @sdev: pointer to SCSI device
 *
 */
static inline void ufshcd_get_lu_power_on_wp_status(struct ufs_hba *hba,
						    struct scsi_device *sdev)
{
	if (hba->dev_info.f_power_on_wp_en &&
	    !hba->dev_info.is_lu_power_on_wp) {
		u8 b_lu_write_protect;

		if (!ufshcd_get_lu_wp(hba, ufshcd_scsi_to_upiu_lun(sdev->lun),
				      &b_lu_write_protect) &&
		    (b_lu_write_protect == UFS_LU_POWER_ON_WP))
			hba->dev_info.is_lu_power_on_wp = true;
	}
}

/**
 * ufshcd_slave_alloc - handle initial SCSI device configurations
 * @sdev: pointer to SCSI device
 *
 * Returns success
 */
static int ufshcd_slave_alloc(struct scsi_device *sdev)
{
	struct ufs_hba *hba;
	int buff_len = QUERY_DESC_HEALTH_DEF_SIZE;
	u8 desc_buf[QUERY_DESC_HEALTH_DEF_SIZE];
	int err;

	hba = shost_priv(sdev->host);

	/* Mode sense(6) is not supported by UFS, so use Mode sense(10) */
	sdev->use_10_for_ms = 1;

	/* allow SCSI layer to restart the device in case of errors */
	sdev->allow_restart = 1;

	/* REPORT SUPPORTED OPERATION CODES is not supported */
	sdev->no_report_opcodes = 1;

	/* WRITE_SAME command is not supported */
	sdev->no_write_same = 1;

	ufshcd_set_queue_depth(sdev);

	ufshcd_get_lu_power_on_wp_status(hba, sdev);

	err = ufshcd_read_desc(hba, QUERY_DESC_IDN_HEALTH, 0,
					desc_buf, buff_len);
	if (!err) {
		hba->dev_info.pre_eol_info =
			(u8)desc_buf[UFSHCD_HEALTH_EOL_OFFSET];
		hba->dev_info.lifetime_a =
			(u8)desc_buf[UFSHCD_HEALTH_LIFEA_OFFSET];
		hba->dev_info.lifetime_b =
			(u8)desc_buf[UFSHCD_HEALTH_LIFEB_OFFSET];
		hba->dev_info.lifetime_c =
			(u8)desc_buf[UFSHCD_HEALTH_LIFEC_OFFSET];
	}

	return 0;
}

/**
 * ufshcd_change_queue_depth - change queue depth
 * @sdev: pointer to SCSI device
 * @depth: required depth to set
 *
 * Change queue depth and make sure the max. limits are not crossed.
 */
static int ufshcd_change_queue_depth(struct scsi_device *sdev, int depth)
{
	struct ufs_hba *hba = shost_priv(sdev->host);

	if (depth > hba->nutrs)
		depth = hba->nutrs;
	return scsi_change_queue_depth(sdev, depth);
}

/**
 * ufshcd_slave_configure - adjust SCSI device configurations
 * @sdev: pointer to SCSI device
 */
static int ufshcd_slave_configure(struct scsi_device *sdev)
{
	struct request_queue *q = sdev->request_queue;
	struct ufs_hba *hba = shost_priv(sdev->host);

	blk_queue_update_dma_pad(q, PRDT_DATA_BYTE_COUNT_PAD - 1);
	blk_queue_max_segment_size(q, PRDT_DATA_BYTE_COUNT_MAX);

	if (hba->scsi_cmd_timeout) {
		blk_queue_rq_timeout(q, hba->scsi_cmd_timeout * HZ);
		scsi_set_cmd_timeout_override(sdev, hba->scsi_cmd_timeout * HZ);
	}

	sdev->autosuspend_delay = UFSHCD_AUTO_SUSPEND_DELAY_MS;
	sdev->use_rpm_auto = 1;

	return 0;
}

/**
 * ufshcd_slave_destroy - remove SCSI device configurations
 * @sdev: pointer to SCSI device
 */
static void ufshcd_slave_destroy(struct scsi_device *sdev)
{
	struct ufs_hba *hba;

	hba = shost_priv(sdev->host);
	/* Drop the reference as it won't be needed anymore */
	if (ufshcd_scsi_to_upiu_lun(sdev->lun) == UFS_UPIU_UFS_DEVICE_WLUN) {
		unsigned long flags;

		spin_lock_irqsave(hba->host->host_lock, flags);
		hba->sdev_ufs_device = NULL;
		spin_unlock_irqrestore(hba->host->host_lock, flags);
	}
}

/**
 * ufshcd_task_req_compl - handle task management request completion
 * @hba: per adapter instance
 * @index: index of the completed request
 * @resp: task management service response
 *
 * Returns non-zero value on error, zero on success
 */
static int ufshcd_task_req_compl(struct ufs_hba *hba, u32 index, u8 *resp)
{
	struct utp_task_req_desc *task_req_descp;
	struct utp_upiu_task_rsp *task_rsp_upiup;
	unsigned long flags;
	int ocs_value;
	int task_result;

	spin_lock_irqsave(hba->host->host_lock, flags);

	/* Clear completed tasks from outstanding_tasks */
	__clear_bit(index, &hba->outstanding_tasks);

	task_req_descp = hba->utmrdl_base_addr;
	ocs_value = ufshcd_get_tmr_ocs(&task_req_descp[index]);

	if (ocs_value == OCS_SUCCESS) {
		task_rsp_upiup = (struct utp_upiu_task_rsp *)
				task_req_descp[index].task_rsp_upiu;
		task_result = be32_to_cpu(task_rsp_upiup->output_param1);
		task_result = task_result & MASK_TM_SERVICE_RESP;
		if (resp)
			*resp = (u8)task_result;
	} else {
		dev_err(hba->dev, "%s: failed, ocs = 0x%x\n",
				__func__, ocs_value);
	}
	spin_unlock_irqrestore(hba->host->host_lock, flags);

	return ocs_value;
}

/**
 * ufshcd_scsi_cmd_status - Update SCSI command result based on SCSI status
 * @lrb: pointer to local reference block of completed command
 * @scsi_status: SCSI command status
 *
 * Returns value base on SCSI command status
 */
static inline int
ufshcd_scsi_cmd_status(struct ufshcd_lrb *lrbp, int scsi_status)
{
	int result = 0;

	switch (scsi_status) {
	case SAM_STAT_CHECK_CONDITION:
		ufshcd_copy_sense_data(lrbp);
	case SAM_STAT_GOOD:
		result |= DID_OK << 16 |
			  COMMAND_COMPLETE << 8 |
			  scsi_status;
		break;
	case SAM_STAT_TASK_SET_FULL:
	case SAM_STAT_BUSY:
	case SAM_STAT_TASK_ABORTED:
		ufshcd_copy_sense_data(lrbp);
		result |= scsi_status;
		break;
	default:
		result |= DID_ERROR << 16;
		break;
	} /* end of switch */

	return result;
}

/**
 * ufshcd_transfer_rsp_status - Get overall status of the response
 * @hba: per adapter instance
 * @lrb: pointer to local reference block of completed command
 *
 * Returns result of the command to notify SCSI midlayer
 */
static inline int
ufshcd_transfer_rsp_status(struct ufs_hba *hba, struct ufshcd_lrb *lrbp)
{
	int result = 0;
	int scsi_status;
	int ocs;
	bool print_prdt;

	/* overall command status of utrd */
	ocs = ufshcd_get_tr_ocs(lrbp);

	switch (ocs) {
	case OCS_SUCCESS:
		result = ufshcd_get_req_rsp(lrbp->ucd_rsp_ptr);
		hba->ufs_stats.last_hibern8_exit_tstamp = ktime_set(0, 0);
		switch (result) {
		case UPIU_TRANSACTION_RESPONSE:
			/*
			 * get the response UPIU result to extract
			 * the SCSI command status
			 */
			result = ufshcd_get_rsp_upiu_result(lrbp->ucd_rsp_ptr);

			/*
			 * get the result based on SCSI status response
			 * to notify the SCSI midlayer of the command status
			 */
			scsi_status = result & MASK_SCSI_STATUS;
			result = ufshcd_scsi_cmd_status(lrbp, scsi_status);

			/*
			 * Currently we are only supporting BKOPs exception
			 * events hence we can ignore BKOPs exception event
			 * during power management callbacks. BKOPs exception
			 * event is not expected to be raised in runtime suspend
			 * callback as it allows the urgent bkops.
			 * During system suspend, we are anyway forcefully
			 * disabling the bkops and if urgent bkops is needed
			 * it will be enabled on system resume. Long term
			 * solution could be to abort the system suspend if
			 * UFS device needs urgent BKOPs.
			 */
			if (!hba->pm_op_in_progress &&
			    ufshcd_is_exception_event(lrbp->ucd_rsp_ptr)) {
				/*
				 * Prevent suspend once eeh_work is scheduled
				 * to avoid deadlock between ufshcd_suspend
				 * and exception event handler.
				 */
				if (schedule_work(&hba->eeh_work))
					pm_runtime_get_noresume(hba->dev);
			}
			break;
		case UPIU_TRANSACTION_REJECT_UPIU:
			/* TODO: handle Reject UPIU Response */
			result = DID_ERROR << 16;
			dev_err(hba->dev,
				"Reject UPIU not fully implemented\n");
			break;
		default:
			dev_err(hba->dev,
				"Unexpected request response code = %x\n",
				result);
			result = DID_ERROR << 16;
			break;
		}
		break;
	case OCS_ABORTED:
		result |= DID_ABORT << 16;
		break;
	case OCS_INVALID_COMMAND_STATUS:
		result |= DID_REQUEUE << 16;
		break;
	case OCS_INVALID_CMD_TABLE_ATTR:
	case OCS_INVALID_PRDT_ATTR:
	case OCS_MISMATCH_DATA_BUF_SIZE:
	case OCS_MISMATCH_RESP_UPIU_SIZE:
	case OCS_PEER_COMM_FAILURE:
	case OCS_FATAL_ERROR:
	case OCS_DEVICE_FATAL_ERROR:
	case OCS_INVALID_CRYPTO_CONFIG:
	case OCS_GENERAL_CRYPTO_ERROR:
	default:
		result |= DID_ERROR << 16;
		dev_err(hba->dev,
				"OCS error from controller = %x for tag %d\n",
				ocs, lrbp->task_tag);
		/*
		 * This is called in interrupt context, hence avoid sleep
		 * while printing debug registers. Also print only the minimum
		 * debug registers needed to debug OCS failure.
		 */
		__ufshcd_print_host_regs(hba, true);
		ufshcd_print_host_state(hba);
		break;
	} /* end of switch */

	if ((host_byte(result) != DID_OK) && !hba->silence_err_logs) {
		print_prdt = (ocs == OCS_INVALID_PRDT_ATTR ||
			ocs == OCS_MISMATCH_DATA_BUF_SIZE);
		ufshcd_print_trs(hba, 1 << lrbp->task_tag, print_prdt);
	}

	if ((host_byte(result) == DID_ERROR) ||
	    (host_byte(result) == DID_ABORT))
		ufsdbg_set_err_state(hba);

	return result;
}

/**
 * ufshcd_uic_cmd_compl - handle completion of uic command
 * @hba: per adapter instance
 * @intr_status: interrupt status generated by the controller
 *
 * Returns
 *  IRQ_HANDLED - If interrupt is valid
 *  IRQ_NONE    - If invalid interrupt
 */
static irqreturn_t ufshcd_uic_cmd_compl(struct ufs_hba *hba, u32 intr_status)
{
	irqreturn_t retval = IRQ_NONE;

	if ((intr_status & UIC_COMMAND_COMPL) && hba->active_uic_cmd) {
		hba->active_uic_cmd->argument2 |=
			ufshcd_get_uic_cmd_result(hba);
		hba->active_uic_cmd->argument3 =
			ufshcd_get_dme_attr_val(hba);
		complete(&hba->active_uic_cmd->done);
		retval = IRQ_HANDLED;
	}

	if (intr_status & UFSHCD_UIC_PWR_MASK) {
		if (hba->uic_async_done) {
			complete(hba->uic_async_done);
			retval = IRQ_HANDLED;
		} else if (ufshcd_is_auto_hibern8_supported(hba) &&
			   hba->hibern8_on_idle.is_enabled) {
			/*
			 * If uic_async_done flag is not set then this
			 * is an Auto hibern8 err interrupt.
			 * Perform a host reset followed by a full
			 * link recovery.
			 */
			hba->ufshcd_state = UFSHCD_STATE_ERROR;
			hba->force_host_reset = true;
			dev_err(hba->dev, "%s: Auto Hibern8 %s failed - status: 0x%08x, upmcrs: 0x%08x\n",
				__func__, (intr_status & UIC_HIBERNATE_ENTER) ?
				"Enter" : "Exit",
				intr_status, ufshcd_get_upmcrs(hba));
			if (intr_status & UIC_HIBERNATE_ENTER)
				ufshcd_update_error_stats(hba,
							UFS_ERR_AUTOH8_ENTER);
			else
				ufshcd_update_error_stats(hba,
							UFS_ERR_AUTOH8_EXIT);
			/*
			 * It is possible to see auto-h8 errors during card
			 * removal, so set this flag and let the error handler
			 * decide if this error is seen while card was present
			 * or due to card removal.
			 * If error is seen during card removal, we don't want
			 * to printout the debug messages.
			 */
			hba->auto_h8_err = true;
			schedule_work(&hba->eh_work);
			retval = IRQ_HANDLED;
		}
	}
	return retval;
}

/**
 * ufshcd_complete_lrb - complete a UFS command
 * @hba: per adapter instance
 * @lrbp: pointer to local reference block to complete
 */
void ufshcd_complete_lrb(struct ufs_hba *hba, struct ufshcd_lrb *lrbp)
{
	struct scsi_cmnd *cmd = lrbp->cmd;
	int index = lrbp - hba->lrb;
	s64 delta_us = ktime_us_delta(lrbp->complete_time_stamp,
			lrbp->issue_time_stamp);

	ufshcd_cond_add_cmd_trace(hba, index, "scsi_cmpl");
	ufshcd_update_tag_stats_completion(hba, cmd);
	update_io_stat(hba, index, 0);
	update_req_stats(hba, lrbp, delta_us);

	/* Update IO svc time latency histogram */
	if (hba->latency_hist_enabled) {
		blk_update_latency_hist(
				(rq_data_dir(cmd->request) ==
				 READ)? &hba->io_lat_read:
				&hba->io_lat_write, delta_us);
	}

	lrbp->cmd = NULL;

	clear_bit_unlock(index, &hba->lrb_in_use);
#ifdef CONFIG_SCSI_UFS_IMPAIRED
	__clear_bit(index, &hba->delayed_reqs);
#endif
	__ufshcd_release(hba, false);
	__ufshcd_hibern8_release(hba, false);

	/* Do not touch lrbp after scsi done */
	cmd->scsi_done(cmd);
}

/**
 * __ufshcd_transfer_req_compl - handle SCSI and query command completion
 * @hba: per adapter instance
 * @completed_reqs: requests to complete
 */
static void __ufshcd_transfer_req_compl(struct ufs_hba *hba,
					unsigned long completed_reqs)
{
	struct ufshcd_lrb *lrbp;
	struct scsi_cmnd *cmd;
	int index;

	for_each_set_bit(index, &completed_reqs, hba->nutrs) {
		lrbp = &hba->lrb[index];
		cmd = lrbp->cmd;
		if (cmd) {
			cmd->result = ufshcd_transfer_rsp_status(hba, lrbp);
			scsi_dma_unmap(cmd);
			hba->ufs_stats.clk_rel.ctx = XFR_REQ_COMPL;
			if (cmd->request) {
				ufshcd_vops_pm_qos_req_end(
						hba, cmd->request, false);
				ufshcd_vops_crypto_engine_cfg_end(
						hba, lrbp, cmd->request);
			}
			lrbp->complete_time_stamp = ktime_get();
#ifdef CONFIG_SCSI_UFS_IMPAIRED
			ufs_impaired_delay_completion(hba, lrbp);
#else
			ufshcd_complete_lrb(hba, lrbp);
#endif
		} else if (lrbp->command_type == UTP_CMD_TYPE_DEV_MANAGE ||
			lrbp->command_type == UTP_CMD_TYPE_UFS_STORAGE) {
			if (hba->dev_cmd.complete) {
				ufshcd_cond_add_cmd_trace(hba, index,
						"dev_cmd_cmpl");
				complete(hba->dev_cmd.complete);
			}
		}
		if (ufshcd_is_clkscaling_supported(hba))
			hba->clk_scaling.active_reqs--;
	}

	/* clear corresponding bits of completed commands */
	hba->outstanding_reqs ^= completed_reqs;

	ufshcd_clk_scaling_update_busy(hba);

	/* we might have free'd some tags above */
	wake_up(&hba->dev_cmd.tag_wq);
}

/**
 * ufshcd_abort_outstanding_requests - abort all outstanding transfer requests.
 * @hba: per adapter instance
 * @result: error result to inform scsi layer about
 */
void ufshcd_abort_outstanding_transfer_requests(struct ufs_hba *hba, int result)
{
	u8 index;
	struct ufshcd_lrb *lrbp;
	struct scsi_cmnd *cmd;
	s64 delta_us;

	if (!hba->outstanding_reqs)
		return;

	for_each_set_bit(index, &hba->outstanding_reqs, hba->nutrs) {
		lrbp = &hba->lrb[index];
		cmd = lrbp->cmd;
		if (cmd) {
			ufshcd_cond_add_cmd_trace(hba, index, "scsi_failed");
			ufshcd_update_error_stats(hba,
					UFS_ERR_INT_FATAL_ERRORS);
			scsi_dma_unmap(cmd);
			cmd->result = result;
			/* Clear pending transfer requests */
			ufshcd_clear_cmd(hba, index);
			ufshcd_outstanding_req_clear(hba, index);
			lrbp->complete_time_stamp = ktime_get();
			delta_us = ktime_us_delta(lrbp->complete_time_stamp,
					lrbp->issue_time_stamp);
			update_req_stats(hba, lrbp, delta_us);
			/* Mark completed command as NULL in LRB */
			lrbp->cmd = NULL;
			clear_bit_unlock(index, &hba->lrb_in_use);
			ufshcd_release_all(hba);
			if (cmd->request) {
				/*
				 * As we are accessing the "request" structure,
				 * this must be called before calling
				 * ->scsi_done() callback.
				 */
				ufshcd_vops_pm_qos_req_end(hba, cmd->request,
					true);
				ufshcd_vops_crypto_engine_cfg_end(hba,
						lrbp, cmd->request);
			}
			/* Do not touch lrbp after scsi done */
			cmd->scsi_done(cmd);
		} else if (lrbp->command_type == UTP_CMD_TYPE_DEV_MANAGE) {
			if (hba->dev_cmd.complete) {
				ufshcd_cond_add_cmd_trace(hba, index,
							"dev_cmd_failed");
				ufshcd_outstanding_req_clear(hba, index);
				complete(hba->dev_cmd.complete);
			}
		}
		if (ufshcd_is_clkscaling_supported(hba))
			hba->clk_scaling.active_reqs--;
	}
}

/**
 * ufshcd_transfer_req_compl - handle SCSI and query command completion
 * @hba: per adapter instance
 *
 * Returns
 *  IRQ_HANDLED - If interrupt is valid
 *  IRQ_NONE    - If invalid interrupt
 */
static irqreturn_t ufshcd_transfer_req_compl(struct ufs_hba *hba)
{
	unsigned long completed_reqs;
	u32 tr_doorbell;

	/* Resetting interrupt aggregation counters first and reading the
	 * DOOR_BELL afterward allows us to handle all the completed requests.
	 * In order to prevent other interrupts starvation the DB is read once
	 * after reset. The down side of this solution is the possibility of
	 * false interrupt if device completes another request after resetting
	 * aggregation and before reading the DB.
	 */
	if (ufshcd_is_intr_aggr_allowed(hba))
		ufshcd_reset_intr_aggr(hba);

	tr_doorbell = ufshcd_readl(hba, REG_UTP_TRANSFER_REQ_DOOR_BELL);
	completed_reqs = tr_doorbell ^ hba->outstanding_reqs;

	if (completed_reqs) {
		__ufshcd_transfer_req_compl(hba, completed_reqs);
		return IRQ_HANDLED;
	} else {
		return IRQ_NONE;
	}
}

/**
 * ufshcd_disable_ee - disable exception event
 * @hba: per-adapter instance
 * @mask: exception event to disable
 *
 * Disables exception event in the device so that the EVENT_ALERT
 * bit is not set.
 *
 * Returns zero on success, non-zero error value on failure.
 */
static int ufshcd_disable_ee(struct ufs_hba *hba, u16 mask)
{
	int err = 0;
	u32 val;

	if (!(hba->ee_ctrl_mask & mask))
		goto out;

	val = hba->ee_ctrl_mask & ~mask;
	val &= MASK_EE_STATUS;
	err = ufshcd_query_attr_retry(hba, UPIU_QUERY_OPCODE_WRITE_ATTR,
			QUERY_ATTR_IDN_EE_CONTROL, 0, 0, &val);
	if (!err)
		hba->ee_ctrl_mask &= ~mask;
out:
	return err;
}

/**
 * ufshcd_enable_ee - enable exception event
 * @hba: per-adapter instance
 * @mask: exception event to enable
 *
 * Enable corresponding exception event in the device to allow
 * device to alert host in critical scenarios.
 *
 * Returns zero on success, non-zero error value on failure.
 */
static int ufshcd_enable_ee(struct ufs_hba *hba, u16 mask)
{
	int err = 0;
	u32 val;

	if (hba->ee_ctrl_mask & mask)
		goto out;

	val = hba->ee_ctrl_mask | mask;
	val &= MASK_EE_STATUS;
	err = ufshcd_query_attr_retry(hba, UPIU_QUERY_OPCODE_WRITE_ATTR,
			QUERY_ATTR_IDN_EE_CONTROL, 0, 0, &val);
	if (!err)
		hba->ee_ctrl_mask |= mask;
out:
	return err;
}

/**
 * ufshcd_enable_auto_bkops - Allow device managed BKOPS
 * @hba: per-adapter instance
 *
 * Allow device to manage background operations on its own. Enabling
 * this might lead to inconsistent latencies during normal data transfers
 * as the device is allowed to manage its own way of handling background
 * operations.
 *
 * Returns zero on success, non-zero on failure.
 */
static int ufshcd_enable_auto_bkops(struct ufs_hba *hba)
{
	int err = 0;

	if (hba->auto_bkops_enabled)
		goto out;

	err = ufshcd_query_flag_retry(hba, UPIU_QUERY_OPCODE_SET_FLAG,
			QUERY_FLAG_IDN_BKOPS_EN, NULL);
	if (err) {
		dev_err(hba->dev, "%s: failed to enable bkops %d\n",
				__func__, err);
		goto out;
	}

	hba->auto_bkops_enabled = true;
	trace_ufshcd_auto_bkops_state(dev_name(hba->dev), 1);

	/* No need of URGENT_BKOPS exception from the device */
	err = ufshcd_disable_ee(hba, MASK_EE_URGENT_BKOPS);
	if (err)
		dev_err(hba->dev, "%s: failed to disable exception event %d\n",
				__func__, err);
out:
	return err;
}

/**
 * ufshcd_disable_auto_bkops - block device in doing background operations
 * @hba: per-adapter instance
 *
 * Disabling background operations improves command response latency but
 * has drawback of device moving into critical state where the device is
 * not-operable. Make sure to call ufshcd_enable_auto_bkops() whenever the
 * host is idle so that BKOPS are managed effectively without any negative
 * impacts.
 *
 * Returns zero on success, non-zero on failure.
 */
static int ufshcd_disable_auto_bkops(struct ufs_hba *hba)
{
	int err = 0;

	if (!hba->auto_bkops_enabled)
		goto out;

	/*
	 * If host assisted BKOPs is to be enabled, make sure
	 * urgent bkops exception is allowed.
	 */
	err = ufshcd_enable_ee(hba, MASK_EE_URGENT_BKOPS);
	if (err) {
		dev_err(hba->dev, "%s: failed to enable exception event %d\n",
				__func__, err);
		goto out;
	}

	err = ufshcd_query_flag_retry(hba, UPIU_QUERY_OPCODE_CLEAR_FLAG,
			QUERY_FLAG_IDN_BKOPS_EN, NULL);
	if (err) {
		dev_err(hba->dev, "%s: failed to disable bkops %d\n",
				__func__, err);
		ufshcd_disable_ee(hba, MASK_EE_URGENT_BKOPS);
		goto out;
	}

	hba->auto_bkops_enabled = false;
	trace_ufshcd_auto_bkops_state(dev_name(hba->dev), 0);
out:
	return err;
}

/**
 * ufshcd_force_reset_auto_bkops - force reset auto bkops state
 * @hba: per adapter instance
 *
 * After a device reset the device may toggle the BKOPS_EN flag
 * to default value. The s/w tracking variables should be updated
 * as well. This function would change the auto-bkops state based on
 * UFSHCD_CAP_KEEP_AUTO_BKOPS_ENABLED_EXCEPT_SUSPEND.
 */
static void ufshcd_force_reset_auto_bkops(struct ufs_hba *hba)
{
	if (ufshcd_keep_autobkops_enabled_except_suspend(hba)) {
		hba->auto_bkops_enabled = false;
		hba->ee_ctrl_mask |= MASK_EE_URGENT_BKOPS;
		ufshcd_enable_auto_bkops(hba);
	} else {
		hba->auto_bkops_enabled = true;
		hba->ee_ctrl_mask &= ~MASK_EE_URGENT_BKOPS;
		ufshcd_disable_auto_bkops(hba);
	}
}

static inline int ufshcd_get_bkops_status(struct ufs_hba *hba, u32 *status)
{
	return ufshcd_query_attr_retry(hba, UPIU_QUERY_OPCODE_READ_ATTR,
			QUERY_ATTR_IDN_BKOPS_STATUS, 0, 0, status);
}

/**
 * ufshcd_bkops_ctrl - control the auto bkops based on current bkops status
 * @hba: per-adapter instance
 * @status: bkops_status value
 *
 * Read the bkops_status from the UFS device and Enable fBackgroundOpsEn
 * flag in the device to permit background operations if the device
 * bkops_status is greater than or equal to "status" argument passed to
 * this function, disable otherwise.
 *
 * Returns 0 for success, non-zero in case of failure.
 *
 * NOTE: Caller of this function can check the "hba->auto_bkops_enabled" flag
 * to know whether auto bkops is enabled or disabled after this function
 * returns control to it.
 */
static int ufshcd_bkops_ctrl(struct ufs_hba *hba,
			     enum bkops_status status)
{
	int err;
	u32 curr_status = 0;

	err = ufshcd_get_bkops_status(hba, &curr_status);
	if (err) {
		dev_err(hba->dev, "%s: failed to get BKOPS status %d\n",
				__func__, err);
		goto out;
	} else if (curr_status > BKOPS_STATUS_MAX) {
		dev_err(hba->dev, "%s: invalid BKOPS status %d\n",
				__func__, curr_status);
		err = -EINVAL;
		goto out;
	}

	if (curr_status >= status)
		err = ufshcd_enable_auto_bkops(hba);
	else
		err = ufshcd_disable_auto_bkops(hba);
out:
	return err;
}

/**
 * ufshcd_urgent_bkops - handle urgent bkops exception event
 * @hba: per-adapter instance
 *
 * Enable fBackgroundOpsEn flag in the device to permit background
 * operations.
 *
 * If BKOPs is enabled, this function returns 0, 1 if the bkops in not enabled
 * and negative error value for any other failure.
 */
static int ufshcd_urgent_bkops(struct ufs_hba *hba)
{
	return ufshcd_bkops_ctrl(hba, hba->urgent_bkops_lvl);
}

static inline int ufshcd_get_ee_status(struct ufs_hba *hba, u32 *status)
{
	return ufshcd_query_attr_retry(hba, UPIU_QUERY_OPCODE_READ_ATTR,
			QUERY_ATTR_IDN_EE_STATUS, 0, 0, status);
}

static void ufshcd_bkops_exception_event_handler(struct ufs_hba *hba)
{
	int err;
	u32 curr_status = 0;

	if (hba->is_urgent_bkops_lvl_checked)
		goto enable_auto_bkops;

	err = ufshcd_get_bkops_status(hba, &curr_status);
	if (err) {
		dev_err(hba->dev, "%s: failed to get BKOPS status %d\n",
				__func__, err);
		goto out;
	}

	/*
	 * We are seeing that some devices are raising the urgent bkops
	 * exception events even when BKOPS status doesn't indicate performace
	 * impacted or critical. Handle these device by determining their urgent
	 * bkops status at runtime.
	 */
	if (curr_status < BKOPS_STATUS_PERF_IMPACT) {
		dev_err(hba->dev, "%s: device raised urgent BKOPS exception for bkops status %d\n",
				__func__, curr_status);
		/* update the current status as the urgent bkops level */
		hba->urgent_bkops_lvl = curr_status;
		hba->is_urgent_bkops_lvl_checked = true;
	}

enable_auto_bkops:
	err = ufshcd_enable_auto_bkops(hba);
out:
	if (err < 0)
		dev_err(hba->dev, "%s: failed to handle urgent bkops %d\n",
				__func__, err);
}

/**
 * ufshcd_exception_event_handler - handle exceptions raised by device
 * @work: pointer to work data
 *
 * Read bExceptionEventStatus attribute from the device and handle the
 * exception event accordingly.
 */
static void ufshcd_exception_event_handler(struct work_struct *work)
{
	struct ufs_hba *hba;
	int err;
	u32 status = 0;
	hba = container_of(work, struct ufs_hba, eeh_work);

	pm_runtime_get_sync(hba->dev);
	ufshcd_scsi_block_requests(hba);
	err = ufshcd_get_ee_status(hba, &status);
	if (err) {
		dev_err(hba->dev, "%s: failed to get exception status %d\n",
				__func__, err);
		goto out;
	}

	status &= hba->ee_ctrl_mask;

	if (status & MASK_EE_URGENT_BKOPS)
		ufshcd_bkops_exception_event_handler(hba);

out:
	ufshcd_scsi_unblock_requests(hba);
	/*
	 * pm_runtime_get_noresume is called while scheduling
	 * eeh_work to avoid suspend racing with exception work.
	 * Hence decrement usage counter using pm_runtime_put_noidle
	 * to allow suspend on completion of exception event handler.
	 */
	pm_runtime_put_noidle(hba->dev);
	pm_runtime_put(hba->dev);
	return;
}

/* Complete requests that have door-bell cleared */
static void ufshcd_complete_requests(struct ufs_hba *hba)
{
	ufshcd_transfer_req_compl(hba);
	ufshcd_tmc_handler(hba);
}

/**
 * ufshcd_quirk_dl_nac_errors - This function checks if error handling is
 *				to recover from the DL NAC errors or not.
 * @hba: per-adapter instance
 *
 * Returns true if error handling is required, false otherwise
 */
static bool ufshcd_quirk_dl_nac_errors(struct ufs_hba *hba)
{
	unsigned long flags;
	bool err_handling = true;

	spin_lock_irqsave(hba->host->host_lock, flags);
	/*
	 * UFS_DEVICE_QUIRK_RECOVERY_FROM_DL_NAC_ERRORS only workaround the
	 * device fatal error and/or DL NAC & REPLAY timeout errors.
	 */
	if (hba->saved_err & (CONTROLLER_FATAL_ERROR | SYSTEM_BUS_FATAL_ERROR))
		goto out;

	if ((hba->saved_err & DEVICE_FATAL_ERROR) ||
	    ((hba->saved_err & UIC_ERROR) &&
	     (hba->saved_uic_err & UFSHCD_UIC_DL_TCx_REPLAY_ERROR))) {
		/*
		 * we have to do error recovery but atleast silence the error
		 * logs.
		 */
		hba->silence_err_logs = true;
		goto out;
	}

	if ((hba->saved_err & UIC_ERROR) &&
	    (hba->saved_uic_err & UFSHCD_UIC_DL_NAC_RECEIVED_ERROR)) {
		int err;
		/*
		 * wait for 50ms to see if we can get any other errors or not.
		 */
		spin_unlock_irqrestore(hba->host->host_lock, flags);
		msleep(50);
		spin_lock_irqsave(hba->host->host_lock, flags);

		/*
		 * now check if we have got any other severe errors other than
		 * DL NAC error?
		 */
		if ((hba->saved_err & INT_FATAL_ERRORS) ||
		    ((hba->saved_err & UIC_ERROR) &&
		    (hba->saved_uic_err & ~UFSHCD_UIC_DL_NAC_RECEIVED_ERROR))) {
			if (((hba->saved_err & INT_FATAL_ERRORS) ==
				DEVICE_FATAL_ERROR) || (hba->saved_uic_err &
					~UFSHCD_UIC_DL_NAC_RECEIVED_ERROR))
				hba->silence_err_logs = true;
			goto out;
		}

		/*
		 * As DL NAC is the only error received so far, send out NOP
		 * command to confirm if link is still active or not.
		 *   - If we don't get any response then do error recovery.
		 *   - If we get response then clear the DL NAC error bit.
		 */

		/* silence the error logs from NOP command */
		hba->silence_err_logs = true;
		spin_unlock_irqrestore(hba->host->host_lock, flags);
		err = ufshcd_verify_dev_init(hba);
		spin_lock_irqsave(hba->host->host_lock, flags);
		hba->silence_err_logs = false;

		if (err) {
			hba->silence_err_logs = true;
			goto out;
		}

		/* Link seems to be alive hence ignore the DL NAC errors */
		if (hba->saved_uic_err == UFSHCD_UIC_DL_NAC_RECEIVED_ERROR)
			hba->saved_err &= ~UIC_ERROR;
		/* clear NAC error */
		hba->saved_uic_err &= ~UFSHCD_UIC_DL_NAC_RECEIVED_ERROR;
		if (!hba->saved_uic_err) {
			err_handling = false;
			goto out;
		}
		/*
		 * there seems to be some errors other than NAC, so do error
		 * recovery
		 */
		hba->silence_err_logs = true;
	}
out:
	spin_unlock_irqrestore(hba->host->host_lock, flags);
	return err_handling;
}

/**
 * ufshcd_err_handler - handle UFS errors that require s/w attention
 * @work: pointer to work structure
 */
static void ufshcd_err_handler(struct work_struct *work)
{
	struct ufs_hba *hba;
	unsigned long flags;
	bool err_xfer = false, err_tm = false;
	int err = 0;
	int tag;
	bool needs_reset = false;
	bool clks_enabled = false;

	hba = container_of(work, struct ufs_hba, eh_work);

	if (hba->auto_h8_err) {
		dev_err(hba->dev, "%s: Auto Hibern8 error saved_err 0x%x saved_uic_err 0x%x",
			__func__, hba->saved_err, hba->saved_uic_err);
		ufshcd_print_host_state(hba);
		ufshcd_print_phy_state(hba);
		ufshcd_print_pwr_info(hba);
		ufshcd_print_host_regs(hba);
		ufshcd_print_cmd_log(hba);
	}

	spin_lock_irqsave(hba->host->host_lock, flags);
	ufshcd_custom_cmd_log(hba, "ErrorHandler-Enter");

	if (hba->extcon) {
		if (ufshcd_is_card_online(hba)) {
			spin_unlock_irqrestore(hba->host->host_lock, flags);
			/*
			 * TODO: need better way to ensure that this delay is
			 * more than extcon's debounce-ms
			 */
			msleep(300);
			spin_lock_irqsave(hba->host->host_lock, flags);
		}

		/*
		 * ignore error if card was online and offline/removed now or
		 * card was already offline.
		 */
		if (ufshcd_is_card_offline(hba)) {
			hba->saved_err = 0;
			hba->saved_uic_err = 0;
			hba->saved_ce_err = 0;
			hba->auto_h8_err = false;
			hba->force_host_reset = false;
			hba->ufshcd_state = UFSHCD_STATE_OPERATIONAL;
			goto out;
		}
	}

	ufsdbg_set_err_state(hba);

	if (hba->ufshcd_state == UFSHCD_STATE_RESET)
		goto out;

	/*
	 * Make sure the clocks are ON before we proceed with err
	 * handling. For the majority of cases err handler would be
	 * run with clocks ON. There is a possibility that the err
	 * handler was scheduled due to auto hibern8 error interrupt,
	 * in which case the clocks could be gated or be in the
	 * process of gating when the err handler runs.
	 */
	if (unlikely((hba->clk_gating.state != CLKS_ON) &&
	    ufshcd_is_auto_hibern8_supported(hba) &&
	    hba->hibern8_on_idle.is_enabled)) {
		spin_unlock_irqrestore(hba->host->host_lock, flags);
		hba->ufs_stats.clk_hold.ctx = ERR_HNDLR_WORK;
		ufshcd_hold(hba, false);
		spin_lock_irqsave(hba->host->host_lock, flags);
		clks_enabled = true;
	}

	hba->ufshcd_state = UFSHCD_STATE_RESET;
	ufshcd_set_eh_in_progress(hba);

	/* Complete requests that have door-bell cleared by h/w */
	ufshcd_complete_requests(hba);

	if (hba->dev_info.quirks &
	    UFS_DEVICE_QUIRK_RECOVERY_FROM_DL_NAC_ERRORS) {
		bool ret;

		spin_unlock_irqrestore(hba->host->host_lock, flags);
		/* release the lock as ufshcd_quirk_dl_nac_errors() may sleep */
		ret = ufshcd_quirk_dl_nac_errors(hba);
		spin_lock_irqsave(hba->host->host_lock, flags);
		if (!ret)
			goto skip_err_handling;
	}

	/*
	 * Dump controller state before resetting. Transfer requests state
	 * will be dump as part of the request completion.
	 */
	if ((hba->saved_err & (INT_FATAL_ERRORS | UIC_ERROR | UIC_LINK_LOST)) ||
	    hba->auto_h8_err) {
		dev_err(hba->dev, "%s: saved_err 0x%x saved_uic_err 0x%x",
			__func__, hba->saved_err, hba->saved_uic_err);
		if (!hba->silence_err_logs) {
			/* release lock as print host regs sleeps */
			spin_unlock_irqrestore(hba->host->host_lock, flags);
			ufshcd_print_host_regs(hba);
			ufshcd_print_host_state(hba);
			ufshcd_print_pwr_info(hba);
			ufshcd_print_tmrs(hba, hba->outstanding_tasks);
			ufshcd_print_cmd_log(hba);
			spin_lock_irqsave(hba->host->host_lock, flags);
		}
		hba->auto_h8_err = false;
	}

	if ((hba->saved_err & (INT_FATAL_ERRORS | UIC_LINK_LOST))
	    || hba->saved_ce_err || hba->force_host_reset ||
	    ((hba->saved_err & UIC_ERROR) &&
	    (hba->saved_uic_err & (UFSHCD_UIC_DL_PA_INIT_ERROR |
				   UFSHCD_UIC_DL_NAC_RECEIVED_ERROR |
				   UFSHCD_UIC_DL_TCx_REPLAY_ERROR))))
		needs_reset = true;

	/*
	 * if host reset is required then skip clearing the pending
	 * transfers forcefully because they will get cleared during
	 * host reset and restore
	 */
	if (needs_reset)
		goto skip_pending_xfer_clear;

	/* release lock as clear command might sleep */
	spin_unlock_irqrestore(hba->host->host_lock, flags);
	/* Clear pending transfer requests */
	for_each_set_bit(tag, &hba->outstanding_reqs, hba->nutrs) {
		if (ufshcd_clear_cmd(hba, tag)) {
			err_xfer = true;
			goto lock_skip_pending_xfer_clear;
		}
	}

	/* Clear pending task management requests */
	for_each_set_bit(tag, &hba->outstanding_tasks, hba->nutmrs) {
		if (ufshcd_clear_tm_cmd(hba, tag)) {
			err_tm = true;
			goto lock_skip_pending_xfer_clear;
		}
	}

lock_skip_pending_xfer_clear:
	spin_lock_irqsave(hba->host->host_lock, flags);

	/* Complete the requests that are cleared by s/w */
	ufshcd_complete_requests(hba);

	if (err_xfer || err_tm)
		needs_reset = true;

skip_pending_xfer_clear:
	/* Fatal errors need reset */
	if (needs_reset) {
		unsigned long max_doorbells = (1UL << hba->nutrs) - 1;

		if (hba->saved_err & INT_FATAL_ERRORS)
			ufshcd_update_error_stats(hba,
						  UFS_ERR_INT_FATAL_ERRORS);
		if (hba->saved_ce_err)
			ufshcd_update_error_stats(hba, UFS_ERR_CRYPTO_ENGINE);

		if (hba->saved_err & UIC_ERROR)
			ufshcd_update_error_stats(hba,
						  UFS_ERR_INT_UIC_ERROR);

		if (err_xfer || err_tm)
			ufshcd_update_error_stats(hba,
						  UFS_ERR_CLEAR_PEND_XFER_TM);

		/*
		 * ufshcd_reset_and_restore() does the link reinitialization
		 * which will need atleast one empty doorbell slot to send the
		 * device management commands (NOP and query commands).
		 * If there is no slot empty at this moment then free up last
		 * slot forcefully.
		 */
		if (hba->outstanding_reqs == max_doorbells)
			__ufshcd_transfer_req_compl(hba,
						    (1UL << (hba->nutrs - 1)));

		spin_unlock_irqrestore(hba->host->host_lock, flags);
		err = ufshcd_reset_and_restore(hba);
		spin_lock_irqsave(hba->host->host_lock, flags);
		if (err) {
			dev_err(hba->dev, "%s: reset and restore failed\n",
					__func__);
			hba->ufshcd_state = UFSHCD_STATE_ERROR;
		}
		/*
		 * Inform scsi mid-layer that we did reset and allow to handle
		 * Unit Attention properly.
		 */
		scsi_report_bus_reset(hba->host, 0);
		hba->saved_err = 0;
		hba->saved_uic_err = 0;
		hba->saved_ce_err = 0;
		hba->force_host_reset = false;
	}

skip_err_handling:
	if (!needs_reset) {
		hba->ufshcd_state = UFSHCD_STATE_OPERATIONAL;
		if (hba->saved_err || hba->saved_uic_err)
			dev_err_ratelimited(hba->dev, "%s: exit: saved_err 0x%x saved_uic_err 0x%x",
			    __func__, hba->saved_err, hba->saved_uic_err);
	}

	hba->silence_err_logs = false;

	if (clks_enabled) {
		__ufshcd_release(hba, false);
		hba->ufs_stats.clk_rel.ctx = ERR_HNDLR_WORK;
	}
out:
	ufshcd_custom_cmd_log(hba, "ErrorHandler-Exit");
	ufshcd_clear_eh_in_progress(hba);
	spin_unlock_irqrestore(hba->host->host_lock, flags);
}

static void ufshcd_update_uic_reg_hist(struct ufs_uic_err_reg_hist *reg_hist,
		u32 reg)
{
	reg_hist->reg[reg_hist->pos] = reg;
	reg_hist->tstamp[reg_hist->pos] = ktime_get();
	reg_hist->pos = (reg_hist->pos + 1) % UIC_ERR_REG_HIST_LENGTH;
}

static void ufshcd_rls_handler(struct work_struct *work)
{
	struct ufs_hba *hba;
	int ret = 0;
	u32 mode;

	hba = container_of(work, struct ufs_hba, rls_work);
	pm_runtime_get_sync(hba->dev);
	down_write(&hba->lock);
	ufshcd_scsi_block_requests(hba);
	if (ufshcd_is_shutdown_ongoing(hba))
		goto out;
	ret = ufshcd_wait_for_doorbell_clr(hba, U64_MAX);
	if (ret) {
		dev_err(hba->dev,
			"Timed out (%d) waiting for DB to clear\n",
			ret);
		goto out;
	}

	ufshcd_dme_get(hba, UIC_ARG_MIB(PA_PWRMODE), &mode);
	if (hba->pwr_info.pwr_rx != ((mode >> PWR_RX_OFFSET) & PWR_INFO_MASK))
		hba->restore_needed = true;

	if (hba->pwr_info.pwr_tx != (mode & PWR_INFO_MASK))
		hba->restore_needed = true;

	ufshcd_dme_get(hba, UIC_ARG_MIB(PA_RXGEAR), &mode);
	if (hba->pwr_info.gear_rx != mode)
		hba->restore_needed = true;

	ufshcd_dme_get(hba, UIC_ARG_MIB(PA_TXGEAR), &mode);
	if (hba->pwr_info.gear_tx != mode)
		hba->restore_needed = true;

	if (hba->restore_needed)
		ret = ufshcd_config_pwr_mode(hba, &(hba->pwr_info));

	if (ret)
		dev_err(hba->dev, "%s: Failed setting power mode, err = %d\n",
			__func__, ret);
	else
		hba->restore_needed = false;

out:
	up_write(&hba->lock);
	ufshcd_scsi_unblock_requests(hba);
	pm_runtime_put_sync(hba->dev);
}

/**
 * ufshcd_update_uic_error - check and set fatal UIC error flags.
 * @hba: per-adapter instance
 *
 * Returns
 *  IRQ_HANDLED - If interrupt is valid
 *  IRQ_NONE    - If invalid interrupt
 */
static irqreturn_t ufshcd_update_uic_error(struct ufs_hba *hba)
{
	u32 reg;
	irqreturn_t retval = IRQ_NONE;

	/* PHY layer lane error */
	reg = ufshcd_readl(hba, REG_UIC_ERROR_CODE_PHY_ADAPTER_LAYER);
	if ((reg & UIC_PHY_ADAPTER_LAYER_ERROR) &&
	    (reg & UIC_PHY_ADAPTER_LAYER_ERROR_CODE_MASK)) {
		/*
		 * To know whether this error is fatal or not, DB timeout
		 * must be checked but this error is handled separately.
		 */
		dev_dbg(hba->dev, "%s: UIC Lane error reported, reg 0x%x\n",
				__func__, reg);
		ufshcd_update_uic_error_cnt(hba, reg, UFS_UIC_ERROR_PA);
		ufshcd_update_uic_reg_hist(&hba->ufs_stats.pa_err, reg);

		/*
		 * Don't ignore LINERESET indication during hibern8
		 * enter operation.
		 */
		if (reg & UIC_PHY_ADAPTER_LAYER_GENERIC_ERROR) {
			struct uic_command *cmd = hba->active_uic_cmd;

			if (cmd) {
				if (cmd->command == UIC_CMD_DME_HIBER_ENTER) {
					dev_err(hba->dev, "%s: LINERESET during hibern8 enter, reg 0x%x\n",
						__func__, reg);
					hba->full_init_linereset = true;
				}
			}
			if (!hba->full_init_linereset)
				schedule_work(&hba->rls_work);
		}
		retval |= IRQ_HANDLED;
	}

	/* PA_INIT_ERROR is fatal and needs UIC reset */
	reg = ufshcd_readl(hba, REG_UIC_ERROR_CODE_DATA_LINK_LAYER);
	if ((reg & UIC_DATA_LINK_LAYER_ERROR) &&
	    (reg & UIC_DATA_LINK_LAYER_ERROR_CODE_MASK)) {
		ufshcd_update_uic_error_cnt(hba, reg, UFS_UIC_ERROR_DL);
		ufshcd_update_uic_reg_hist(&hba->ufs_stats.dl_err, reg);

		if (reg & UIC_DATA_LINK_LAYER_ERROR_PA_INIT) {
			hba->uic_error |= UFSHCD_UIC_DL_PA_INIT_ERROR;
		} else if (hba->dev_info.quirks &
			   UFS_DEVICE_QUIRK_RECOVERY_FROM_DL_NAC_ERRORS) {
			if (reg & UIC_DATA_LINK_LAYER_ERROR_NAC_RECEIVED)
				hba->uic_error |=
					UFSHCD_UIC_DL_NAC_RECEIVED_ERROR;
			else if (reg &
				 UIC_DATA_LINK_LAYER_ERROR_TCx_REPLAY_TIMEOUT)
				hba->uic_error |=
					UFSHCD_UIC_DL_TCx_REPLAY_ERROR;
		}
		retval |= IRQ_HANDLED;
	}

	/* UIC NL/TL/DME errors needs software retry */
	reg = ufshcd_readl(hba, REG_UIC_ERROR_CODE_NETWORK_LAYER);
	if ((reg & UIC_NETWORK_LAYER_ERROR) &&
	    (reg & UIC_NETWORK_LAYER_ERROR_CODE_MASK)) {
		ufshcd_update_uic_reg_hist(&hba->ufs_stats.nl_err, reg);
		hba->uic_error |= UFSHCD_UIC_NL_ERROR;
		retval |= IRQ_HANDLED;
	}

	reg = ufshcd_readl(hba, REG_UIC_ERROR_CODE_TRANSPORT_LAYER);
	if ((reg & UIC_TRANSPORT_LAYER_ERROR) &&
	    (reg & UIC_TRANSPORT_LAYER_ERROR_CODE_MASK)) {
		ufshcd_update_uic_reg_hist(&hba->ufs_stats.tl_err, reg);
		hba->uic_error |= UFSHCD_UIC_TL_ERROR;
		retval |= IRQ_HANDLED;
	}

	reg = ufshcd_readl(hba, REG_UIC_ERROR_CODE_DME);
	if ((reg & UIC_DME_ERROR) &&
	    (reg & UIC_DME_ERROR_CODE_MASK)) {
		ufshcd_update_uic_error_cnt(hba, reg, UFS_UIC_ERROR_DME);
		ufshcd_update_uic_reg_hist(&hba->ufs_stats.dme_err, reg);
		hba->uic_error |= UFSHCD_UIC_DME_ERROR;
		retval |= IRQ_HANDLED;
	}

	dev_dbg(hba->dev, "%s: UIC error flags = 0x%08x\n",
			__func__, hba->uic_error);
	return retval;
}

/**
 * ufshcd_check_errors - Check for errors that need s/w attention
 * @hba: per-adapter instance
 *
 * Returns
 *  IRQ_HANDLED - If interrupt is valid
 *  IRQ_NONE    - If invalid interrupt
 */
static irqreturn_t ufshcd_check_errors(struct ufs_hba *hba)
{
	bool queue_eh_work = false;
	irqreturn_t retval = IRQ_NONE;

	if (hba->errors & INT_FATAL_ERRORS || hba->ce_error)
		queue_eh_work = true;

	if (hba->errors & UIC_LINK_LOST) {
		dev_err(hba->dev, "%s: UIC_LINK_LOST received, errors 0x%x\n",
					__func__, hba->errors);
		queue_eh_work = true;
	}

	if (hba->errors & UIC_ERROR) {
		hba->uic_error = 0;
		retval = ufshcd_update_uic_error(hba);
		if (hba->uic_error)
			queue_eh_work = true;
	}

	if (hba->extcon && ufshcd_is_card_offline(hba)) {
		/* ignore UIC errors if card is offline */
		retval |= IRQ_HANDLED;
	} else if (queue_eh_work) {
		/*
		 * update the transfer error masks to sticky bits, let's do this
		 * irrespective of current ufshcd_state.
		 */
		hba->saved_err |= hba->errors;
		hba->saved_uic_err |= hba->uic_error;
		hba->saved_ce_err |= hba->ce_error;

		/* handle fatal errors only when link is functional */
		if (hba->ufshcd_state == UFSHCD_STATE_OPERATIONAL) {
			/*
			 * Set error handling in progress flag early so that we
			 * don't issue new requests any more.
			 */
			ufshcd_set_eh_in_progress(hba);

			hba->ufshcd_state = UFSHCD_STATE_EH_SCHEDULED;
			schedule_work(&hba->eh_work);
		}
		retval |= IRQ_HANDLED;
	}
	/*
	 * if (!queue_eh_work) -
	 * Other errors are either non-fatal where host recovers
	 * itself without s/w intervention or errors that will be
	 * handled by the SCSI core layer.
	 */
	return retval;
}

/**
 * ufshcd_tmc_handler - handle task management function completion
 * @hba: per adapter instance
 *
 * Returns
 *  IRQ_HANDLED - If interrupt is valid
 *  IRQ_NONE    - If invalid interrupt
 */
static irqreturn_t ufshcd_tmc_handler(struct ufs_hba *hba)
{
	u32 tm_doorbell;

	tm_doorbell = ufshcd_readl(hba, REG_UTP_TASK_REQ_DOOR_BELL);
	hba->tm_condition = tm_doorbell ^ hba->outstanding_tasks;
	if (hba->tm_condition) {
		wake_up(&hba->tm_wq);
		return IRQ_HANDLED;
	} else {
		return IRQ_NONE;
	}
}

/**
 * ufshcd_sl_intr - Interrupt service routine
 * @hba: per adapter instance
 * @intr_status: contains interrupts generated by the controller
 *
 * Returns
 *  IRQ_HANDLED - If interrupt is valid
 *  IRQ_NONE    - If invalid interrupt
 */
static irqreturn_t ufshcd_sl_intr(struct ufs_hba *hba, u32 intr_status)
{
	irqreturn_t retval = IRQ_NONE;

	ufsdbg_error_inject_dispatcher(hba,
		ERR_INJECT_INTR, intr_status, &intr_status);

	ufshcd_vops_crypto_engine_get_status(hba, &hba->ce_error);

	hba->errors = UFSHCD_ERROR_MASK & intr_status;
	if (hba->errors || hba->ce_error)
		retval |= ufshcd_check_errors(hba);

	if (intr_status & UFSHCD_UIC_MASK)
		retval |= ufshcd_uic_cmd_compl(hba, intr_status);

	if (intr_status & UTP_TASK_REQ_COMPL)
		retval |= ufshcd_tmc_handler(hba);

	if (intr_status & UTP_TRANSFER_REQ_COMPL)
		retval |= ufshcd_transfer_req_compl(hba);

	return retval;
}

/**
 * ufshcd_intr - Main interrupt service routine
 * @irq: irq number
 * @__hba: pointer to adapter instance
 *
 * Returns
 *  IRQ_HANDLED - If interrupt is valid
 *  IRQ_NONE    - If invalid interrupt
 */
static irqreturn_t ufshcd_intr(int irq, void *__hba)
{
	u32 intr_status, enabled_intr_status;
	irqreturn_t retval = IRQ_NONE;
	struct ufs_hba *hba = __hba;
	int retries = hba->nutrs;

	spin_lock(hba->host->host_lock);
	intr_status = ufshcd_readl(hba, REG_INTERRUPT_STATUS);
	hba->ufs_stats.last_intr_status = intr_status;
	hba->ufs_stats.last_intr_ts = ktime_get();
	/*
	 * There could be max of hba->nutrs reqs in flight and in worst case
	 * if the reqs get finished 1 by 1 after the interrupt status is
	 * read, make sure we handle them by checking the interrupt status
	 * again in a loop until we process all of the reqs before returning.
	 */
	do {
		enabled_intr_status =
			intr_status & ufshcd_readl(hba, REG_INTERRUPT_ENABLE);
		if (intr_status)
			ufshcd_writel(hba, intr_status, REG_INTERRUPT_STATUS);
		if (enabled_intr_status)
			retval |= ufshcd_sl_intr(hba, enabled_intr_status);

		intr_status = ufshcd_readl(hba, REG_INTERRUPT_STATUS);
	} while (intr_status && --retries);

	if (retval == IRQ_NONE) {
		dev_err(hba->dev, "%s: Unhandled interrupt 0x%08x\n",
					__func__, intr_status);
		ufshcd_hex_dump(hba, "host regs: ", hba->mmio_base,
					UFSHCI_REG_SPACE_SIZE);
	}

	spin_unlock(hba->host->host_lock);
	return retval;
}

static int ufshcd_clear_tm_cmd(struct ufs_hba *hba, int tag)
{
	int err = 0;
	u32 mask = 1 << tag;
	unsigned long flags;

	if (!test_bit(tag, &hba->outstanding_tasks))
		goto out;

	spin_lock_irqsave(hba->host->host_lock, flags);
	ufshcd_writel(hba, ~(1 << tag), REG_UTP_TASK_REQ_LIST_CLEAR);
	spin_unlock_irqrestore(hba->host->host_lock, flags);

	/* poll for max. 1 sec to clear door bell register by h/w */
	err = ufshcd_wait_for_register(hba,
			REG_UTP_TASK_REQ_DOOR_BELL,
			mask, 0, 1000, 1000, true);
out:
	return err;
}

/**
 * ufshcd_issue_tm_cmd - issues task management commands to controller
 * @hba: per adapter instance
 * @lun_id: LUN ID to which TM command is sent
 * @task_id: task ID to which the TM command is applicable
 * @tm_function: task management function opcode
 * @tm_response: task management service response return value
 *
 * Returns non-zero value on error, zero on success.
 */
static int ufshcd_issue_tm_cmd(struct ufs_hba *hba, int lun_id, int task_id,
		u8 tm_function, u8 *tm_response)
{
	struct utp_task_req_desc *task_req_descp;
	struct utp_upiu_task_req *task_req_upiup;
	struct Scsi_Host *host;
	unsigned long flags;
	int free_slot;
	int err;
	int task_tag;

	host = hba->host;

	/*
	 * Get free slot, sleep if slots are unavailable.
	 * Even though we use wait_event() which sleeps indefinitely,
	 * the maximum wait time is bounded by %TM_CMD_TIMEOUT.
	 */
	wait_event(hba->tm_tag_wq, ufshcd_get_tm_free_slot(hba, &free_slot));
	hba->ufs_stats.clk_hold.ctx = TM_CMD_SEND;
	ufshcd_hold_all(hba);

	spin_lock_irqsave(host->host_lock, flags);
	task_req_descp = hba->utmrdl_base_addr;
	task_req_descp += free_slot;

	/* Configure task request descriptor */
	task_req_descp->header.dword_0 = cpu_to_le32(UTP_REQ_DESC_INT_CMD);
	task_req_descp->header.dword_2 =
			cpu_to_le32(OCS_INVALID_COMMAND_STATUS);

	/* Configure task request UPIU */
	task_req_upiup =
		(struct utp_upiu_task_req *) task_req_descp->task_req_upiu;
	task_tag = hba->nutrs + free_slot;
	task_req_upiup->header.dword_0 =
		UPIU_HEADER_DWORD(UPIU_TRANSACTION_TASK_REQ, 0,
					      lun_id, task_tag);
	task_req_upiup->header.dword_1 =
		UPIU_HEADER_DWORD(0, tm_function, 0, 0);
	/*
	 * The host shall provide the same value for LUN field in the basic
	 * header and for Input Parameter.
	 */
	task_req_upiup->input_param1 = cpu_to_be32(lun_id);
	task_req_upiup->input_param2 = cpu_to_be32(task_id);

	ufshcd_vops_setup_task_mgmt(hba, free_slot, tm_function);

	/* send command to the controller */
	__set_bit(free_slot, &hba->outstanding_tasks);

	/* Make sure descriptors are ready before ringing the task doorbell */
	wmb();

	ufshcd_writel(hba, 1 << free_slot, REG_UTP_TASK_REQ_DOOR_BELL);
	/* Make sure that doorbell is committed immediately */
	wmb();

	spin_unlock_irqrestore(host->host_lock, flags);

	/* wait until the task management command is completed */
	err = wait_event_timeout(hba->tm_wq,
			test_bit(free_slot, &hba->tm_condition),
			msecs_to_jiffies(TM_CMD_TIMEOUT));
	if (!err) {
		dev_err(hba->dev, "%s: task management cmd 0x%.2x timed-out\n",
				__func__, tm_function);
		if (ufshcd_clear_tm_cmd(hba, free_slot))
			dev_WARN(hba->dev, "%s: unable clear tm cmd (slot %d) after timeout\n",
					__func__, free_slot);
		err = -ETIMEDOUT;
	} else {
		err = ufshcd_task_req_compl(hba, free_slot, tm_response);
	}

	clear_bit(free_slot, &hba->tm_condition);
	ufshcd_put_tm_slot(hba, free_slot);
	wake_up(&hba->tm_tag_wq);
	hba->ufs_stats.clk_rel.ctx = TM_CMD_SEND;

	ufshcd_release_all(hba);
	return err;
}

/**
 * ufshcd_eh_device_reset_handler - device reset handler registered to
 *                                    scsi layer.
 * @cmd: SCSI command pointer
 *
 * Returns SUCCESS/FAILED
 */
static int ufshcd_eh_device_reset_handler(struct scsi_cmnd *cmd)
{
	struct Scsi_Host *host;
	struct ufs_hba *hba;
	unsigned int tag;
	u32 pos;
	int err;
	u8 resp = 0xF;
	struct ufshcd_lrb *lrbp;
	unsigned long flags;

	host = cmd->device->host;
	hba = shost_priv(host);
	tag = cmd->request->tag;

	ufshcd_print_cmd_log(hba);
	lrbp = &hba->lrb[tag];
	err = ufshcd_issue_tm_cmd(hba, lrbp->lun, 0, UFS_LOGICAL_RESET, &resp);
	if (err || resp != UPIU_TASK_MANAGEMENT_FUNC_COMPL) {
		if (!err)
			err = resp;
		goto out;
	}

	/* clear the commands that were pending for corresponding LUN */
	for_each_set_bit(pos, &hba->outstanding_reqs, hba->nutrs) {
		if (hba->lrb[pos].lun == lrbp->lun) {
			err = ufshcd_clear_cmd(hba, pos);
			if (err)
				break;
		}
	}
	spin_lock_irqsave(host->host_lock, flags);
	ufshcd_transfer_req_compl(hba);
	spin_unlock_irqrestore(host->host_lock, flags);

out:
	hba->req_abort_count = 0;
	if (!err) {
		err = SUCCESS;
	} else {
		dev_err(hba->dev, "%s: failed with err %d\n", __func__, err);
		err = FAILED;
	}
	return err;
}

static void ufshcd_set_req_abort_skip(struct ufs_hba *hba, unsigned long bitmap)
{
	struct ufshcd_lrb *lrbp;
	int tag;

	for_each_set_bit(tag, &bitmap, hba->nutrs) {
		lrbp = &hba->lrb[tag];
		lrbp->req_abort_skip = true;
	}
}

/**
 * ufshcd_abort - abort a specific command
 * @cmd: SCSI command pointer
 *
 * Abort the pending command in device by sending UFS_ABORT_TASK task management
 * command, and in host controller by clearing the door-bell register. There can
 * be race between controller sending the command to the device while abort is
 * issued. To avoid that, first issue UFS_QUERY_TASK to check if the command is
 * really issued and then try to abort it.
 *
 * Returns SUCCESS/FAILED
 */
static int ufshcd_abort(struct scsi_cmnd *cmd)
{
	struct Scsi_Host *host;
	struct ufs_hba *hba;
	unsigned long flags;
	unsigned int tag;
	int err = 0;
	int poll_cnt;
	u8 resp = 0xF;
	struct ufshcd_lrb *lrbp;
	u32 reg;

	host = cmd->device->host;
	hba = shost_priv(host);
	tag = cmd->request->tag;
	if (!ufshcd_valid_tag(hba, tag)) {
		dev_err(hba->dev,
			"%s: invalid command tag %d: cmd=0x%p, cmd->request=0x%p",
			__func__, tag, cmd, cmd->request);
		BUG();
	}

	lrbp = &hba->lrb[tag];

	ufshcd_update_error_stats(hba, UFS_ERR_TASK_ABORT);

	if (!ufshcd_valid_tag(hba, tag)) {
		dev_err(hba->dev,
			"%s: invalid command tag %d: cmd=0x%p, cmd->request=0x%p",
			__func__, tag, cmd, cmd->request);
		BUG();
	}

	/*
	 * Task abort to the device W-LUN is illegal. When this command
	 * will fail, due to spec violation, scsi err handling next step
	 * will be to send LU reset which, again, is a spec violation.
	 * To avoid these unnecessary/illegal step we skip to the last error
	 * handling stage: reset and restore.
	 */
	if ((lrbp->lun == UFS_UPIU_UFS_DEVICE_WLUN) ||
	    (lrbp->lun == UFS_UPIU_REPORT_LUNS_WLUN) ||
	    (lrbp->lun == UFS_UPIU_BOOT_WLUN) ||
	    (lrbp->lun == UFS_UPIU_RPMB_WLUN))
		return ufshcd_eh_host_reset_handler(cmd);

	ufshcd_hold_all(hba);
	reg = ufshcd_readl(hba, REG_UTP_TRANSFER_REQ_DOOR_BELL);
	/* If command is already aborted/completed, return SUCCESS */
	if (!(test_bit(tag, &hba->outstanding_reqs))) {
		dev_err(hba->dev,
			"%s: cmd at tag %d already completed, outstanding=0x%lx, doorbell=0x%x\n",
			__func__, tag, hba->outstanding_reqs, reg);
		goto out;
	}

	if (!(reg & (1 << tag))) {
		dev_err(hba->dev,
		"%s: cmd was completed, but without a notifying intr, tag = %d",
		__func__, tag);
	}

	/* Print Transfer Request of aborted task */
	dev_err(hba->dev, "%s: Device abort task at tag %d\n", __func__, tag);

	/*
	 * Print detailed info about aborted request.
	 * As more than one request might get aborted at the same time,
	 * print full information only for the first aborted request in order
	 * to reduce repeated printouts. For other aborted requests only print
	 * basic details.
	 */
	scsi_print_command(cmd);
	if (!hba->req_abort_count) {
		ufshcd_print_fsm_state(hba);
		ufshcd_print_host_regs(hba);
		ufshcd_print_host_state(hba);
		ufshcd_print_pwr_info(hba);
		ufshcd_print_trs(hba, 1 << tag, true);
		/* crash the system upon setting this debugfs. */
		if (hba->crash_on_err)
			BUG_ON(1);
	} else {
		ufshcd_print_trs(hba, 1 << tag, false);
	}
	hba->req_abort_count++;

	/* Skip task abort in case previous aborts failed and report failure */
	if (lrbp->req_abort_skip) {
		err = -EIO;
		goto out;
	}

	for (poll_cnt = 100; poll_cnt; poll_cnt--) {
		err = ufshcd_issue_tm_cmd(hba, lrbp->lun, lrbp->task_tag,
				UFS_QUERY_TASK, &resp);
		if (!err && resp == UPIU_TASK_MANAGEMENT_FUNC_SUCCEEDED) {
			/* cmd pending in the device */
			dev_err(hba->dev, "%s: cmd pending in the device. tag = %d\n",
				__func__, tag);
			break;
		} else if (!err && resp == UPIU_TASK_MANAGEMENT_FUNC_COMPL) {
			/*
			 * cmd not pending in the device, check if it is
			 * in transition.
			 */
			dev_err(hba->dev, "%s: cmd at tag %d not pending in the device.\n",
				__func__, tag);
			reg = ufshcd_readl(hba, REG_UTP_TRANSFER_REQ_DOOR_BELL);
			if (reg & (1 << tag)) {
				/* sleep for max. 200us to stabilize */
				usleep_range(100, 200);
				continue;
			}
			/* command completed already */
			dev_err(hba->dev, "%s: cmd at tag %d successfully cleared from DB.\n",
				__func__, tag);
			goto out;
		} else {
			dev_err(hba->dev,
				"%s: no response from device. tag = %d, err %d\n",
				__func__, tag, err);
			if (!err)
				err = resp; /* service response error */
			goto out;
		}
	}

	if (!poll_cnt) {
		err = -EBUSY;
		goto out;
	}

	err = ufshcd_issue_tm_cmd(hba, lrbp->lun, lrbp->task_tag,
			UFS_ABORT_TASK, &resp);
	if (err || resp != UPIU_TASK_MANAGEMENT_FUNC_COMPL) {
		if (!err) {
			err = resp; /* service response error */
			dev_err(hba->dev, "%s: issued. tag = %d, err %d\n",
				__func__, tag, err);
		}
		goto out;
	}

	err = ufshcd_clear_cmd(hba, tag);
	if (err) {
		dev_err(hba->dev, "%s: Failed clearing cmd at tag %d, err %d\n",
			__func__, tag, err);
		goto out;
	}

	scsi_dma_unmap(cmd);

	spin_lock_irqsave(host->host_lock, flags);
	ufshcd_outstanding_req_clear(hba, tag);
	hba->lrb[tag].cmd = NULL;
	spin_unlock_irqrestore(host->host_lock, flags);

	clear_bit_unlock(tag, &hba->lrb_in_use);
	wake_up(&hba->dev_cmd.tag_wq);

out:
	if (!err) {
		err = SUCCESS;
	} else {
		dev_err(hba->dev, "%s: failed with err %d\n", __func__, err);
		ufshcd_set_req_abort_skip(hba, hba->outstanding_reqs);
		err = FAILED;
	}

	/*
	 * This ufshcd_release_all() corresponds to the original scsi cmd that
	 * got aborted here (as we won't get any IRQ for it).
	 */
	ufshcd_release_all(hba);
	return err;
}

/**
 * ufshcd_host_reset_and_restore - reset and restore host controller
 * @hba: per-adapter instance
 *
 * Note that host controller reset may issue DME_RESET to
 * local and remote (device) Uni-Pro stack and the attributes
 * are reset to default state.
 *
 * Returns zero on success, non-zero on failure
 */
static int ufshcd_host_reset_and_restore(struct ufs_hba *hba)
{
	int err;
	unsigned long flags;

	/*
	 * Stop the host controller and complete the requests
	 * cleared by h/w
	 */
	spin_lock_irqsave(hba->host->host_lock, flags);
	ufshcd_hba_stop(hba, false);
	hba->silence_err_logs = true;
	ufshcd_complete_requests(hba);
	hba->silence_err_logs = false;
	spin_unlock_irqrestore(hba->host->host_lock, flags);
	ufshcd_custom_cmd_log(hba, "host-reset-restore");

	/* scale up clocks to max frequency before full reinitialization */
	ufshcd_set_clk_freq(hba, true);

	err = ufshcd_hba_enable(hba);
	if (err)
		goto out;

	/* Establish the link again and restore the device */
	err = ufshcd_probe_hba(hba);

	if (!err && (hba->ufshcd_state != UFSHCD_STATE_OPERATIONAL)) {
		err = -EIO;
		goto out;
	}

	if (!err) {
		err = ufshcd_vops_crypto_engine_reset(hba);
		if (err) {
			dev_err(hba->dev,
				"%s: failed to reset crypto engine %d\n",
				__func__, err);
			goto out;
		}
	}

out:
	if (err)
		dev_err(hba->dev, "%s: Host init failed %d\n", __func__, err);

	return err;
}

static int ufshcd_detect_device(struct ufs_hba *hba)
{
	int err = 0;

	ufshcd_custom_cmd_log(hba, "detect-device");
	err = ufshcd_vops_full_reset(hba);
	if (err)
		dev_warn(hba->dev, "%s: full reset returned %d\n",
			 __func__, err);

	err = ufshcd_reset_device(hba);
	if (err)
		dev_warn(hba->dev, "%s: device reset failed. err %d\n",
			 __func__, err);

	return ufshcd_host_reset_and_restore(hba);
}

/**
 * ufshcd_reset_and_restore - reset and re-initialize host/device
 * @hba: per-adapter instance
 *
 * Reset and recover device, host and re-establish link. This
 * is helpful to recover the communication in fatal error conditions.
 *
 * Returns zero on success, non-zero on failure
 */
static int ufshcd_reset_and_restore(struct ufs_hba *hba)
{
	int err = 0;
	unsigned long flags;
	int retries = MAX_HOST_RESET_RETRIES;

	ufshcd_custom_cmd_log(hba, "Reset-and-Restore-Enter");

	/* should turn on clocks, just in case */
	ufshcd_enable_clocks(hba);

	ufshcd_enable_irq(hba);

	do {
		err = ufshcd_detect_device(hba);
	} while (err && --retries);

	/*
	 * There is no point proceeding even after failing
	 * to recover after multiple retries.
	 */
	if (err && ufshcd_is_embedded_dev(hba))
		BUG();

	/*
	 * After reset the door-bell might be cleared, complete
	 * outstanding requests in s/w here.
	 */
	spin_lock_irqsave(hba->host->host_lock, flags);
	ufshcd_transfer_req_compl(hba);
	ufshcd_tmc_handler(hba);
	spin_unlock_irqrestore(hba->host->host_lock, flags);
	ufshcd_custom_cmd_log(hba, "Reset-and-Restore-Exit");

	return err;
}

/**
 * ufshcd_eh_host_reset_handler - host reset handler registered to scsi layer
 * @cmd - SCSI command pointer
 *
 * Returns SUCCESS/FAILED
 */
static int ufshcd_eh_host_reset_handler(struct scsi_cmnd *cmd)
{
	int err = SUCCESS;
	unsigned long flags;
	struct ufs_hba *hba;

	hba = shost_priv(cmd->device->host);

	/*
	 * Check if there is any race with fatal error handling.
	 * If so, wait for it to complete. Even though fatal error
	 * handling does reset and restore in some cases, don't assume
	 * anything out of it. We are just avoiding race here.
	 */
	do {
		spin_lock_irqsave(hba->host->host_lock, flags);
		if (!(work_pending(&hba->eh_work) ||
			    hba->ufshcd_state == UFSHCD_STATE_RESET ||
			    hba->ufshcd_state == UFSHCD_STATE_EH_SCHEDULED))
			break;
		spin_unlock_irqrestore(hba->host->host_lock, flags);
		dev_err(hba->dev, "%s: reset in progress - 1\n", __func__);
		flush_work(&hba->eh_work);
	} while (1);

	/*
	 * we don't know if previous reset had really reset the host controller
	 * or not. So let's force reset here to be sure.
	 */
	hba->ufshcd_state = UFSHCD_STATE_ERROR;
	hba->force_host_reset = true;
	schedule_work(&hba->eh_work);

	/* wait for the reset work to finish */
	do {
		if (!(work_pending(&hba->eh_work) ||
				hba->ufshcd_state == UFSHCD_STATE_RESET))
			break;
		spin_unlock_irqrestore(hba->host->host_lock, flags);
		dev_err(hba->dev, "%s: reset in progress - 2\n", __func__);
		flush_work(&hba->eh_work);
		spin_lock_irqsave(hba->host->host_lock, flags);
	} while (1);

	if (!((hba->ufshcd_state == UFSHCD_STATE_OPERATIONAL) &&
	      ufshcd_is_link_active(hba))) {
		err = FAILED;
		hba->ufshcd_state = UFSHCD_STATE_ERROR;
	}

	spin_unlock_irqrestore(hba->host->host_lock, flags);

	return err;
}

/**
 * ufshcd_get_max_icc_level - calculate the ICC level
 * @sup_curr_uA: max. current supported by the regulator
 * @start_scan: row at the desc table to start scan from
 * @buff: power descriptor buffer
 *
 * Returns calculated max ICC level for specific regulator
 */
static u32 ufshcd_get_max_icc_level(int sup_curr_uA, u32 start_scan, char *buff)
{
	int i;
	int curr_uA;
	u16 data;
	u16 unit;

	for (i = start_scan; i >= 0; i--) {
		data = be16_to_cpup((__be16 *)&buff[2 * i]);
		unit = (data & ATTR_ICC_LVL_UNIT_MASK) >>
						ATTR_ICC_LVL_UNIT_OFFSET;
		curr_uA = data & ATTR_ICC_LVL_VALUE_MASK;
		switch (unit) {
		case UFSHCD_NANO_AMP:
			curr_uA = curr_uA / 1000;
			break;
		case UFSHCD_MILI_AMP:
			curr_uA = curr_uA * 1000;
			break;
		case UFSHCD_AMP:
			curr_uA = curr_uA * 1000 * 1000;
			break;
		case UFSHCD_MICRO_AMP:
		default:
			break;
		}
		if (sup_curr_uA >= curr_uA)
			break;
	}
	if (i < 0) {
		i = 0;
		pr_err("%s: Couldn't find valid icc_level = %d", __func__, i);
	}

	return (u32)i;
}

/**
 * ufshcd_find_max_sup_active_icc_level - find the max ICC level
 * In case regulators are not initialized we'll return 0
 * @hba: per-adapter instance
 * @desc_buf: power descriptor buffer to extract ICC levels from.
 * @len: length of desc_buff
 *
 * Returns calculated max ICC level
 */
static u32 ufshcd_find_max_sup_active_icc_level(struct ufs_hba *hba,
							u8 *desc_buf, int len)
{
	u32 icc_level = 0;

	/*
	 * VCCQ rail is optional for removable UFS card and also most of the
	 * vendors don't use this rail for embedded UFS devices as well. So
	 * it is normal that VCCQ rail may not be provided for given platform.
	 */
	if (!hba->vreg_info.vcc || !hba->vreg_info.vccq2) {
		dev_err(hba->dev, "%s: Regulator capability was not set, bActiveICCLevel=%d\n",
			__func__, icc_level);
		goto out;
	}

	if (hba->vreg_info.vcc)
		icc_level = ufshcd_get_max_icc_level(
				hba->vreg_info.vcc->max_uA,
				POWER_DESC_MAX_ACTV_ICC_LVLS - 1,
				&desc_buf[PWR_DESC_ACTIVE_LVLS_VCC_0]);

	if (hba->vreg_info.vccq)
		icc_level = ufshcd_get_max_icc_level(
				hba->vreg_info.vccq->max_uA,
				icc_level,
				&desc_buf[PWR_DESC_ACTIVE_LVLS_VCCQ_0]);

	if (hba->vreg_info.vccq2)
		icc_level = ufshcd_get_max_icc_level(
				hba->vreg_info.vccq2->max_uA,
				icc_level,
				&desc_buf[PWR_DESC_ACTIVE_LVLS_VCCQ2_0]);
out:
	return icc_level;
}

static void ufshcd_set_active_icc_lvl(struct ufs_hba *hba)
{
	int ret;
	int buff_len = hba->desc_size.pwr_desc;
	u8 desc_buf[hba->desc_size.pwr_desc];
	u32 icc_level;

	ret = ufshcd_read_power_desc(hba, desc_buf, buff_len);
	if (ret) {
		dev_err(hba->dev,
			"%s: Failed reading power descriptor.len = %d ret = %d",
			__func__, buff_len, ret);
		return;
	}

	icc_level = ufshcd_find_max_sup_active_icc_level(hba, desc_buf,
							 buff_len);
	dev_dbg(hba->dev, "%s: setting icc_level 0x%x", __func__, icc_level);

	ret = ufshcd_query_attr_retry(hba, UPIU_QUERY_OPCODE_WRITE_ATTR,
		QUERY_ATTR_IDN_ACTIVE_ICC_LVL, 0, 0, &icc_level);

	if (ret)
		dev_err(hba->dev,
			"%s: Failed configuring bActiveICCLevel = %d ret = %d",
			__func__, icc_level, ret);
}

static int ufshcd_set_low_vcc_level(struct ufs_hba *hba,
				  struct ufs_dev_desc *dev_desc)
{
	int ret;
	struct ufs_vreg *vreg = hba->vreg_info.vcc;

	/* Check if device supports the low voltage VCC feature */
	if (dev_desc->wspecversion < 0x300)
		return 0;

	/*
	 * Check if host has support for low VCC voltage?
	 * In addition, also check if we have already set the low VCC level
	 * or not?
	 */
	if (!vreg->low_voltage_sup || vreg->low_voltage_active)
		return 0;

	/* Put the device in sleep before lowering VCC level */
	ret = ufshcd_set_dev_pwr_mode(hba, UFS_SLEEP_PWR_MODE);

	/* Switch off VCC before switching it ON at 2.5v */
	ret = ufshcd_disable_vreg(hba->dev, vreg);
	/* add ~2ms delay before renabling VCC at lower voltage */
	usleep_range(2000, 2100);
	/* Now turn back VCC ON at low voltage */
	vreg->low_voltage_active = true;
	ret = ufshcd_enable_vreg(hba->dev, vreg);

	/* Bring the device in active now */
	ret = ufshcd_set_dev_pwr_mode(hba, UFS_ACTIVE_PWR_MODE);

	return ret;
}

/**
 * ufshcd_scsi_add_wlus - Adds required W-LUs
 * @hba: per-adapter instance
 *
 * UFS devices can support upto 4 well known logical units:
 *	"REPORT_LUNS" (address: 01h)
 *	"UFS Device" (address: 50h)
 *	"RPMB" (address: 44h)
 *	"BOOT" (address: 30h)
 *
 * "REPORT_LUNS" & "UFS Device" are mandatory for all device classes (see
 * "bDeviceSubClass" parameter of device descriptor) while "BOOT" is supported
 * only for bootable devices. "RPMB" is only supported with embedded devices.
 *
 * UFS device's power management needs to be controlled by "POWER CONDITION"
 * field of SSU (START STOP UNIT) command. But this "power condition" field
 * will take effect only when its sent to "UFS device" well known logical unit
 * hence we require the scsi_device instance to represent this logical unit in
 * order for the UFS host driver to send the SSU command for power management.

 * We also require the scsi_device instance for "RPMB" (Replay Protected Memory
 * Block) LU so user space process can control this LU. User space may also
 * want to have access to BOOT LU.

 * This function tries to add scsi device instances for each of all well known
 * LUs (except "REPORT LUNS" LU) depending on device class.
 *
 * Returns zero on success (all required W-LUs are added successfully),
 * non-zero error value on failure (if failed to add any of the required W-LU).
 */
static int ufshcd_scsi_add_wlus(struct ufs_hba *hba)
{
	int ret = 0;
	struct scsi_device *sdev_rpmb = NULL;
	struct scsi_device *sdev_boot = NULL;
	bool is_bootable_dev = false;
	bool is_embedded_dev = false;

	if ((hba->dev_info.b_device_sub_class == UFS_DEV_EMBEDDED_BOOTABLE) ||
	    (hba->dev_info.b_device_sub_class == UFS_DEV_REMOVABLE_BOOTABLE))
		is_bootable_dev = true;

	if ((hba->dev_info.b_device_sub_class == UFS_DEV_EMBEDDED_BOOTABLE) ||
	    (hba->dev_info.b_device_sub_class == UFS_DEV_EMBEDDED_NON_BOOTABLE))
		is_embedded_dev = true;

	hba->sdev_ufs_device = __scsi_add_device(hba->host, 0, 0,
		ufshcd_upiu_wlun_to_scsi_wlun(UFS_UPIU_UFS_DEVICE_WLUN), NULL);
	if (IS_ERR(hba->sdev_ufs_device)) {
		ret = PTR_ERR(hba->sdev_ufs_device);
		dev_err(hba->dev, "%s: failed adding DEVICE_WLUN. ret %d\n",
			__func__, ret);
		hba->sdev_ufs_device = NULL;
		goto out;
	}
	scsi_device_put(hba->sdev_ufs_device);

	if (is_bootable_dev) {
		sdev_boot = __scsi_add_device(hba->host, 0, 0,
			ufshcd_upiu_wlun_to_scsi_wlun(UFS_UPIU_BOOT_WLUN),
			NULL);

		if (IS_ERR(sdev_boot)) {
			dev_err(hba->dev, "%s: failed adding BOOT_WLUN. ret %d\n",
				__func__, ret);
			ret = PTR_ERR(sdev_boot);
			goto remove_sdev_ufs_device;
		}
		scsi_device_put(sdev_boot);
	}

	if (is_embedded_dev) {
		sdev_rpmb = __scsi_add_device(hba->host, 0, 0,
			ufshcd_upiu_wlun_to_scsi_wlun(UFS_UPIU_RPMB_WLUN),
			NULL);
		if (IS_ERR(sdev_rpmb)) {
			dev_err(hba->dev, "%s: failed adding RPMB_WLUN. ret %d\n",
				__func__, ret);
			ret = PTR_ERR(sdev_rpmb);
			goto remove_sdev_boot;
		}
		scsi_device_put(sdev_rpmb);
	}
	goto out;

remove_sdev_boot:
	if (is_bootable_dev)
		scsi_remove_device(sdev_boot);
remove_sdev_ufs_device:
	scsi_remove_device(hba->sdev_ufs_device);
out:
	return ret;
}

static int ufs_get_device_desc(struct ufs_hba *hba,
			       struct ufs_dev_desc *dev_desc)
{
	int err;
	u8 model_index;
	u8 str_desc_buf[QUERY_DESC_MAX_SIZE + 1] = {0};
	u8 desc_buf[hba->desc_size.dev_desc];

	err = ufshcd_read_device_desc(hba, desc_buf, hba->desc_size.dev_desc);
	if (err) {
		dev_err(hba->dev, "%s: Failed reading Device Desc. err = %d\n",
			__func__, err);
		goto out;
	}

	/*
	 * getting vendor (manufacturerID) and Bank Index in big endian
	 * format
	 */
	dev_desc->wmanufacturerid = desc_buf[DEVICE_DESC_PARAM_MANF_ID] << 8 |
				     desc_buf[DEVICE_DESC_PARAM_MANF_ID + 1];

	model_index = desc_buf[DEVICE_DESC_PARAM_PRDCT_NAME];

	err = ufshcd_read_string_desc(hba, model_index, str_desc_buf,
				QUERY_DESC_MAX_SIZE, ASCII_STD);
	if (err) {
		dev_err(hba->dev, "%s: Failed reading Product Name. err = %d\n",
			__func__, err);
		goto out;
	}

	str_desc_buf[QUERY_DESC_MAX_SIZE] = '\0';
	strlcpy(dev_desc->model, (str_desc_buf + QUERY_DESC_HDR_SIZE),
		min_t(u8, str_desc_buf[QUERY_DESC_LENGTH_OFFSET],
		      MAX_MODEL_LEN));

	/* Null terminate the model string */
	dev_desc->model[MAX_MODEL_LEN] = '\0';

	dev_desc->wspecversion = desc_buf[DEVICE_DESC_PARAM_SPEC_VER] << 8 |
				  desc_buf[DEVICE_DESC_PARAM_SPEC_VER + 1];

out:
	return err;
}

static void ufs_fixup_device_setup(struct ufs_hba *hba,
				   struct ufs_dev_desc *dev_desc)
{
	struct ufs_dev_fix *f;

	for (f = ufs_fixups; f->quirk; f++) {
		if ((f->w_manufacturer_id == dev_desc->wmanufacturerid ||
		     f->w_manufacturer_id == UFS_ANY_VENDOR) &&
		    (STR_PRFX_EQUAL(f->model, dev_desc->model) ||
		     !strcmp(f->model, UFS_ANY_MODEL)))
			hba->dev_info.quirks |= f->quirk;
	}
}

/**
 * ufshcd_tune_pa_tactivate - Tunes PA_TActivate of local UniPro
 * @hba: per-adapter instance
 *
 * PA_TActivate parameter can be tuned manually if UniPro version is less than
 * 1.61. PA_TActivate needs to be greater than or equal to peerM-PHY's
 * RX_MIN_ACTIVATETIME_CAPABILITY attribute. This optimal value can help reduce
 * the hibern8 exit latency.
 *
 * Returns zero on success, non-zero error value on failure.
 */
static int ufshcd_tune_pa_tactivate(struct ufs_hba *hba)
{
	int ret = 0;
	u32 peer_rx_min_activatetime = 0, tuned_pa_tactivate;

	if (!ufshcd_is_unipro_pa_params_tuning_req(hba))
		return 0;

	ret = ufshcd_dme_peer_get(hba,
				  UIC_ARG_MIB_SEL(
					RX_MIN_ACTIVATETIME_CAPABILITY,
					UIC_ARG_MPHY_RX_GEN_SEL_INDEX(0)),
				  &peer_rx_min_activatetime);
	if (ret)
		goto out;

	/* make sure proper unit conversion is applied */
	tuned_pa_tactivate =
		((peer_rx_min_activatetime * RX_MIN_ACTIVATETIME_UNIT_US)
		 / PA_TACTIVATE_TIME_UNIT_US);
	ret = ufshcd_dme_set(hba, UIC_ARG_MIB(PA_TACTIVATE),
			     tuned_pa_tactivate);

out:
	return ret;
}

/**
 * ufshcd_tune_pa_hibern8time - Tunes PA_Hibern8Time of local UniPro
 * @hba: per-adapter instance
 *
 * PA_Hibern8Time parameter can be tuned manually if UniPro version is less than
 * 1.61. PA_Hibern8Time needs to be maximum of local M-PHY's
 * TX_HIBERN8TIME_CAPABILITY & peer M-PHY's RX_HIBERN8TIME_CAPABILITY.
 * This optimal value can help reduce the hibern8 exit latency.
 *
 * Returns zero on success, non-zero error value on failure.
 */
static int ufshcd_tune_pa_hibern8time(struct ufs_hba *hba)
{
	int ret = 0;
	u32 local_tx_hibern8_time_cap = 0, peer_rx_hibern8_time_cap = 0;
	u32 max_hibern8_time, tuned_pa_hibern8time;

	ret = ufshcd_dme_get(hba,
			     UIC_ARG_MIB_SEL(TX_HIBERN8TIME_CAPABILITY,
					UIC_ARG_MPHY_TX_GEN_SEL_INDEX(0)),
				  &local_tx_hibern8_time_cap);
	if (ret)
		goto out;

	ret = ufshcd_dme_peer_get(hba,
				  UIC_ARG_MIB_SEL(RX_HIBERN8TIME_CAPABILITY,
					UIC_ARG_MPHY_RX_GEN_SEL_INDEX(0)),
				  &peer_rx_hibern8_time_cap);
	if (ret)
		goto out;

	max_hibern8_time = max(local_tx_hibern8_time_cap,
			       peer_rx_hibern8_time_cap);
	/* make sure proper unit conversion is applied */
	tuned_pa_hibern8time = ((max_hibern8_time * HIBERN8TIME_UNIT_US)
				/ PA_HIBERN8_TIME_UNIT_US);
	ret = ufshcd_dme_set(hba, UIC_ARG_MIB(PA_HIBERN8TIME),
			     tuned_pa_hibern8time);
out:
	return ret;
}

/**
 * ufshcd_quirk_tune_host_pa_tactivate - Ensures that host PA_TACTIVATE is
 * less than device PA_TACTIVATE time.
 * @hba: per-adapter instance
 *
 * Some UFS devices require host PA_TACTIVATE to be lower than device
 * PA_TACTIVATE, we need to enable UFS_DEVICE_QUIRK_HOST_PA_TACTIVATE quirk
 * for such devices.
 *
 * Returns zero on success, non-zero error value on failure.
 */
static int ufshcd_quirk_tune_host_pa_tactivate(struct ufs_hba *hba)
{
	int ret = 0;
	u32 granularity, peer_granularity;
	u32 pa_tactivate, peer_pa_tactivate;
	u32 pa_tactivate_us, peer_pa_tactivate_us;
	u8 gran_to_us_table[] = {1, 4, 8, 16, 32, 100};

	ret = ufshcd_dme_get(hba, UIC_ARG_MIB(PA_GRANULARITY),
				  &granularity);
	if (ret)
		goto out;

	ret = ufshcd_dme_peer_get(hba, UIC_ARG_MIB(PA_GRANULARITY),
				  &peer_granularity);
	if (ret)
		goto out;

	if ((granularity < PA_GRANULARITY_MIN_VAL) ||
	    (granularity > PA_GRANULARITY_MAX_VAL)) {
		dev_err(hba->dev, "%s: invalid host PA_GRANULARITY %d",
			__func__, granularity);
		return -EINVAL;
	}

	if ((peer_granularity < PA_GRANULARITY_MIN_VAL) ||
	    (peer_granularity > PA_GRANULARITY_MAX_VAL)) {
		dev_err(hba->dev, "%s: invalid device PA_GRANULARITY %d",
			__func__, peer_granularity);
		return -EINVAL;
	}

	ret = ufshcd_dme_get(hba, UIC_ARG_MIB(PA_TACTIVATE), &pa_tactivate);
	if (ret)
		goto out;

	ret = ufshcd_dme_peer_get(hba, UIC_ARG_MIB(PA_TACTIVATE),
				  &peer_pa_tactivate);
	if (ret)
		goto out;

	pa_tactivate_us = pa_tactivate * gran_to_us_table[granularity - 1];
	peer_pa_tactivate_us = peer_pa_tactivate *
			     gran_to_us_table[peer_granularity - 1];

	if (pa_tactivate_us > peer_pa_tactivate_us) {
		u32 new_peer_pa_tactivate;

		new_peer_pa_tactivate = pa_tactivate_us /
				      gran_to_us_table[peer_granularity - 1];
		new_peer_pa_tactivate++;
		ret = ufshcd_dme_peer_set(hba, UIC_ARG_MIB(PA_TACTIVATE),
					  new_peer_pa_tactivate);
	}

out:
	return ret;
}

static void ufshcd_tune_unipro_params(struct ufs_hba *hba)
{
	if (ufshcd_is_unipro_pa_params_tuning_req(hba)) {
		ufshcd_tune_pa_tactivate(hba);
		ufshcd_tune_pa_hibern8time(hba);
	}

	if (hba->dev_info.quirks & UFS_DEVICE_QUIRK_PA_TACTIVATE)
		/* set 1ms timeout for PA_TACTIVATE */
		ufshcd_dme_set(hba, UIC_ARG_MIB(PA_TACTIVATE), 10);

	if (hba->dev_info.quirks & UFS_DEVICE_QUIRK_HOST_PA_TACTIVATE)
		ufshcd_quirk_tune_host_pa_tactivate(hba);

	ufshcd_vops_apply_dev_quirks(hba);
}

static void ufshcd_clear_dbg_ufs_stats(struct ufs_hba *hba)
{
	int err_reg_hist_size = sizeof(struct ufs_uic_err_reg_hist);

	memset(&hba->ufs_stats.pa_err, 0, err_reg_hist_size);
	memset(&hba->ufs_stats.dl_err, 0, err_reg_hist_size);
	memset(&hba->ufs_stats.nl_err, 0, err_reg_hist_size);
	memset(&hba->ufs_stats.tl_err, 0, err_reg_hist_size);
	memset(&hba->ufs_stats.dme_err, 0, err_reg_hist_size);

	hba->req_abort_count = 0;
}

static void ufshcd_init_desc_sizes(struct ufs_hba *hba)
{
	int err;

	err = ufshcd_read_desc_length(hba, QUERY_DESC_IDN_DEVICE, 0,
		&hba->desc_size.dev_desc);
	if (err)
		hba->desc_size.dev_desc = QUERY_DESC_DEVICE_DEF_SIZE;

	err = ufshcd_read_desc_length(hba, QUERY_DESC_IDN_POWER, 0,
		&hba->desc_size.pwr_desc);
	if (err)
		hba->desc_size.pwr_desc = QUERY_DESC_POWER_DEF_SIZE;

	err = ufshcd_read_desc_length(hba, QUERY_DESC_IDN_INTERCONNECT, 0,
		&hba->desc_size.interc_desc);
	if (err)
		hba->desc_size.interc_desc = QUERY_DESC_INTERCONNECT_DEF_SIZE;

	err = ufshcd_read_desc_length(hba, QUERY_DESC_IDN_CONFIGURATION, 0,
		&hba->desc_size.conf_desc);
	if (err)
		hba->desc_size.conf_desc = QUERY_DESC_CONFIGURATION_DEF_SIZE;

	err = ufshcd_read_desc_length(hba, QUERY_DESC_IDN_UNIT, 0,
		&hba->desc_size.unit_desc);
	if (err)
		hba->desc_size.unit_desc = QUERY_DESC_UNIT_DEF_SIZE;

	err = ufshcd_read_desc_length(hba, QUERY_DESC_IDN_GEOMETRY, 0,
		&hba->desc_size.geom_desc);
	if (err)
		hba->desc_size.geom_desc = QUERY_DESC_GEOMETRY_DEF_SIZE;

	err = ufshcd_read_desc_length(hba, QUERY_DESC_IDN_HEALTH, 0,
		&hba->desc_size.health_desc);
	if (err)
		hba->desc_size.health_desc = QUERY_DESC_HEALTH_DEF_SIZE;
}

static void ufshcd_def_desc_sizes(struct ufs_hba *hba)
{
	hba->desc_size.dev_desc = QUERY_DESC_DEVICE_DEF_SIZE;
	hba->desc_size.pwr_desc = QUERY_DESC_POWER_DEF_SIZE;
	hba->desc_size.interc_desc = QUERY_DESC_INTERCONNECT_DEF_SIZE;
	hba->desc_size.conf_desc = QUERY_DESC_CONFIGURATION_DEF_SIZE;
	hba->desc_size.unit_desc = QUERY_DESC_UNIT_DEF_SIZE;
	hba->desc_size.geom_desc = QUERY_DESC_GEOMETRY_DEF_SIZE;
	hba->desc_size.health_desc = QUERY_DESC_HEALTH_DEF_SIZE;
}

static void ufshcd_apply_pm_quirks(struct ufs_hba *hba)
{
	if (hba->dev_info.quirks & UFS_DEVICE_QUIRK_NO_LINK_OFF) {
		if (ufs_get_pm_lvl_to_link_pwr_state(hba->rpm_lvl) ==
		    UIC_LINK_OFF_STATE) {
			hba->rpm_lvl =
				ufs_get_desired_pm_lvl_for_dev_link_state(
						UFS_SLEEP_PWR_MODE,
						UIC_LINK_HIBERN8_STATE);
			dev_info(hba->dev, "UFS_DEVICE_QUIRK_NO_LINK_OFF enabled, changed rpm_lvl to %d\n",
				hba->rpm_lvl);
		}
		if (ufs_get_pm_lvl_to_link_pwr_state(hba->spm_lvl) ==
		    UIC_LINK_OFF_STATE) {
			hba->spm_lvl =
				ufs_get_desired_pm_lvl_for_dev_link_state(
						UFS_SLEEP_PWR_MODE,
						UIC_LINK_HIBERN8_STATE);
			dev_info(hba->dev, "UFS_DEVICE_QUIRK_NO_LINK_OFF enabled, changed spm_lvl to %d\n",
				hba->spm_lvl);
		}
	}
}

/**
 * ufshcd_set_dev_ref_clk - set the device bRefClkFreq
 * @hba: per-adapter instance
 *
 * Read the current value of the bRefClkFreq attribute from device and update it
 * if host is supplying different reference clock frequency than one mentioned
 * in bRefClkFreq attribute.
 *
 * Returns zero on success, non-zero error value on failure.
 */
static int ufshcd_set_dev_ref_clk(struct ufs_hba *hba)
{
	int err = 0;
	int ref_clk = -1;
	static const char * const ref_clk_freqs[] = {"19.2 MHz", "26 MHz",
						     "38.4 MHz", "52 MHz"};

	err = ufshcd_query_attr_retry(hba, UPIU_QUERY_OPCODE_READ_ATTR,
			QUERY_ATTR_IDN_REF_CLK_FREQ, 0, 0, &ref_clk);

	if (err) {
		dev_err(hba->dev, "%s: failed reading bRefClkFreq. err = %d\n",
			 __func__, err);
		goto out;
	}

	if ((ref_clk < 0) || (ref_clk > REF_CLK_FREQ_52_MHZ)) {
		dev_err(hba->dev, "%s: invalid ref_clk setting = %d\n",
			 __func__, ref_clk);
		err = -EINVAL;
		goto out;
	}

	if (ref_clk == hba->dev_ref_clk_freq)
		goto out; /* nothing to update */

	err = ufshcd_query_attr_retry(hba, UPIU_QUERY_OPCODE_WRITE_ATTR,
			QUERY_ATTR_IDN_REF_CLK_FREQ, 0, 0,
			&hba->dev_ref_clk_freq);

	if (err)
		dev_err(hba->dev, "%s: bRefClkFreq setting to %s failed\n",
			__func__, ref_clk_freqs[hba->dev_ref_clk_freq]);
	else
		/*
		 * It is good to print this out here to debug any later failures
		 * related to gear switch.
		 */
		dev_info(hba->dev, "%s: bRefClkFreq setting to %s succeeded\n",
			__func__, ref_clk_freqs[hba->dev_ref_clk_freq]);

out:
	return err;
}

static int ufshcd_get_dev_ref_clk_gating_wait(struct ufs_hba *hba,
					struct ufs_dev_desc *dev_desc)
{
	int err = 0;
	u32 gating_wait = UFSHCD_REF_CLK_GATING_WAIT_US;

	if (dev_desc->wspecversion >= 0x300) {
		err = ufshcd_query_attr_retry(hba, UPIU_QUERY_OPCODE_READ_ATTR,
				QUERY_ATTR_IDN_REF_CLK_GATING_WAIT_TIME, 0, 0,
				&gating_wait);

		if (err)
			dev_err(hba->dev, "failed reading bRefClkGatingWait. err = %d, use default %uus\n",
					err, gating_wait);

		if (gating_wait == 0) {
			gating_wait = UFSHCD_REF_CLK_GATING_WAIT_US;
			dev_err(hba->dev, "undefined ref clk gating wait time, use default %uus\n",
					gating_wait);
		}
	}

	hba->dev_ref_clk_gating_wait = gating_wait;
	return err;
}

static int ufs_read_device_desc_data(struct ufs_hba *hba)
{
	int err = 0;
	u8 desc_buf[hba->desc_size.dev_desc];

	err = ufshcd_read_device_desc(hba, desc_buf, hba->desc_size.dev_desc);
	if (err)
		return err;

	/*
	 * getting vendor (manufacturerID) and Bank Index in big endian
	 * format
	 */
	hba->dev_info.w_manufacturer_id =
		desc_buf[DEVICE_DESC_PARAM_MANF_ID] << 8 |
		desc_buf[DEVICE_DESC_PARAM_MANF_ID + 1];
	hba->dev_info.b_device_sub_class =
		desc_buf[DEVICE_DESC_PARAM_DEVICE_SUB_CLASS];
	hba->dev_info.i_product_name = desc_buf[DEVICE_DESC_PARAM_PRDCT_NAME];
	hba->dev_info.w_spec_version =
		desc_buf[DEVICE_DESC_PARAM_SPEC_VER] << 8 |
		desc_buf[DEVICE_DESC_PARAM_SPEC_VER + 1];

	return 0;
}

/**
 * ufshcd_probe_hba - probe hba to detect device and initialize
 * @hba: per-adapter instance
 *
 * Execute link-startup and verify device initialization
 */
static int ufshcd_probe_hba(struct ufs_hba *hba)
{
	struct ufs_dev_desc card = {0};
	int ret;
	ktime_t start = ktime_get();

reinit:
	ret = ufshcd_link_startup(hba);
	if (ret)
		goto out;

	/* Debug counters initialization */
	ufshcd_clear_dbg_ufs_stats(hba);
	/* set the default level for urgent bkops */
	hba->urgent_bkops_lvl = BKOPS_STATUS_PERF_IMPACT;
	hba->is_urgent_bkops_lvl_checked = false;

	/* UniPro link is active now */
	ufshcd_set_link_active(hba);

	ret = ufshcd_verify_dev_init(hba);
	if (ret)
		goto out;

	ret = ufshcd_complete_dev_init(hba);
	if (ret)
		goto out;

	/* clear any previous UFS device information */
	memset(&hba->dev_info, 0, sizeof(hba->dev_info));

	/* cache important parameters from device descriptor for later use */
	ret = ufs_read_device_desc_data(hba);
	if (ret)
		goto out;

	/* Init check for device descriptor sizes */
	ufshcd_init_desc_sizes(hba);

	ret = ufs_get_device_desc(hba, &card);
	if (ret) {
		dev_err(hba->dev, "%s: Failed getting device info. err = %d\n",
			__func__, ret);
		goto out;
	}

	if (card.wspecversion >= 0x300 && !hba->reinit_g4_rate_A) {
		unsigned long flags;
		int err;

		hba->reinit_g4_rate_A = true;

		err = ufshcd_vops_full_reset(hba);
		if (err)
			dev_warn(hba->dev, "%s: full reset returned %d\n",
				 __func__, err);

		err = ufshcd_reset_device(hba);
		if (err)
			dev_warn(hba->dev, "%s: device reset failed. err %d\n",
				 __func__, err);

		/* Reset the host controller */
		spin_lock_irqsave(hba->host->host_lock, flags);
		ufshcd_hba_stop(hba, false);
		spin_unlock_irqrestore(hba->host->host_lock, flags);

		err = ufshcd_hba_enable(hba);
		if (err)
			goto out;

		goto reinit;
	}

	ufs_fixup_device_setup(hba, &card);
	ufshcd_tune_unipro_params(hba);

	ufshcd_apply_pm_quirks(hba);
	if (card.wspecversion < 0x300) {
		ret = ufshcd_set_vccq_rail_unused(hba,
			(hba->dev_info.quirks & UFS_DEVICE_NO_VCCQ) ?
			true : false);
		if (ret)
			goto out;
	}

	/* UFS device is also active now */
	ufshcd_set_ufs_dev_active(hba);
	ufshcd_force_reset_auto_bkops(hba);

	if (ufshcd_get_max_pwr_mode(hba)) {
		dev_err(hba->dev,
			"%s: Failed getting max supported power mode\n",
			__func__);
	} else {
		ufshcd_get_dev_ref_clk_gating_wait(hba, &card);

		/*
		 * Set the right value to bRefClkFreq before attempting to
		 * switch to HS gears.
		 */
		ufshcd_set_dev_ref_clk(hba);
		ret = ufshcd_config_pwr_mode(hba, &hba->max_pwr_info.info);
		if (ret) {
			dev_err(hba->dev, "%s: Failed setting power mode, err = %d\n",
					__func__, ret);
			goto out;
		}
	}

	/*
	 * bActiveICCLevel is volatile for UFS device (as per latest v2.1 spec)
	 * and for removable UFS card as well, hence always set the parameter.
	 * Note: Error handler may issue the device reset hence resetting
	 *       bActiveICCLevel as well so it is always safe to set this here.
	 */
	ufshcd_set_active_icc_lvl(hba);

	/* set the state as operational after switching to desired gear */
	hba->ufshcd_state = UFSHCD_STATE_OPERATIONAL;

	/*
	 * If we are in error handling context or in power management callbacks
	 * context, no need to scan the host
	 */
	if (!ufshcd_eh_in_progress(hba) && !hba->pm_op_in_progress) {
		bool flag;

		if (!ufshcd_query_flag_retry(hba, UPIU_QUERY_OPCODE_READ_FLAG,
				QUERY_FLAG_IDN_PWR_ON_WPE, &flag))
			hba->dev_info.f_power_on_wp_en = flag;

		/* Add required well known logical units to scsi mid layer */
		if (ufshcd_scsi_add_wlus(hba))
			goto out;

		/* lower VCC voltage level */
		ufshcd_set_low_vcc_level(hba, &card);

		/* Initialize devfreq after UFS device is detected */
		if (ufshcd_is_clkscaling_supported(hba)) {
			memcpy(&hba->clk_scaling.saved_pwr_info.info,
				&hba->pwr_info,
				sizeof(struct ufs_pa_layer_attr));
			hba->clk_scaling.saved_pwr_info.is_valid = true;
			hba->clk_scaling.is_scaled_up = true;
			if (!hba->devfreq) {
				ret = ufshcd_devfreq_init(hba);
				if (ret)
					goto out;
			}
			hba->clk_scaling.is_allowed = true;
		}

		scsi_scan_host(hba->host);
		pm_runtime_put_sync(hba->dev);
	}

	/*
	 * Enable auto hibern8 if supported, after full host and
	 * device initialization.
	 */
	if (ufshcd_is_auto_hibern8_supported(hba) &&
	    hba->hibern8_on_idle.is_enabled)
		ufshcd_set_auto_hibern8_timer(hba,
				      hba->hibern8_on_idle.delay_ms);
out:
	if (ret) {
		ufshcd_set_ufs_dev_poweroff(hba);
		ufshcd_set_link_off(hba);
		if (hba->extcon) {
			if (!ufshcd_is_card_online(hba))
				ufsdbg_clr_err_state(hba);
			ufshcd_set_card_offline(hba);
		}
	} else if (hba->extcon) {
		ufshcd_set_card_online(hba);
	}

	/*
	 * If we failed to initialize the device or the device is not
	 * present, turn off the power/clocks etc.
	 */
	if (ret && !ufshcd_eh_in_progress(hba) && !hba->pm_op_in_progress)
		pm_runtime_put_sync(hba->dev);

	trace_ufshcd_init(dev_name(hba->dev), ret,
		ktime_to_us(ktime_sub(ktime_get(), start)),
		hba->curr_dev_pwr_mode, hba->uic_link_state);
	return ret;
}

static void ufshcd_remove_device(struct ufs_hba *hba)
{
	struct scsi_device *sdev;
	struct scsi_device *sdev_cache[UFS_MAX_LUS];
	int sdev_count = 0, i;
	unsigned long flags;

	ufshcd_hold_all(hba);
	/* Reset the host controller */
	spin_lock_irqsave(hba->host->host_lock, flags);
	hba->silence_err_logs = true;
	ufshcd_hba_stop(hba, false);
	spin_unlock_irqrestore(hba->host->host_lock, flags);

	ufshcd_set_ufs_dev_poweroff(hba);
	ufshcd_set_link_off(hba);
	__ufshcd_shutdown_clkscaling(hba);

	/* Complete requests that have door-bell cleared by h/w */
	ufshcd_complete_requests(hba);

	/* remove all scsi devices */
	list_for_each_entry(sdev, &hba->host->__devices, siblings) {
		if (sdev_count < UFS_MAX_LUS) {
			sdev_cache[sdev_count] = sdev;
			sdev_count++;
		}
	}

	for (i = 0; i < sdev_count; i++)
		scsi_remove_device(sdev_cache[i]);

	spin_lock_irqsave(hba->host->host_lock, flags);
	hba->silence_err_logs = false;
	spin_unlock_irqrestore(hba->host->host_lock, flags);

	ufshcd_release_all(hba);
}

static void ufshcd_card_detect_handler(struct work_struct *work)
{
	struct ufs_hba *hba;

	hba = container_of(work, struct ufs_hba, card_detect_work);

	if (ufshcd_is_card_online(hba) && !hba->sdev_ufs_device) {
		pm_runtime_get_sync(hba->dev);
		ufshcd_detect_device(hba);
		/* ufshcd_probe_hba() calls pm_runtime_put_sync() on exit */
	} else if (ufshcd_is_card_offline(hba) && hba->sdev_ufs_device) {
		pm_runtime_get_sync(hba->dev);
		ufshcd_remove_device(hba);
		pm_runtime_put_sync(hba->dev);
		ufsdbg_clr_err_state(hba);
	}
}

static int ufshcd_card_detect_notifier(struct notifier_block *nb,
				       unsigned long event, void *ptr)
{
	struct ufs_hba *hba = container_of(nb, struct ufs_hba, card_detect_nb);

	if (event)
		ufshcd_set_card_online(hba);
	else
		ufshcd_set_card_offline(hba);

	if (ufshcd_is_card_offline(hba) && !hba->sdev_ufs_device)
		goto out;

	/*
	 * card insertion/removal are very infrequent events and having this
	 * message helps if there is some issue with card detection/removal.
	 */
	dev_info(hba->dev, "%s: card %s notification rcvd\n",
		__func__, ufshcd_is_card_online(hba) ? "inserted" : "removed");

	schedule_work(&hba->card_detect_work);
out:
	return NOTIFY_DONE;
}

static int ufshcd_extcon_register(struct ufs_hba *hba)
{
	int ret;

	if (!hba->extcon)
		return 0;

	hba->card_detect_nb.notifier_call = ufshcd_card_detect_notifier;
	ret = extcon_register_notifier(hba->extcon,
				       EXTCON_MECHANICAL,
				       &hba->card_detect_nb);
	if (ret)
		dev_err(hba->dev, "%s: extcon_register_notifier() failed, ret %d\n",
			__func__, ret);

	return ret;
}

static int ufshcd_extcon_unregister(struct ufs_hba *hba)
{
	int ret;

	if (!hba->extcon)
		return 0;

	ret = extcon_unregister_notifier(hba->extcon, EXTCON_MECHANICAL,
					 &hba->card_detect_nb);
	if (ret)
		dev_err(hba->dev, "%s: extcon_unregister_notifier() failed, ret %d\n",
			__func__, ret);

	return ret;
}

/**
 * ufshcd_async_scan - asynchronous execution for probing hba
 * @data: data pointer to pass to this function
 * @cookie: cookie data
 */
static void ufshcd_async_scan(void *data, async_cookie_t cookie)
{
	struct ufs_hba *hba = (struct ufs_hba *)data;

	/*
	 * Don't allow clock gating and hibern8 enter for faster device
	 * detection.
	 */
	ufshcd_hold_all(hba);
	ufshcd_probe_hba(hba);
	ufshcd_release_all(hba);

	ufshcd_extcon_register(hba);
}

static enum blk_eh_timer_return ufshcd_eh_timed_out(struct scsi_cmnd *scmd)
{
	unsigned long flags;
	struct Scsi_Host *host;
	struct ufs_hba *hba;
	int index;
	bool found = false;

	if (!scmd || !scmd->device || !scmd->device->host)
		return BLK_EH_NOT_HANDLED;

	host = scmd->device->host;
	hba = shost_priv(host);
	if (!hba)
		return BLK_EH_NOT_HANDLED;

	spin_lock_irqsave(host->host_lock, flags);

	for_each_set_bit(index, &hba->outstanding_reqs, hba->nutrs) {
		if (hba->lrb[index].cmd == scmd) {
			found = true;
			break;
		}
	}

	spin_unlock_irqrestore(host->host_lock, flags);

	/*
	 * Bypass SCSI error handling and reset the block layer timer if this
	 * SCSI command was not actually dispatched to UFS driver, otherwise
	 * let SCSI layer handle the error as usual.
	 */
	return found ? BLK_EH_NOT_HANDLED : BLK_EH_RESET_TIMER;
}

/**
 * ufshcd_query_ioctl - perform user read queries
 * @hba: per-adapter instance
 * @lun: used for lun specific queries
 * @buffer: user space buffer for reading and submitting query data and params
 * @return: 0 for success negative error code otherwise
 *
 * Expected/Submitted buffer structure is struct ufs_ioctl_query_data.
 * It will read the opcode, idn and buf_length parameters, and, put the
 * response in the buffer field while updating the used size in buf_length.
 */
static int ufshcd_query_ioctl(struct ufs_hba *hba, u8 lun, void __user *buffer)
{
	struct ufs_ioctl_query_data *ioctl_data;
	int err = 0;
	int length = 0;
	void *data_ptr;
	bool flag;
	u32 att;
	u8 index;
	u8 *desc = NULL;

	ioctl_data = kzalloc(sizeof(struct ufs_ioctl_query_data), GFP_KERNEL);
	if (!ioctl_data) {
		dev_err(hba->dev, "%s: Failed allocating %zu bytes\n", __func__,
				sizeof(struct ufs_ioctl_query_data));
		err = -ENOMEM;
		goto out;
	}

	/* extract params from user buffer */
	err = copy_from_user(ioctl_data, buffer,
			sizeof(struct ufs_ioctl_query_data));
	if (err) {
		dev_err(hba->dev,
			"%s: Failed copying buffer from user, err %d\n",
			__func__, err);
		goto out_release_mem;
	}

	/* verify legal parameters & send query */
	switch (ioctl_data->opcode) {
	case UPIU_QUERY_OPCODE_READ_DESC:
		switch (ioctl_data->idn) {
		case QUERY_DESC_IDN_DEVICE:
		case QUERY_DESC_IDN_CONFIGURATION:
		case QUERY_DESC_IDN_INTERCONNECT:
		case QUERY_DESC_IDN_GEOMETRY:
		case QUERY_DESC_IDN_POWER:
			index = 0;
			break;
		case QUERY_DESC_IDN_UNIT:
			if (!ufs_is_valid_unit_desc_lun(lun)) {
				dev_err(hba->dev,
					"%s: No unit descriptor for lun 0x%x\n",
					__func__, lun);
				err = -EINVAL;
				goto out_release_mem;
			}
			index = lun;
			break;
		default:
			goto out_einval;
		}
		length = min_t(int, QUERY_DESC_MAX_SIZE,
				ioctl_data->buf_size);
		desc = kzalloc(length, GFP_KERNEL);
		if (!desc) {
			dev_err(hba->dev, "%s: Failed allocating %d bytes\n",
					__func__, length);
			err = -ENOMEM;
			goto out_release_mem;
		}
		err = ufshcd_query_descriptor_retry(hba, ioctl_data->opcode,
				ioctl_data->idn, index, 0, desc, &length);
		break;
	case UPIU_QUERY_OPCODE_READ_ATTR:
		switch (ioctl_data->idn) {
		case QUERY_ATTR_IDN_BOOT_LU_EN:
		case QUERY_ATTR_IDN_POWER_MODE:
		case QUERY_ATTR_IDN_ACTIVE_ICC_LVL:
		case QUERY_ATTR_IDN_OOO_DATA_EN:
		case QUERY_ATTR_IDN_BKOPS_STATUS:
		case QUERY_ATTR_IDN_PURGE_STATUS:
		case QUERY_ATTR_IDN_MAX_DATA_IN:
		case QUERY_ATTR_IDN_MAX_DATA_OUT:
		case QUERY_ATTR_IDN_REF_CLK_FREQ:
		case QUERY_ATTR_IDN_CONF_DESC_LOCK:
		case QUERY_ATTR_IDN_MAX_NUM_OF_RTT:
		case QUERY_ATTR_IDN_EE_CONTROL:
		case QUERY_ATTR_IDN_EE_STATUS:
		case QUERY_ATTR_IDN_SECONDS_PASSED:
		case QUERY_ATTR_IDN_MANUAL_GC_STATUS:
			index = 0;
			break;
		case QUERY_ATTR_IDN_DYN_CAP_NEEDED:
		case QUERY_ATTR_IDN_CORR_PRG_BLK_NUM:
			index = lun;
			break;
		default:
			goto out_einval;
		}
		err = ufshcd_query_attr(hba, ioctl_data->opcode, ioctl_data->idn,
					index, 0, &att);
		break;

	case UPIU_QUERY_OPCODE_WRITE_ATTR:
		err = copy_from_user(&att,
				buffer + sizeof(struct ufs_ioctl_query_data),
				sizeof(u32));
		if (err) {
			dev_err(hba->dev,
				"%s: Failed copying buffer from user, err %d\n",
				__func__, err);
			goto out_release_mem;
		}

		switch (ioctl_data->idn) {
		case QUERY_ATTR_IDN_BOOT_LU_EN:
			index = 0;
			if (!att || att > QUERY_ATTR_IDN_BOOT_LU_EN_MAX) {
				dev_err(hba->dev,
					"%s: Illegal ufs query ioctl data, opcode 0x%x, idn 0x%x, att 0x%x\n",
					__func__, ioctl_data->opcode,
					(unsigned int)ioctl_data->idn, att);
				err = -EINVAL;
				goto out_release_mem;
			}
			break;
		default:
			goto out_einval;
		}
		err = ufshcd_query_attr(hba, ioctl_data->opcode,
					ioctl_data->idn, index, 0, &att);
		break;

	case UPIU_QUERY_OPCODE_READ_FLAG:
		switch (ioctl_data->idn) {
		case QUERY_FLAG_IDN_FDEVICEINIT:
		case QUERY_FLAG_IDN_PERMANENT_WPE:
		case QUERY_FLAG_IDN_PWR_ON_WPE:
		case QUERY_FLAG_IDN_BKOPS_EN:
		case QUERY_FLAG_IDN_PURGE_ENABLE:
		case QUERY_FLAG_IDN_FPHYRESOURCEREMOVAL:
		case QUERY_FLAG_IDN_BUSY_RTC:
		case QUERY_FLAG_IDN_MANUAL_GC_CONT:
			break;
		default:
			goto out_einval;
		}
		err = ufshcd_query_flag_retry(hba, ioctl_data->opcode,
			ioctl_data->idn, &flag);
		break;
	default:
		goto out_einval;
	}

	if (err) {
		dev_err(hba->dev, "%s: Query for idn %d failed\n", __func__,
				ioctl_data->idn);
		goto out_release_mem;
	}

	/*
	 * copy response data
	 * As we might end up reading less data then what is specified in
	 * "ioctl_data->buf_size". So we are updating "ioctl_data->
	 * buf_size" to what exactly we have read.
	 */
	switch (ioctl_data->opcode) {
	case UPIU_QUERY_OPCODE_READ_DESC:
		ioctl_data->buf_size = min_t(int, ioctl_data->buf_size, length);
		data_ptr = desc;
		break;
	case UPIU_QUERY_OPCODE_READ_ATTR:
		ioctl_data->buf_size = sizeof(u32);
		data_ptr = &att;
		break;
	case UPIU_QUERY_OPCODE_READ_FLAG:
		ioctl_data->buf_size = 1;
		data_ptr = &flag;
		break;
	case UPIU_QUERY_OPCODE_WRITE_ATTR:
		goto out_release_mem;
	default:
		goto out_einval;
	}

	/* copy to user */
	err = copy_to_user(buffer, ioctl_data,
			sizeof(struct ufs_ioctl_query_data));
	if (err)
		dev_err(hba->dev, "%s: Failed copying back to user.\n",
			__func__);
	err = copy_to_user(buffer + sizeof(struct ufs_ioctl_query_data),
			data_ptr, ioctl_data->buf_size);
	if (err)
		dev_err(hba->dev, "%s: err %d copying back to user.\n",
				__func__, err);
	goto out_release_mem;

out_einval:
	dev_err(hba->dev,
		"%s: illegal ufs query ioctl data, opcode 0x%x, idn 0x%x\n",
		__func__, ioctl_data->opcode, (unsigned int)ioctl_data->idn);
	err = -EINVAL;
out_release_mem:
	kfree(ioctl_data);
	kfree(desc);
out:
	return err;
}

/**
 * ufshcd_ioctl - ufs ioctl callback registered in scsi_host
 * @dev: scsi device required for per LUN queries
 * @cmd: command opcode
 * @buffer: user space buffer for transferring data
 *
 * Supported commands:
 * UFS_IOCTL_QUERY
 */
static int ufshcd_ioctl(struct scsi_device *dev, int cmd, void __user *buffer)
{
	struct ufs_hba *hba = shost_priv(dev->host);
	int err = 0;

	BUG_ON(!hba);
	if (!buffer) {
		dev_err(hba->dev, "%s: User buffer is NULL!\n", __func__);
		return -EINVAL;
	}

	switch (cmd) {
	case UFS_IOCTL_QUERY:
		pm_runtime_get_sync(hba->dev);
		err = ufshcd_query_ioctl(hba, ufshcd_scsi_to_upiu_lun(dev->lun),
				buffer);
		pm_runtime_put_sync(hba->dev);
		break;
	default:
		err = -ENOIOCTLCMD;
		dev_dbg(hba->dev, "%s: Unsupported ioctl cmd %d\n", __func__,
			cmd);
		break;
	}

	return err;
}

static struct scsi_host_template ufshcd_driver_template = {
	.module			= THIS_MODULE,
	.name			= UFSHCD,
	.proc_name		= UFSHCD,
	.queuecommand		= ufshcd_queuecommand,
	.slave_alloc		= ufshcd_slave_alloc,
	.slave_configure	= ufshcd_slave_configure,
	.slave_destroy		= ufshcd_slave_destroy,
	.change_queue_depth	= ufshcd_change_queue_depth,
	.eh_abort_handler	= ufshcd_abort,
	.eh_device_reset_handler = ufshcd_eh_device_reset_handler,
	.eh_host_reset_handler   = ufshcd_eh_host_reset_handler,
	.eh_timed_out		= ufshcd_eh_timed_out,
	.ioctl			= ufshcd_ioctl,
#ifdef CONFIG_COMPAT
	.compat_ioctl		= ufshcd_ioctl,
#endif
	.this_id		= -1,
	.sg_tablesize		= SG_ALL,
	.cmd_per_lun		= UFSHCD_CMD_PER_LUN,
	.can_queue		= UFSHCD_CAN_QUEUE,
	.max_host_blocked	= 1,
	.track_queue_depth	= 1,
};

static int ufshcd_config_vreg_load(struct device *dev, struct ufs_vreg *vreg,
				   int ua)
{
	int ret;

	if (!vreg)
		return 0;

	ret = regulator_set_load(vreg->reg, ua);
	if (ret < 0) {
		dev_err(dev, "%s: %s set load (ua=%d) failed, err=%d\n",
				__func__, vreg->name, ua, ret);
	}

	return ret;
}

static inline int ufshcd_config_vreg_lpm(struct ufs_hba *hba,
					 struct ufs_vreg *vreg)
{
	if (!vreg)
		return 0;
	else if (vreg->unused)
		return 0;
	else
		return ufshcd_config_vreg_load(hba->dev, vreg,
					       UFS_VREG_LPM_LOAD_UA);
}

static inline int ufshcd_config_vreg_hpm(struct ufs_hba *hba,
					 struct ufs_vreg *vreg)
{
	if (!vreg)
		return 0;
	else if (vreg->unused)
		return 0;
	else
		return ufshcd_config_vreg_load(hba->dev, vreg, vreg->max_uA);
}

static int ufshcd_config_vreg(struct device *dev,
		struct ufs_vreg *vreg, bool on)
{
	int ret = 0;
	struct regulator *reg;
	const char *name;
	int min_uV, uA_load;

	BUG_ON(!vreg);

	reg = vreg->reg;
	name = vreg->name;

	if (regulator_count_voltages(reg) > 0) {
		uA_load = on ? vreg->max_uA : 0;
		ret = ufshcd_config_vreg_load(dev, vreg, uA_load);
		if (ret)
			goto out;

		min_uV = on ? vreg->min_uV : 0;
		if (vreg->low_voltage_sup && !vreg->low_voltage_active)
			min_uV = vreg->max_uV;

		ret = regulator_set_voltage(reg, min_uV, vreg->max_uV);
		if (ret) {
			dev_err(dev, "%s: %s set voltage failed, err=%d\n",
					__func__, name, ret);
			goto out;
		}
	}
out:
	return ret;
}

static int ufshcd_enable_vreg(struct device *dev, struct ufs_vreg *vreg)
{
	int ret = 0;

	if (!vreg)
		goto out;
	else if (vreg->enabled || vreg->unused)
		goto out;

	ret = ufshcd_config_vreg(dev, vreg, true);
	if (!ret)
		ret = regulator_enable(vreg->reg);

	if (!ret)
		vreg->enabled = true;
	else
		dev_err(dev, "%s: %s enable failed, err=%d\n",
				__func__, vreg->name, ret);
out:
	return ret;
}

static int ufshcd_disable_vreg(struct device *dev, struct ufs_vreg *vreg)
{
	int ret = 0;

	if (!vreg)
		goto out;
	else if (!vreg->enabled || vreg->unused)
		goto out;

	ret = regulator_disable(vreg->reg);

	if (!ret) {
		/* ignore errors on applying disable config */
		ufshcd_config_vreg(dev, vreg, false);
		vreg->enabled = false;
	} else {
		dev_err(dev, "%s: %s disable failed, err=%d\n",
				__func__, vreg->name, ret);
	}
out:
	return ret;
}

static int ufshcd_setup_vreg(struct ufs_hba *hba, bool on)
{
	int ret = 0;
	struct device *dev = hba->dev;
	struct ufs_vreg_info *info = &hba->vreg_info;

	if (!info)
		goto out;

	ret = ufshcd_toggle_vreg(dev, info->vcc, on);
	if (ret)
		goto out;

	ret = ufshcd_toggle_vreg(dev, info->vccq, on);
	if (ret)
		goto out;

	ret = ufshcd_toggle_vreg(dev, info->vccq2, on);
	if (ret)
		goto out;

out:
	if (ret) {
		ufshcd_toggle_vreg(dev, info->vccq2, false);
		ufshcd_toggle_vreg(dev, info->vccq, false);
		ufshcd_toggle_vreg(dev, info->vcc, false);
	}
	return ret;
}

static int ufshcd_setup_hba_vreg(struct ufs_hba *hba, bool on)
{
	struct ufs_vreg_info *info = &hba->vreg_info;
	int ret = 0;

	if (info->vdd_hba) {
		ret = ufshcd_toggle_vreg(hba->dev, info->vdd_hba, on);

		if (!ret)
			ufshcd_vops_update_sec_cfg(hba, on);
	}

	return ret;
}

static int ufshcd_get_vreg(struct device *dev, struct ufs_vreg *vreg)
{
	int ret = 0;

	if (!vreg)
		goto out;

	vreg->reg = devm_regulator_get(dev, vreg->name);
	if (IS_ERR(vreg->reg)) {
		ret = PTR_ERR(vreg->reg);
		dev_err(dev, "%s: %s get failed, err=%d\n",
				__func__, vreg->name, ret);
	}
out:
	return ret;
}

static int ufshcd_init_vreg(struct ufs_hba *hba)
{
	int ret = 0;
	struct device *dev = hba->dev;
	struct ufs_vreg_info *info = &hba->vreg_info;

	if (!info)
		goto out;

	ret = ufshcd_get_vreg(dev, info->vcc);
	if (ret)
		goto out;

	ret = ufshcd_get_vreg(dev, info->vccq);
	if (ret)
		goto out;

	ret = ufshcd_get_vreg(dev, info->vccq2);
out:
	return ret;
}

static int ufshcd_init_hba_vreg(struct ufs_hba *hba)
{
	struct ufs_vreg_info *info = &hba->vreg_info;

	if (info)
		return ufshcd_get_vreg(hba->dev, info->vdd_hba);

	return 0;
}

static int ufshcd_set_vccq_rail_unused(struct ufs_hba *hba, bool unused)
{
	int ret = 0;
	struct ufs_vreg_info *info = &hba->vreg_info;

	if (!info)
		goto out;
	else if (!info->vccq)
		goto out;

	if (unused) {
		/* shut off the rail here */
		ret = ufshcd_toggle_vreg(hba->dev, info->vccq, false);
		/*
		 * Mark this rail as no longer used, so it doesn't get enabled
		 * later by mistake
		 */
		if (!ret)
			info->vccq->unused = true;
	} else {
		/*
		 * rail should have been already enabled hence just make sure
		 * that unused flag is cleared.
		 */
		info->vccq->unused = false;
	}
out:
	return ret;
}

static int ufshcd_setup_clocks(struct ufs_hba *hba, bool on,
			       bool keep_link_active, bool is_gating_context)
{
	int ret = 0;
	struct ufs_clk_info *clki;
	struct list_head *head = &hba->clk_list_head;
	unsigned long flags;
	ktime_t start = ktime_get();
	bool clk_state_changed = false;

	if (list_empty(head))
		goto out;

	/* call vendor specific bus vote before enabling the clocks */
	if (on) {
		ret = ufshcd_vops_set_bus_vote(hba, on);
		if (ret)
			return ret;
	}

	/*
	 * vendor specific setup_clocks ops may depend on clocks managed by
	 * this standard driver hence call the vendor specific setup_clocks
	 * before disabling the clocks managed here.
	 */
	if (!on) {
		ret = ufshcd_vops_setup_clocks(hba, on, PRE_CHANGE);
		if (ret)
			return ret;
	}

	list_for_each_entry(clki, head, list) {
		if (!IS_ERR_OR_NULL(clki->clk)) {
			/*
			 * To keep link active, both device ref clock and unipro
			 * clock should be kept ON.
			 */
			if (keep_link_active &&
			    (!strcmp(clki->name, "ref_clk") ||
			     !strcmp(clki->name, "core_clk_unipro")))
				continue;

			clk_state_changed = on ^ clki->enabled;
			if (on && !clki->enabled) {
				ret = clk_prepare_enable(clki->clk);
				if (ret) {
					dev_err(hba->dev, "%s: %s prepare enable failed, %d\n",
						__func__, clki->name, ret);
					goto out;
				}
			} else if (!on && clki->enabled) {
				clk_disable_unprepare(clki->clk);
			}
			clki->enabled = on;
			dev_dbg(hba->dev, "%s: clk: %s %sabled\n", __func__,
					clki->name, on ? "en" : "dis");
		}
	}

	/*
	 * vendor specific setup_clocks ops may depend on clocks managed by
	 * this standard driver hence call the vendor specific setup_clocks
	 * after enabling the clocks managed here.
	 */
	if (on) {
		ret = ufshcd_vops_setup_clocks(hba, on, POST_CHANGE);
		if (ret)
			goto out;
	}

	/*
	 * call vendor specific bus vote to remove the vote after
	 * disabling the clocks.
	 */
	if (!on)
		ret = ufshcd_vops_set_bus_vote(hba, on);

out:
	if (ret) {
		if (on)
			/* Can't do much if this fails */
			(void) ufshcd_vops_set_bus_vote(hba, false);
		list_for_each_entry(clki, head, list) {
			if (!IS_ERR_OR_NULL(clki->clk) && clki->enabled)
				clk_disable_unprepare(clki->clk);
		}
	} else if (!ret && on) {
		spin_lock_irqsave(hba->host->host_lock, flags);
		hba->clk_gating.state = CLKS_ON;
		trace_ufshcd_clk_gating(dev_name(hba->dev),
					hba->clk_gating.state);
		spin_unlock_irqrestore(hba->host->host_lock, flags);
		/* restore the secure configuration as clocks are enabled */
		ufshcd_vops_update_sec_cfg(hba, true);
	}

	if (clk_state_changed) {
		trace_ufshcd_profile_clk_gating(dev_name(hba->dev),
			(on ? "on" : "off"),
			ktime_to_us(ktime_sub(ktime_get(), start)), ret);
		if (on)
			ufshcd_clk_gating_cmd_log(hba, "CLKS-UNGATED");
		else
			ufshcd_clk_gating_cmd_log(hba, "CLKS-GATED");

	}
	return ret;
}

static int ufshcd_enable_clocks(struct ufs_hba *hba)
{
	return  ufshcd_setup_clocks(hba, true, false, false);
}

static int ufshcd_disable_clocks(struct ufs_hba *hba,
				 bool is_gating_context)
{
	return  ufshcd_setup_clocks(hba, false, false, is_gating_context);
}

static int ufshcd_disable_clocks_keep_link_active(struct ufs_hba *hba,
					      bool is_gating_context)
{
	return  ufshcd_setup_clocks(hba, false, true, is_gating_context);
}

static int ufshcd_init_clocks(struct ufs_hba *hba)
{
	int ret = 0;
	struct ufs_clk_info *clki;
	struct device *dev = hba->dev;
	struct list_head *head = &hba->clk_list_head;

	if (list_empty(head))
		goto out;

	list_for_each_entry(clki, head, list) {
		if (!clki->name)
			continue;

		clki->clk = devm_clk_get(dev, clki->name);
		if (IS_ERR(clki->clk)) {
			ret = PTR_ERR(clki->clk);
			dev_err(dev, "%s: %s clk get failed, %d\n",
					__func__, clki->name, ret);
			goto out;
		}

		if (clki->max_freq) {
			ret = clk_set_rate(clki->clk, clki->max_freq);
			if (ret) {
				dev_err(hba->dev, "%s: %s clk set rate(%dHz) failed, %d\n",
					__func__, clki->name,
					clki->max_freq, ret);
				goto out;
			}
			clki->curr_freq = clki->max_freq;
		}
		dev_dbg(dev, "%s: clk: %s, rate: %lu\n", __func__,
				clki->name, clk_get_rate(clki->clk));
	}
out:
	return ret;
}

static int ufshcd_variant_hba_init(struct ufs_hba *hba)
{
	int err = 0;

	if (!hba->var || !hba->var->vops)
		goto out;

	err = ufshcd_vops_init(hba);
	if (err)
		dev_err(hba->dev, "%s: variant %s init failed err %d\n",
			__func__, ufshcd_get_var_name(hba), err);
out:
	return err;
}

static void ufshcd_variant_hba_exit(struct ufs_hba *hba)
{
	if (!hba->var || !hba->var->vops)
		return;

	ufshcd_vops_exit(hba);
}

static int ufshcd_hba_init(struct ufs_hba *hba)
{
	int err;

	/*
	 * Handle host controller power separately from the UFS device power
	 * rails as it will help controlling the UFS host controller power
	 * collapse easily which is different than UFS device power collapse.
	 * Also, enable the host controller power before we go ahead with rest
	 * of the initialization here.
	 */
	err = ufshcd_init_hba_vreg(hba);
	if (err)
		goto out;

	err = ufshcd_setup_hba_vreg(hba, true);
	if (err)
		goto out;

	err = ufshcd_init_clocks(hba);
	if (err)
		goto out_disable_hba_vreg;

	err = ufshcd_enable_clocks(hba);
	if (err)
		goto out_disable_hba_vreg;

	err = ufshcd_init_vreg(hba);
	if (err)
		goto out_disable_clks;

	err = ufshcd_setup_vreg(hba, true);
	if (err)
		goto out_disable_clks;

	err = ufshcd_variant_hba_init(hba);
	if (err)
		goto out_disable_vreg;

	hba->is_powered = true;
	goto out;

out_disable_vreg:
	ufshcd_setup_vreg(hba, false);
out_disable_clks:
	ufshcd_disable_clocks(hba, false);
out_disable_hba_vreg:
	ufshcd_setup_hba_vreg(hba, false);
out:
	return err;
}

static void ufshcd_hba_exit(struct ufs_hba *hba)
{
	if (hba->is_powered) {
		ufshcd_extcon_unregister(hba);
		ufshcd_variant_hba_exit(hba);
		ufshcd_setup_vreg(hba, false);
		if (ufshcd_is_clkscaling_supported(hba)) {
			if (hba->devfreq)
				ufshcd_suspend_clkscaling(hba);
			if (hba->clk_scaling.workq)
				destroy_workqueue(hba->clk_scaling.workq);
			ufshcd_devfreq_remove(hba);
		}
		ufshcd_disable_clocks(hba, false);
		ufshcd_setup_hba_vreg(hba, false);
		hba->is_powered = false;
	}
}

static int
ufshcd_send_request_sense(struct ufs_hba *hba, struct scsi_device *sdp)
{
	unsigned char cmd[6] = {REQUEST_SENSE,
				0,
				0,
				0,
				UFSHCD_REQ_SENSE_SIZE,
				0};
	char *buffer;
	int ret;

	buffer = kzalloc(UFSHCD_REQ_SENSE_SIZE, GFP_KERNEL);
	if (!buffer) {
		ret = -ENOMEM;
		goto out;
	}

	ret = scsi_execute(sdp, cmd, DMA_FROM_DEVICE, buffer,
			UFSHCD_REQ_SENSE_SIZE, NULL, NULL,
			msecs_to_jiffies(1000), 3, 0, RQF_PM, NULL);
	if (ret)
		pr_err("%s: failed with err %d\n", __func__, ret);

	kfree(buffer);
out:
	return ret;
}

/**
 * ufshcd_set_dev_pwr_mode - sends START STOP UNIT command to set device
 *			     power mode
 * @hba: per adapter instance
 * @pwr_mode: device power mode to set
 *
 * Returns 0 if requested power mode is set successfully
 * Returns non-zero if failed to set the requested power mode
 */
static int ufshcd_set_dev_pwr_mode(struct ufs_hba *hba,
				     enum ufs_dev_pwr_mode pwr_mode)
{
	unsigned char cmd[6] = { START_STOP };
	struct scsi_sense_hdr sshdr;
	struct scsi_device *sdp;
	unsigned long flags;
	int ret;

	spin_lock_irqsave(hba->host->host_lock, flags);
	sdp = hba->sdev_ufs_device;
	if (sdp) {
		ret = scsi_device_get(sdp);
		if (!ret && !scsi_device_online(sdp)) {
			ret = -ENODEV;
			scsi_device_put(sdp);
		}
	} else {
		ret = -ENODEV;
	}
	spin_unlock_irqrestore(hba->host->host_lock, flags);

	if (ret)
		return ret;

	/*
	 * If scsi commands fail, the scsi mid-layer schedules scsi error-
	 * handling, which would wait for host to be resumed. Since we know
	 * we are functional while we are here, skip host resume in error
	 * handling context.
	 */
	hba->host->eh_noresume = 1;
	if (!hba->dev_info.is_ufs_dev_wlun_ua_cleared) {
		ret = ufshcd_send_request_sense(hba, sdp);
		if (ret)
			goto out;
		/* Unit attention condition is cleared now */
		hba->dev_info.is_ufs_dev_wlun_ua_cleared = 1;
	}

	cmd[4] = pwr_mode << 4;

	/*
	 * Current function would be generally called from the power management
	 * callbacks hence set the RQF_PM flag so that it doesn't resume the
	 * already suspended childs.
	 */
	ret = scsi_execute(sdp, cmd, DMA_NONE, NULL, 0, NULL, &sshdr,
			START_STOP_TIMEOUT, 0, 0, RQF_PM, NULL);
	if (ret) {
		sdev_printk(KERN_WARNING, sdp,
			    "START_STOP failed for power mode: %d, result %x\n",
			    pwr_mode, ret);
		if (driver_byte(ret) & DRIVER_SENSE)
			scsi_print_sense_hdr(sdp, NULL, &sshdr);
	}

	if (!ret)
		hba->curr_dev_pwr_mode = pwr_mode;
out:
	scsi_device_put(sdp);
	hba->host->eh_noresume = 0;
	return ret;
}

static int ufshcd_link_state_transition(struct ufs_hba *hba,
					enum uic_link_state req_link_state,
					int check_for_bkops)
{
	int ret = 0;

	if (req_link_state == hba->uic_link_state)
		return 0;

	if (req_link_state == UIC_LINK_HIBERN8_STATE) {
		ret = ufshcd_uic_hibern8_enter(hba);
		if (!ret)
			ufshcd_set_link_hibern8(hba);
		else
			goto out;
	}
	/*
	 * If autobkops is enabled, link can't be turned off because
	 * turning off the link would also turn off the device.
	 */
	else if ((req_link_state == UIC_LINK_OFF_STATE) &&
		   (!check_for_bkops || (check_for_bkops &&
		    !hba->auto_bkops_enabled))) {
		/*
		 * Let's make sure that link is in low power mode, we are doing
		 * this currently by putting the link in Hibern8. Otherway to
		 * put the link in low power mode is to send the DME end point
		 * to device and then send the DME reset command to local
		 * unipro. But putting the link in hibern8 is much faster.
		 */
		ret = ufshcd_uic_hibern8_enter(hba);
		if (ret)
			goto out;
		/*
		 * Change controller state to "reset state" which
		 * should also put the link in off/reset state
		 */
		ufshcd_hba_stop(hba, true);
		/*
		 * TODO: Check if we need any delay to make sure that
		 * controller is reset
		 */
		ufshcd_set_link_off(hba);
	}

out:
	return ret;
}

static void ufshcd_vreg_set_lpm(struct ufs_hba *hba)
{
	/*
	 * It seems some UFS devices may keep drawing more than sleep current
	 * (atleast for 500us) from UFS rails (especially from VCCQ rail).
	 * To avoid this situation, add 2ms delay before putting these UFS
	 * rails in LPM mode.
	 */
	if (!ufshcd_is_link_active(hba))
		usleep_range(2000, 2100);

	/*
	 * If UFS device is either in UFS_Sleep turn off VCC rail to save some
	 * power.
	 *
	 * If UFS device and link is in OFF state, all power supplies (VCC,
	 * VCCQ, VCCQ2) can be turned off if power on write protect is not
	 * required. If UFS link is inactive (Hibern8 or OFF state) and device
	 * is in sleep state, put VCCQ & VCCQ2 rails in LPM mode.
	 *
	 * Ignore the error returned by ufshcd_toggle_vreg() as device is anyway
	 * in low power state which would save some power.
	 */
	if (ufshcd_is_ufs_dev_poweroff(hba) && ufshcd_is_link_off(hba) &&
	    !hba->dev_info.is_lu_power_on_wp) {
		ufshcd_setup_vreg(hba, false);
	} else if (!ufshcd_is_ufs_dev_active(hba)) {
		ufshcd_toggle_vreg(hba->dev, hba->vreg_info.vcc, false);
		if (!ufshcd_is_link_active(hba)) {
			ufshcd_config_vreg_lpm(hba, hba->vreg_info.vccq);
			ufshcd_config_vreg_lpm(hba, hba->vreg_info.vccq2);
		}
	}
}

static int ufshcd_vreg_set_hpm(struct ufs_hba *hba)
{
	int ret = 0;

	if (ufshcd_is_ufs_dev_poweroff(hba) && ufshcd_is_link_off(hba) &&
	    !hba->dev_info.is_lu_power_on_wp) {
		ret = ufshcd_setup_vreg(hba, true);
	} else if (!ufshcd_is_ufs_dev_active(hba)) {
		if (!ret && !ufshcd_is_link_active(hba)) {
			ret = ufshcd_config_vreg_hpm(hba, hba->vreg_info.vccq);
			if (ret)
				goto vcc_disable;
			ret = ufshcd_config_vreg_hpm(hba, hba->vreg_info.vccq2);
			if (ret)
				goto vccq_lpm;
		}
		ret = ufshcd_toggle_vreg(hba->dev, hba->vreg_info.vcc, true);
	}
	goto out;

vccq_lpm:
	ufshcd_config_vreg_lpm(hba, hba->vreg_info.vccq);
vcc_disable:
	ufshcd_toggle_vreg(hba->dev, hba->vreg_info.vcc, false);
out:
	return ret;
}

static void ufshcd_hba_vreg_set_lpm(struct ufs_hba *hba)
{
	if (ufshcd_is_link_off(hba) ||
	    (ufshcd_is_link_hibern8(hba)
	     && ufshcd_is_power_collapse_during_hibern8_allowed(hba)))
		ufshcd_setup_hba_vreg(hba, false);
}

static void ufshcd_hba_vreg_set_hpm(struct ufs_hba *hba)
{
	if (ufshcd_is_link_off(hba) ||
	    (ufshcd_is_link_hibern8(hba)
	     && ufshcd_is_power_collapse_during_hibern8_allowed(hba)))
		ufshcd_setup_hba_vreg(hba, true);
}

/**
 * ufshcd_suspend - helper function for suspend operations
 * @hba: per adapter instance
 * @pm_op: desired low power operation type
 *
 * This function will try to put the UFS device and link into low power
 * mode based on the "rpm_lvl" (Runtime PM level) or "spm_lvl"
 * (System PM level).
 *
 * If this function is called during shutdown, it will make sure that
 * both UFS device and UFS link is powered off.
 *
 * NOTE: UFS device & link must be active before we enter in this function.
 *
 * Returns 0 for success and non-zero for failure
 */
static int ufshcd_suspend(struct ufs_hba *hba, enum ufs_pm_op pm_op)
{
	int ret = 0;
	enum ufs_pm_level pm_lvl;
	enum ufs_dev_pwr_mode req_dev_pwr_mode;
	enum uic_link_state req_link_state;
	bool need_upwrite = false;

	if (!ufshcd_is_shutdown_pm(pm_op)) {
		pm_lvl = ufshcd_is_runtime_pm(pm_op) ?
			 hba->rpm_lvl : hba->spm_lvl;
		req_dev_pwr_mode = ufs_get_pm_lvl_to_dev_pwr_mode(pm_lvl);
		req_link_state = ufs_get_pm_lvl_to_link_pwr_state(pm_lvl);
	} else {
		req_dev_pwr_mode = UFS_POWERDOWN_PWR_MODE;
		req_link_state = UIC_LINK_OFF_STATE;
	}

	if (ufshcd_is_runtime_pm(pm_op) &&
			req_link_state == UIC_LINK_HIBERN8_STATE &&
			ufshcd_is_auto_hibern8_supported(hba)) {
		need_upwrite = true;
		if (!down_write_trylock(&hba->query_lock))
			return -EBUSY;
	}
	hba->pm_op_in_progress = 1;

	/*
	 * If we can't transition into any of the low power modes
	 * just gate the clocks.
	 */
	WARN_ON(hba->hibern8_on_idle.is_enabled &&
		hba->hibern8_on_idle.active_reqs);
	ufshcd_hold_all(hba);
	hba->clk_gating.is_suspended = true;
	hba->hibern8_on_idle.is_suspended = true;

	if (hba->clk_scaling.is_allowed) {
		cancel_work_sync(&hba->clk_scaling.suspend_work);
		cancel_work_sync(&hba->clk_scaling.resume_work);
		ufshcd_suspend_clkscaling(hba);
	}

	if (req_dev_pwr_mode == UFS_ACTIVE_PWR_MODE &&
			req_link_state == UIC_LINK_ACTIVE_STATE) {
		goto disable_clks;
	}

	if ((req_dev_pwr_mode == hba->curr_dev_pwr_mode) &&
	    (req_link_state == hba->uic_link_state))
		goto enable_gating;

	/* UFS device & link must be active before we enter in this function */
	if (!ufshcd_is_ufs_dev_active(hba) || !ufshcd_is_link_active(hba))
		goto set_vreg_lpm;

	if (ufshcd_is_runtime_pm(pm_op)) {
		if (ufshcd_can_autobkops_during_suspend(hba)) {
			/*
			 * The device is idle with no requests in the queue,
			 * allow background operations if bkops status shows
			 * that performance might be impacted.
			 */
			ret = ufshcd_urgent_bkops(hba);
			if (ret)
				goto enable_gating;
		} else {
			/* make sure that auto bkops is disabled */
			ufshcd_disable_auto_bkops(hba);
		}
	}

	if ((req_dev_pwr_mode != hba->curr_dev_pwr_mode) &&
	     ((ufshcd_is_runtime_pm(pm_op) && !hba->auto_bkops_enabled) ||
	       !ufshcd_is_runtime_pm(pm_op))) {
		/* ensure that bkops is disabled */
		ufshcd_disable_auto_bkops(hba);
		ret = ufshcd_set_dev_pwr_mode(hba, req_dev_pwr_mode);
		if (ret)
			goto enable_gating;
	}

	ret = ufshcd_link_state_transition(hba, req_link_state, 1);
	if (ret)
		goto set_dev_active;

	if (ufshcd_is_link_hibern8(hba) &&
	    ufshcd_is_hibern8_on_idle_allowed(hba))
		hba->hibern8_on_idle.state = HIBERN8_ENTERED;

set_vreg_lpm:
	ufshcd_vreg_set_lpm(hba);

disable_clks:
	/*
	 * Call vendor specific suspend callback. As these callbacks may access
	 * vendor specific host controller register space call them before the
	 * host clocks are ON.
	 */
	ret = ufshcd_vops_suspend(hba, pm_op);
	if (ret)
		goto set_link_active;

	if (!ufshcd_is_link_active(hba))
		ret = ufshcd_disable_clocks(hba, false);
	else
		/*
		 * If link is active, device ref_clk and unipro clock can't be
		 * switched off.
		 */
		ret = ufshcd_disable_clocks_keep_link_active(hba, false);
	if (ret)
		goto set_link_active;

	if (ufshcd_is_clkgating_allowed(hba)) {
		hba->clk_gating.state = CLKS_OFF;
		trace_ufshcd_clk_gating(dev_name(hba->dev),
					hba->clk_gating.state);
	}
	/*
	 * Disable the host irq as host controller as there won't be any
	 * host controller transaction expected till resume.
	 */
	ufshcd_disable_irq(hba);
	/* Put the host controller in low power mode if possible */
	ufshcd_hba_vreg_set_lpm(hba);
	goto out;

set_link_active:
	if (hba->clk_scaling.is_allowed)
		ufshcd_resume_clkscaling(hba);
	ufshcd_vreg_set_hpm(hba);
	if (ufshcd_is_link_hibern8(hba) && !ufshcd_uic_hibern8_exit(hba)) {
		ufshcd_set_link_active(hba);
	} else if (ufshcd_is_link_off(hba)) {
		ufshcd_update_error_stats(hba, UFS_ERR_VOPS_SUSPEND);
		ufshcd_host_reset_and_restore(hba);
	}
set_dev_active:
	if (!ufshcd_set_dev_pwr_mode(hba, UFS_ACTIVE_PWR_MODE))
		ufshcd_disable_auto_bkops(hba);
enable_gating:
	if (hba->clk_scaling.is_allowed)
		ufshcd_resume_clkscaling(hba);
	hba->hibern8_on_idle.is_suspended = false;
	hba->clk_gating.is_suspended = false;
	ufshcd_release_all(hba);
out:
	hba->pm_op_in_progress = 0;
	if (need_upwrite)
		up_write(&hba->query_lock);

	if (ret)
		ufshcd_update_error_stats(hba, UFS_ERR_SUSPEND);

	return ret;
}

/**
 * ufshcd_resume - helper function for resume operations
 * @hba: per adapter instance
 * @pm_op: runtime PM or system PM
 *
 * This function basically brings the UFS device, UniPro link and controller
 * to active state.
 *
 * Returns 0 for success and non-zero for failure
 */
static int ufshcd_resume(struct ufs_hba *hba, enum ufs_pm_op pm_op)
{
	int ret;
	enum uic_link_state old_link_state;

	hba->pm_op_in_progress = 1;
	old_link_state = hba->uic_link_state;

	ufshcd_hba_vreg_set_hpm(hba);
	/* Make sure clocks are enabled before accessing controller */
	ret = ufshcd_enable_clocks(hba);
	if (ret)
		goto out;

	/* enable the host irq as host controller would be active soon */
	ufshcd_enable_irq(hba);

	ret = ufshcd_vreg_set_hpm(hba);
	if (ret)
		goto disable_irq_and_vops_clks;
	if (hba->restore) {
		/* Configure UTRL and UTMRL base address registers */
		ufshcd_writel(hba, lower_32_bits(hba->utrdl_dma_addr),
			      REG_UTP_TRANSFER_REQ_LIST_BASE_L);
		ufshcd_writel(hba, upper_32_bits(hba->utrdl_dma_addr),
			      REG_UTP_TRANSFER_REQ_LIST_BASE_H);
		ufshcd_writel(hba, lower_32_bits(hba->utmrdl_dma_addr),
			      REG_UTP_TASK_REQ_LIST_BASE_L);
		ufshcd_writel(hba, upper_32_bits(hba->utmrdl_dma_addr),
			      REG_UTP_TASK_REQ_LIST_BASE_H);
		/* Commit the registers */
		mb();
	}
	/*
	 * Call vendor specific resume callback. As these callbacks may access
	 * vendor specific host controller register space call them when the
	 * host clocks are ON.
	 */
	ret = ufshcd_vops_resume(hba, pm_op);
	if (ret)
		goto disable_vreg;

	if (hba->extcon &&
	    (ufshcd_is_card_offline(hba) ||
	     (ufshcd_is_card_online(hba) && !hba->sdev_ufs_device)))
		goto skip_dev_ops;

	/* Resuming from hibernate, assume that link was OFF */
	if (hba->restore)
		ufshcd_set_link_off(hba);

	if (ufshcd_is_link_hibern8(hba)) {
		ret = ufshcd_uic_hibern8_exit(hba);
		if (!ret) {
			ufshcd_set_link_active(hba);
			if (ufshcd_is_hibern8_on_idle_allowed(hba))
				hba->hibern8_on_idle.state = HIBERN8_EXITED;
		} else {
			goto vendor_suspend;
		}
	} else if (ufshcd_is_link_off(hba)) {
		/*
		 * A full initialization of the host and the device is required
		 * since the link was put to off during suspend.
		 */
		ret = ufshcd_reset_and_restore(hba);
		/*
		 * ufshcd_reset_and_restore() should have already
		 * set the link state as active
		 */
		if (ret || !ufshcd_is_link_active(hba))
			goto vendor_suspend;
		/* mark link state as hibern8 exited */
		if (ufshcd_is_hibern8_on_idle_allowed(hba))
			hba->hibern8_on_idle.state = HIBERN8_EXITED;
	}

	if (!ufshcd_is_ufs_dev_active(hba)) {
		ret = ufshcd_set_dev_pwr_mode(hba, UFS_ACTIVE_PWR_MODE);
		if (ret)
			goto set_old_link_state;
	}

	if (ufshcd_keep_autobkops_enabled_except_suspend(hba))
		ufshcd_enable_auto_bkops(hba);
	else
		/*
		 * If BKOPs operations are urgently needed at this moment then
		 * keep auto-bkops enabled or else disable it.
		 */
		ufshcd_urgent_bkops(hba);

	hba->clk_gating.is_suspended = false;
	hba->hibern8_on_idle.is_suspended = false;

	if (hba->clk_scaling.is_allowed)
		ufshcd_resume_clkscaling(hba);

skip_dev_ops:
	/* Schedule clock gating in case of no access to UFS device yet */
	ufshcd_release_all(hba);
	goto out;

set_old_link_state:
	ufshcd_link_state_transition(hba, old_link_state, 0);
	if (ufshcd_is_link_hibern8(hba) &&
	    ufshcd_is_hibern8_on_idle_allowed(hba))
		hba->hibern8_on_idle.state = HIBERN8_ENTERED;
vendor_suspend:
	ufshcd_vops_suspend(hba, pm_op);
disable_vreg:
	ufshcd_vreg_set_lpm(hba);
disable_irq_and_vops_clks:
	ufshcd_disable_irq(hba);
	if (hba->clk_scaling.is_allowed)
		ufshcd_suspend_clkscaling(hba);
	ufshcd_disable_clocks(hba, false);
	if (ufshcd_is_clkgating_allowed(hba))
		hba->clk_gating.state = CLKS_OFF;
out:
	hba->pm_op_in_progress = 0;

	if (hba->restore)
		hba->restore = false;

	if (ret)
		ufshcd_update_error_stats(hba, UFS_ERR_RESUME);

	return ret;
}

/**
 * ufshcd_system_suspend - system suspend routine
 * @hba: per adapter instance
 * @pm_op: runtime PM or system PM
 *
 * Check the description of ufshcd_suspend() function for more details.
 *
 * Returns 0 for success and non-zero for failure
 */
int ufshcd_system_suspend(struct ufs_hba *hba)
{
	int ret = 0;
	ktime_t start = ktime_get();

	if (!hba || !hba->is_powered)
		return 0;

	if ((ufs_get_pm_lvl_to_dev_pwr_mode(hba->spm_lvl) ==
	     hba->curr_dev_pwr_mode) &&
	    (ufs_get_pm_lvl_to_link_pwr_state(hba->spm_lvl) ==
	     hba->uic_link_state))
		goto out;

	if (pm_runtime_suspended(hba->dev)) {
		/*
		 * UFS device and/or UFS link low power states during runtime
		 * suspend seems to be different than what is expected during
		 * system suspend. Hence runtime resume the devic & link and
		 * let the system suspend low power states to take effect.
		 * TODO: If resume takes longer time, we might have optimize
		 * it in future by not resuming everything if possible.
		 */
		ret = ufshcd_runtime_resume(hba);
		if (ret)
			goto out;
	}

	ret = ufshcd_suspend(hba, UFS_SYSTEM_PM);
out:
	trace_ufshcd_system_suspend(dev_name(hba->dev), ret,
		ktime_to_us(ktime_sub(ktime_get(), start)),
		hba->curr_dev_pwr_mode, hba->uic_link_state);
	if (!ret)
		hba->is_sys_suspended = true;
	return ret;
}
EXPORT_SYMBOL(ufshcd_system_suspend);

/**
 * ufshcd_system_resume - system resume routine
 * @hba: per adapter instance
 *
 * Returns 0 for success and non-zero for failure
 */

int ufshcd_system_resume(struct ufs_hba *hba)
{
	int ret = 0;
	ktime_t start = ktime_get();

	if (!hba)
		return -EINVAL;

	if (!hba->is_powered || pm_runtime_suspended(hba->dev))
		/*
		 * Let the runtime resume take care of resuming
		 * if runtime suspended.
		 */
		goto out;
	else
		ret = ufshcd_resume(hba, UFS_SYSTEM_PM);
out:
	trace_ufshcd_system_resume(dev_name(hba->dev), ret,
		ktime_to_us(ktime_sub(ktime_get(), start)),
		hba->curr_dev_pwr_mode, hba->uic_link_state);
	if (!ret)
		hba->is_sys_suspended = false;
	return ret;
}
EXPORT_SYMBOL(ufshcd_system_resume);

/**
 * ufshcd_runtime_suspend - runtime suspend routine
 * @hba: per adapter instance
 *
 * Check the description of ufshcd_suspend() function for more details.
 *
 * Returns 0 for success and non-zero for failure
 */
int ufshcd_runtime_suspend(struct ufs_hba *hba)
{
	int ret = 0;
	ktime_t start = ktime_get();

	if (!hba)
		return -EINVAL;

	if (!hba->is_powered)
		goto out;
	else
		ret = ufshcd_suspend(hba, UFS_RUNTIME_PM);
out:
	trace_ufshcd_runtime_suspend(dev_name(hba->dev), ret,
		ktime_to_us(ktime_sub(ktime_get(), start)),
		hba->curr_dev_pwr_mode, hba->uic_link_state);
	return ret;
}
EXPORT_SYMBOL(ufshcd_runtime_suspend);

/**
 * ufshcd_runtime_resume - runtime resume routine
 * @hba: per adapter instance
 *
 * This function basically brings the UFS device, UniPro link and controller
 * to active state. Following operations are done in this function:
 *
 * 1. Turn on all the controller related clocks
 * 2. Bring the UniPro link out of Hibernate state
 * 3. If UFS device is in sleep state, turn ON VCC rail and bring the UFS device
 *    to active state.
 * 4. If auto-bkops is enabled on the device, disable it.
 *
 * So following would be the possible power state after this function return
 * successfully:
 *	S1: UFS device in Active state with VCC rail ON
 *	    UniPro link in Active state
 *	    All the UFS/UniPro controller clocks are ON
 *
 * Returns 0 for success and non-zero for failure
 */
int ufshcd_runtime_resume(struct ufs_hba *hba)
{
	int ret = 0;
	ktime_t start = ktime_get();

	if (!hba)
		return -EINVAL;

	if (!hba->is_powered)
		goto out;
	else
		ret = ufshcd_resume(hba, UFS_RUNTIME_PM);
out:
	trace_ufshcd_runtime_resume(dev_name(hba->dev), ret,
		ktime_to_us(ktime_sub(ktime_get(), start)),
		hba->curr_dev_pwr_mode, hba->uic_link_state);
	return ret;
}
EXPORT_SYMBOL(ufshcd_runtime_resume);

int ufshcd_runtime_idle(struct ufs_hba *hba)
{
	return 0;
}
EXPORT_SYMBOL(ufshcd_runtime_idle);

int ufshcd_system_freeze(struct ufs_hba *hba)
{
	return ufshcd_system_suspend(hba);
}
EXPORT_SYMBOL(ufshcd_system_freeze);

int ufshcd_system_restore(struct ufs_hba *hba)
{
	hba->restore = true;
	return ufshcd_system_resume(hba);
}
EXPORT_SYMBOL(ufshcd_system_restore);

int ufshcd_system_thaw(struct ufs_hba *hba)
{
	return ufshcd_system_resume(hba);
}
EXPORT_SYMBOL(ufshcd_system_thaw);

static inline ssize_t ufshcd_pm_lvl_store(struct device *dev,
					   struct device_attribute *attr,
					   const char *buf, size_t count,
					   bool rpm)
{
	struct ufs_hba *hba = dev_get_drvdata(dev);
	unsigned long flags, value;

	if (kstrtoul(buf, 0, &value))
		return -EINVAL;

	if (value >= UFS_PM_LVL_MAX)
		return -EINVAL;

	spin_lock_irqsave(hba->host->host_lock, flags);
	if (rpm)
		hba->rpm_lvl = value;
	else
		hba->spm_lvl = value;
	ufshcd_apply_pm_quirks(hba);
	spin_unlock_irqrestore(hba->host->host_lock, flags);
	return count;
}

static ssize_t rpm_lvl_show(struct device *dev,
		struct device_attribute *attr, char *buf)
{
	struct ufs_hba *hba = dev_get_drvdata(dev);
	int curr_len;
	u8 lvl;

	curr_len = snprintf(buf, PAGE_SIZE,
			    "\nCurrent Runtime PM level [%d] => dev_state [%s] link_state [%s]\n",
			    hba->rpm_lvl,
			    ufschd_ufs_dev_pwr_mode_to_string(
				ufs_pm_lvl_states[hba->rpm_lvl].dev_state),
			    ufschd_uic_link_state_to_string(
				ufs_pm_lvl_states[hba->rpm_lvl].link_state));

	curr_len += snprintf((buf + curr_len), (PAGE_SIZE - curr_len),
			     "\nAll available Runtime PM levels info:\n");
	for (lvl = UFS_PM_LVL_0; lvl < UFS_PM_LVL_MAX; lvl++)
		curr_len += snprintf((buf + curr_len), (PAGE_SIZE - curr_len),
				     "\tRuntime PM level [%d] => dev_state [%s] link_state [%s]\n",
				    lvl,
				    ufschd_ufs_dev_pwr_mode_to_string(
					ufs_pm_lvl_states[lvl].dev_state),
				    ufschd_uic_link_state_to_string(
					ufs_pm_lvl_states[lvl].link_state));

	return curr_len;
}

static ssize_t rpm_lvl_store(struct device *dev,
		struct device_attribute *attr, const char *buf, size_t count)
{
	return ufshcd_pm_lvl_store(dev, attr, buf, count, true);
}

static ssize_t spm_lvl_show(struct device *dev,
		struct device_attribute *attr, char *buf)
{
	struct ufs_hba *hba = dev_get_drvdata(dev);
	int curr_len;
	u8 lvl;

	curr_len = snprintf(buf, PAGE_SIZE,
			    "\nCurrent System PM level [%d] => dev_state [%s] link_state [%s]\n",
			    hba->spm_lvl,
			    ufschd_ufs_dev_pwr_mode_to_string(
				ufs_pm_lvl_states[hba->spm_lvl].dev_state),
			    ufschd_uic_link_state_to_string(
				ufs_pm_lvl_states[hba->spm_lvl].link_state));

	curr_len += snprintf((buf + curr_len), (PAGE_SIZE - curr_len),
			     "\nAll available System PM levels info:\n");
	for (lvl = UFS_PM_LVL_0; lvl < UFS_PM_LVL_MAX; lvl++)
		curr_len += snprintf((buf + curr_len), (PAGE_SIZE - curr_len),
				     "\tSystem PM level [%d] => dev_state [%s] link_state [%s]\n",
				    lvl,
				    ufschd_ufs_dev_pwr_mode_to_string(
					ufs_pm_lvl_states[lvl].dev_state),
				    ufschd_uic_link_state_to_string(
					ufs_pm_lvl_states[lvl].link_state));

	return curr_len;
}

static ssize_t spm_lvl_store(struct device *dev,
		struct device_attribute *attr, const char *buf, size_t count)
{
	return ufshcd_pm_lvl_store(dev, attr, buf, count, false);
}

/*
 * Values permitted 0, 1, 2.
 * 0 -> Disable IO latency histograms (default)
 * 1 -> Enable IO latency histograms
 * 2 -> Zero out IO latency histograms
 */
static ssize_t
latency_hist_store(struct device *dev, struct device_attribute *attr,
		   const char *buf, size_t count)
<<<<<<< HEAD
{
	struct ufs_hba *hba = dev_get_drvdata(dev);
	long value;

	if (kstrtol(buf, 0, &value))
		return -EINVAL;
	if (value == BLK_IO_LAT_HIST_ZERO) {
		memset(&hba->io_lat_read, 0, sizeof(hba->io_lat_read));
		memset(&hba->io_lat_write, 0, sizeof(hba->io_lat_write));
	} else if (value == BLK_IO_LAT_HIST_ENABLE ||
		 value == BLK_IO_LAT_HIST_DISABLE)
		hba->latency_hist_enabled = value;
	return count;
}

ssize_t
latency_hist_show(struct device *dev, struct device_attribute *attr,
		  char *buf)
{
	struct ufs_hba *hba = dev_get_drvdata(dev);
	size_t written_bytes;

	written_bytes = blk_latency_hist_show("Read", &hba->io_lat_read,
			buf, PAGE_SIZE);
	written_bytes += blk_latency_hist_show("Write", &hba->io_lat_write,
			buf + written_bytes, PAGE_SIZE - written_bytes);

	return written_bytes;
}

=======
{
	struct ufs_hba *hba = dev_get_drvdata(dev);
	long value;

	if (kstrtol(buf, 0, &value))
		return -EINVAL;
	if (value == BLK_IO_LAT_HIST_ZERO) {
		memset(&hba->io_lat_read, 0, sizeof(hba->io_lat_read));
		memset(&hba->io_lat_write, 0, sizeof(hba->io_lat_write));
	} else if (value == BLK_IO_LAT_HIST_ENABLE ||
		 value == BLK_IO_LAT_HIST_DISABLE)
		hba->latency_hist_enabled = value;
	return count;
}

ssize_t
latency_hist_show(struct device *dev, struct device_attribute *attr,
		  char *buf)
{
	struct ufs_hba *hba = dev_get_drvdata(dev);
	size_t written_bytes;

	written_bytes = blk_latency_hist_show("Read", &hba->io_lat_read,
			buf, PAGE_SIZE);
	written_bytes += blk_latency_hist_show("Write", &hba->io_lat_write,
			buf + written_bytes, PAGE_SIZE - written_bytes);

	return written_bytes;
}

>>>>>>> 7dbae7ad
struct slowio_attr {
	struct device_attribute attr;
	enum ufshcd_slowio_optype optype;
	enum ufshcd_slowio_systype systype;
};

static ssize_t
slowio_store(struct device *dev, struct device_attribute *_attr,
		const char *buf, size_t count)
<<<<<<< HEAD
{
	struct slowio_attr *attr = (struct slowio_attr *)_attr;
	struct ufs_hba *hba = dev_get_drvdata(dev);
	unsigned long flags, value;

	if (kstrtol(buf, 0, &value))
		return -EINVAL;

	if (attr->systype == UFSHCD_SLOWIO_CNT)
		value = 0;
	else if (value < UFSHCD_MIN_SLOWIO_US)
		return -EINVAL;

	spin_lock_irqsave(hba->host->host_lock, flags);
	hba->slowio[attr->optype][attr->systype] = value;
	spin_unlock_irqrestore(hba->host->host_lock, flags);

	if (attr->systype == UFSHCD_SLOWIO_US)
		ufshcd_update_slowio_min_us(hba);
	return count;
}

static ssize_t
slowio_show(struct device *dev, struct device_attribute *_attr, char *buf)
{
	struct slowio_attr *attr = (struct slowio_attr *)_attr;
	struct ufs_hba *hba = dev_get_drvdata(dev);
	return snprintf(buf, PAGE_SIZE, "%lld\n",
			hba->slowio[attr->optype][attr->systype]);
}

#define __SLOWIO_ATTR(_name)                                    \
	__ATTR(slowio_##_name, 0644, slowio_show, slowio_store)

#define SLOWIO_ATTR_RW(_name, _optype)                          \
static struct slowio_attr ufs_slowio_##_name##_us = {		\
	.attr = __SLOWIO_ATTR(_name##_us),			\
	.optype = _optype,					\
	.systype = UFSHCD_SLOWIO_US,				\
};								\
								\
static struct slowio_attr ufs_slowio_##_name##_cnt = {		\
	.attr = __SLOWIO_ATTR(_name##_cnt),			\
	.optype = _optype,					\
	.systype = UFSHCD_SLOWIO_CNT,				\
}

SLOWIO_ATTR_RW(read, UFSHCD_SLOWIO_READ);
SLOWIO_ATTR_RW(write, UFSHCD_SLOWIO_WRITE);
SLOWIO_ATTR_RW(unmap, UFSHCD_SLOWIO_UNMAP);
SLOWIO_ATTR_RW(sync, UFSHCD_SLOWIO_SYNC);

static ssize_t
erasesize_show(struct device *dev,
		struct device_attribute *attr, char *buf)
{
	struct ufs_hba *hba = dev_get_drvdata(dev);
	u32 erasesize = 0;
	int ret = -EOPNOTSUPP;
	int i;

	pm_runtime_get_sync(hba->dev);
	for (i = 0; i < UFS_UPIU_MAX_GENERAL_LUN; i++) {
		ret = ufshcd_read_unit_desc_param(hba,
				i, UNIT_DESC_PARAM_ERASE_BLK_SIZE,
				(u8 *)&erasesize, sizeof(erasesize));
		if (ret == -EOPNOTSUPP)
			continue;
		/* Got a valid one, and should be same as others. */
		break;
	}
	pm_runtime_mark_last_busy(hba->dev);
	pm_runtime_put_noidle(hba->dev);
	if (ret)
		return 0;

	return snprintf(buf, PAGE_SIZE, "0x%x\n", erasesize);
}

static ssize_t
vendor_show(struct device *dev,
		struct device_attribute *attr, char *buf)
{
	struct ufs_hba *hba = dev_get_drvdata(dev);
	return snprintf(buf, PAGE_SIZE, "%.8s\n", hba->sdev_ufs_device->vendor);
}

static ssize_t
model_show(struct device *dev,
		struct device_attribute *attr, char *buf)
{
	struct ufs_hba *hba = dev_get_drvdata(dev);
	return snprintf(buf, PAGE_SIZE, "%.16s\n", hba->sdev_ufs_device->model);
}

static ssize_t
rev_show(struct device *dev,
		struct device_attribute *attr, char *buf)
{
	struct ufs_hba *hba = dev_get_drvdata(dev);
	return snprintf(buf, PAGE_SIZE, "%.4s\n", hba->sdev_ufs_device->rev);
}

static ssize_t
version_show(struct device *dev,
		struct device_attribute *attr, char *buf)
{
	struct ufs_hba *hba = dev_get_drvdata(dev);
	return snprintf(buf, PAGE_SIZE, "0x%x\n", hba->ufs_version);
}

enum {
	MANUAL_GC_OFF = 0,
	MANUAL_GC_ON,
	MANUAL_GC_DISABLE,
	MANUAL_GC_ENABLE,
	MANUAL_GC_MAX,
};

static ssize_t
manual_gc_show(struct device *dev, struct device_attribute *attr, char *buf)
{
	struct ufs_hba *hba = dev_get_drvdata(dev);
	u32 status = MANUAL_GC_OFF;

	if (hba->manual_gc.state == MANUAL_GC_DISABLE)
		return scnprintf(buf, PAGE_SIZE, "%s", "disabled\n");

	if (ufshcd_is_shutdown_ongoing(hba) || ufshcd_eh_in_progress(hba))
		return -EBUSY;

	pm_runtime_get_sync(hba->dev);

	down_read(&hba->query_lock);
	if (hba->manual_gc.hagc_support) {
		int err = ufshcd_query_attr_retry(hba,
				UPIU_QUERY_OPCODE_READ_ATTR,
				QUERY_ATTR_IDN_MANUAL_GC_STATUS, 0, 0, &status);

		hba->manual_gc.hagc_support = err ? false: true;
	}
	up_read(&hba->query_lock);
	pm_runtime_mark_last_busy(hba->dev);
	pm_runtime_put_noidle(hba->dev);

	if (!hba->manual_gc.hagc_support)
		return scnprintf(buf, PAGE_SIZE, "%s", "bkops\n");
	return scnprintf(buf, PAGE_SIZE, "%s",
			status == MANUAL_GC_OFF ? "off\n" : "on\n");
}

static ssize_t
manual_gc_store(struct device *dev, struct device_attribute *attr,
			const char *buf, size_t count)
{
	struct ufs_hba *hba = dev_get_drvdata(dev);
	enum query_opcode opcode;
	u32 value;
	int err = 0;

	if (kstrtou32(buf, 0, &value))
		return -EINVAL;

	if (value >= MANUAL_GC_MAX)
		return -EINVAL;

	if (ufshcd_is_shutdown_ongoing(hba) || ufshcd_eh_in_progress(hba))
		return -EBUSY;

	if (value == MANUAL_GC_DISABLE || value == MANUAL_GC_ENABLE) {
		hba->manual_gc.state = value;
		return count;
	}
	if (hba->manual_gc.state == MANUAL_GC_DISABLE)
		return count;

	pm_runtime_get_sync(hba->dev);

	if (hba->manual_gc.hagc_support) {
		opcode = (value == MANUAL_GC_ON) ? UPIU_QUERY_OPCODE_SET_FLAG:
						UPIU_QUERY_OPCODE_CLEAR_FLAG;
		err = ufshcd_query_flag_retry(hba, opcode,
					QUERY_FLAG_IDN_MANUAL_GC_CONT, NULL);
		hba->manual_gc.hagc_support = err ? false: true;
	}

	if (!hba->manual_gc.hagc_support) {
		err = ufshcd_bkops_ctrl(hba, (value == MANUAL_GC_ON) ?
					BKOPS_STATUS_NON_CRITICAL:
					BKOPS_STATUS_CRITICAL);
		if (!hba->auto_bkops_enabled)
			err = -EAGAIN;
	}

	if (err || !ufshcd_is_auto_hibern8_supported(hba)) {
		pm_runtime_mark_last_busy(hba->dev);
		pm_runtime_put_noidle(hba->dev);
		return count;
	} else {
		/* pm_runtime_put_sync in delay_ms */
		hrtimer_start(&hba->manual_gc.hrtimer,
			ms_to_ktime(hba->manual_gc.delay_ms),
			HRTIMER_MODE_REL);
	}
	return count;
}

static ssize_t
manual_gc_hold_show(struct device *dev,
		struct device_attribute *attr, char *buf)
{
	struct ufs_hba *hba = dev_get_drvdata(dev);

	return snprintf(buf, PAGE_SIZE, "%lu\n", hba->manual_gc.delay_ms);
}

static ssize_t
manual_gc_hold_store(struct device *dev,
		struct device_attribute *attr, const char *buf, size_t count)
{
	struct ufs_hba *hba = dev_get_drvdata(dev);
	unsigned long value;

	if (kstrtoul(buf, 0, &value))
		return -EINVAL;

	hba->manual_gc.delay_ms = value;
	return count;
}

static enum hrtimer_restart ufshcd_mgc_hrtimer_handler(struct hrtimer *timer)
{
	struct ufs_hba *hba = container_of(timer, struct ufs_hba,
					manual_gc.hrtimer);

	queue_work(hba->manual_gc.mgc_workq, &hba->manual_gc.hibern8_work);
	return HRTIMER_NORESTART;
}

static void ufshcd_mgc_hibern8_work(struct work_struct *work)
{
	struct ufs_hba *hba = container_of(work, struct ufs_hba,
						manual_gc.hibern8_work);
	pm_runtime_mark_last_busy(hba->dev);
	pm_runtime_put_noidle(hba->dev);
	/* bkops will be disabled when power down */
}

static void ufshcd_init_manual_gc(struct ufs_hba *hba)
{
	struct ufs_manual_gc *mgc = &hba->manual_gc;
	char wq_name[sizeof("ufs_mgc_hibern8_work")];

	if (!ufshcd_is_auto_hibern8_supported(hba)) {
		hba->manual_gc.state = MANUAL_GC_DISABLE;
		return;
	}

	mgc->state = MANUAL_GC_ENABLE;
	mgc->hagc_support = true;
	mgc->delay_ms = UFSHCD_MANUAL_GC_HOLD_HIBERN8;

	hrtimer_init(&mgc->hrtimer, CLOCK_MONOTONIC, HRTIMER_MODE_REL);
	mgc->hrtimer.function = ufshcd_mgc_hrtimer_handler;

	INIT_WORK(&mgc->hibern8_work, ufshcd_mgc_hibern8_work);
	snprintf(wq_name, ARRAY_SIZE(wq_name), "ufs_mgc_hibern8_work_%d",
			hba->host->host_no);
	hba->manual_gc.mgc_workq = create_singlethread_workqueue(wq_name);
}

static void ufshcd_exit_manual_gc(struct ufs_hba *hba)
{
	if (!ufshcd_is_auto_hibern8_supported(hba))
		return;

	hrtimer_cancel(&hba->manual_gc.hrtimer);
	cancel_work_sync(&hba->manual_gc.hibern8_work);
	destroy_workqueue(hba->manual_gc.mgc_workq);
}

static DEVICE_ATTR_RW(rpm_lvl);
static DEVICE_ATTR_RW(spm_lvl);
static DEVICE_ATTR_RW(latency_hist);
static DEVICE_ATTR_RO(erasesize);
static DEVICE_ATTR_RO(vendor);
static DEVICE_ATTR_RO(model);
static DEVICE_ATTR_RO(rev);
static DEVICE_ATTR_RO(version);
static DEVICE_ATTR_RW(manual_gc);
static DEVICE_ATTR_RW(manual_gc_hold);

static struct attribute *ufshcd_attrs[] = {
	&dev_attr_rpm_lvl.attr,
	&dev_attr_spm_lvl.attr,
	&dev_attr_latency_hist.attr,
	&dev_attr_erasesize.attr,
	&dev_attr_vendor.attr,
	&dev_attr_model.attr,
	&dev_attr_rev.attr,
	&dev_attr_version.attr,
	&dev_attr_manual_gc.attr,
	&dev_attr_manual_gc_hold.attr,
	&ufs_slowio_read_us.attr.attr,
	&ufs_slowio_read_cnt.attr.attr,
	&ufs_slowio_write_us.attr.attr,
	&ufs_slowio_write_cnt.attr.attr,
	&ufs_slowio_unmap_us.attr.attr,
	&ufs_slowio_unmap_cnt.attr.attr,
	&ufs_slowio_sync_us.attr.attr,
	&ufs_slowio_sync_cnt.attr.attr,
	NULL
};

static const struct attribute_group ufshcd_attr_group = {
	.attrs = ufshcd_attrs,
};

struct health_attr {
	struct device_attribute attr;
	int bytes;
	int len;
};

static u32 health_get_bytes(u8 *desc_buf, int bytes, int len)
{
	u32 value = 0;

	switch (len) {
	case 1:
		value = desc_buf[bytes];
		break;
	case 2:
		value = desc_buf[bytes] << 8;
		value += desc_buf[bytes + 1];
		break;
	case 4:
		value = desc_buf[bytes] << 24;
		value += desc_buf[bytes + 1] << 16;
		value += desc_buf[bytes + 2] << 8;
		value += desc_buf[bytes + 3];
		break;
	}
	return value;
}

static ssize_t health_attr_show(struct device *dev,
				struct device_attribute *_attr, char *buf)
{
=======
{
	struct slowio_attr *attr = (struct slowio_attr *)_attr;
	struct ufs_hba *hba = dev_get_drvdata(dev);
	unsigned long flags, value;

	if (kstrtol(buf, 0, &value))
		return -EINVAL;

	if (attr->systype == UFSHCD_SLOWIO_CNT)
		value = 0;
	else if (value < UFSHCD_MIN_SLOWIO_US)
		return -EINVAL;

	spin_lock_irqsave(hba->host->host_lock, flags);
	hba->slowio[attr->optype][attr->systype] = value;
	spin_unlock_irqrestore(hba->host->host_lock, flags);

	if (attr->systype == UFSHCD_SLOWIO_US)
		ufshcd_update_slowio_min_us(hba);
	return count;
}

static ssize_t
slowio_show(struct device *dev, struct device_attribute *_attr, char *buf)
{
	struct slowio_attr *attr = (struct slowio_attr *)_attr;
	struct ufs_hba *hba = dev_get_drvdata(dev);
	return snprintf(buf, PAGE_SIZE, "%lld\n",
			hba->slowio[attr->optype][attr->systype]);
}

#define __SLOWIO_ATTR(_name)                                    \
	__ATTR(slowio_##_name, 0644, slowio_show, slowio_store)

#define SLOWIO_ATTR_RW(_name, _optype)                          \
static struct slowio_attr ufs_slowio_##_name##_us = {		\
	.attr = __SLOWIO_ATTR(_name##_us),			\
	.optype = _optype,					\
	.systype = UFSHCD_SLOWIO_US,				\
};								\
								\
static struct slowio_attr ufs_slowio_##_name##_cnt = {		\
	.attr = __SLOWIO_ATTR(_name##_cnt),			\
	.optype = _optype,					\
	.systype = UFSHCD_SLOWIO_CNT,				\
}

SLOWIO_ATTR_RW(read, UFSHCD_SLOWIO_READ);
SLOWIO_ATTR_RW(write, UFSHCD_SLOWIO_WRITE);
SLOWIO_ATTR_RW(unmap, UFSHCD_SLOWIO_UNMAP);
SLOWIO_ATTR_RW(sync, UFSHCD_SLOWIO_SYNC);

static ssize_t
erasesize_show(struct device *dev,
		struct device_attribute *attr, char *buf)
{
	struct ufs_hba *hba = dev_get_drvdata(dev);
	u32 erasesize = 0;
	int ret = -EOPNOTSUPP;
	int i;

	pm_runtime_get_sync(hba->dev);
	for (i = 0; i < UFS_UPIU_MAX_GENERAL_LUN; i++) {
		ret = ufshcd_read_unit_desc_param(hba,
				i, UNIT_DESC_PARAM_ERASE_BLK_SIZE,
				(u8 *)&erasesize, sizeof(erasesize));
		if (ret == -EOPNOTSUPP)
			continue;
		/* Got a valid one, and should be same as others. */
		break;
	}
	pm_runtime_mark_last_busy(hba->dev);
	pm_runtime_put_noidle(hba->dev);
	if (ret)
		return 0;

	return snprintf(buf, PAGE_SIZE, "0x%x\n", erasesize);
}

static ssize_t
vendor_show(struct device *dev,
		struct device_attribute *attr, char *buf)
{
	struct ufs_hba *hba = dev_get_drvdata(dev);
	return snprintf(buf, PAGE_SIZE, "%.8s\n", hba->sdev_ufs_device->vendor);
}

static ssize_t
model_show(struct device *dev,
		struct device_attribute *attr, char *buf)
{
	struct ufs_hba *hba = dev_get_drvdata(dev);
	return snprintf(buf, PAGE_SIZE, "%.16s\n", hba->sdev_ufs_device->model);
}

static ssize_t
rev_show(struct device *dev,
		struct device_attribute *attr, char *buf)
{
	struct ufs_hba *hba = dev_get_drvdata(dev);
	return snprintf(buf, PAGE_SIZE, "%.4s\n", hba->sdev_ufs_device->rev);
}

static ssize_t
version_show(struct device *dev,
		struct device_attribute *attr, char *buf)
{
	struct ufs_hba *hba = dev_get_drvdata(dev);
	return snprintf(buf, PAGE_SIZE, "0x%x\n", hba->ufs_version);
}

enum {
	MANUAL_GC_OFF = 0,
	MANUAL_GC_ON,
	MANUAL_GC_DISABLE,
	MANUAL_GC_ENABLE,
	MANUAL_GC_MAX,
};

static ssize_t
manual_gc_show(struct device *dev, struct device_attribute *attr, char *buf)
{
	struct ufs_hba *hba = dev_get_drvdata(dev);
	u32 status = MANUAL_GC_OFF;

	if (hba->manual_gc.state == MANUAL_GC_DISABLE)
		return scnprintf(buf, PAGE_SIZE, "%s", "disabled\n");

	if (ufshcd_is_shutdown_ongoing(hba) || ufshcd_eh_in_progress(hba))
		return -EBUSY;

	pm_runtime_get_sync(hba->dev);

	down_read(&hba->query_lock);
	if (hba->manual_gc.hagc_support) {
		int err = ufshcd_query_attr_retry(hba,
				UPIU_QUERY_OPCODE_READ_ATTR,
				QUERY_ATTR_IDN_MANUAL_GC_STATUS, 0, 0, &status);

		hba->manual_gc.hagc_support = err ? false: true;
	}
	up_read(&hba->query_lock);
	pm_runtime_mark_last_busy(hba->dev);
	pm_runtime_put_noidle(hba->dev);

	if (!hba->manual_gc.hagc_support)
		return scnprintf(buf, PAGE_SIZE, "%s", "bkops\n");
	return scnprintf(buf, PAGE_SIZE, "%s",
			status == MANUAL_GC_OFF ? "off\n" : "on\n");
}

static ssize_t
manual_gc_store(struct device *dev, struct device_attribute *attr,
			const char *buf, size_t count)
{
	struct ufs_hba *hba = dev_get_drvdata(dev);
	enum query_opcode opcode;
	u32 value;
	int err = 0;

	if (kstrtou32(buf, 0, &value))
		return -EINVAL;

	if (value >= MANUAL_GC_MAX)
		return -EINVAL;

	if (ufshcd_is_shutdown_ongoing(hba) || ufshcd_eh_in_progress(hba))
		return -EBUSY;

	if (value == MANUAL_GC_DISABLE || value == MANUAL_GC_ENABLE) {
		hba->manual_gc.state = value;
		return count;
	}
	if (hba->manual_gc.state == MANUAL_GC_DISABLE)
		return count;

	pm_runtime_get_sync(hba->dev);

	if (hba->manual_gc.hagc_support) {
		opcode = (value == MANUAL_GC_ON) ? UPIU_QUERY_OPCODE_SET_FLAG:
						UPIU_QUERY_OPCODE_CLEAR_FLAG;
		err = ufshcd_query_flag_retry(hba, opcode,
					QUERY_FLAG_IDN_MANUAL_GC_CONT, NULL);
		hba->manual_gc.hagc_support = err ? false: true;
	}

	if (!hba->manual_gc.hagc_support) {
		err = ufshcd_bkops_ctrl(hba, (value == MANUAL_GC_ON) ?
					BKOPS_STATUS_NON_CRITICAL:
					BKOPS_STATUS_CRITICAL);
		if (!hba->auto_bkops_enabled)
			err = -EAGAIN;
	}

	if (err || !ufshcd_is_auto_hibern8_supported(hba)) {
		pm_runtime_mark_last_busy(hba->dev);
		pm_runtime_put_noidle(hba->dev);
		return count;
	} else {
		/* pm_runtime_put_sync in delay_ms */
		hrtimer_start(&hba->manual_gc.hrtimer,
			ms_to_ktime(hba->manual_gc.delay_ms),
			HRTIMER_MODE_REL);
	}
	return count;
}

static ssize_t
manual_gc_hold_show(struct device *dev,
		struct device_attribute *attr, char *buf)
{
	struct ufs_hba *hba = dev_get_drvdata(dev);

	return snprintf(buf, PAGE_SIZE, "%lu\n", hba->manual_gc.delay_ms);
}

static ssize_t
manual_gc_hold_store(struct device *dev,
		struct device_attribute *attr, const char *buf, size_t count)
{
	struct ufs_hba *hba = dev_get_drvdata(dev);
	unsigned long value;

	if (kstrtoul(buf, 0, &value))
		return -EINVAL;

	hba->manual_gc.delay_ms = value;
	return count;
}

static enum hrtimer_restart ufshcd_mgc_hrtimer_handler(struct hrtimer *timer)
{
	struct ufs_hba *hba = container_of(timer, struct ufs_hba,
					manual_gc.hrtimer);

	queue_work(hba->manual_gc.mgc_workq, &hba->manual_gc.hibern8_work);
	return HRTIMER_NORESTART;
}

static void ufshcd_mgc_hibern8_work(struct work_struct *work)
{
	struct ufs_hba *hba = container_of(work, struct ufs_hba,
						manual_gc.hibern8_work);
	pm_runtime_mark_last_busy(hba->dev);
	pm_runtime_put_noidle(hba->dev);
	/* bkops will be disabled when power down */
}

static void ufshcd_init_manual_gc(struct ufs_hba *hba)
{
	struct ufs_manual_gc *mgc = &hba->manual_gc;
	char wq_name[sizeof("ufs_mgc_hibern8_work")];

	if (!ufshcd_is_auto_hibern8_supported(hba)) {
		hba->manual_gc.state = MANUAL_GC_DISABLE;
		return;
	}

	mgc->state = MANUAL_GC_ENABLE;
	mgc->hagc_support = true;
	mgc->delay_ms = UFSHCD_MANUAL_GC_HOLD_HIBERN8;

	hrtimer_init(&mgc->hrtimer, CLOCK_MONOTONIC, HRTIMER_MODE_REL);
	mgc->hrtimer.function = ufshcd_mgc_hrtimer_handler;

	INIT_WORK(&mgc->hibern8_work, ufshcd_mgc_hibern8_work);
	snprintf(wq_name, ARRAY_SIZE(wq_name), "ufs_mgc_hibern8_work_%d",
			hba->host->host_no);
	hba->manual_gc.mgc_workq = create_singlethread_workqueue(wq_name);
}

static void ufshcd_exit_manual_gc(struct ufs_hba *hba)
{
	if (!ufshcd_is_auto_hibern8_supported(hba))
		return;

	hrtimer_cancel(&hba->manual_gc.hrtimer);
	cancel_work_sync(&hba->manual_gc.hibern8_work);
	destroy_workqueue(hba->manual_gc.mgc_workq);
}

static DEVICE_ATTR_RW(rpm_lvl);
static DEVICE_ATTR_RW(spm_lvl);
static DEVICE_ATTR_RW(latency_hist);
static DEVICE_ATTR_RO(erasesize);
static DEVICE_ATTR_RO(vendor);
static DEVICE_ATTR_RO(model);
static DEVICE_ATTR_RO(rev);
static DEVICE_ATTR_RO(version);
static DEVICE_ATTR_RW(manual_gc);
static DEVICE_ATTR_RW(manual_gc_hold);

static struct attribute *ufshcd_attrs[] = {
	&dev_attr_rpm_lvl.attr,
	&dev_attr_spm_lvl.attr,
	&dev_attr_latency_hist.attr,
	&dev_attr_erasesize.attr,
	&dev_attr_vendor.attr,
	&dev_attr_model.attr,
	&dev_attr_rev.attr,
	&dev_attr_version.attr,
	&dev_attr_manual_gc.attr,
	&dev_attr_manual_gc_hold.attr,
	&ufs_slowio_read_us.attr.attr,
	&ufs_slowio_read_cnt.attr.attr,
	&ufs_slowio_write_us.attr.attr,
	&ufs_slowio_write_cnt.attr.attr,
	&ufs_slowio_unmap_us.attr.attr,
	&ufs_slowio_unmap_cnt.attr.attr,
	&ufs_slowio_sync_us.attr.attr,
	&ufs_slowio_sync_cnt.attr.attr,
	NULL
};

static const struct attribute_group ufshcd_attr_group = {
	.attrs = ufshcd_attrs,
};

struct health_attr {
	struct device_attribute attr;
	int bytes;
	int len;
};

static u32 health_get_bytes(u8 *desc_buf, int bytes, int len)
{
	u32 value = 0;

	switch (len) {
	case 1:
		value = desc_buf[bytes];
		break;
	case 2:
		value = desc_buf[bytes] << 8;
		value += desc_buf[bytes + 1];
		break;
	case 4:
		value = desc_buf[bytes] << 24;
		value += desc_buf[bytes + 1] << 16;
		value += desc_buf[bytes + 2] << 8;
		value += desc_buf[bytes + 3];
		break;
	}
	return value;
}

static ssize_t health_attr_show(struct device *dev,
				struct device_attribute *_attr, char *buf)
{
>>>>>>> 7dbae7ad
	struct health_attr *attr = (struct health_attr *)_attr;
	struct ufs_hba *hba = dev_get_drvdata(dev);
	int buff_len = hba->desc_size.health_desc;
	u8 desc_buf[hba->desc_size.health_desc];
	u32 value;
	int err;

	if (ufshcd_is_shutdown_ongoing(hba) || ufshcd_eh_in_progress(hba))
		return -EBUSY;

	pm_runtime_get_sync(hba->dev);
	err = ufshcd_read_desc(hba, QUERY_DESC_IDN_HEALTH, 0,
					desc_buf, buff_len);
	pm_runtime_mark_last_busy(hba->dev);
	pm_runtime_put_noidle(hba->dev);
	if (err || (attr->bytes + attr->len) > desc_buf[0])
		return 0;

	value = health_get_bytes(desc_buf, attr->bytes, attr->len);

	if (attr->bytes == UFSHCD_HEALTH_LIFEC_OFFSET) {
		if (!value) {
			u32 erase = health_get_bytes(desc_buf,
					UFSHCD_HEALTH_ERASE_OFFSET, 2);
			if (erase)
				value = erase * 100 / UFSHCD_DEFAULT_PE_CYCLE;
			if (!erase && !strncmp(hba->sdev_ufs_device->model,
						"KLUDG4U1FB-B0C1", 15))
				value = health_get_bytes(desc_buf,
						UFSHCD_HEALTH_LIFEB_OFFSET, 1);
		}
		return scnprintf(buf, PAGE_SIZE, "%u\n",
					value > 100 ? 100: value);
	}
	return scnprintf(buf, PAGE_SIZE, "0x%02x\n", value);
}

#define HEALTH_ATTR_RO(_name, _bytes, _len)				\
static struct health_attr ufs_health_##_name = {			\
	.attr = {							\
		.attr = {						\
			.name = __stringify(_name),			\
			.mode = 0444					\
		},							\
		.show = health_attr_show,				\
	},								\
	.bytes = _bytes,						\
	.len = _len,							\
}

HEALTH_ATTR_RO(length, UFSHCD_HEALTH_LEN_OFFSET, 1);
HEALTH_ATTR_RO(type, UFSHCD_HEALTH_TYPE_OFFSET, 1);
HEALTH_ATTR_RO(eol, UFSHCD_HEALTH_EOL_OFFSET, 1);
HEALTH_ATTR_RO(lifetimeA, UFSHCD_HEALTH_LIFEA_OFFSET, 1);
HEALTH_ATTR_RO(lifetimeB, UFSHCD_HEALTH_LIFEB_OFFSET, 1);
HEALTH_ATTR_RO(lifetimeC, UFSHCD_HEALTH_LIFEC_OFFSET, 1);
HEALTH_ATTR_RO(erasecount, UFSHCD_HEALTH_ERASE_OFFSET, 2);
HEALTH_ATTR_RO(totalwrite, UFSHCD_HEALTH_WRITE_OFFSET, 4);

static struct attribute *ufshcd_health_attrs[] = {
	&ufs_health_length.attr.attr,
	&ufs_health_type.attr.attr,
	&ufs_health_eol.attr.attr,
	&ufs_health_lifetimeA.attr.attr,
	&ufs_health_lifetimeB.attr.attr,
	&ufs_health_lifetimeC.attr.attr,
	&ufs_health_erasecount.attr.attr,
	&ufs_health_totalwrite.attr.attr,
	NULL
};

static const struct attribute_group ufshcd_health_attr_group = {
	.name = "health",
	.attrs = ufshcd_health_attrs,
};

<<<<<<< HEAD
#define UFS_CTRL_CAP_RO(_name, _uname, zero_based)                             \
	static ssize_t _name##_show(struct device *dev,                        \
				    struct device_attribute *attr, char *buf)  \
	{                                                                      \
		struct ufs_hba *hba = dev_get_drvdata(dev);                    \
		u32 value = ((hba->capabilities & MASK##_uname) >>             \
			     SHIFT##_uname) +                                  \
			    zero_based;                                        \
		return snprintf(buf, PAGE_SIZE, "0x%08X\n", value);            \
	}                                                                      \
	static DEVICE_ATTR_RO(_name)

UFS_CTRL_CAP_RO(support_crypto, _CRYPTO_SUPPORT, 0);
UFS_CTRL_CAP_RO(support_uic_dme_test_mode, _UIC_DME_TEST_MODE_SUPPORT, 0);
UFS_CTRL_CAP_RO(support_ooo_data_delivery, _OUT_OF_ORDER_DATA_DELIVERY_SUPPORT,
		0);
UFS_CTRL_CAP_RO(support_64bit_addressing, _64_ADDRESSING_SUPPORT, 0);
UFS_CTRL_CAP_RO(support_auto_hibernation, _AUTO_HIBERN8_SUPPORT, 0);
UFS_CTRL_CAP_RO(num_utp_tmr_slots, _TASK_MANAGEMENT_REQUEST_SLOTS, 1);
UFS_CTRL_CAP_RO(num_outstanding_rtt_requests, _READY_TO_TRANSFER_REQUESTS, 1);
UFS_CTRL_CAP_RO(num_utp_tr_slots, _TRANSFER_REQUESTS_SLOTS, 1);
UFS_CTRL_CAP_RO(controller_capabilities, _CONTROLLER_CAPABILITIES_ALL, 0);

static struct attribute *ufs_sysfs_controller_capabilities[] = {
	&dev_attr_support_crypto.attr,
	&dev_attr_support_uic_dme_test_mode.attr,
	&dev_attr_support_ooo_data_delivery.attr,
	&dev_attr_support_64bit_addressing.attr,
	&dev_attr_support_auto_hibernation.attr,
	&dev_attr_num_utp_tmr_slots.attr,
	&dev_attr_num_outstanding_rtt_requests.attr,
	&dev_attr_num_utp_tr_slots.attr,
	&dev_attr_controller_capabilities.attr,
	NULL,
};

static const struct attribute_group ufs_sysfs_controller_capabilities_group = {
	.name = "controller_capabilities",
	.attrs = ufs_sysfs_controller_capabilities,
};

=======
>>>>>>> 7dbae7ad
static inline void ufshcd_add_sysfs_nodes(struct ufs_hba *hba)
{
	if (sysfs_create_group(&hba->dev->kobj, &ufshcd_attr_group))
		dev_err(hba->dev, "Failed to create default sysfs group\n");
	if (sysfs_create_group(&hba->dev->kobj, &ufshcd_health_attr_group))
		dev_err(hba->dev, "Failed to create health sysfs group\n");
<<<<<<< HEAD
	if (sysfs_create_group(&hba->dev->kobj,
		&ufs_sysfs_controller_capabilities_group))
		dev_err(hba->dev, "Failed to create ufs_sysfs_controller_capabilities_group\n");
=======
>>>>>>> 7dbae7ad
#ifdef CONFIG_SCSI_UFS_IMPAIRED
	ufs_impaired_init_sysfs(hba);
#endif
}

static void __ufshcd_shutdown_clkscaling(struct ufs_hba *hba)
{
	bool suspend = false;
	unsigned long flags;

	spin_lock_irqsave(hba->host->host_lock, flags);
	if (hba->clk_scaling.is_allowed) {
		hba->clk_scaling.is_allowed = false;
		suspend = true;
	}
	spin_unlock_irqrestore(hba->host->host_lock, flags);

	/**
	 * Scaling may be scheduled before, hence make sure it
	 * doesn't race with shutdown
	 */
	if (ufshcd_is_clkscaling_supported(hba)) {
		cancel_work_sync(&hba->clk_scaling.suspend_work);
		cancel_work_sync(&hba->clk_scaling.resume_work);
		if (suspend)
			ufshcd_suspend_clkscaling(hba);
	}

	/* Unregister so that devfreq_monitor can't race with shutdown */
	if (hba->devfreq) {
		devfreq_remove_device(hba->devfreq);
		hba->devfreq = NULL;
	}
}

static void ufshcd_shutdown_clkscaling(struct ufs_hba *hba)
{
	if (!ufshcd_is_clkscaling_supported(hba))
		return;
	__ufshcd_shutdown_clkscaling(hba);
	device_remove_file(hba->dev, &hba->clk_scaling.enable_attr);
}

/**
 * ufshcd_shutdown - shutdown routine
 * @hba: per adapter instance
 *
 * This function would power off both UFS device and UFS link.
 *
 * Returns 0 always to allow force shutdown even in case of errors.
 */
int ufshcd_shutdown(struct ufs_hba *hba)
{
	int ret = 0;

	if (!hba->is_powered)
		goto out;

	if (ufshcd_is_ufs_dev_poweroff(hba) && ufshcd_is_link_off(hba))
		goto out;

	pm_runtime_get_sync(hba->dev);
	ufshcd_hold_all(hba);
	ufshcd_mark_shutdown_ongoing(hba);
	ufshcd_shutdown_clkscaling(hba);
	/**
	 * (1) Acquire the lock to stop any more requests
	 * (2) Wait for all issued requests to complete
	 */
	ufshcd_get_write_lock(hba);
	ufshcd_scsi_block_requests(hba);
	ret = ufshcd_wait_for_doorbell_clr(hba, U64_MAX);
	if (ret)
		dev_err(hba->dev, "%s: waiting for DB clear: failed: %d\n",
			__func__, ret);
	/* Requests may have errored out above, let it be handled */
	flush_work(&hba->eh_work);
	/* reqs issued from contexts other than shutdown will fail from now */
	ufshcd_scsi_unblock_requests(hba);
	ufshcd_release_all(hba);
	ret = ufshcd_suspend(hba, UFS_SHUTDOWN_PM);
out:
	if (ret)
		dev_err(hba->dev, "%s failed, err %d\n", __func__, ret);
	/* allow force shutdown even in case of errors */
	return 0;
}
EXPORT_SYMBOL(ufshcd_shutdown);

/**
 * ufshcd_remove - de-allocate SCSI host and host memory space
 *		data structure memory
 * @hba - per adapter instance
 */
void ufshcd_remove(struct ufs_hba *hba)
{
#ifdef CONFIG_SCSI_UFS_IMPAIRED
	ufs_impaired_exit(hba);
#endif

	scsi_remove_host(hba->host);
	/* disable interrupts */
	ufshcd_disable_intr(hba, hba->intr_mask);
	ufshcd_hba_stop(hba, true);

	ufshcd_exit_manual_gc(hba);
	ufshcd_exit_clk_gating(hba);
	ufshcd_exit_hibern8_on_idle(hba);
	if (ufshcd_is_clkscaling_supported(hba)) {
		device_remove_file(hba->dev, &hba->clk_scaling.enable_attr);
		if (hba->devfreq)
			devfreq_remove_device(hba->devfreq);
	}

	ufshcd_hba_exit(hba);
	ufsdbg_remove_debugfs(hba);
}
EXPORT_SYMBOL_GPL(ufshcd_remove);

/**
 * ufshcd_dealloc_host - deallocate Host Bus Adapter (HBA)
 * @hba: pointer to Host Bus Adapter (HBA)
 */
void ufshcd_dealloc_host(struct ufs_hba *hba)
{
	scsi_host_put(hba->host);
}
EXPORT_SYMBOL_GPL(ufshcd_dealloc_host);

/**
 * ufshcd_set_dma_mask - Set dma mask based on the controller
 *			 addressing capability
 * @hba: per adapter instance
 *
 * Returns 0 for success, non-zero for failure
 */
static int ufshcd_set_dma_mask(struct ufs_hba *hba)
{
	if (hba->capabilities & MASK_64_ADDRESSING_SUPPORT) {
		if (!dma_set_mask_and_coherent(hba->dev, DMA_BIT_MASK(64)))
			return 0;
	}
	return dma_set_mask_and_coherent(hba->dev, DMA_BIT_MASK(32));
}

/**
 * ufshcd_alloc_host - allocate Host Bus Adapter (HBA)
 * @dev: pointer to device handle
 * @hba_handle: driver private handle
 * Returns 0 on success, non-zero value on failure
 */
int ufshcd_alloc_host(struct device *dev, struct ufs_hba **hba_handle)
{
	struct Scsi_Host *host;
	struct ufs_hba *hba;
	int err = 0;

	if (!dev) {
		dev_err(dev,
		"Invalid memory reference for dev is NULL\n");
		err = -ENODEV;
		goto out_error;
	}

	host = scsi_host_alloc(&ufshcd_driver_template,
				sizeof(struct ufs_hba));
	if (!host) {
		dev_err(dev, "scsi_host_alloc failed\n");
		err = -ENOMEM;
		goto out_error;
	}
	hba = shost_priv(host);
	hba->host = host;
	hba->dev = dev;
	*hba_handle = hba;

	INIT_LIST_HEAD(&hba->clk_list_head);

out_error:
	return err;
}
EXPORT_SYMBOL(ufshcd_alloc_host);

/**
 * ufshcd_init - Driver initialization routine
 * @hba: per-adapter instance
 * @mmio_base: base register address
 * @irq: Interrupt line of device
 * Returns 0 on success, non-zero value on failure
 */
int ufshcd_init(struct ufs_hba *hba, void __iomem *mmio_base, unsigned int irq)
{
	int err;
	struct Scsi_Host *host = hba->host;
	struct device *dev = hba->dev;

	if (!mmio_base) {
		dev_err(hba->dev,
		"Invalid memory reference for mmio_base is NULL\n");
		err = -ENODEV;
		goto out_error;
	}

	hba->mmio_base = mmio_base;
	hba->irq = irq;

	/* Set descriptor lengths to specification defaults */
	ufshcd_def_desc_sizes(hba);

	err = ufshcd_hba_init(hba);
	if (err)
		goto out_error;

	/* Read capabilities registers */
	ufshcd_hba_capabilities(hba);

	/* Get UFS version supported by the controller */
	hba->ufs_version = ufshcd_get_ufs_version(hba);

	/* print error message if ufs_version is not valid */
	if ((hba->ufs_version != UFSHCI_VERSION_10) &&
	    (hba->ufs_version != UFSHCI_VERSION_11) &&
	    (hba->ufs_version != UFSHCI_VERSION_20) &&
	    (hba->ufs_version != UFSHCI_VERSION_21) &&
	    (hba->ufs_version != UFSHCI_VERSION_30))
		dev_warn(hba->dev, "invalid UFS version 0x%x\n",
			hba->ufs_version);

	/* Get Interrupt bit mask per version */
	hba->intr_mask = ufshcd_get_intr_mask(hba);

	/* Enable debug prints */
	hba->ufshcd_dbg_print = DEFAULT_UFSHCD_DBG_PRINT_EN;

	err = ufshcd_set_dma_mask(hba);
	if (err) {
		dev_err(hba->dev, "set dma mask failed\n");
		goto out_disable;
	}

	/* Allocate memory for host memory space */
	err = ufshcd_memory_alloc(hba);
	if (err) {
		dev_err(hba->dev, "Memory allocation failed\n");
		goto out_disable;
	}

	/* Configure LRB */
	ufshcd_host_memory_configure(hba);

	host->can_queue = hba->nutrs;
	host->cmd_per_lun = hba->nutrs;
	host->max_id = UFSHCD_MAX_ID;
	host->max_lun = UFS_MAX_LUNS;
	host->max_channel = UFSHCD_MAX_CHANNEL;
	host->unique_id = host->host_no;
	host->max_cmd_len = MAX_CDB_SIZE;
	host->set_dbd_for_caching = 1;

	hba->max_pwr_info.is_valid = false;

	/* Set default slow io value. */
	hba->slowio[UFSHCD_SLOWIO_READ][UFSHCD_SLOWIO_US] =
		UFSHCD_DEFAULT_SLOWIO_READ_US;
	hba->slowio[UFSHCD_SLOWIO_WRITE][UFSHCD_SLOWIO_US] =
		UFSHCD_DEFAULT_SLOWIO_WRITE_US;
	hba->slowio[UFSHCD_SLOWIO_UNMAP][UFSHCD_SLOWIO_US] =
		UFSHCD_DEFAULT_SLOWIO_UNMAP_US;
	hba->slowio[UFSHCD_SLOWIO_SYNC][UFSHCD_SLOWIO_US] =
		UFSHCD_DEFAULT_SLOWIO_SYNC_US;
	ufshcd_update_slowio_min_us(hba);

#ifdef CONFIG_SCSI_UFS_IMPAIRED
	ufs_impaired_init(hba);
#endif

	/* Initailize wait queue for task management */
	init_waitqueue_head(&hba->tm_wq);
	init_waitqueue_head(&hba->tm_tag_wq);

	/* Initialize work queues */
	INIT_WORK(&hba->eh_work, ufshcd_err_handler);
	INIT_WORK(&hba->eeh_work, ufshcd_exception_event_handler);
	INIT_WORK(&hba->card_detect_work, ufshcd_card_detect_handler);
	INIT_WORK(&hba->rls_work, ufshcd_rls_handler);
	INIT_WORK(&hba->hibern8_on_idle_enable_work,
			ufshcd_hibern8_on_idle_switch_work);

	/* Initialize UIC command mutex */
	mutex_init(&hba->uic_cmd_mutex);

	/* Initialize mutex for device management commands */
	mutex_init(&hba->dev_cmd.lock);
	mutex_init(&hba->hibern8_on_idle.enable_mutex);

	init_rwsem(&hba->lock);
	init_rwsem(&hba->query_lock);

	/* Initialize device management tag acquire wait queue */
	init_waitqueue_head(&hba->dev_cmd.tag_wq);

	ufshcd_init_clk_gating(hba);
	ufshcd_init_hibern8_on_idle(hba);
	ufshcd_init_manual_gc(hba);

	/*
	 * In order to avoid any spurious interrupt immediately after
	 * registering UFS controller interrupt handler, clear any pending UFS
	 * interrupt status and disable all the UFS interrupts.
	 */
	ufshcd_writel(hba, ufshcd_readl(hba, REG_INTERRUPT_STATUS),
		      REG_INTERRUPT_STATUS);
	ufshcd_writel(hba, 0, REG_INTERRUPT_ENABLE);
	/*
	 * Make sure that UFS interrupts are disabled and any pending interrupt
	 * status is cleared before registering UFS interrupt handler.
	 */
	mb();

	/* IRQ registration */
	err = devm_request_irq(dev, irq, ufshcd_intr, IRQF_SHARED,
				dev_name(dev), hba);
	if (err) {
		dev_err(hba->dev, "request irq failed\n");
		goto exit_gating;
	} else {
		hba->is_irq_enabled = true;
	}

	err = scsi_add_host(host, hba->dev);
	if (err) {
		dev_err(hba->dev, "scsi_add_host failed\n");
		goto exit_gating;
	}

	/* Reset controller to power on reset (POR) state */
	ufshcd_vops_full_reset(hba);

	/* reset connected UFS device */
	err = ufshcd_reset_device(hba);
	if (err)
		dev_warn(hba->dev, "%s: device reset failed. err %d\n",
			 __func__, err);

	if (hba->force_g4)
		hba->reinit_g4_rate_A = true;

	/* Host controller enable */
	err = ufshcd_hba_enable(hba);
	if (err) {
		dev_err(hba->dev, "Host controller enable failed\n");
		ufshcd_print_host_regs(hba);
		ufshcd_print_host_state(hba);
		goto out_remove_scsi_host;
	}

	if (ufshcd_is_clkscaling_supported(hba)) {
		char wq_name[sizeof("ufs_clkscaling_00")];

		INIT_WORK(&hba->clk_scaling.suspend_work,
			  ufshcd_clk_scaling_suspend_work);
		INIT_WORK(&hba->clk_scaling.resume_work,
			  ufshcd_clk_scaling_resume_work);

		snprintf(wq_name, sizeof(wq_name), "ufs_clkscaling_%d",
			 host->host_no);
		hba->clk_scaling.workq = create_singlethread_workqueue(wq_name);

		ufshcd_clkscaling_init_sysfs(hba);
	}

	/*
	 * If rpm_lvl and and spm_lvl are not already set to valid levels,
	 * set the default power management level for UFS runtime and system
	 * suspend. Default power saving mode selected is keeping UFS link in
	 * Hibern8 state and UFS device in sleep state.
	 */
	if (!ufshcd_is_valid_pm_lvl(hba->rpm_lvl))
		hba->rpm_lvl = ufs_get_desired_pm_lvl_for_dev_link_state(
							UFS_SLEEP_PWR_MODE,
							UIC_LINK_HIBERN8_STATE);
	if (!ufshcd_is_valid_pm_lvl(hba->spm_lvl))
		hba->spm_lvl = ufs_get_desired_pm_lvl_for_dev_link_state(
							UFS_SLEEP_PWR_MODE,
							UIC_LINK_HIBERN8_STATE);

	/* Hold auto suspend until async scan completes */
	pm_runtime_get_sync(dev);

	/*
	 * We are assuming that device wasn't put in sleep/power-down
	 * state exclusively during the boot stage before kernel.
	 * This assumption helps avoid doing link startup twice during
	 * ufshcd_probe_hba().
	 */
	ufshcd_set_ufs_dev_active(hba);

	ufshcd_cmd_log_init(hba);

	async_schedule(ufshcd_async_scan, hba);

	ufsdbg_add_debugfs(hba);

	ufshcd_add_sysfs_nodes(hba);

	device_enable_async_suspend(dev);

	return 0;

out_remove_scsi_host:
	scsi_remove_host(hba->host);
exit_gating:
	ufshcd_exit_manual_gc(hba);
	ufshcd_exit_clk_gating(hba);
out_disable:
	hba->is_irq_enabled = false;
	ufshcd_hba_exit(hba);
out_error:
	return err;
}
EXPORT_SYMBOL_GPL(ufshcd_init);

MODULE_AUTHOR("Santosh Yaragnavi <santosh.sy@samsung.com>");
MODULE_AUTHOR("Vinayak Holikatti <h.vinayak@samsung.com>");
MODULE_DESCRIPTION("Generic UFS host controller driver Core");
MODULE_LICENSE("GPL");
MODULE_VERSION(UFSHCD_DRIVER_VERSION);<|MERGE_RESOLUTION|>--- conflicted
+++ resolved
@@ -10977,7 +10977,6 @@
 static ssize_t
 latency_hist_store(struct device *dev, struct device_attribute *attr,
 		   const char *buf, size_t count)
-<<<<<<< HEAD
 {
 	struct ufs_hba *hba = dev_get_drvdata(dev);
 	long value;
@@ -11008,38 +11007,6 @@
 	return written_bytes;
 }
 
-=======
-{
-	struct ufs_hba *hba = dev_get_drvdata(dev);
-	long value;
-
-	if (kstrtol(buf, 0, &value))
-		return -EINVAL;
-	if (value == BLK_IO_LAT_HIST_ZERO) {
-		memset(&hba->io_lat_read, 0, sizeof(hba->io_lat_read));
-		memset(&hba->io_lat_write, 0, sizeof(hba->io_lat_write));
-	} else if (value == BLK_IO_LAT_HIST_ENABLE ||
-		 value == BLK_IO_LAT_HIST_DISABLE)
-		hba->latency_hist_enabled = value;
-	return count;
-}
-
-ssize_t
-latency_hist_show(struct device *dev, struct device_attribute *attr,
-		  char *buf)
-{
-	struct ufs_hba *hba = dev_get_drvdata(dev);
-	size_t written_bytes;
-
-	written_bytes = blk_latency_hist_show("Read", &hba->io_lat_read,
-			buf, PAGE_SIZE);
-	written_bytes += blk_latency_hist_show("Write", &hba->io_lat_write,
-			buf + written_bytes, PAGE_SIZE - written_bytes);
-
-	return written_bytes;
-}
-
->>>>>>> 7dbae7ad
 struct slowio_attr {
 	struct device_attribute attr;
 	enum ufshcd_slowio_optype optype;
@@ -11049,7 +11016,6 @@
 static ssize_t
 slowio_store(struct device *dev, struct device_attribute *_attr,
 		const char *buf, size_t count)
-<<<<<<< HEAD
 {
 	struct slowio_attr *attr = (struct slowio_attr *)_attr;
 	struct ufs_hba *hba = dev_get_drvdata(dev);
@@ -11399,357 +11365,6 @@
 static ssize_t health_attr_show(struct device *dev,
 				struct device_attribute *_attr, char *buf)
 {
-=======
-{
-	struct slowio_attr *attr = (struct slowio_attr *)_attr;
-	struct ufs_hba *hba = dev_get_drvdata(dev);
-	unsigned long flags, value;
-
-	if (kstrtol(buf, 0, &value))
-		return -EINVAL;
-
-	if (attr->systype == UFSHCD_SLOWIO_CNT)
-		value = 0;
-	else if (value < UFSHCD_MIN_SLOWIO_US)
-		return -EINVAL;
-
-	spin_lock_irqsave(hba->host->host_lock, flags);
-	hba->slowio[attr->optype][attr->systype] = value;
-	spin_unlock_irqrestore(hba->host->host_lock, flags);
-
-	if (attr->systype == UFSHCD_SLOWIO_US)
-		ufshcd_update_slowio_min_us(hba);
-	return count;
-}
-
-static ssize_t
-slowio_show(struct device *dev, struct device_attribute *_attr, char *buf)
-{
-	struct slowio_attr *attr = (struct slowio_attr *)_attr;
-	struct ufs_hba *hba = dev_get_drvdata(dev);
-	return snprintf(buf, PAGE_SIZE, "%lld\n",
-			hba->slowio[attr->optype][attr->systype]);
-}
-
-#define __SLOWIO_ATTR(_name)                                    \
-	__ATTR(slowio_##_name, 0644, slowio_show, slowio_store)
-
-#define SLOWIO_ATTR_RW(_name, _optype)                          \
-static struct slowio_attr ufs_slowio_##_name##_us = {		\
-	.attr = __SLOWIO_ATTR(_name##_us),			\
-	.optype = _optype,					\
-	.systype = UFSHCD_SLOWIO_US,				\
-};								\
-								\
-static struct slowio_attr ufs_slowio_##_name##_cnt = {		\
-	.attr = __SLOWIO_ATTR(_name##_cnt),			\
-	.optype = _optype,					\
-	.systype = UFSHCD_SLOWIO_CNT,				\
-}
-
-SLOWIO_ATTR_RW(read, UFSHCD_SLOWIO_READ);
-SLOWIO_ATTR_RW(write, UFSHCD_SLOWIO_WRITE);
-SLOWIO_ATTR_RW(unmap, UFSHCD_SLOWIO_UNMAP);
-SLOWIO_ATTR_RW(sync, UFSHCD_SLOWIO_SYNC);
-
-static ssize_t
-erasesize_show(struct device *dev,
-		struct device_attribute *attr, char *buf)
-{
-	struct ufs_hba *hba = dev_get_drvdata(dev);
-	u32 erasesize = 0;
-	int ret = -EOPNOTSUPP;
-	int i;
-
-	pm_runtime_get_sync(hba->dev);
-	for (i = 0; i < UFS_UPIU_MAX_GENERAL_LUN; i++) {
-		ret = ufshcd_read_unit_desc_param(hba,
-				i, UNIT_DESC_PARAM_ERASE_BLK_SIZE,
-				(u8 *)&erasesize, sizeof(erasesize));
-		if (ret == -EOPNOTSUPP)
-			continue;
-		/* Got a valid one, and should be same as others. */
-		break;
-	}
-	pm_runtime_mark_last_busy(hba->dev);
-	pm_runtime_put_noidle(hba->dev);
-	if (ret)
-		return 0;
-
-	return snprintf(buf, PAGE_SIZE, "0x%x\n", erasesize);
-}
-
-static ssize_t
-vendor_show(struct device *dev,
-		struct device_attribute *attr, char *buf)
-{
-	struct ufs_hba *hba = dev_get_drvdata(dev);
-	return snprintf(buf, PAGE_SIZE, "%.8s\n", hba->sdev_ufs_device->vendor);
-}
-
-static ssize_t
-model_show(struct device *dev,
-		struct device_attribute *attr, char *buf)
-{
-	struct ufs_hba *hba = dev_get_drvdata(dev);
-	return snprintf(buf, PAGE_SIZE, "%.16s\n", hba->sdev_ufs_device->model);
-}
-
-static ssize_t
-rev_show(struct device *dev,
-		struct device_attribute *attr, char *buf)
-{
-	struct ufs_hba *hba = dev_get_drvdata(dev);
-	return snprintf(buf, PAGE_SIZE, "%.4s\n", hba->sdev_ufs_device->rev);
-}
-
-static ssize_t
-version_show(struct device *dev,
-		struct device_attribute *attr, char *buf)
-{
-	struct ufs_hba *hba = dev_get_drvdata(dev);
-	return snprintf(buf, PAGE_SIZE, "0x%x\n", hba->ufs_version);
-}
-
-enum {
-	MANUAL_GC_OFF = 0,
-	MANUAL_GC_ON,
-	MANUAL_GC_DISABLE,
-	MANUAL_GC_ENABLE,
-	MANUAL_GC_MAX,
-};
-
-static ssize_t
-manual_gc_show(struct device *dev, struct device_attribute *attr, char *buf)
-{
-	struct ufs_hba *hba = dev_get_drvdata(dev);
-	u32 status = MANUAL_GC_OFF;
-
-	if (hba->manual_gc.state == MANUAL_GC_DISABLE)
-		return scnprintf(buf, PAGE_SIZE, "%s", "disabled\n");
-
-	if (ufshcd_is_shutdown_ongoing(hba) || ufshcd_eh_in_progress(hba))
-		return -EBUSY;
-
-	pm_runtime_get_sync(hba->dev);
-
-	down_read(&hba->query_lock);
-	if (hba->manual_gc.hagc_support) {
-		int err = ufshcd_query_attr_retry(hba,
-				UPIU_QUERY_OPCODE_READ_ATTR,
-				QUERY_ATTR_IDN_MANUAL_GC_STATUS, 0, 0, &status);
-
-		hba->manual_gc.hagc_support = err ? false: true;
-	}
-	up_read(&hba->query_lock);
-	pm_runtime_mark_last_busy(hba->dev);
-	pm_runtime_put_noidle(hba->dev);
-
-	if (!hba->manual_gc.hagc_support)
-		return scnprintf(buf, PAGE_SIZE, "%s", "bkops\n");
-	return scnprintf(buf, PAGE_SIZE, "%s",
-			status == MANUAL_GC_OFF ? "off\n" : "on\n");
-}
-
-static ssize_t
-manual_gc_store(struct device *dev, struct device_attribute *attr,
-			const char *buf, size_t count)
-{
-	struct ufs_hba *hba = dev_get_drvdata(dev);
-	enum query_opcode opcode;
-	u32 value;
-	int err = 0;
-
-	if (kstrtou32(buf, 0, &value))
-		return -EINVAL;
-
-	if (value >= MANUAL_GC_MAX)
-		return -EINVAL;
-
-	if (ufshcd_is_shutdown_ongoing(hba) || ufshcd_eh_in_progress(hba))
-		return -EBUSY;
-
-	if (value == MANUAL_GC_DISABLE || value == MANUAL_GC_ENABLE) {
-		hba->manual_gc.state = value;
-		return count;
-	}
-	if (hba->manual_gc.state == MANUAL_GC_DISABLE)
-		return count;
-
-	pm_runtime_get_sync(hba->dev);
-
-	if (hba->manual_gc.hagc_support) {
-		opcode = (value == MANUAL_GC_ON) ? UPIU_QUERY_OPCODE_SET_FLAG:
-						UPIU_QUERY_OPCODE_CLEAR_FLAG;
-		err = ufshcd_query_flag_retry(hba, opcode,
-					QUERY_FLAG_IDN_MANUAL_GC_CONT, NULL);
-		hba->manual_gc.hagc_support = err ? false: true;
-	}
-
-	if (!hba->manual_gc.hagc_support) {
-		err = ufshcd_bkops_ctrl(hba, (value == MANUAL_GC_ON) ?
-					BKOPS_STATUS_NON_CRITICAL:
-					BKOPS_STATUS_CRITICAL);
-		if (!hba->auto_bkops_enabled)
-			err = -EAGAIN;
-	}
-
-	if (err || !ufshcd_is_auto_hibern8_supported(hba)) {
-		pm_runtime_mark_last_busy(hba->dev);
-		pm_runtime_put_noidle(hba->dev);
-		return count;
-	} else {
-		/* pm_runtime_put_sync in delay_ms */
-		hrtimer_start(&hba->manual_gc.hrtimer,
-			ms_to_ktime(hba->manual_gc.delay_ms),
-			HRTIMER_MODE_REL);
-	}
-	return count;
-}
-
-static ssize_t
-manual_gc_hold_show(struct device *dev,
-		struct device_attribute *attr, char *buf)
-{
-	struct ufs_hba *hba = dev_get_drvdata(dev);
-
-	return snprintf(buf, PAGE_SIZE, "%lu\n", hba->manual_gc.delay_ms);
-}
-
-static ssize_t
-manual_gc_hold_store(struct device *dev,
-		struct device_attribute *attr, const char *buf, size_t count)
-{
-	struct ufs_hba *hba = dev_get_drvdata(dev);
-	unsigned long value;
-
-	if (kstrtoul(buf, 0, &value))
-		return -EINVAL;
-
-	hba->manual_gc.delay_ms = value;
-	return count;
-}
-
-static enum hrtimer_restart ufshcd_mgc_hrtimer_handler(struct hrtimer *timer)
-{
-	struct ufs_hba *hba = container_of(timer, struct ufs_hba,
-					manual_gc.hrtimer);
-
-	queue_work(hba->manual_gc.mgc_workq, &hba->manual_gc.hibern8_work);
-	return HRTIMER_NORESTART;
-}
-
-static void ufshcd_mgc_hibern8_work(struct work_struct *work)
-{
-	struct ufs_hba *hba = container_of(work, struct ufs_hba,
-						manual_gc.hibern8_work);
-	pm_runtime_mark_last_busy(hba->dev);
-	pm_runtime_put_noidle(hba->dev);
-	/* bkops will be disabled when power down */
-}
-
-static void ufshcd_init_manual_gc(struct ufs_hba *hba)
-{
-	struct ufs_manual_gc *mgc = &hba->manual_gc;
-	char wq_name[sizeof("ufs_mgc_hibern8_work")];
-
-	if (!ufshcd_is_auto_hibern8_supported(hba)) {
-		hba->manual_gc.state = MANUAL_GC_DISABLE;
-		return;
-	}
-
-	mgc->state = MANUAL_GC_ENABLE;
-	mgc->hagc_support = true;
-	mgc->delay_ms = UFSHCD_MANUAL_GC_HOLD_HIBERN8;
-
-	hrtimer_init(&mgc->hrtimer, CLOCK_MONOTONIC, HRTIMER_MODE_REL);
-	mgc->hrtimer.function = ufshcd_mgc_hrtimer_handler;
-
-	INIT_WORK(&mgc->hibern8_work, ufshcd_mgc_hibern8_work);
-	snprintf(wq_name, ARRAY_SIZE(wq_name), "ufs_mgc_hibern8_work_%d",
-			hba->host->host_no);
-	hba->manual_gc.mgc_workq = create_singlethread_workqueue(wq_name);
-}
-
-static void ufshcd_exit_manual_gc(struct ufs_hba *hba)
-{
-	if (!ufshcd_is_auto_hibern8_supported(hba))
-		return;
-
-	hrtimer_cancel(&hba->manual_gc.hrtimer);
-	cancel_work_sync(&hba->manual_gc.hibern8_work);
-	destroy_workqueue(hba->manual_gc.mgc_workq);
-}
-
-static DEVICE_ATTR_RW(rpm_lvl);
-static DEVICE_ATTR_RW(spm_lvl);
-static DEVICE_ATTR_RW(latency_hist);
-static DEVICE_ATTR_RO(erasesize);
-static DEVICE_ATTR_RO(vendor);
-static DEVICE_ATTR_RO(model);
-static DEVICE_ATTR_RO(rev);
-static DEVICE_ATTR_RO(version);
-static DEVICE_ATTR_RW(manual_gc);
-static DEVICE_ATTR_RW(manual_gc_hold);
-
-static struct attribute *ufshcd_attrs[] = {
-	&dev_attr_rpm_lvl.attr,
-	&dev_attr_spm_lvl.attr,
-	&dev_attr_latency_hist.attr,
-	&dev_attr_erasesize.attr,
-	&dev_attr_vendor.attr,
-	&dev_attr_model.attr,
-	&dev_attr_rev.attr,
-	&dev_attr_version.attr,
-	&dev_attr_manual_gc.attr,
-	&dev_attr_manual_gc_hold.attr,
-	&ufs_slowio_read_us.attr.attr,
-	&ufs_slowio_read_cnt.attr.attr,
-	&ufs_slowio_write_us.attr.attr,
-	&ufs_slowio_write_cnt.attr.attr,
-	&ufs_slowio_unmap_us.attr.attr,
-	&ufs_slowio_unmap_cnt.attr.attr,
-	&ufs_slowio_sync_us.attr.attr,
-	&ufs_slowio_sync_cnt.attr.attr,
-	NULL
-};
-
-static const struct attribute_group ufshcd_attr_group = {
-	.attrs = ufshcd_attrs,
-};
-
-struct health_attr {
-	struct device_attribute attr;
-	int bytes;
-	int len;
-};
-
-static u32 health_get_bytes(u8 *desc_buf, int bytes, int len)
-{
-	u32 value = 0;
-
-	switch (len) {
-	case 1:
-		value = desc_buf[bytes];
-		break;
-	case 2:
-		value = desc_buf[bytes] << 8;
-		value += desc_buf[bytes + 1];
-		break;
-	case 4:
-		value = desc_buf[bytes] << 24;
-		value += desc_buf[bytes + 1] << 16;
-		value += desc_buf[bytes + 2] << 8;
-		value += desc_buf[bytes + 3];
-		break;
-	}
-	return value;
-}
-
-static ssize_t health_attr_show(struct device *dev,
-				struct device_attribute *_attr, char *buf)
-{
->>>>>>> 7dbae7ad
 	struct health_attr *attr = (struct health_attr *)_attr;
 	struct ufs_hba *hba = dev_get_drvdata(dev);
 	int buff_len = hba->desc_size.health_desc;
@@ -11826,7 +11441,6 @@
 	.attrs = ufshcd_health_attrs,
 };
 
-<<<<<<< HEAD
 #define UFS_CTRL_CAP_RO(_name, _uname, zero_based)                             \
 	static ssize_t _name##_show(struct device *dev,                        \
 				    struct device_attribute *attr, char *buf)  \
@@ -11868,20 +11482,15 @@
 	.attrs = ufs_sysfs_controller_capabilities,
 };
 
-=======
->>>>>>> 7dbae7ad
 static inline void ufshcd_add_sysfs_nodes(struct ufs_hba *hba)
 {
 	if (sysfs_create_group(&hba->dev->kobj, &ufshcd_attr_group))
 		dev_err(hba->dev, "Failed to create default sysfs group\n");
 	if (sysfs_create_group(&hba->dev->kobj, &ufshcd_health_attr_group))
 		dev_err(hba->dev, "Failed to create health sysfs group\n");
-<<<<<<< HEAD
 	if (sysfs_create_group(&hba->dev->kobj,
 		&ufs_sysfs_controller_capabilities_group))
 		dev_err(hba->dev, "Failed to create ufs_sysfs_controller_capabilities_group\n");
-=======
->>>>>>> 7dbae7ad
 #ifdef CONFIG_SCSI_UFS_IMPAIRED
 	ufs_impaired_init_sysfs(hba);
 #endif
