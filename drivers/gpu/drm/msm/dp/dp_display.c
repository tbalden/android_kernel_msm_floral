--- conflicted
+++ resolved
@@ -717,14 +717,11 @@
 	dp_display_process_mst_hpd_low(dp);
 
 	rc = dp_display_send_hpd_notification(dp);
-<<<<<<< HEAD
-=======
 
 	mutex_lock(&dp->session_lock);
 	if (!dp->active_stream_cnt)
 		dp->ctrl->off(dp->ctrl);
 	mutex_unlock(&dp->session_lock);
->>>>>>> 4719c01d
 
 	dp->panel->video_test = false;
 
@@ -1265,13 +1262,6 @@
 	return 0;
 }
 
-static bool dp_display_is_ready(struct dp_display_private *dp)
-{
-	return dp->hpd->hpd_high && dp->is_connected &&
-		!dp_display_is_sink_count_zero(dp) &&
-		dp->hpd->alt_mode_cfg_done;
-}
-
 static int dp_display_prepare(struct dp_display *dp_display, void *panel)
 {
 	struct dp_display_private *dp;
@@ -1299,11 +1289,6 @@
 	if (dp->power_on)
 		goto end;
 
-<<<<<<< HEAD
-	if (dp_display_is_ready(dp))
-		dp_display_host_init(dp);
-	else
-=======
 	if (!dp_display_is_ready(dp))
 		goto end;
 
@@ -1311,7 +1296,6 @@
 
 	rc = dp->ctrl->on(dp->ctrl, dp->mst.mst_active);
 	if (rc)
->>>>>>> 4719c01d
 		goto end;
 
 	if (dp->debug->psm_enabled) {
@@ -1413,15 +1397,8 @@
 	}
 
 	rc = dp_display_stream_enable(dp, panel);
-<<<<<<< HEAD
-	if (rc && (dp->active_stream_cnt == 0)) {
-		dp->ctrl->off(dp->ctrl);
-		goto end;
-	}
-=======
 	if (rc)
 		goto end;
->>>>>>> 4719c01d
 
 	dp->power_on = true;
 end:
@@ -1602,11 +1579,8 @@
 	if (dp_display_is_ready(dp) && !dp->mst.mst_active) {
 		dp_display->post_open = dp_display_post_open;
 		dp->dp_display.is_sst_connected = false;
-<<<<<<< HEAD
-=======
 
 		dp->ctrl->off(dp->ctrl);
->>>>>>> 4719c01d
 		dp_display_host_deinit(dp);
 	}
 
