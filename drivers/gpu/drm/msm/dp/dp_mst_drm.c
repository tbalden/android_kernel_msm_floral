/*
 * Copyright (c) 2018-2019, The Linux Foundation. All rights reserved.
 *
 * This program is free software; you can redistribute it and/or modify
 * it under the terms of the GNU General Public License version 2 and
 * only version 2 as published by the Free Software Foundation.
 *
 * This program is distributed in the hope that it will be useful,
 * but WITHOUT ANY WARRANTY; without even the implied warranty of
 * MERCHANTABILITY or FITNESS FOR A PARTICULAR PURPOSE.  See the
 * GNU General Public License for more details.
 *
 */

#define pr_fmt(fmt)	"[drm-dp-mst]: %s: " fmt, __func__

#include <linux/kernel.h>
#include <linux/init.h>
#include <linux/errno.h>

#include <drm/drm_atomic_helper.h>
#include <drm/drm_atomic.h>
#include <drm/drm_crtc.h>
#include <drm/drm_dp_mst_helper.h>
#include <drm/drm_fixed.h>

#include "msm_drv.h"
#include "msm_kms.h"
#include "sde_connector.h"
#include "dp_drm.h"

#define DP_MST_DEBUG(fmt, ...) pr_debug(fmt, ##__VA_ARGS__)
#define DP_MST_INFO_LOG(fmt, ...) pr_debug(fmt, ##__VA_ARGS__)

#define MAX_DP_MST_DRM_ENCODERS		2
#define MAX_DP_MST_DRM_BRIDGES		2
#define HPD_STRING_SIZE			30

struct dp_drm_mst_fw_helper_ops {
	int (*calc_pbn_mode)(struct dp_display_mode *dp_mode);
	int (*find_vcpi_slots)(struct drm_dp_mst_topology_mgr *mgr, int pbn);
	int (*atomic_find_vcpi_slots)(struct drm_atomic_state *state,
				  struct drm_dp_mst_topology_mgr *mgr,
				  struct drm_dp_mst_port *port, int pbn);
	bool (*allocate_vcpi)(struct drm_dp_mst_topology_mgr *mgr,
			      struct drm_dp_mst_port *port,
			      int pbn, int slots);
	int (*update_payload_part1)(struct drm_dp_mst_topology_mgr *mgr);
	int (*check_act_status)(struct drm_dp_mst_topology_mgr *mgr);
	int (*update_payload_part2)(struct drm_dp_mst_topology_mgr *mgr);
	enum drm_connector_status (*detect_port)(
		struct drm_connector *connector,
		struct drm_dp_mst_topology_mgr *mgr,
		struct drm_dp_mst_port *port);
	struct edid *(*get_edid)(struct drm_connector *connector,
		struct drm_dp_mst_topology_mgr *mgr,
		struct drm_dp_mst_port *port);
	int (*topology_mgr_set_mst)(struct drm_dp_mst_topology_mgr *mgr,
		bool mst_state);
	int (*atomic_release_vcpi_slots)(struct drm_atomic_state *state,
				     struct drm_dp_mst_topology_mgr *mgr,
				     int slots);
	void (*get_vcpi_info)(struct drm_dp_mst_topology_mgr *mgr,
		int vcpi, int *start_slot, int *num_slots);
	void (*reset_vcpi_slots)(struct drm_dp_mst_topology_mgr *mgr,
			struct drm_dp_mst_port *port);
	void (*deallocate_vcpi)(struct drm_dp_mst_topology_mgr *mgr,
			struct drm_dp_mst_port *port);
	int (*get_avail_slots)(struct drm_dp_mst_topology_mgr *mgr);
};

struct dp_mst_sim_port_data {
	bool input_port;
	u8 peer_device_type;
	u8 port_number;
	bool mcs;
	bool ddps;
	bool legacy_device_plug_status;
	u8 dpcd_revision;
	u8 peer_guid[16];
	u8 num_sdp_streams;
	u8 num_sdp_stream_sinks;
};

struct dp_mst_sim_mode {
	bool mst_state;
	struct edid *edid;
	struct work_struct probe_work;
	const struct drm_dp_mst_topology_cbs *cbs;
	u32 port_cnt;
};

struct dp_mst_bridge {
	struct drm_bridge base;
	struct drm_private_obj obj;
	u32 id;

	bool in_use;

	struct dp_display *display;
	struct drm_encoder *encoder;

	struct drm_display_mode drm_mode;
	struct dp_display_mode dp_mode;
	struct drm_connector *connector;
	struct drm_connector *old_connector;
	void *dp_panel;
	void *old_dp_panel;

	int vcpi;
	int pbn;
	int num_slots;
	int start_slot;

	u32 fixed_port_num;
	bool fixed_port_added;
	struct drm_connector *fixed_connector;
<<<<<<< HEAD
=======
};

struct dp_mst_bridge_state {
	struct drm_private_state base;
	struct drm_connector *connector;
	void *dp_panel;
	int num_slots;
>>>>>>> 15457316
};

struct dp_mst_private {
	bool mst_initialized;
	struct dp_mst_caps caps;
	struct drm_dp_mst_topology_mgr mst_mgr;
	struct dp_mst_bridge mst_bridge[MAX_DP_MST_DRM_BRIDGES];
	struct dp_display *dp_display;
	const struct dp_drm_mst_fw_helper_ops *mst_fw_cbs;
	struct dp_mst_sim_mode simulator;
	struct mutex mst_lock;
	enum dp_drv_state state;
	bool mst_session_state;
};

struct dp_mst_encoder_info_cache {
	u8 cnt;
	struct drm_encoder *mst_enc[MAX_DP_MST_DRM_BRIDGES];
};

#define to_dp_mst_bridge(x)     container_of((x), struct dp_mst_bridge, base)
#define to_dp_mst_bridge_priv(x) \
		container_of((x), struct dp_mst_bridge, obj)
#define to_dp_mst_bridge_priv_state(x) \
		container_of((x), struct dp_mst_bridge_state, base)
#define to_dp_mst_bridge_state(x) \
		to_dp_mst_bridge_priv_state((x)->obj.state)

struct dp_mst_private dp_mst;
struct dp_mst_encoder_info_cache dp_mst_enc_cache;

<<<<<<< HEAD
=======
static struct drm_private_state *dp_mst_duplicate_bridge_state(
		struct drm_private_obj *obj)
{
	struct dp_mst_bridge_state *state;

	state = kmemdup(obj->state, sizeof(*state), GFP_KERNEL);
	if (!state)
		return NULL;

	__drm_atomic_helper_private_obj_duplicate_state(obj, &state->base);

	return &state->base;
}

static void dp_mst_destroy_bridge_state(struct drm_private_obj *obj,
		struct drm_private_state *state)
{
	struct dp_mst_bridge_state *priv_state =
			to_dp_mst_bridge_priv_state(state);

	kfree(priv_state);
}

static const struct drm_private_state_funcs dp_mst_bridge_state_funcs = {
	.atomic_duplicate_state = dp_mst_duplicate_bridge_state,
	.atomic_destroy_state = dp_mst_destroy_bridge_state,
};

static struct dp_mst_bridge_state *dp_mst_get_bridge_atomic_state(
		struct drm_atomic_state *state, struct dp_mst_bridge *bridge)
{
	struct drm_device *dev = bridge->base.dev;

	WARN_ON(!drm_modeset_is_locked(&dev->mode_config.connection_mutex));

	return to_dp_mst_bridge_priv_state(
		drm_atomic_get_private_obj_state(state, &bridge->obj));
}

>>>>>>> 15457316
static void dp_mst_sim_destroy_port(struct kref *ref)
{
	struct drm_dp_mst_port *port = container_of(ref,
			struct drm_dp_mst_port, kref);
	kfree(port);
}

/* DRM DP MST Framework simulator OPs */
static void dp_mst_sim_add_port(struct dp_mst_private *mst,
			struct dp_mst_sim_port_data *port_msg)
{
	struct drm_dp_mst_branch *mstb;
	struct drm_dp_mst_port *port;

	mstb = mst->mst_mgr.mst_primary;

	port = kzalloc(sizeof(*port), GFP_KERNEL);
	if (!port)
		return;
	kref_init(&port->kref);
	port->parent = mstb;
	port->port_num = port_msg->port_number;
	port->mgr = mstb->mgr;
	port->aux.name = dp_mst.caps.drm_aux->name;
	port->aux.dev = mst->dp_display->drm_dev->dev;

	port->pdt = port_msg->peer_device_type;
	port->input = port_msg->input_port;
	port->mcs = port_msg->mcs;
	port->ddps = port_msg->ddps;
	port->ldps = port_msg->legacy_device_plug_status;
	port->dpcd_rev = port_msg->dpcd_revision;
	port->num_sdp_streams = port_msg->num_sdp_streams;
	port->num_sdp_stream_sinks = port_msg->num_sdp_stream_sinks;

	mutex_lock(&mstb->mgr->lock);
	kref_get(&port->kref);
	list_add(&port->next, &mstb->ports);
	mutex_unlock(&mstb->mgr->lock);

	/* use fixed pbn for simulator ports */
	port->available_pbn = 2520;

	if (!port->input) {
		port->connector = (*mstb->mgr->cbs->add_connector)
				(mstb->mgr, port, NULL);
		if (!port->connector) {
			/* remove it from the port list */
			mutex_lock(&mstb->mgr->lock);
			list_del(&port->next);
			mutex_unlock(&mstb->mgr->lock);
			kref_put(&port->kref, dp_mst_sim_destroy_port);
			goto put_port;
		}
		(*mstb->mgr->cbs->register_connector)(port->connector);
	}

put_port:
	kref_put(&port->kref, dp_mst_sim_destroy_port);
}

static void dp_mst_sim_link_probe_work(struct work_struct *work)
{
	struct dp_mst_sim_mode *sim;
	struct dp_mst_private *mst;
	struct dp_mst_sim_port_data port_data;
	u8 cnt;

	DP_MST_DEBUG("enter\n");
	sim = container_of(work, struct dp_mst_sim_mode, probe_work);
	mst = container_of(sim, struct dp_mst_private, simulator);

	port_data.input_port = false;
	port_data.peer_device_type = DP_PEER_DEVICE_SST_SINK;
	port_data.mcs = false;
	port_data.ddps = DP_PEER_DEVICE_SST_SINK;
	port_data.legacy_device_plug_status = false;
	port_data.dpcd_revision = 0;
	port_data.num_sdp_streams = 0;
	port_data.num_sdp_stream_sinks = 0;

	for (cnt = 0; cnt < sim->port_cnt; cnt++) {
		port_data.port_number = cnt;
		dp_mst_sim_add_port(mst, &port_data);
	}

	mst->mst_mgr.cbs->hotplug(&mst->mst_mgr);
	DP_MST_DEBUG("completed\n");
}

static int dp_mst_sim_no_action(struct drm_dp_mst_topology_mgr *mgr)
{
	return 0;
}

static int dp_mst_sim_update_payload_part1(struct drm_dp_mst_topology_mgr *mgr)
{
	int i, j;
	int cur_slots = 1;
	struct drm_dp_payload req_payload;
	struct drm_dp_mst_port *port;

	mutex_lock(&mgr->payload_lock);
	for (i = 0; i < mgr->max_payloads; i++) {
		req_payload.start_slot = cur_slots;
		if (mgr->proposed_vcpis[i]) {
			port = container_of(mgr->proposed_vcpis[i],
					struct drm_dp_mst_port, vcpi);
			req_payload.num_slots =
					mgr->proposed_vcpis[i]->num_slots;
			req_payload.vcpi = mgr->proposed_vcpis[i]->vcpi;
		} else {
			port = NULL;
			req_payload.num_slots = 0;
		}

		if (mgr->payloads[i].start_slot != req_payload.start_slot)
			mgr->payloads[i].start_slot = req_payload.start_slot;

		if (mgr->payloads[i].num_slots != req_payload.num_slots) {
			if (req_payload.num_slots) {
				req_payload.payload_state = DP_PAYLOAD_LOCAL;
				mgr->payloads[i].num_slots =
						req_payload.num_slots;
				mgr->payloads[i].vcpi = req_payload.vcpi;
			} else if (mgr->payloads[i].num_slots) {
				mgr->payloads[i].num_slots = 0;
				mgr->payloads[i].payload_state =
						DP_PAYLOAD_DELETE_LOCAL;
				req_payload.payload_state =
						mgr->payloads[i].payload_state;
				mgr->payloads[i].start_slot = 0;
			} else
				req_payload.payload_state =
					mgr->payloads[i].payload_state;

			mgr->payloads[i].payload_state =
				req_payload.payload_state;
		}
		cur_slots += req_payload.num_slots;
	}

	for (i = 0; i < mgr->max_payloads; i++) {
		if (mgr->payloads[i].payload_state == DP_PAYLOAD_DELETE_LOCAL) {
			pr_debug("removing payload %d\n", i);
			for (j = i; j < mgr->max_payloads - 1; j++) {
				memcpy(&mgr->payloads[j],
					&mgr->payloads[j + 1],
					sizeof(struct drm_dp_payload));
				mgr->proposed_vcpis[j] =
					mgr->proposed_vcpis[j + 1];
				if (mgr->proposed_vcpis[j] &&
					mgr->proposed_vcpis[j]->num_slots) {
					set_bit(j + 1, &mgr->payload_mask);
				} else {
					clear_bit(j + 1, &mgr->payload_mask);
				}
			}
			memset(&mgr->payloads[mgr->max_payloads - 1], 0,
					sizeof(struct drm_dp_payload));
			mgr->proposed_vcpis[mgr->max_payloads - 1] = NULL;
			clear_bit(mgr->max_payloads, &mgr->payload_mask);
		}
	}
	mutex_unlock(&mgr->payload_lock);
	return 0;
}

static int dp_mst_sim_update_payload_part2(struct drm_dp_mst_topology_mgr *mgr)
{
	struct drm_dp_mst_port *port;
	int i;

	mutex_lock(&mgr->payload_lock);
	for (i = 0; i < mgr->max_payloads; i++) {

		if (!mgr->proposed_vcpis[i])
			continue;

		port = container_of(mgr->proposed_vcpis[i],
				struct drm_dp_mst_port, vcpi);

		pr_debug("payload %d %d\n", i, mgr->payloads[i].payload_state);
		if (mgr->payloads[i].payload_state == DP_PAYLOAD_LOCAL)
			mgr->payloads[i].payload_state = DP_PAYLOAD_REMOTE;
		else if (mgr->payloads[i].payload_state ==
				DP_PAYLOAD_DELETE_LOCAL)
			mgr->payloads[i].payload_state = 0;
	}
	mutex_unlock(&mgr->payload_lock);
	return 0;
}

static struct edid *dp_mst_sim_get_edid(struct drm_connector *connector,
		struct drm_dp_mst_topology_mgr *mgr,
		struct drm_dp_mst_port *port)
{
	struct dp_mst_private *mst = container_of(mgr,
			struct dp_mst_private, mst_mgr);

	return drm_edid_duplicate(mst->simulator.edid);
}

static int dp_mst_sim_topology_mgr_set_mst(
		struct drm_dp_mst_topology_mgr *mgr,
		bool mst_state)
{
	struct dp_mst_private *mst = container_of(mgr,
			struct dp_mst_private, mst_mgr);

	drm_dp_mst_topology_mgr_set_mst(mgr, mst_state);
	if (mst_state)
		queue_work(system_long_wq, &mst->simulator.probe_work);

	mst->simulator.mst_state = mst_state;
	return 0;
}

static int _dp_mst_get_avail_slots(struct drm_dp_mst_topology_mgr *mgr)
{
	return to_dp_mst_topology_state(mgr->base.state)->avail_slots;
}

static void _dp_mst_get_vcpi_info(
		struct drm_dp_mst_topology_mgr *mgr,
		int vcpi, int *start_slot, int *num_slots)
{
	int i;

	*start_slot = 0;
	*num_slots = 0;

	mutex_lock(&mgr->payload_lock);
	for (i = 0; i < mgr->max_payloads; i++) {
		if (mgr->payloads[i].vcpi == vcpi) {
			*start_slot = mgr->payloads[i].start_slot;
			*num_slots = mgr->payloads[i].num_slots;
			break;
		}
	}
	mutex_unlock(&mgr->payload_lock);

	pr_info("vcpi_info. vcpi:%d, start_slot:%d, num_slots:%d\n",
			vcpi, *start_slot, *num_slots);
}

static int dp_mst_calc_pbn_mode(struct dp_display_mode *dp_mode)
{
	int pbn, bpp;
	bool dsc_en;
	s64 pbn_fp;

	dsc_en = dp_mode->timing.comp_info.comp_ratio ? true : false;
	bpp = dsc_en ? dp_mode->timing.comp_info.dsc_info.bpp :
		dp_mode->timing.bpp;

	pbn = drm_dp_calc_pbn_mode(dp_mode->timing.pixel_clk_khz, bpp);
	pbn_fp = drm_fixp_from_fraction(pbn, 1);

	pr_debug("before overhead pbn:%d, bpp:%d\n", pbn, bpp);

	if (dsc_en)
		pbn_fp = drm_fixp_mul(pbn_fp, dp_mode->dsc_overhead_fp);

	if (dp_mode->fec_overhead_fp)
		pbn_fp = drm_fixp_mul(pbn_fp, dp_mode->fec_overhead_fp);

	pbn = drm_fixp2int(pbn_fp);

	pr_debug("after overhead pbn:%d, bpp:%d\n", pbn, bpp);
	return pbn;
}

static const struct dp_drm_mst_fw_helper_ops drm_dp_mst_fw_helper_ops = {
	.calc_pbn_mode             = dp_mst_calc_pbn_mode,
	.find_vcpi_slots           = drm_dp_find_vcpi_slots,
	.atomic_find_vcpi_slots    = drm_dp_atomic_find_vcpi_slots,
	.allocate_vcpi             = drm_dp_mst_allocate_vcpi,
	.update_payload_part1      = drm_dp_update_payload_part1,
	.check_act_status          = drm_dp_check_act_status,
	.update_payload_part2      = drm_dp_update_payload_part2,
	.detect_port               = drm_dp_mst_detect_port,
	.get_edid                  = drm_dp_mst_get_edid,
	.topology_mgr_set_mst      = drm_dp_mst_topology_mgr_set_mst,
	.get_vcpi_info             = _dp_mst_get_vcpi_info,
	.atomic_release_vcpi_slots = drm_dp_atomic_release_vcpi_slots,
	.reset_vcpi_slots          = drm_dp_mst_reset_vcpi_slots,
	.deallocate_vcpi           = drm_dp_mst_deallocate_vcpi,
	.get_avail_slots           = _dp_mst_get_avail_slots,
};

static const struct dp_drm_mst_fw_helper_ops drm_dp_sim_mst_fw_helper_ops = {
	.calc_pbn_mode             = dp_mst_calc_pbn_mode,
	.find_vcpi_slots           = drm_dp_find_vcpi_slots,
	.atomic_find_vcpi_slots    = drm_dp_atomic_find_vcpi_slots,
	.allocate_vcpi             = drm_dp_mst_allocate_vcpi,
	.update_payload_part1      = dp_mst_sim_update_payload_part1,
	.check_act_status          = dp_mst_sim_no_action,
	.update_payload_part2      = dp_mst_sim_update_payload_part2,
	.detect_port               = drm_dp_mst_detect_port,
	.get_edid                  = dp_mst_sim_get_edid,
	.topology_mgr_set_mst      = dp_mst_sim_topology_mgr_set_mst,
	.get_vcpi_info             = _dp_mst_get_vcpi_info,
	.atomic_release_vcpi_slots = drm_dp_atomic_release_vcpi_slots,
	.reset_vcpi_slots          = drm_dp_mst_reset_vcpi_slots,
	.deallocate_vcpi           = drm_dp_mst_deallocate_vcpi,
	.get_avail_slots           = _dp_mst_get_avail_slots,
};

/* DP MST Bridge OPs */

static int dp_mst_bridge_attach(struct drm_bridge *dp_bridge)
{
	struct dp_mst_bridge *bridge;

	DP_MST_DEBUG("enter\n");

	if (!dp_bridge) {
		pr_err("Invalid params\n");
		return -EINVAL;
	}

	bridge = to_dp_mst_bridge(dp_bridge);

	DP_MST_DEBUG("mst bridge [%d] attached\n", bridge->id);

	return 0;
}

static bool dp_mst_bridge_mode_fixup(struct drm_bridge *drm_bridge,
				  const struct drm_display_mode *mode,
				  struct drm_display_mode *adjusted_mode)
{
	bool ret = true;
	struct dp_display_mode dp_mode;
	struct dp_mst_bridge *bridge;
	struct dp_display *dp;
	struct drm_crtc_state *crtc_state;
	struct dp_mst_bridge_state *bridge_state;

	DP_MST_DEBUG("enter\n");

	if (!drm_bridge || !mode || !adjusted_mode) {
		pr_err("Invalid params\n");
		ret = false;
		goto end;
	}

	bridge = to_dp_mst_bridge(drm_bridge);

	crtc_state = container_of(mode, struct drm_crtc_state, mode);
	bridge_state = dp_mst_get_bridge_atomic_state(crtc_state->state,
				bridge);
	if (IS_ERR(bridge_state)) {
		pr_err("Invalid bridge state\n");
		ret = false;
		goto end;
	}

	if (!bridge_state->dp_panel) {
		pr_err("Invalid dp_panel\n");
		ret = false;
		goto end;
	}

	dp = bridge->display;

	dp->convert_to_dp_mode(dp, bridge_state->dp_panel, mode, &dp_mode);
	convert_to_drm_mode(&dp_mode, adjusted_mode);

	DP_MST_DEBUG("mst bridge [%d] mode:%s fixup\n", bridge->id, mode->name);
end:
	return ret;
}

static int _dp_mst_compute_config(struct drm_atomic_state *state,
		struct dp_mst_private *mst, struct drm_connector *connector,
		struct dp_display_mode *mode)
{
	int slots = 0, pbn;
	struct sde_connector *c_conn = to_sde_connector(connector);

	DP_MST_DEBUG("enter\n");

	pbn = mst->mst_fw_cbs->calc_pbn_mode(mode);

	slots = mst->mst_fw_cbs->atomic_find_vcpi_slots(state,
			&mst->mst_mgr, c_conn->mst_port, pbn);
	if (slots < 0) {
		pr_err("mst: failed to find vcpi slots. pbn:%d, slots:%d\n",
				pbn, slots);
		return slots;
	}

	DP_MST_DEBUG("exit\n");

	return slots;
}

static void _dp_mst_update_timeslots(struct dp_mst_private *mst,
		struct dp_mst_bridge *mst_bridge)
{
	int i;
	struct dp_mst_bridge *dp_bridge;
	int pbn, start_slot, num_slots;

	for (i = 0; i < MAX_DP_MST_DRM_BRIDGES; i++) {
		dp_bridge = &mst->mst_bridge[i];

		pbn = 0;
		start_slot = 0;
		num_slots = 0;

		if (dp_bridge->vcpi) {
			mst->mst_fw_cbs->get_vcpi_info(&mst->mst_mgr,
					dp_bridge->vcpi,
					&start_slot, &num_slots);
			pbn = dp_bridge->pbn;
		}

		if (mst_bridge == dp_bridge)
			dp_bridge->num_slots = num_slots;

		mst->dp_display->set_stream_info(mst->dp_display,
				dp_bridge->dp_panel,
				dp_bridge->id, start_slot, num_slots, pbn,
				dp_bridge->vcpi);

		pr_info("bridge:%d vcpi:%d start_slot:%d num_slots:%d, pbn:%d\n",
			dp_bridge->id, dp_bridge->vcpi,
			start_slot, num_slots, pbn);
	}
}

static void _dp_mst_update_single_timeslot(struct dp_mst_private *mst,
		struct dp_mst_bridge *mst_bridge)
{
	int pbn = 0, start_slot = 0, num_slots = 0;

	if (mst->state == PM_SUSPEND) {
		if (mst_bridge->vcpi) {
			mst->mst_fw_cbs->get_vcpi_info(&mst->mst_mgr,
					mst_bridge->vcpi,
					&start_slot, &num_slots);
			pbn = mst_bridge->pbn;
		}

		mst_bridge->num_slots = num_slots;

		mst->dp_display->set_stream_info(mst->dp_display,
				mst_bridge->dp_panel,
				mst_bridge->id, start_slot, num_slots, pbn,
				mst_bridge->vcpi);
	}
}

static void _dp_mst_bridge_pre_enable_part1(struct dp_mst_bridge *dp_bridge)
{
	struct dp_display *dp_display = dp_bridge->display;
	struct sde_connector *c_conn =
		to_sde_connector(dp_bridge->connector);
	struct dp_mst_private *mst = dp_display->dp_mst_prv_info;
	struct drm_dp_mst_port *port = c_conn->mst_port;
	bool ret;
	int pbn, slots;

	/* skip mst specific disable operations during suspend */
	if (mst->state == PM_SUSPEND) {
		dp_display->wakeup_phy_layer(dp_display, true);
		drm_dp_send_power_updown_phy(&mst->mst_mgr, port, true);
		dp_display->wakeup_phy_layer(dp_display, false);
		_dp_mst_update_single_timeslot(mst, dp_bridge);
		return;
	}

	pbn = mst->mst_fw_cbs->calc_pbn_mode(&dp_bridge->dp_mode);

	slots = mst->mst_fw_cbs->find_vcpi_slots(&mst->mst_mgr, pbn);

	pr_info("bridge:%d, pbn:%d, slots:%d\n", dp_bridge->id,
			dp_bridge->pbn, dp_bridge->num_slots);

	ret = mst->mst_fw_cbs->allocate_vcpi(&mst->mst_mgr,
				       port, pbn, slots);
	if (ret == false) {
		pr_err("mst: failed to allocate vcpi. bridge:%d\n",
				dp_bridge->id);
		return;
	}

	dp_bridge->vcpi = port->vcpi.vcpi;
	dp_bridge->pbn = pbn;

	ret = mst->mst_fw_cbs->update_payload_part1(&mst->mst_mgr);

	_dp_mst_update_timeslots(mst, dp_bridge);
}

static void _dp_mst_bridge_pre_enable_part2(struct dp_mst_bridge *dp_bridge)
{
	struct dp_display *dp_display = dp_bridge->display;
	struct dp_mst_private *mst = dp_display->dp_mst_prv_info;

	DP_MST_DEBUG("enter\n");

	/* skip mst specific disable operations during suspend */
	if (mst->state == PM_SUSPEND)
		return;

	mst->mst_fw_cbs->check_act_status(&mst->mst_mgr);

	mst->mst_fw_cbs->update_payload_part2(&mst->mst_mgr);

	DP_MST_DEBUG("mst bridge [%d] _pre enable part-2 complete\n",
			dp_bridge->id);
}

static void _dp_mst_bridge_pre_disable_part1(struct dp_mst_bridge *dp_bridge)
{
	struct dp_display *dp_display = dp_bridge->display;
	struct sde_connector *c_conn =
		to_sde_connector(dp_bridge->connector);
	struct dp_mst_private *mst = dp_display->dp_mst_prv_info;
	struct drm_dp_mst_port *port = c_conn->mst_port;

	DP_MST_DEBUG("enter\n");

	/* skip mst specific disable operations during suspend */
	if (mst->state == PM_SUSPEND) {
		_dp_mst_update_single_timeslot(mst, dp_bridge);
		return;
	}

	mst->mst_fw_cbs->reset_vcpi_slots(&mst->mst_mgr, port);

	mst->mst_fw_cbs->update_payload_part1(&mst->mst_mgr);

	_dp_mst_update_timeslots(mst, dp_bridge);

	DP_MST_DEBUG("mst bridge [%d] _pre disable part-1 complete\n",
			dp_bridge->id);
}

static void _dp_mst_bridge_pre_disable_part2(struct dp_mst_bridge *dp_bridge)
{
	struct dp_display *dp_display = dp_bridge->display;
	struct dp_mst_private *mst = dp_display->dp_mst_prv_info;
	struct sde_connector *c_conn =
		to_sde_connector(dp_bridge->connector);
	struct drm_dp_mst_port *port = c_conn->mst_port;

	DP_MST_DEBUG("enter\n");

	/* skip mst specific disable operations during suspend */
	if (mst->state == PM_SUSPEND) {
		dp_display->wakeup_phy_layer(dp_display, true);
		drm_dp_send_power_updown_phy(&mst->mst_mgr, port, false);
		dp_display->wakeup_phy_layer(dp_display, false);
		return;
	}

	mst->mst_fw_cbs->check_act_status(&mst->mst_mgr);

	mst->mst_fw_cbs->update_payload_part2(&mst->mst_mgr);

	mst->mst_fw_cbs->deallocate_vcpi(&mst->mst_mgr, port);

	dp_bridge->vcpi = 0;
	dp_bridge->pbn = 0;

	DP_MST_DEBUG("mst bridge [%d] _pre disable part-2 complete\n",
			dp_bridge->id);
}

static void dp_mst_bridge_pre_enable(struct drm_bridge *drm_bridge)
{
	int rc = 0;
	struct dp_mst_bridge *bridge;
	struct dp_display *dp;
	struct dp_mst_private *mst;

	if (!drm_bridge) {
		pr_err("Invalid params\n");
		return;
	}

	bridge = to_dp_mst_bridge(drm_bridge);
	dp = bridge->display;

	bridge->old_connector = NULL;
	bridge->old_dp_panel = NULL;

	if (!bridge->connector) {
		pr_err("Invalid connector\n");
		return;
	}

	mst = dp->dp_mst_prv_info;

	mutex_lock(&mst->mst_lock);

	/* By this point mode should have been validated through mode_fixup */
	rc = dp->set_mode(dp, bridge->dp_panel, &bridge->dp_mode);
	if (rc) {
		pr_err("[%d] failed to perform a mode set, rc=%d\n",
		       bridge->id, rc);
		goto end;
	}

	rc = dp->prepare(dp, bridge->dp_panel);
	if (rc) {
		pr_err("[%d] DP display prepare failed, rc=%d\n",
		       bridge->id, rc);
		goto end;
	}

	_dp_mst_bridge_pre_enable_part1(bridge);

	rc = dp->enable(dp, bridge->dp_panel);
	if (rc) {
		pr_err("[%d] DP display enable failed, rc=%d\n",
		       bridge->id, rc);
		dp->unprepare(dp, bridge->dp_panel);
		goto end;
	} else {
		_dp_mst_bridge_pre_enable_part2(bridge);
	}

	DP_MST_INFO_LOG("mode: id(%d) mode(%s), refresh(%d)\n",
			bridge->id, bridge->drm_mode.name,
			bridge->drm_mode.vrefresh);
	DP_MST_INFO_LOG("dsc: id(%d) dsc(%d)\n", bridge->id,
			bridge->dp_mode.timing.comp_info.comp_ratio);
	DP_MST_INFO_LOG("channel: id(%d) vcpi(%d) start(%d) tot(%d)\n",
			bridge->id, bridge->vcpi, bridge->start_slot,
			bridge->num_slots);
end:
	mutex_unlock(&mst->mst_lock);
}

static void dp_mst_bridge_enable(struct drm_bridge *drm_bridge)
{
	int rc = 0;
	struct dp_mst_bridge *bridge;
	struct dp_display *dp;

	if (!drm_bridge) {
		pr_err("Invalid params\n");
		return;
	}

	bridge = to_dp_mst_bridge(drm_bridge);
	if (!bridge->connector) {
		pr_err("Invalid connector\n");
		return;
	}

	dp = bridge->display;

	rc = dp->post_enable(dp, bridge->dp_panel);
	if (rc) {
		pr_err("mst bridge [%d] post enable failed, rc=%d\n",
		       bridge->id, rc);
		return;
	}

	DP_MST_INFO_LOG("mst bridge [%d] post enable complete\n",
			bridge->id);
}

static void dp_mst_bridge_disable(struct drm_bridge *drm_bridge)
{
	int rc = 0;
	struct dp_mst_bridge *bridge;
	struct dp_display *dp;
	struct dp_mst_private *mst;

	if (!drm_bridge) {
		pr_err("Invalid params\n");
		return;
	}

	bridge = to_dp_mst_bridge(drm_bridge);
	if (!bridge->connector) {
		pr_err("Invalid connector\n");
		return;
	}

	dp = bridge->display;

	mst = dp->dp_mst_prv_info;

	sde_connector_helper_bridge_disable(bridge->connector);

	mutex_lock(&mst->mst_lock);

	_dp_mst_bridge_pre_disable_part1(bridge);

	rc = dp->pre_disable(dp, bridge->dp_panel);
	if (rc)
		pr_err("[%d] DP display pre disable failed, rc=%d\n",
		       bridge->id, rc);

	_dp_mst_bridge_pre_disable_part2(bridge);

	DP_MST_INFO_LOG("mst bridge [%d] disable complete\n", bridge->id);

	mutex_unlock(&mst->mst_lock);
}

static void dp_mst_bridge_post_disable(struct drm_bridge *drm_bridge)
{
	int rc = 0;
	struct dp_mst_bridge *bridge;
	struct dp_display *dp;
	struct dp_mst_private *mst;

	if (!drm_bridge) {
		pr_err("Invalid params\n");
		return;
	}

	bridge = to_dp_mst_bridge(drm_bridge);
	if (!bridge->connector) {
		pr_err("Invalid connector\n");
		return;
	}

	dp = bridge->display;
	mst = dp->dp_mst_prv_info;

	rc = dp->disable(dp, bridge->dp_panel);
	if (rc)
		pr_info("[%d] DP display disable failed, rc=%d\n",
		       bridge->id, rc);

	rc = dp->unprepare(dp, bridge->dp_panel);
	if (rc)
		pr_info("[%d] DP display unprepare failed, rc=%d\n",
		       bridge->id, rc);

<<<<<<< HEAD
	/* maintain the connector to encoder link during suspend/resume */
	if (mst->state != PM_SUSPEND) {
		/* Disconnect the connector and panel info from bridge */
		mst->mst_bridge[bridge->id].old_connector =
				mst->mst_bridge[bridge->id].connector;
		mst->mst_bridge[bridge->id].old_dp_panel =
				mst->mst_bridge[bridge->id].dp_panel;
		mst->mst_bridge[bridge->id].connector = NULL;
		mst->mst_bridge[bridge->id].dp_panel = NULL;
		mst->mst_bridge[bridge->id].encoder_active_sts = false;
	}
=======
	bridge->connector = NULL;
	bridge->dp_panel = NULL;
>>>>>>> 15457316

	DP_MST_INFO_LOG("mst bridge [%d] post disable complete\n",
			bridge->id);
}

static void dp_mst_bridge_mode_set(struct drm_bridge *drm_bridge,
				struct drm_display_mode *mode,
				struct drm_display_mode *adjusted_mode)
{
	struct dp_mst_bridge *bridge;
	struct dp_mst_bridge_state *dp_bridge_state;
	struct dp_display *dp;

	DP_MST_DEBUG("enter\n");

	if (!drm_bridge || !mode || !adjusted_mode) {
		pr_err("Invalid params\n");
		return;
	}

	bridge = to_dp_mst_bridge(drm_bridge);
<<<<<<< HEAD
	if (!bridge->connector) {
		if (!bridge->old_connector) {
			pr_err("Invalid connector\n");
			return;
		}
		bridge->connector = bridge->old_connector;
		bridge->old_connector = NULL;
	}

	if (!bridge->dp_panel) {
		if (!bridge->old_dp_panel) {
			pr_err("Invalid dp_panel\n");
			return;
		}
		bridge->dp_panel = bridge->old_dp_panel;
		bridge->old_dp_panel = NULL;
	}
=======

	dp_bridge_state = to_dp_mst_bridge_state(bridge);
	bridge->connector = dp_bridge_state->connector;
	bridge->dp_panel = dp_bridge_state->dp_panel;
>>>>>>> 15457316

	dp = bridge->display;

	memset(&bridge->dp_mode, 0x0, sizeof(struct dp_display_mode));
	memcpy(&bridge->drm_mode, adjusted_mode, sizeof(bridge->drm_mode));
	dp->convert_to_dp_mode(dp, bridge->dp_panel, adjusted_mode,
			&bridge->dp_mode);

	DP_MST_DEBUG("mst bridge [%d] mode set complete\n", bridge->id);
}

/* DP MST Bridge APIs */

static struct drm_connector *
dp_mst_drm_fixed_connector_init(struct dp_display *dp_display,
				struct drm_encoder *encoder);

static const struct drm_bridge_funcs dp_mst_bridge_ops = {
	.attach       = dp_mst_bridge_attach,
	.mode_fixup   = dp_mst_bridge_mode_fixup,
	.pre_enable   = dp_mst_bridge_pre_enable,
	.enable       = dp_mst_bridge_enable,
	.disable      = dp_mst_bridge_disable,
	.post_disable = dp_mst_bridge_post_disable,
	.mode_set     = dp_mst_bridge_mode_set,
};

int dp_mst_drm_bridge_init(void *data, struct drm_encoder *encoder)
{
	int rc = 0;
	struct dp_mst_bridge *bridge = NULL;
	struct dp_mst_bridge_state *state;
	struct drm_device *dev;
	struct dp_display *display = data;
	struct msm_drm_private *priv = NULL;
	struct dp_mst_private *mst = display->dp_mst_prv_info;
	int i;

	if (!mst || !mst->mst_initialized) {
		if (dp_mst_enc_cache.cnt >= MAX_DP_MST_DRM_BRIDGES) {
			pr_info("exceeding max bridge cnt %d\n",
					dp_mst_enc_cache.cnt);
			return 0;
		}

		dp_mst_enc_cache.mst_enc[dp_mst_enc_cache.cnt] = encoder;
		dp_mst_enc_cache.cnt++;
		pr_info("mst not initialized. cache encoder information\n");
		return 0;
	}

	for (i = 0; i < MAX_DP_MST_DRM_BRIDGES; i++) {
		if (!mst->mst_bridge[i].in_use) {
			bridge = &mst->mst_bridge[i];
			bridge->encoder = encoder;
			bridge->in_use = true;
			bridge->id = i;
			break;
		}
	}

	if (i == MAX_DP_MST_DRM_BRIDGES) {
		pr_err("mst supports only %d bridges\n", i);
		rc = -EACCES;
		goto end;
	}

	dev = display->drm_dev;
	bridge->display = display;
	bridge->base.funcs = &dp_mst_bridge_ops;
	bridge->base.encoder = encoder;

	priv = dev->dev_private;

	rc = drm_bridge_attach(encoder, &bridge->base, NULL);
	if (rc) {
		pr_err("failed to attach bridge, rc=%d\n", rc);
		goto end;
	}

	encoder->bridge = &bridge->base;
	priv->bridges[priv->num_bridges++] = &bridge->base;

	state = kzalloc(sizeof(*state), GFP_KERNEL);
	if (state == NULL) {
		rc = -ENOMEM;
		goto end;
	}

	drm_atomic_private_obj_init(&bridge->obj,
				    &state->base,
				    &dp_mst_bridge_state_funcs);

	DP_MST_DEBUG("mst drm bridge init. bridge id:%d\n", i);

	/*
	 * If fixed topology port is defined, connector will be created
	 * immediately.
	 */
	rc = display->mst_get_fixed_topology_port(display, bridge->id,
			&bridge->fixed_port_num);
	if (!rc) {
		bridge->fixed_connector =
			dp_mst_drm_fixed_connector_init(display,
				bridge->encoder);
		if (bridge->fixed_connector == NULL) {
			pr_err("failed to create fixed connector\n");
<<<<<<< HEAD
=======
			kfree(state);
>>>>>>> 15457316
			rc = -ENOMEM;
			goto end;
		}
	}

	return 0;

end:
	return rc;
}

void dp_mst_drm_bridge_deinit(void *display)
{
	DP_MST_DEBUG("mst bridge deinit\n");
}

/* DP MST Connector OPs */

static enum drm_connector_status
dp_mst_connector_detect(struct drm_connector *connector, bool force,
		void *display)
{
	struct sde_connector *c_conn = to_sde_connector(connector);
	struct dp_display *dp_display = c_conn->display;
	struct dp_mst_private *mst = dp_display->dp_mst_prv_info;
	enum drm_connector_status status;
	struct dp_mst_connector mst_conn;

	DP_MST_DEBUG("enter:\n");

	status = mst->mst_fw_cbs->detect_port(connector,
			&mst->mst_mgr,
			c_conn->mst_port);

	memset(&mst_conn, 0, sizeof(mst_conn));
	dp_display->mst_get_connector_info(dp_display, connector, &mst_conn);
	if (mst_conn.conn == connector &&
			mst_conn.state != connector_status_unknown) {
		status = mst_conn.state;
	}

	DP_MST_DEBUG("mst connector:%d detect, status:%d\n",
			connector->base.id, status);

	DP_MST_DEBUG("exit:\n");

	return status;
}

static int dp_mst_connector_get_modes(struct drm_connector *connector,
		void *display)
{
	struct sde_connector *c_conn = to_sde_connector(connector);
	struct dp_display *dp_display = display;
	struct dp_mst_private *mst = dp_display->dp_mst_prv_info;
	struct edid *edid;
	int rc = 0;

	DP_MST_DEBUG("enter:\n");

	edid = mst->mst_fw_cbs->get_edid(connector, &mst->mst_mgr,
			c_conn->mst_port);

	if (edid)
		rc = dp_display->mst_connector_update_edid(dp_display,
				connector, edid);

	DP_MST_DEBUG("mst connector get modes. id: %d\n", connector->base.id);

	DP_MST_DEBUG("exit:\n");

	return rc;
}

enum drm_mode_status dp_mst_connector_mode_valid(
		struct drm_connector *connector,
		struct drm_display_mode *mode,
		void *display)
{
	struct dp_display *dp_display = display;
	struct dp_mst_private *mst;
	struct sde_connector *c_conn;
	struct drm_dp_mst_port *mst_port;
	struct dp_display_mode dp_mode;
	uint16_t available_pbn, required_pbn;
	int available_slots, required_slots;

	if (!connector || !mode || !display) {
		pr_err("invalid input\n");
		return 0;
	}

	mst = dp_display->dp_mst_prv_info;
	c_conn = to_sde_connector(connector);
	mst_port = c_conn->mst_port;

	available_pbn = mst_port->available_pbn;
	available_slots = mst->mst_fw_cbs->get_avail_slots(&mst->mst_mgr);

	dp_display->convert_to_dp_mode(dp_display, c_conn->drv_panel,
			mode, &dp_mode);

	required_pbn = mst->mst_fw_cbs->calc_pbn_mode(&dp_mode);
	required_slots = mst->mst_fw_cbs->find_vcpi_slots(
			&mst->mst_mgr, required_pbn);

	if (required_pbn > available_pbn || required_slots > available_slots) {
		pr_debug("mode:%s not supported\n", mode->name);
		return MODE_BAD;
	}

	return dp_connector_mode_valid(connector, mode, display);
}

int dp_mst_connector_get_info(struct drm_connector *connector,
		struct msm_display_info *info,
		void *display)
{
	int rc;
	enum drm_connector_status status = connector_status_unknown;

	DP_MST_DEBUG("enter:\n");

	rc = dp_connector_get_info(connector, info, display);

	if (!rc) {
		status = dp_mst_connector_detect(connector, false, display);

		if (status == connector_status_connected)
			info->is_connected = true;
		else
			info->is_connected = false;
	}

	DP_MST_DEBUG("mst connector:%d get info:%d, rc:%d\n",
			connector->base.id, status, rc);

	DP_MST_DEBUG("exit:\n");

	return rc;
}

int dp_mst_connector_get_mode_info(struct drm_connector *connector,
		const struct drm_display_mode *drm_mode,
		struct msm_mode_info *mode_info,
		u32 max_mixer_width, void *display)
{
	int rc;

	DP_MST_DEBUG("enter:\n");

	rc = dp_connector_get_mode_info(connector, drm_mode, mode_info,
			max_mixer_width, display);

	DP_MST_DEBUG("mst connector:%d get mode info. rc:%d\n",
			connector->base.id, rc);

	DP_MST_DEBUG("exit:\n");

	return rc;
}

static struct drm_encoder *
dp_mst_atomic_best_encoder(struct drm_connector *connector,
			void *display, struct drm_connector_state *state)
{
	struct dp_display *dp_display = display;
	struct dp_mst_private *mst = dp_display->dp_mst_prv_info;
	struct sde_connector *conn = to_sde_connector(connector);
	struct drm_encoder *enc = NULL;
	struct dp_mst_bridge_state *bridge_state;
	u32 i;

	if (state->best_encoder)
		return state->best_encoder;

	for (i = 0; i < MAX_DP_MST_DRM_BRIDGES; i++) {
		bridge_state = dp_mst_get_bridge_atomic_state(
			state->state, &mst->mst_bridge[i]);
		if (IS_ERR(bridge_state))
			goto end;

		if (bridge_state->connector == connector) {
			enc = mst->mst_bridge[i].encoder;
			goto end;
		}
	}

	for (i = 0; i < MAX_DP_MST_DRM_BRIDGES; i++) {
<<<<<<< HEAD
		if (!mst->mst_bridge[i].encoder_active_sts &&
			!mst->mst_bridge[i].fixed_connector) {
			mst->mst_bridge[i].encoder_active_sts = true;
			mst->mst_bridge[i].connector = connector;
			mst->mst_bridge[i].dp_panel = conn->drv_panel;
=======
		if (mst->mst_bridge[i].fixed_connector)
			continue;

		bridge_state = dp_mst_get_bridge_atomic_state(
			state->state, &mst->mst_bridge[i]);

		if (!bridge_state->connector) {
			bridge_state->connector = connector;
			bridge_state->dp_panel = conn->drv_panel;
>>>>>>> 15457316
			enc = mst->mst_bridge[i].encoder;
			break;
		}
	}

end:
	if (enc)
		DP_MST_DEBUG("mst connector:%d atomic best encoder:%d\n",
			connector->base.id, i);
	else
		DP_MST_DEBUG("mst connector:%d atomic best encoder failed\n",
				connector->base.id);

	return enc;
}

static int dp_mst_connector_atomic_check(struct drm_connector *connector,
		void *display, struct drm_connector_state *new_conn_state)
{
	int rc = 0, slots, i;
	struct drm_atomic_state *state;
	struct drm_connector_state *old_conn_state;
	struct drm_crtc *old_crtc;
	struct drm_crtc_state *crtc_state;
	struct dp_mst_bridge *bridge;
	struct dp_mst_bridge_state *bridge_state;
	struct dp_display *dp_display = display;
	struct dp_mst_private *mst = dp_display->dp_mst_prv_info;
	struct sde_connector *c_conn;
	struct dp_display_mode dp_mode;

	DP_MST_DEBUG("enter:\n");

	if (!new_conn_state)
		return rc;

	state = new_conn_state->state;

	old_conn_state = drm_atomic_get_old_connector_state(state, connector);
	if (!old_conn_state)
		goto mode_set;

	old_crtc = old_conn_state->crtc;
	if (!old_crtc)
		goto mode_set;

	crtc_state = drm_atomic_get_new_crtc_state(state, old_crtc);

	for (i = 0; i < MAX_DP_MST_DRM_BRIDGES; i++) {
		bridge = &mst->mst_bridge[i];
		DP_MST_DEBUG("bridge id:%d, vcpi:%d, pbn:%d, slots:%d\n",
				bridge->id, bridge->vcpi, bridge->pbn,
				bridge->num_slots);
	}

	if (drm_atomic_crtc_needs_modeset(crtc_state)) {
		if (WARN_ON(!old_conn_state->best_encoder)) {
			rc = -EINVAL;
			goto end;
		}

		bridge = to_dp_mst_bridge(
			old_conn_state->best_encoder->bridge);

		bridge_state = dp_mst_get_bridge_atomic_state(state, bridge);
		if (IS_ERR(bridge_state)) {
			rc = PTR_ERR(bridge_state);
			goto end;
		}

		if (WARN_ON(bridge_state->connector != connector)) {
			rc = -EINVAL;
			goto end;
		}

		slots = bridge_state->num_slots;
		if (slots > 0) {
			rc = mst->mst_fw_cbs->atomic_release_vcpi_slots(state,
				&mst->mst_mgr, slots);
			if (rc) {
				pr_err("failed releasing %d vcpi slots %d\n",
						slots, rc);
				goto end;
			}
		}

		bridge_state->num_slots = 0;

		if (!new_conn_state->crtc && mst->state != PM_SUSPEND) {
			bridge_state->connector = NULL;
			bridge_state->dp_panel = NULL;

			DP_MST_DEBUG("clear best encoder:%d\n", bridge->id);
		}
	}

mode_set:
	if (!new_conn_state->crtc)
		goto end;

	crtc_state = drm_atomic_get_new_crtc_state(state, new_conn_state->crtc);

	if (drm_atomic_crtc_needs_modeset(crtc_state) && crtc_state->active) {
		c_conn = to_sde_connector(connector);

		if (WARN_ON(!new_conn_state->best_encoder)) {
			rc = -EINVAL;
			goto end;
		}

		bridge = to_dp_mst_bridge(
			new_conn_state->best_encoder->bridge);

		bridge_state = dp_mst_get_bridge_atomic_state(state, bridge);
		if (IS_ERR(bridge_state)) {
			rc = PTR_ERR(bridge_state);
			goto end;
		}

		if (WARN_ON(bridge_state->connector != connector)) {
			rc = -EINVAL;
			goto end;
		}

		if (WARN_ON(bridge_state->num_slots)) {
			rc = -EINVAL;
			goto end;
		}

		dp_display->convert_to_dp_mode(dp_display, c_conn->drv_panel,
				&crtc_state->mode, &dp_mode);

		slots = _dp_mst_compute_config(state, mst, connector, &dp_mode);
		if (slots < 0) {
			rc = slots;
			goto end;
		}

		bridge_state->num_slots = slots;
	}

end:
	DP_MST_DEBUG("mst connector:%d atomic check ret %d\n",
			connector->base.id, rc);
	return rc;
}

static int dp_mst_connector_config_hdr(struct drm_connector *connector,
		void *display, struct sde_connector_state *c_state)
{
	int rc;

	DP_MST_DEBUG("enter:\n");

	rc = dp_connector_config_hdr(connector, display, c_state);

	DP_MST_DEBUG("mst connector:%d cfg hdr. rc:%d\n",
			connector->base.id, rc);

	DP_MST_DEBUG("exit:\n");

	return rc;
}

static void dp_mst_connector_pre_destroy(struct drm_connector *connector,
		void *display)
{
	struct dp_display *dp_display = display;

	DP_MST_DEBUG("enter:\n");
	dp_display->mst_connector_uninstall(dp_display, connector);
	DP_MST_DEBUG("exit:\n");
}

/* DRM MST callbacks */

static struct drm_connector *
dp_mst_add_connector(struct drm_dp_mst_topology_mgr *mgr,
		struct drm_dp_mst_port *port, const char *pathprop)
{
	static const struct sde_connector_ops dp_mst_connector_ops = {
		.post_init  = NULL,
		.detect     = dp_mst_connector_detect,
		.get_modes  = dp_mst_connector_get_modes,
		.mode_valid = dp_mst_connector_mode_valid,
		.get_info   = dp_mst_connector_get_info,
		.get_mode_info  = dp_mst_connector_get_mode_info,
		.atomic_best_encoder = dp_mst_atomic_best_encoder,
		.atomic_check = dp_mst_connector_atomic_check,
		.config_hdr = dp_mst_connector_config_hdr,
		.pre_destroy = dp_mst_connector_pre_destroy,
		.update_pps = dp_connector_update_pps,
	};
	struct dp_mst_private *dp_mst;
	struct drm_device *dev;
	struct dp_display *dp_display;
	struct drm_connector *connector;
	struct sde_connector *c_conn;
	int rc, i;

	DP_MST_DEBUG("enter\n");

	dp_mst = container_of(mgr, struct dp_mst_private, mst_mgr);

	dp_display = dp_mst->dp_display;
	dev = dp_display->drm_dev;

	/* make sure connector is not accessed before reset */
	drm_modeset_lock_all(dev);

	connector = sde_connector_init(dev,
				dp_mst->mst_bridge[0].encoder,
				NULL,
				dp_display,
				&dp_mst_connector_ops,
				DRM_CONNECTOR_POLL_HPD,
				DRM_MODE_CONNECTOR_DisplayPort);

	if (!connector) {
		pr_err("mst sde_connector_init failed\n");
		drm_modeset_unlock_all(dev);
		return connector;
	}

	rc = dp_display->mst_connector_install(dp_display, connector);
	if (rc) {
		pr_err("mst connector install failed\n");
		sde_connector_destroy(connector);
		drm_modeset_unlock_all(dev);
		return NULL;
	}

	c_conn = to_sde_connector(connector);
	c_conn->mst_port = port;

	if (connector->funcs->reset)
		connector->funcs->reset(connector);

	for (i = 1; i < MAX_DP_MST_DRM_BRIDGES; i++) {
		drm_mode_connector_attach_encoder(connector,
				dp_mst->mst_bridge[i].encoder);
	}

	drm_object_attach_property(&connector->base,
			dev->mode_config.path_property, 0);
	drm_object_attach_property(&connector->base,
			dev->mode_config.tile_property, 0);

	/* unlock connector and make it accessible */
	drm_modeset_unlock_all(dev);

	DP_MST_INFO_LOG("add mst connector id:%d\n", connector->base.id);

	return connector;
}

static void dp_mst_register_connector(struct drm_connector *connector)
{
	DP_MST_DEBUG("enter\n");

	connector->status = connector->funcs->detect(connector, false);

	DP_MST_INFO_LOG("register mst connector id:%d\n",
			connector->base.id);
	drm_connector_register(connector);
}

static void dp_mst_destroy_connector(struct drm_dp_mst_topology_mgr *mgr,
					   struct drm_connector *connector)
{
	DP_MST_DEBUG("enter\n");

	DP_MST_INFO_LOG("destroy mst connector id:%d\n", connector->base.id);

	drm_connector_unregister(connector);
	drm_connector_unreference(connector);
}

static enum drm_connector_status
dp_mst_fixed_connector_detect(struct drm_connector *connector, bool force,
			void *display)
{
	struct dp_display *dp_display = display;
	struct dp_mst_private *mst = dp_display->dp_mst_prv_info;
	int i;

	for (i = 0; i < MAX_DP_MST_DRM_BRIDGES; i++) {
		if (mst->mst_bridge[i].fixed_connector != connector)
			continue;

		if (!mst->mst_bridge[i].fixed_port_added)
			break;

		return dp_mst_connector_detect(connector, force, display);
	}

	return connector_status_disconnected;
}

static struct drm_encoder *
dp_mst_fixed_atomic_best_encoder(struct drm_connector *connector,
			void *display, struct drm_connector_state *state)
{
	struct dp_display *dp_display = display;
	struct dp_mst_private *mst = dp_display->dp_mst_prv_info;
	struct sde_connector *conn = to_sde_connector(connector);
	struct drm_encoder *enc = NULL;
<<<<<<< HEAD
	u32 i;

	for (i = 0; i < MAX_DP_MST_DRM_BRIDGES; i++) {
		if (mst->mst_bridge[i].connector == connector) {
			enc = mst->mst_bridge[i].encoder;
			goto end;
		}
	}

	for (i = 0; i < MAX_DP_MST_DRM_BRIDGES; i++) {
		if (mst->mst_bridge[i].fixed_connector == connector) {
			mst->mst_bridge[i].encoder_active_sts = true;
			mst->mst_bridge[i].connector = connector;
			mst->mst_bridge[i].dp_panel = conn->drv_panel;
=======
	struct dp_mst_bridge_state *bridge_state;
	u32 i;

	if (state->best_encoder)
		return state->best_encoder;

	for (i = 0; i < MAX_DP_MST_DRM_BRIDGES; i++) {
		if (mst->mst_bridge[i].fixed_connector == connector) {
			bridge_state = dp_mst_get_bridge_atomic_state(
				state->state, &mst->mst_bridge[i]);
			if (IS_ERR(bridge_state))
				goto end;

			bridge_state->connector = connector;
			bridge_state->dp_panel = conn->drv_panel;
>>>>>>> 15457316
			enc = mst->mst_bridge[i].encoder;
			break;
		}
	}

end:
	if (enc)
		DP_MST_DEBUG("mst connector:%d atomic best encoder:%d\n",
			connector->base.id, i);
	else
		DP_MST_DEBUG("mst connector:%d atomic best encoder failed\n",
				connector->base.id);

	return enc;
}

static u32 dp_mst_find_fixed_port_num(struct drm_dp_mst_branch *mstb,
		struct drm_dp_mst_port *target)
{
	struct drm_dp_mst_port *port;
	u32 port_num = 0;

	/*
	 * search through reversed order of adding sequence, so the port number
	 * will be unique once topology is fixed
	 */
	list_for_each_entry_reverse(port, &mstb->ports, next) {
		if (port->mstb)
			port_num += dp_mst_find_fixed_port_num(port->mstb,
						target);
		else if (!port->input) {
			++port_num;
			if (port == target)
				break;
		}
	}

	return port_num;
}

static struct drm_connector *
dp_mst_find_fixed_connector(struct dp_mst_private *dp_mst,
		struct drm_dp_mst_port *port)
{
	struct dp_display *dp_display = dp_mst->dp_display;
	struct drm_connector *connector = NULL;
	struct sde_connector *c_conn;
	u32 port_num;
	int i;

	mutex_lock(&port->mgr->lock);
	port_num = dp_mst_find_fixed_port_num(port->mgr->mst_primary, port);
	mutex_unlock(&port->mgr->lock);

	if (!port_num)
		return NULL;

	for (i = 0; i < MAX_DP_MST_DRM_BRIDGES; i++) {
		if (dp_mst->mst_bridge[i].fixed_port_num == port_num) {
			connector = dp_mst->mst_bridge[i].fixed_connector;
			c_conn = to_sde_connector(connector);
			c_conn->mst_port = port;
			dp_display->mst_connector_update_link_info(dp_display,
					connector);
			dp_mst->mst_bridge[i].fixed_port_added = true;
			DP_MST_DEBUG("found fixed connector %d\n",
					DRMID(connector));
			break;
		}
	}

	return connector;
}

static int
dp_mst_find_first_available_encoder_idx(struct dp_mst_private *dp_mst)
{
	int enc_idx = MAX_DP_MST_DRM_BRIDGES;
	int i;

	for (i = 0; i < MAX_DP_MST_DRM_BRIDGES; i++) {
		if (!dp_mst->mst_bridge[i].fixed_connector) {
			enc_idx = i;
			break;
		}
	}

	return enc_idx;
}

static struct drm_connector *
dp_mst_add_fixed_connector(struct drm_dp_mst_topology_mgr *mgr,
		struct drm_dp_mst_port *port, const char *pathprop)
{
	struct dp_mst_private *dp_mst;
	struct drm_device *dev;
	struct dp_display *dp_display;
	struct drm_connector *connector;
	int i, enc_idx;

	DP_MST_DEBUG("enter\n");

	dp_mst = container_of(mgr, struct dp_mst_private, mst_mgr);

	dp_display = dp_mst->dp_display;
	dev = dp_display->drm_dev;

	if (port->input || port->mstb)
		enc_idx = MAX_DP_MST_DRM_BRIDGES;
	else {
		/* if port is already reserved, return immediately */
		connector = dp_mst_find_fixed_connector(dp_mst, port);
		if (connector != NULL)
			return connector;

		/* first available bridge index for non-reserved port */
		enc_idx = dp_mst_find_first_available_encoder_idx(dp_mst);
	}

	/* add normal connector */
	connector = dp_mst_add_connector(mgr, port, pathprop);
	if (!connector) {
		DP_MST_DEBUG("failed to add connector\n");
		return NULL;
	}

	drm_modeset_lock_all(dev);

	/* clear encoder list */
	for (i = 0; i < DRM_CONNECTOR_MAX_ENCODER; i++)
		connector->encoder_ids[i] = 0;

	/* re-attach encoders from first available encoders */
	for (i = enc_idx; i < MAX_DP_MST_DRM_BRIDGES; i++)
		drm_mode_connector_attach_encoder(connector,
				dp_mst->mst_bridge[i].encoder);

	drm_modeset_unlock_all(dev);

	DP_MST_DEBUG("add mst connector:%d\n", connector->base.id);

	return connector;
}

static void dp_mst_register_fixed_connector(struct drm_connector *connector)
{
	struct sde_connector *c_conn = to_sde_connector(connector);
	struct dp_display *dp_display = c_conn->display;
	struct dp_mst_private *dp_mst = dp_display->dp_mst_prv_info;
	int i;

	DP_MST_DEBUG("enter\n");

	/* skip connector registered for fixed topology ports */
	for (i = 0; i < MAX_DP_MST_DRM_BRIDGES; i++) {
		if (dp_mst->mst_bridge[i].fixed_connector == connector) {
			DP_MST_DEBUG("found fixed connector %d\n",
					DRMID(connector));
			return;
		}
	}

	dp_mst_register_connector(connector);
}

static void dp_mst_destroy_fixed_connector(struct drm_dp_mst_topology_mgr *mgr,
					   struct drm_connector *connector)
{
	struct dp_mst_private *dp_mst;
	int i;

	DP_MST_DEBUG("enter\n");

	dp_mst = container_of(mgr, struct dp_mst_private, mst_mgr);

	/* skip connector destroy for fixed topology ports */
	for (i = 0; i < MAX_DP_MST_DRM_BRIDGES; i++) {
		if (dp_mst->mst_bridge[i].fixed_connector == connector) {
			dp_mst->mst_bridge[i].fixed_port_added = false;
			DP_MST_DEBUG("destroy fixed connector %d\n",
					DRMID(connector));
			return;
		}
	}

	dp_mst_destroy_connector(mgr, connector);
}

static int dp_mst_fixed_connnector_set_info_blob(
		struct drm_connector *connector,
		void *info, void *display, struct msm_mode_info *mode_info)
{
	struct sde_connector *c_conn = to_sde_connector(connector);
	struct dp_display *dp_display = display;
	struct dp_mst_private *mst = dp_display->dp_mst_prv_info;
	const char *display_type = NULL;
	int i;

	for (i = 0; i < MAX_DP_MST_DRM_BRIDGES; i++) {
		if (mst->mst_bridge[i].base.encoder != c_conn->encoder)
			continue;

		dp_display->mst_get_fixed_topology_display_type(dp_display,
			mst->mst_bridge[i].id, &display_type);
		sde_kms_info_add_keystr(info,
			"display type", display_type);

		break;
	}

	return 0;
}

static struct drm_connector *
dp_mst_drm_fixed_connector_init(struct dp_display *dp_display,
			struct drm_encoder *encoder)
{
	static const struct sde_connector_ops dp_mst_connector_ops = {
		.set_info_blob = dp_mst_fixed_connnector_set_info_blob,
		.detect     = dp_mst_fixed_connector_detect,
		.get_modes  = dp_mst_connector_get_modes,
		.mode_valid = dp_mst_connector_mode_valid,
		.get_info   = dp_mst_connector_get_info,
		.get_mode_info  = dp_mst_connector_get_mode_info,
		.atomic_best_encoder = dp_mst_fixed_atomic_best_encoder,
		.atomic_check = dp_mst_connector_atomic_check,
		.config_hdr = dp_mst_connector_config_hdr,
		.pre_destroy = dp_mst_connector_pre_destroy,
	};
	struct drm_device *dev;
	struct drm_connector *connector;
	int rc;

	DP_MST_DEBUG("enter\n");

	dev = dp_display->drm_dev;

	connector = sde_connector_init(dev,
				encoder,
				NULL,
				dp_display,
				&dp_mst_connector_ops,
				DRM_CONNECTOR_POLL_HPD,
				DRM_MODE_CONNECTOR_DisplayPort);

	if (!connector) {
		pr_err("mst sde_connector_init failed\n");
		return NULL;
	}

	rc = dp_display->mst_connector_install(dp_display, connector);
	if (rc) {
		pr_err("mst connector install failed\n");
		sde_connector_destroy(connector);
		return NULL;
	}

	drm_object_attach_property(&connector->base,
			dev->mode_config.path_property, 0);
	drm_object_attach_property(&connector->base,
			dev->mode_config.tile_property, 0);

	DP_MST_DEBUG("add mst fixed connector:%d\n", connector->base.id);

	return connector;
}

static void dp_mst_hotplug(struct drm_dp_mst_topology_mgr *mgr)
{
	struct dp_mst_private *mst = container_of(mgr, struct dp_mst_private,
							mst_mgr);
	struct drm_device *dev = mst->dp_display->drm_dev;
	char event_string[] = "MST_HOTPLUG=1";
	char *envp[2];

	envp[0] = event_string;
	envp[1] = NULL;

	kobject_uevent_env(&dev->primary->kdev->kobj, KOBJ_CHANGE, envp);

	DP_MST_INFO_LOG("mst hot plug event\n");
}

static void dp_mst_hpd_event_notify(struct dp_mst_private *mst, bool hpd_status)
{
	struct drm_device *dev = mst->dp_display->drm_dev;
	char event_string[] = "MST_HOTPLUG=1";
	char status[HPD_STRING_SIZE];
	char *envp[3];

	if (hpd_status)
		snprintf(status, HPD_STRING_SIZE, "status=connected");
	else
		snprintf(status, HPD_STRING_SIZE, "status=disconnected");

	envp[0] = event_string;
	envp[1] = status;
	envp[2] = NULL;

	kobject_uevent_env(&dev->primary->kdev->kobj, KOBJ_CHANGE, envp);

	DP_MST_INFO_LOG("%s finished\n", __func__);
}

/* DP Driver Callback OPs */

static void dp_mst_display_hpd(void *dp_display, bool hpd_status,
		struct dp_mst_hpd_info *info)
{
	int rc;
	struct dp_display *dp = dp_display;
	struct dp_mst_private *mst = dp->dp_mst_prv_info;

	mutex_lock(&mst->mst_lock);
	mst->mst_session_state = hpd_status;
	mutex_unlock(&mst->mst_lock);

	if (!hpd_status)
		rc = mst->mst_fw_cbs->topology_mgr_set_mst(&mst->mst_mgr,
				hpd_status);

	if (info && !info->mst_protocol) {
		if (hpd_status) {
			mst->simulator.edid = (struct edid *)info->edid;
			mst->simulator.port_cnt = info->mst_port_cnt;
		}
		mst->mst_fw_cbs = &drm_dp_sim_mst_fw_helper_ops;
	} else {
		mst->mst_fw_cbs = &drm_dp_mst_fw_helper_ops;
	}

	if (hpd_status)
		rc = mst->mst_fw_cbs->topology_mgr_set_mst(&mst->mst_mgr,
				hpd_status);

	dp_mst_hpd_event_notify(mst, hpd_status);

	DP_MST_INFO_LOG("mst display hpd:%d, rc:%d\n", hpd_status, rc);
}

static void dp_mst_display_hpd_irq(void *dp_display,
			struct dp_mst_hpd_info *info)
{
	int rc;
	struct dp_display *dp = dp_display;
	struct dp_mst_private *mst = dp->dp_mst_prv_info;
	u8 esi[14];
	unsigned int esi_res = DP_SINK_COUNT_ESI + 1;
	bool handled;

	if (info->mst_hpd_sim) {
		dp_mst_hotplug(&mst->mst_mgr);
		return;
	}

	if (!mst->mst_session_state) {
		pr_err("mst_hpd_irq received before mst session start\n");
		return;
	}

	rc = drm_dp_dpcd_read(mst->caps.drm_aux, DP_SINK_COUNT_ESI,
		esi, 14);
	if (rc != 14) {
		pr_err("dpcd sink status read failed, rlen=%d\n", rc);
		return;
	}

	DP_MST_DEBUG("mst irq: esi1[0x%x] esi2[0x%x] esi3[%x]\n",
			esi[1], esi[2], esi[3]);

	rc = drm_dp_mst_hpd_irq(&mst->mst_mgr, esi, &handled);

	/* ack the request */
	if (handled) {
		rc = drm_dp_dpcd_write(mst->caps.drm_aux, esi_res, &esi[1], 3);

		if (rc != 3)
			pr_err("dpcd esi_res failed. rlen=%d\n", rc);
	}

	DP_MST_DEBUG("mst display hpd_irq handled:%d rc:%d\n", handled, rc);
}

static void dp_mst_set_state(void *dp_display, enum dp_drv_state mst_state)
{
	struct dp_display *dp = dp_display;
	struct dp_mst_private *mst = dp->dp_mst_prv_info;

	if (!mst) {
		pr_debug("mst not initialized\n");
		return;
	}

	mst->state = mst_state;
	DP_MST_INFO_LOG("mst power state:%d\n", mst_state);
}

/* DP MST APIs */

static const struct dp_mst_drm_cbs dp_mst_display_cbs = {
	.hpd = dp_mst_display_hpd,
	.hpd_irq = dp_mst_display_hpd_irq,
	.set_drv_state = dp_mst_set_state,
};

static const struct drm_dp_mst_topology_cbs dp_mst_drm_cbs = {
	.add_connector = dp_mst_add_connector,
	.register_connector = dp_mst_register_connector,
	.destroy_connector = dp_mst_destroy_connector,
	.hotplug = dp_mst_hotplug,
};

static const struct drm_dp_mst_topology_cbs dp_mst_fixed_drm_cbs = {
	.add_connector = dp_mst_add_fixed_connector,
	.register_connector = dp_mst_register_fixed_connector,
	.destroy_connector = dp_mst_destroy_fixed_connector,
	.hotplug = dp_mst_hotplug,
};

static void dp_mst_sim_init(struct dp_mst_private *mst)
{
	INIT_WORK(&mst->simulator.probe_work, dp_mst_sim_link_probe_work);
	mst->simulator.cbs = &dp_mst_drm_cbs;
}

int dp_mst_init(struct dp_display *dp_display)
{
	struct drm_device *dev;
	int conn_base_id = 0;
	int ret, i;
	struct dp_mst_drm_install_info install_info;

	memset(&dp_mst, 0, sizeof(dp_mst));

	if (!dp_display) {
		pr_err("invalid params\n");
		return 0;
	}

	dev = dp_display->drm_dev;

	/* register with DP driver */
	install_info.dp_mst_prv_info = &dp_mst;
	install_info.cbs = &dp_mst_display_cbs;
	dp_display->mst_install(dp_display, &install_info);

	dp_display->get_mst_caps(dp_display, &dp_mst.caps);

	if (!dp_mst.caps.has_mst) {
		DP_MST_DEBUG("mst not supported\n");
		return 0;
	}

	dp_mst.mst_fw_cbs = &drm_dp_mst_fw_helper_ops;

	memset(&dp_mst.mst_mgr, 0, sizeof(dp_mst.mst_mgr));
	dp_mst.mst_mgr.cbs = &dp_mst_drm_cbs;
	conn_base_id = dp_display->base_connector->base.id;
	dp_mst.dp_display = dp_display;

	mutex_init(&dp_mst.mst_lock);

	ret = drm_dp_mst_topology_mgr_init(&dp_mst.mst_mgr, dev,
					dp_mst.caps.drm_aux,
					dp_mst.caps.max_dpcd_transaction_bytes,
					dp_mst.caps.max_streams_supported,
					conn_base_id);
	if (ret) {
		pr_err("dp drm mst topology manager init failed\n");
		goto error;
	}

	dp_mst_sim_init(&dp_mst);

	dp_mst.mst_initialized = true;

	/* create drm_bridges for cached mst encoders and clear cache */
	for (i = 0; i < dp_mst_enc_cache.cnt; i++) {
		ret = dp_mst_drm_bridge_init(dp_display,
				dp_mst_enc_cache.mst_enc[i]);
	}
	memset(&dp_mst_enc_cache, 0, sizeof(dp_mst_enc_cache));

	/* choose fixed callback function if fixed topology is found */
	if (!dp_display->mst_get_fixed_topology_port(dp_display, 0, NULL))
		dp_mst.mst_mgr.cbs = &dp_mst_fixed_drm_cbs;

	DP_MST_INFO_LOG("dp drm mst topology manager init completed\n");

	return ret;

error:
	mutex_destroy(&dp_mst.mst_lock);
	return ret;
}

void dp_mst_deinit(struct dp_display *dp_display)
{
	struct dp_mst_private *mst;

	if (!dp_display) {
		pr_err("invalid params\n");
		return;
	}

	mst = dp_display->dp_mst_prv_info;

	if (!mst->mst_initialized)
		return;

	dp_display->mst_uninstall(dp_display);

	drm_dp_mst_topology_mgr_destroy(&mst->mst_mgr);

	dp_mst.mst_initialized = false;

	mutex_destroy(&mst->mst_lock);

	DP_MST_INFO_LOG("dp drm mst topology manager deinit completed\n");
}
<|MERGE_RESOLUTION|>--- conflicted
+++ resolved
@@ -103,9 +103,7 @@
 	struct drm_display_mode drm_mode;
 	struct dp_display_mode dp_mode;
 	struct drm_connector *connector;
-	struct drm_connector *old_connector;
 	void *dp_panel;
-	void *old_dp_panel;
 
 	int vcpi;
 	int pbn;
@@ -115,8 +113,6 @@
 	u32 fixed_port_num;
 	bool fixed_port_added;
 	struct drm_connector *fixed_connector;
-<<<<<<< HEAD
-=======
 };
 
 struct dp_mst_bridge_state {
@@ -124,7 +120,6 @@
 	struct drm_connector *connector;
 	void *dp_panel;
 	int num_slots;
->>>>>>> 15457316
 };
 
 struct dp_mst_private {
@@ -156,8 +151,6 @@
 struct dp_mst_private dp_mst;
 struct dp_mst_encoder_info_cache dp_mst_enc_cache;
 
-<<<<<<< HEAD
-=======
 static struct drm_private_state *dp_mst_duplicate_bridge_state(
 		struct drm_private_obj *obj)
 {
@@ -197,7 +190,6 @@
 		drm_atomic_get_private_obj_state(state, &bridge->obj));
 }
 
->>>>>>> 15457316
 static void dp_mst_sim_destroy_port(struct kref *ref)
 {
 	struct drm_dp_mst_port *port = container_of(ref,
@@ -787,9 +779,6 @@
 	bridge = to_dp_mst_bridge(drm_bridge);
 	dp = bridge->display;
 
-	bridge->old_connector = NULL;
-	bridge->old_dp_panel = NULL;
-
 	if (!bridge->connector) {
 		pr_err("Invalid connector\n");
 		return;
@@ -939,22 +928,8 @@
 		pr_info("[%d] DP display unprepare failed, rc=%d\n",
 		       bridge->id, rc);
 
-<<<<<<< HEAD
-	/* maintain the connector to encoder link during suspend/resume */
-	if (mst->state != PM_SUSPEND) {
-		/* Disconnect the connector and panel info from bridge */
-		mst->mst_bridge[bridge->id].old_connector =
-				mst->mst_bridge[bridge->id].connector;
-		mst->mst_bridge[bridge->id].old_dp_panel =
-				mst->mst_bridge[bridge->id].dp_panel;
-		mst->mst_bridge[bridge->id].connector = NULL;
-		mst->mst_bridge[bridge->id].dp_panel = NULL;
-		mst->mst_bridge[bridge->id].encoder_active_sts = false;
-	}
-=======
 	bridge->connector = NULL;
 	bridge->dp_panel = NULL;
->>>>>>> 15457316
 
 	DP_MST_INFO_LOG("mst bridge [%d] post disable complete\n",
 			bridge->id);
@@ -976,30 +951,10 @@
 	}
 
 	bridge = to_dp_mst_bridge(drm_bridge);
-<<<<<<< HEAD
-	if (!bridge->connector) {
-		if (!bridge->old_connector) {
-			pr_err("Invalid connector\n");
-			return;
-		}
-		bridge->connector = bridge->old_connector;
-		bridge->old_connector = NULL;
-	}
-
-	if (!bridge->dp_panel) {
-		if (!bridge->old_dp_panel) {
-			pr_err("Invalid dp_panel\n");
-			return;
-		}
-		bridge->dp_panel = bridge->old_dp_panel;
-		bridge->old_dp_panel = NULL;
-	}
-=======
 
 	dp_bridge_state = to_dp_mst_bridge_state(bridge);
 	bridge->connector = dp_bridge_state->connector;
 	bridge->dp_panel = dp_bridge_state->dp_panel;
->>>>>>> 15457316
 
 	dp = bridge->display;
 
@@ -1107,10 +1062,7 @@
 				bridge->encoder);
 		if (bridge->fixed_connector == NULL) {
 			pr_err("failed to create fixed connector\n");
-<<<<<<< HEAD
-=======
 			kfree(state);
->>>>>>> 15457316
 			rc = -ENOMEM;
 			goto end;
 		}
@@ -1300,13 +1252,6 @@
 	}
 
 	for (i = 0; i < MAX_DP_MST_DRM_BRIDGES; i++) {
-<<<<<<< HEAD
-		if (!mst->mst_bridge[i].encoder_active_sts &&
-			!mst->mst_bridge[i].fixed_connector) {
-			mst->mst_bridge[i].encoder_active_sts = true;
-			mst->mst_bridge[i].connector = connector;
-			mst->mst_bridge[i].dp_panel = conn->drv_panel;
-=======
 		if (mst->mst_bridge[i].fixed_connector)
 			continue;
 
@@ -1316,7 +1261,6 @@
 		if (!bridge_state->connector) {
 			bridge_state->connector = connector;
 			bridge_state->dp_panel = conn->drv_panel;
->>>>>>> 15457316
 			enc = mst->mst_bridge[i].encoder;
 			break;
 		}
@@ -1624,22 +1568,6 @@
 	struct dp_mst_private *mst = dp_display->dp_mst_prv_info;
 	struct sde_connector *conn = to_sde_connector(connector);
 	struct drm_encoder *enc = NULL;
-<<<<<<< HEAD
-	u32 i;
-
-	for (i = 0; i < MAX_DP_MST_DRM_BRIDGES; i++) {
-		if (mst->mst_bridge[i].connector == connector) {
-			enc = mst->mst_bridge[i].encoder;
-			goto end;
-		}
-	}
-
-	for (i = 0; i < MAX_DP_MST_DRM_BRIDGES; i++) {
-		if (mst->mst_bridge[i].fixed_connector == connector) {
-			mst->mst_bridge[i].encoder_active_sts = true;
-			mst->mst_bridge[i].connector = connector;
-			mst->mst_bridge[i].dp_panel = conn->drv_panel;
-=======
 	struct dp_mst_bridge_state *bridge_state;
 	u32 i;
 
@@ -1655,7 +1583,6 @@
 
 			bridge_state->connector = connector;
 			bridge_state->dp_panel = conn->drv_panel;
->>>>>>> 15457316
 			enc = mst->mst_bridge[i].encoder;
 			break;
 		}
