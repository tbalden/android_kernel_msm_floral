--- conflicted
+++ resolved
@@ -929,12 +929,6 @@
 
 	cfg->pp_split_slave = INTF_MAX;
 	topology = sde_connector_get_topology_name(phys_enc->connector);
-<<<<<<< HEAD
-	if (topology == SDE_RM_TOPOLOGY_PPSPLIT)
-		cfg->pp_split_slave = cfg->intf;
-	else
-		cfg->pp_split_slave = INTF_MAX;
-=======
 	if (topology == SDE_RM_TOPOLOGY_PPSPLIT) {
 		cfg->pp_split_slave = cfg->intf;
 		ret = _sde_encoder_get_mode_info(drm_enc, &mode_info);
@@ -948,7 +942,6 @@
 	if (topology == SDE_RM_TOPOLOGY_PPSPLIT
 			&& phys_enc->split_role == ENC_ROLE_SLAVE)
 		cfg->pp_slave_intf = true;
->>>>>>> 15457316
 
 	if (phys_enc->split_role == ENC_ROLE_MASTER) {
 		SDE_DEBUG_ENC(sde_enc, "enable %d\n", cfg->en);
@@ -992,11 +985,11 @@
 	return false;
 }
 
-<<<<<<< HEAD
 static inline bool is_lp_mode(int mode)
 {
 	return mode == SDE_MODE_DPMS_LP1 || mode == SDE_MODE_DPMS_LP2;
-=======
+}
+
 bool sde_encoder_is_topology_ppsplit(struct drm_encoder *drm_enc)
 {
 	struct sde_encoder_virt *sde_enc;
@@ -1013,7 +1006,6 @@
 
 	return  (sde_connector_get_topology_name(master->connector)
 			== SDE_RM_TOPOLOGY_PPSPLIT);
->>>>>>> 15457316
 }
 
 static int sde_encoder_virt_atomic_check(
@@ -1936,15 +1928,10 @@
 	struct drm_crtc *primary_crtc;
 	int pipe = -1;
 	int rc = 0;
-<<<<<<< HEAD
-	int wait_refcount;
+	int wait_refcount = 0;
 	bool force_vid_rsc = false;
-=======
-	int wait_refcount = 0;
-	u32 qsync_mode = 0;
 	struct msm_drm_private *priv;
 	struct sde_kms *sde_kms;
->>>>>>> 15457316
 
 	if (!drm_enc || !drm_enc->dev) {
 		SDE_ERROR("invalid encoder arguments\n");
@@ -1987,7 +1974,6 @@
 	 * secondary command mode panel.
 	 * Clone mode encoder can request CLK STATE only.
 	 */
-<<<<<<< HEAD
 	if (sde_enc->force_vid_rsc) {
 		force_vid_rsc = true;
 	} else if (crtc->state && crtc->state->mode_changed &&
@@ -2008,23 +1994,6 @@
 		rsc_state = SDE_RSC_CMD_STATE;
 	else
 		rsc_state = SDE_RSC_VID_STATE;
-=======
-	if (sde_enc->cur_master)
-		qsync_mode = sde_connector_get_qsync_mode(
-				sde_enc->cur_master->connector);
-
-	if (sde_encoder_in_clone_mode(drm_enc) || !disp_info->is_primary ||
-			  (disp_info->is_primary && qsync_mode))
-		rsc_state = enable ? SDE_RSC_CLK_STATE : SDE_RSC_IDLE_STATE;
-	else if (disp_info->capabilities & MSM_DISPLAY_CAP_CMD_MODE)
-		rsc_state = enable ? SDE_RSC_CMD_STATE : SDE_RSC_IDLE_STATE;
-	else if (disp_info->capabilities & MSM_DISPLAY_CAP_VID_MODE)
-		rsc_state = enable ? SDE_RSC_VID_STATE : SDE_RSC_IDLE_STATE;
-
-	if (IS_SDE_MAJOR_SAME(sde_kms->core_rev, SDE_HW_VER_620) &&
-			(rsc_state == SDE_RSC_VID_STATE))
-		rsc_state = SDE_RSC_CLK_STATE;
->>>>>>> 15457316
 
 	SDE_EVT32(rsc_state, force_vid_rsc);
 
@@ -2848,16 +2817,10 @@
 	struct sde_kms *sde_kms;
 	struct list_head *connector_list;
 	struct drm_connector *conn = NULL, *conn_iter;
-<<<<<<< HEAD
-	struct sde_connector_state *sde_conn_state = NULL;
-	struct sde_connector *sde_conn = NULL;
-=======
->>>>>>> 15457316
 	struct sde_rm_hw_iter dsc_iter, pp_iter, qdss_iter;
 	struct sde_rm_hw_request request_hw;
 	bool is_cmd_mode = false;
 	int i = 0, ret;
-	struct msm_mode_info mode_info;
 
 	if (!drm_enc) {
 		SDE_ERROR("invalid encoder\n");
@@ -2902,38 +2865,11 @@
 		return;
 	}
 
-<<<<<<< HEAD
-	sde_conn = to_sde_connector(conn);
-	sde_conn_state = to_sde_connector_state(conn->state);
-	if (sde_conn && sde_conn_state) {
-		memset(&mode_info, 0, sizeof(mode_info));
-		ret = sde_conn->ops.get_mode_info(&sde_conn->base, adj_mode,
-				&mode_info,
-				sde_kms->catalog->max_mixer_width,
-				sde_conn->display);
-		if (ret) {
-			SDE_ERROR_ENC(sde_enc,
-				"failed to get mode info from the display\n");
-			return;
-		}
-		mutex_lock(&sde_conn->mode_info_lock);
-
-		memcpy(&sde_conn_state->mode_info, &mode_info,
-			sizeof(sde_conn_state->mode_info));
-
-		mutex_unlock(&sde_conn->mode_info_lock);
-	}
-
-=======
->>>>>>> 15457316
 	/* release resources before seamless mode change */
 	if (msm_is_mode_seamless_dms(adj_mode) ||
 			(msm_is_mode_seamless_dyn_clk(adj_mode) &&
 			 is_cmd_mode)) {
-<<<<<<< HEAD
 		SDE_ATRACE_BEGIN("pre_modeset");
-=======
->>>>>>> 15457316
 		/* restore resource state before releasing them */
 		ret = sde_encoder_resource_control(drm_enc,
 				SDE_ENC_RC_EVENT_PRE_MODESET);
@@ -3028,12 +2964,8 @@
 	/* update resources after seamless mode change */
 	if (msm_is_mode_seamless_dms(adj_mode) ||
 			(msm_is_mode_seamless_dyn_clk(adj_mode) &&
-<<<<<<< HEAD
 			is_cmd_mode)) {
 		SDE_ATRACE_BEGIN("post_modeset");
-=======
-			is_cmd_mode))
->>>>>>> 15457316
 		sde_encoder_resource_control(&sde_enc->base,
 						SDE_ENC_RC_EVENT_POST_MODESET);
 		SDE_ATRACE_END("post_modeset");
@@ -3327,12 +3259,8 @@
 	}
 
 	/* register input handler if not already registered */
-<<<<<<< HEAD
-	if (sde_enc->input_handler && !msm_is_mode_seamless_dms(cur_mode) &&
-=======
 	if (sde_enc->input_handler && !sde_enc->input_handler_registered &&
 			!msm_is_mode_seamless_dms(cur_mode) &&
->>>>>>> 15457316
 			!msm_is_mode_seamless_dyn_clk(cur_mode)) {
 		ret = _sde_encoder_input_handler_register(
 				sde_enc->input_handler);
@@ -3522,15 +3450,8 @@
 {
 	struct sde_encoder_virt *sde_enc;
 
-<<<<<<< HEAD
-	if (wb_enc) {
-		if (sde_encoder_helper_reset_mixers(phys_enc,
-				NULL))
-			return;
-=======
 	phys_enc->hw_ctl->ops.reset(phys_enc->hw_ctl);
 	sde_encoder_helper_reset_mixers(phys_enc, NULL);
->>>>>>> 15457316
 
 	if (wb_enc) {
 		if (wb_enc->hw_wb->ops.bind_pingpong_blk) {
