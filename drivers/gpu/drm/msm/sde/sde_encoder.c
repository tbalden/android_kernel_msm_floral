/*
 * Copyright (c) 2014-2019, The Linux Foundation. All rights reserved.
 * Copyright (C) 2013 Red Hat
 * Author: Rob Clark <robdclark@gmail.com>
 *
 * This program is free software; you can redistribute it and/or modify it
 * under the terms of the GNU General Public License version 2 as published by
 * the Free Software Foundation.
 *
 * This program is distributed in the hope that it will be useful, but WITHOUT
 * ANY WARRANTY; without even the implied warranty of MERCHANTABILITY or
 * FITNESS FOR A PARTICULAR PURPOSE.  See the GNU General Public License for
 * more details.
 *
 * You should have received a copy of the GNU General Public License along with
 * this program.  If not, see <http://www.gnu.org/licenses/>.
 */

#define pr_fmt(fmt)	"[drm:%s:%d] " fmt, __func__, __LINE__
#include <linux/kthread.h>
#include <linux/debugfs.h>
#include <linux/seq_file.h>
#include <linux/sde_rsc.h>

#include "msm_drv.h"
#include "sde_kms.h"
#include <drm/drm_crtc.h>
#include <drm/drm_crtc_helper.h>
#include "sde_hwio.h"
#include "sde_hw_catalog.h"
#include "sde_hw_intf.h"
#include "sde_hw_ctl.h"
#include "sde_formats.h"
#include "sde_encoder_phys.h"
#include "sde_power_handle.h"
#include "sde_hw_dsc.h"
#include "sde_crtc.h"
#include "sde_trace.h"
#include "sde_core_irq.h"
#include "sde_hw_top.h"
#include "sde_hw_qdss.h"

#define SDE_DEBUG_ENC(e, fmt, ...) SDE_DEBUG("enc%d " fmt,\
		(e) ? (e)->base.base.id : -1, ##__VA_ARGS__)

#define SDE_ERROR_ENC(e, fmt, ...) SDE_ERROR("enc%d " fmt,\
		(e) ? (e)->base.base.id : -1, ##__VA_ARGS__)

#define SDE_DEBUG_PHYS(p, fmt, ...) SDE_DEBUG("enc%d intf%d pp%d " fmt,\
		(p) ? (p)->parent->base.id : -1, \
		(p) ? (p)->intf_idx - INTF_0 : -1, \
		(p) ? ((p)->hw_pp ? (p)->hw_pp->idx - PINGPONG_0 : -1) : -1, \
		##__VA_ARGS__)

#define SDE_ERROR_PHYS(p, fmt, ...) SDE_ERROR("enc%d intf%d pp%d " fmt,\
		(p) ? (p)->parent->base.id : -1, \
		(p) ? (p)->intf_idx - INTF_0 : -1, \
		(p) ? ((p)->hw_pp ? (p)->hw_pp->idx - PINGPONG_0 : -1) : -1, \
		##__VA_ARGS__)

/*
 * Two to anticipate panels that can do cmd/vid dynamic switching
 * plan is to create all possible physical encoder types, and switch between
 * them at runtime
 */
#define NUM_PHYS_ENCODER_TYPES 2

#define MAX_PHYS_ENCODERS_PER_VIRTUAL \
	(MAX_H_TILES_PER_DISPLAY * NUM_PHYS_ENCODER_TYPES)

#define MAX_CHANNELS_PER_ENC 2

#define MISR_BUFF_SIZE			256

#define IDLE_SHORT_TIMEOUT	1

#define EVT_TIME_OUT_SPLIT 2

/* Maximum number of VSYNC wait attempts for RSC state transition */
#define MAX_RSC_WAIT	5

#define TOPOLOGY_DUALPIPE_MERGE_MODE(x) \
		(((x) == SDE_RM_TOPOLOGY_DUALPIPE_DSCMERGE) || \
		((x) == SDE_RM_TOPOLOGY_DUALPIPE_3DMERGE) || \
		((x) == SDE_RM_TOPOLOGY_DUALPIPE_3DMERGE_DSC))

/**
 * enum sde_enc_rc_events - events for resource control state machine
 * @SDE_ENC_RC_EVENT_KICKOFF:
 *	This event happens at NORMAL priority.
 *	Event that signals the start of the transfer. When this event is
 *	received, enable MDP/DSI core clocks and request RSC with CMD state.
 *	Regardless of the previous state, the resource should be in ON state
 *	at the end of this event.
 * @SDE_ENC_RC_EVENT_FRAME_DONE:
 *	This event happens at INTERRUPT level.
 *	Event signals the end of the data transfer after the PP FRAME_DONE
 *	event. At the end of this event, a delayed work is scheduled to go to
 *	IDLE_PC state after IDLE_POWERCOLLAPSE_DURATION time.
 * @SDE_ENC_RC_EVENT_PRE_STOP:
 *	This event happens at NORMAL priority.
 *	This event, when received during the ON state, set RSC to IDLE, and
 *	and leave the RC STATE in the PRE_OFF state.
 *	It should be followed by the STOP event as part of encoder disable.
 *	If received during IDLE or OFF states, it will do nothing.
 * @SDE_ENC_RC_EVENT_STOP:
 *	This event happens at NORMAL priority.
 *	When this event is received, disable all the MDP/DSI core clocks, and
 *	disable IRQs. It should be called from the PRE_OFF or IDLE states.
 *	IDLE is expected when IDLE_PC has run, and PRE_OFF did nothing.
 *	PRE_OFF is expected when PRE_STOP was executed during the ON state.
 *	Resource state should be in OFF at the end of the event.
 * @SDE_ENC_RC_EVENT_PRE_MODESET:
 *	This event happens at NORMAL priority from a work item.
 *	Event signals that there is a seamless mode switch is in prgoress. A
 *	client needs to turn of only irq - leave clocks ON to reduce the mode
 *	switch latency.
 * @SDE_ENC_RC_EVENT_POST_MODESET:
 *	This event happens at NORMAL priority from a work item.
 *	Event signals that seamless mode switch is complete and resources are
 *	acquired. Clients wants to turn on the irq again and update the rsc
 *	with new vtotal.
 * @SDE_ENC_RC_EVENT_ENTER_IDLE:
 *	This event happens at NORMAL priority from a work item.
 *	Event signals that there were no frame updates for
 *	IDLE_POWERCOLLAPSE_DURATION time. This would disable MDP/DSI core clocks
 *      and request RSC with IDLE state and change the resource state to IDLE.
 * @SDE_ENC_RC_EVENT_EARLY_WAKEUP:
 *	This event is triggered from the input event thread when touch event is
 *	received from the input device. On receiving this event,
 *      - If the device is in SDE_ENC_RC_STATE_IDLE state, it turns ON the
	  clocks and enable RSC.
 *      - If the device is in SDE_ENC_RC_STATE_ON state, it resets the delayed
 *        off work since a new commit is imminent.
 */
enum sde_enc_rc_events {
	SDE_ENC_RC_EVENT_KICKOFF = 1,
	SDE_ENC_RC_EVENT_FRAME_DONE,
	SDE_ENC_RC_EVENT_PRE_STOP,
	SDE_ENC_RC_EVENT_STOP,
	SDE_ENC_RC_EVENT_PRE_MODESET,
	SDE_ENC_RC_EVENT_POST_MODESET,
	SDE_ENC_RC_EVENT_ENTER_IDLE,
	SDE_ENC_RC_EVENT_EARLY_WAKEUP,
};

/*
 * enum sde_enc_rc_states - states that the resource control maintains
 * @SDE_ENC_RC_STATE_OFF: Resource is in OFF state
 * @SDE_ENC_RC_STATE_PRE_OFF: Resource is transitioning to OFF state
 * @SDE_ENC_RC_STATE_ON: Resource is in ON state
 * @SDE_ENC_RC_STATE_MODESET: Resource is in modeset state
 * @SDE_ENC_RC_STATE_IDLE: Resource is in IDLE state
 */
enum sde_enc_rc_states {
	SDE_ENC_RC_STATE_OFF,
	SDE_ENC_RC_STATE_PRE_OFF,
	SDE_ENC_RC_STATE_ON,
	SDE_ENC_RC_STATE_MODESET,
	SDE_ENC_RC_STATE_IDLE
};

/**
 * struct sde_encoder_virt - virtual encoder. Container of one or more physical
 *	encoders. Virtual encoder manages one "logical" display. Physical
 *	encoders manage one intf block, tied to a specific panel/sub-panel.
 *	Virtual encoder defers as much as possible to the physical encoders.
 *	Virtual encoder registers itself with the DRM Framework as the encoder.
 * @base:		drm_encoder base class for registration with DRM
 * @enc_spin_lock:	Virtual-Encoder-Wide Spin Lock for IRQ purposes
 * @bus_scaling_client:	Client handle to the bus scaling interface
 * @te_source:		vsync source pin information
 * @ops:		Encoder ops from init function
 * @num_phys_encs:	Actual number of physical encoders contained.
 * @phys_encs:		Container of physical encoders managed.
 * @cur_master:		Pointer to the current master in this mode. Optimization
 *			Only valid after enable. Cleared as disable.
 * @hw_pp		Handle to the pingpong blocks used for the display. No.
 *			pingpong blocks can be different than num_phys_encs.
 * @hw_dsc:		Array of DSC block handles used for the display.
 * @dirty_dsc_ids:	Cached dsc indexes for dirty DSC blocks needing flush
 * @intfs_swapped	Whether or not the phys_enc interfaces have been swapped
 *			for partial update right-only cases, such as pingpong
 *			split where virtual pingpong does not generate IRQs
 * @qdss_status:		indicate if qdss is modified since last update
 * @crtc_vblank_cb:	Callback into the upper layer / CRTC for
 *			notification of the VBLANK
 * @crtc_vblank_cb_data:	Data from upper layer for VBLANK notification
 * @crtc_kickoff_cb:		Callback into CRTC that will flush & start
 *				all CTL paths
 * @crtc_kickoff_cb_data:	Opaque user data given to crtc_kickoff_cb
 * @debugfs_root:		Debug file system root file node
 * @enc_lock:			Lock around physical encoder create/destroy and
				access.
 * @frame_busy_mask:		Bitmask tracking which phys_enc we are still
 *				busy processing current command.
 *				Bit0 = phys_encs[0] etc.
 * @crtc_frame_event_cb:	callback handler for frame event
 * @crtc_frame_event_cb_data:	callback handler private data
 * @vsync_event_timer:		vsync timer
 * @rsc_client:			rsc client pointer
 * @rsc_state_init:		boolean to indicate rsc config init
 * @disp_info:			local copy of msm_display_info struct
 * @misr_enable:		misr enable/disable status
 * @misr_frame_count:		misr frame count before start capturing the data
 * @idle_pc_enabled:		indicate if idle power collapse is enabled
 *				currently. This can be controlled by user-mode
 * @rc_lock:			resource control mutex lock to protect
 *				virt encoder over various state changes
 * @rc_state:			resource controller state
 * @delayed_off_work:		delayed worker to schedule disabling of
 *				clks and resources after IDLE_TIMEOUT time.
 * @vsync_event_work:		worker to handle vsync event for autorefresh
 * @input_event_work:		worker to handle input device touch events
 * @esd_trigger_work:		worker to handle esd trigger events
 * @input_handler:			handler for input device events
 * @topology:                   topology of the display
 * @vblank_enabled:		boolean to track userspace vblank vote
 * @idle_pc_restore:		flag to indicate idle_pc_restore happened
 * @rsc_config:			rsc configuration for display vtotal, fps, etc.
 * @cur_conn_roi:		current connector roi
 * @prv_conn_roi:		previous connector roi to optimize if unchanged
 * @crtc			pointer to drm_crtc
 * @recovery_events_enabled:	status of hw recovery feature enable by client
 * @elevated_ahb_vote:		increase AHB bus speed for the first frame
 *				after power collapse
 * @pm_qos_cpu_req:		pm_qos request for cpu frequency
 */
struct sde_encoder_virt {
	struct drm_encoder base;
	spinlock_t enc_spinlock;
	struct mutex vblank_ctl_lock;
	uint32_t bus_scaling_client;

	uint32_t display_num_of_h_tiles;
	uint32_t te_source;

	struct sde_encoder_ops ops;

	unsigned int num_phys_encs;
	struct sde_encoder_phys *phys_encs[MAX_PHYS_ENCODERS_PER_VIRTUAL];
	struct sde_encoder_phys *cur_master;
	struct sde_hw_pingpong *hw_pp[MAX_CHANNELS_PER_ENC];
	struct sde_hw_dsc *hw_dsc[MAX_CHANNELS_PER_ENC];
	struct sde_hw_pingpong *hw_dsc_pp[MAX_CHANNELS_PER_ENC];
	enum sde_dsc dirty_dsc_ids[MAX_CHANNELS_PER_ENC];

	bool intfs_swapped;
	bool qdss_status;

	void (*crtc_vblank_cb)(void *);
	void *crtc_vblank_cb_data;

	struct dentry *debugfs_root;
	struct mutex enc_lock;
	DECLARE_BITMAP(frame_busy_mask, MAX_PHYS_ENCODERS_PER_VIRTUAL);
	void (*crtc_frame_event_cb)(void *, u32 event);
	struct sde_crtc_frame_event_cb_data crtc_frame_event_cb_data;

	struct timer_list vsync_event_timer;

	struct sde_rsc_client *rsc_client;
	bool rsc_state_init;
	struct msm_display_info disp_info;
	bool misr_enable;
	u32 misr_frame_count;

	bool idle_pc_enabled;
	bool force_vid_rsc;
	struct mutex rc_lock;
	enum sde_enc_rc_states rc_state;
	struct kthread_delayed_work delayed_off_work;
	struct kthread_work vsync_event_work;
	struct kthread_work input_event_work;
	struct kthread_work esd_trigger_work;
	struct input_handler *input_handler;
	bool input_handler_registered;
	struct msm_display_topology topology;
	bool vblank_enabled;
	bool idle_pc_restore;

	struct sde_rsc_cmd_config rsc_config;
	struct sde_rect cur_conn_roi;
	struct sde_rect prv_conn_roi;
	struct drm_crtc *crtc;

	bool recovery_events_enabled;
	bool elevated_ahb_vote;
	struct pm_qos_request pm_qos_cpu_req;
};

#define to_sde_encoder_virt(x) container_of(x, struct sde_encoder_virt, base)

static void _sde_encoder_pm_qos_add_request(struct drm_encoder *drm_enc,
	struct sde_kms *sde_kms)
{
	struct sde_encoder_virt *sde_enc = to_sde_encoder_virt(drm_enc);
	struct pm_qos_request *req;
	u32 cpu_mask;
	u32 cpu_dma_latency;
	int cpu;

	if (!sde_kms->catalog || !sde_kms->catalog->perf.cpu_mask)
		return;

	cpu_mask = sde_kms->catalog->perf.cpu_mask;
	cpu_dma_latency = sde_kms->catalog->perf.cpu_dma_latency;

	req = &sde_enc->pm_qos_cpu_req;
	req->type = PM_QOS_REQ_AFFINE_CORES;
	cpumask_empty(&req->cpus_affine);
	for_each_possible_cpu(cpu) {
		if ((1 << cpu) & cpu_mask)
			cpumask_set_cpu(cpu, &req->cpus_affine);
	}
	pm_qos_add_request(req, PM_QOS_CPU_DMA_LATENCY, cpu_dma_latency);

	SDE_EVT32_VERBOSE(DRMID(drm_enc), cpu_mask, cpu_dma_latency);
}

static void _sde_encoder_pm_qos_remove_request(struct drm_encoder *drm_enc,
	struct sde_kms *sde_kms)
{
	struct sde_encoder_virt *sde_enc = to_sde_encoder_virt(drm_enc);

	if (!sde_kms->catalog || !sde_kms->catalog->perf.cpu_mask)
		return;

	pm_qos_remove_request(&sde_enc->pm_qos_cpu_req);
}

static struct drm_connector_state *_sde_encoder_get_conn_state(
		struct drm_encoder *drm_enc)
{
	struct msm_drm_private *priv;
	struct sde_kms *sde_kms;
	struct list_head *connector_list;
	struct drm_connector *conn_iter;

	if (!drm_enc) {
		SDE_ERROR("invalid argument\n");
		return NULL;
	}

	priv = drm_enc->dev->dev_private;
	sde_kms = to_sde_kms(priv->kms);
	connector_list = &sde_kms->dev->mode_config.connector_list;

	list_for_each_entry(conn_iter, connector_list, head)
		if (conn_iter->encoder == drm_enc)
			return conn_iter->state;

	return NULL;
}

static int _sde_encoder_get_mode_info(struct drm_encoder *drm_enc,
		struct msm_mode_info *mode_info)
{
	struct drm_connector_state *conn_state;

	if (!drm_enc || !mode_info) {
		SDE_ERROR("invalid arguments\n");
		return -EINVAL;
	}

	conn_state = _sde_encoder_get_conn_state(drm_enc);
	if (!conn_state) {
		SDE_ERROR("invalid connector state for the encoder: %d\n",
			drm_enc->base.id);
		return -EINVAL;
	}

	return sde_connector_get_mode_info(conn_state, mode_info);
}

static bool _sde_encoder_is_autorefresh_enabled(
		struct sde_encoder_virt *sde_enc)
{
	struct drm_connector *drm_conn;

	if (!sde_enc->cur_master ||
		!(sde_enc->disp_info.capabilities & MSM_DISPLAY_CAP_CMD_MODE))
		return false;

	drm_conn = sde_enc->cur_master->connector;

	if (!drm_conn || !drm_conn->state)
		return false;

	return sde_connector_get_property(drm_conn->state,
			CONNECTOR_PROP_AUTOREFRESH) ? true : false;
}

static bool _sde_encoder_is_dsc_enabled(struct drm_encoder *drm_enc)
{
	struct msm_compression_info *comp_info;
	struct msm_mode_info mode_info;
	int rc = 0;

	if (!drm_enc)
		return false;

	rc = _sde_encoder_get_mode_info(drm_enc, &mode_info);
	if (rc) {
		SDE_ERROR("failed to get mode info, enc: %d\n",
			drm_enc->base.id);
		return false;
	}

	comp_info = &mode_info.comp_info;

	return (comp_info->comp_type == MSM_DISPLAY_COMPRESSION_DSC);
}

static void sde_configure_qdss(struct sde_encoder_virt *sde_enc,
				struct sde_hw_qdss *hw_qdss,
				struct sde_encoder_phys *phys, bool enable)
{
	if (sde_enc->qdss_status == enable)
		return;

	sde_enc->qdss_status = enable;

	phys->hw_mdptop->ops.set_mdp_hw_events(phys->hw_mdptop,
						sde_enc->qdss_status);
	hw_qdss->ops.enable_qdss_events(hw_qdss, sde_enc->qdss_status);
}

static int _sde_encoder_wait_timeout(int32_t drm_id, int32_t hw_id,
	s64 timeout_ms, struct sde_encoder_wait_info *info)
{
	int rc = 0;
	s64 wait_time_jiffies = msecs_to_jiffies(timeout_ms);
	ktime_t cur_ktime;
	ktime_t exp_ktime = ktime_add_ms(ktime_get(), timeout_ms);

	do {
		rc = wait_event_timeout(*(info->wq),
			atomic_read(info->atomic_cnt) == 0, wait_time_jiffies);
		cur_ktime = ktime_get();

		SDE_EVT32(drm_id, hw_id, rc, ktime_to_ms(cur_ktime),
			timeout_ms, atomic_read(info->atomic_cnt));
	/* If we timed out, counter is valid and time is less, wait again */
	} while (atomic_read(info->atomic_cnt) && (rc == 0) &&
			(ktime_compare_safe(exp_ktime, cur_ktime) > 0));

	return rc;
}

bool sde_encoder_is_dsc_merge(struct drm_encoder *drm_enc)
{
	enum sde_rm_topology_name topology;
	struct sde_encoder_virt *sde_enc;
	struct drm_connector *drm_conn;

	if (!drm_enc)
		return false;

	sde_enc = to_sde_encoder_virt(drm_enc);
	if (!sde_enc->cur_master)
		return false;

	drm_conn = sde_enc->cur_master->connector;
	if (!drm_conn)
		return false;

	topology = sde_connector_get_topology_name(drm_conn);
	if (topology == SDE_RM_TOPOLOGY_DUALPIPE_DSCMERGE)
		return true;

	return false;
}

bool sde_encoder_is_primary_display(struct drm_encoder *drm_enc)
{
	struct sde_encoder_virt *sde_enc = to_sde_encoder_virt(drm_enc);

	return sde_enc && sde_enc->disp_info.is_primary;
}

int sde_encoder_in_cont_splash(struct drm_encoder *drm_enc)
{
	struct sde_encoder_virt *sde_enc = to_sde_encoder_virt(drm_enc);

	return sde_enc && sde_enc->cur_master &&
		sde_enc->cur_master->cont_splash_enabled;
}

static inline int _sde_encoder_power_enable(struct sde_encoder_virt *sde_enc,
								bool enable)
{
	struct drm_encoder *drm_enc;
	struct msm_drm_private *priv;
	struct sde_kms *sde_kms;

	if (!sde_enc) {
		SDE_ERROR("invalid sde enc\n");
		return -EINVAL;
	}

	drm_enc = &sde_enc->base;
	if (!drm_enc->dev || !drm_enc->dev->dev_private) {
		SDE_ERROR("drm device invalid\n");
		return -EINVAL;
	}

	priv = drm_enc->dev->dev_private;
	if (!priv->kms) {
		SDE_ERROR("invalid kms\n");
		return -EINVAL;
	}

	sde_kms = to_sde_kms(priv->kms);

	return sde_power_resource_enable(&priv->phandle, sde_kms->core_client,
									enable);
}

void sde_encoder_helper_report_irq_timeout(struct sde_encoder_phys *phys_enc,
		enum sde_intr_idx intr_idx)
{
	SDE_EVT32(DRMID(phys_enc->parent),
			phys_enc->intf_idx - INTF_0,
			phys_enc->hw_pp->idx - PINGPONG_0,
			intr_idx);
	SDE_ERROR_PHYS(phys_enc, "irq %d timeout\n", intr_idx);

	if (phys_enc->parent_ops.handle_frame_done)
		phys_enc->parent_ops.handle_frame_done(
				phys_enc->parent, phys_enc,
				SDE_ENCODER_FRAME_EVENT_ERROR);
}

int sde_encoder_helper_wait_for_irq(struct sde_encoder_phys *phys_enc,
		enum sde_intr_idx intr_idx,
		struct sde_encoder_wait_info *wait_info)
{
	struct sde_encoder_irq *irq;
	u32 irq_status;
	int ret, i;

	if (!phys_enc || !wait_info || intr_idx >= INTR_IDX_MAX) {
		SDE_ERROR("invalid params\n");
		return -EINVAL;
	}
	irq = &phys_enc->irq[intr_idx];

	/* note: do master / slave checking outside */

	/* return EWOULDBLOCK since we know the wait isn't necessary */
	if (phys_enc->enable_state == SDE_ENC_DISABLED) {
		SDE_ERROR_PHYS(phys_enc, "encoder is disabled\n");
		SDE_EVT32(DRMID(phys_enc->parent), intr_idx, irq->hw_idx,
				irq->irq_idx, intr_idx, SDE_EVTLOG_ERROR);
		return -EWOULDBLOCK;
	}

	if (irq->irq_idx < 0) {
		SDE_DEBUG_PHYS(phys_enc, "irq %s hw %d disabled, skip wait\n",
				irq->name, irq->hw_idx);
		SDE_EVT32(DRMID(phys_enc->parent), intr_idx, irq->hw_idx,
				irq->irq_idx);
		return 0;
	}

	SDE_DEBUG_PHYS(phys_enc, "pending_cnt %d\n",
			atomic_read(wait_info->atomic_cnt));
	SDE_EVT32_VERBOSE(DRMID(phys_enc->parent), intr_idx, irq->hw_idx,
		irq->irq_idx, phys_enc->hw_pp->idx - PINGPONG_0,
		atomic_read(wait_info->atomic_cnt), SDE_EVTLOG_FUNC_ENTRY);

	/*
	 * Some module X may disable interrupt for longer duration
	 * and it may trigger all interrupts including timer interrupt
	 * when module X again enable the interrupt.
	 * That may cause interrupt wait timeout API in this API.
	 * It is handled by split the wait timer in two halves.
	 */

	for (i = 0; i < EVT_TIME_OUT_SPLIT; i++) {
		ret = _sde_encoder_wait_timeout(DRMID(phys_enc->parent),
				irq->hw_idx,
				(wait_info->timeout_ms/EVT_TIME_OUT_SPLIT),
				wait_info);
		if (ret)
			break;
	}

	if (ret <= 0) {
		irq_status = sde_core_irq_read(phys_enc->sde_kms,
				irq->irq_idx, true);
		if (irq_status) {
			unsigned long flags;

			SDE_EVT32(DRMID(phys_enc->parent), intr_idx,
				irq->hw_idx, irq->irq_idx,
				phys_enc->hw_pp->idx - PINGPONG_0,
				atomic_read(wait_info->atomic_cnt));
			SDE_DEBUG_PHYS(phys_enc,
					"done but irq %d not triggered\n",
					irq->irq_idx);
			local_irq_save(flags);
			irq->cb.func(phys_enc, irq->irq_idx);
			local_irq_restore(flags);
			ret = 0;
		} else {
			ret = -ETIMEDOUT;
			SDE_EVT32(DRMID(phys_enc->parent), intr_idx,
				irq->hw_idx, irq->irq_idx,
				phys_enc->hw_pp->idx - PINGPONG_0,
				atomic_read(wait_info->atomic_cnt), irq_status,
				SDE_EVTLOG_ERROR);
		}
	} else {
		ret = 0;
		SDE_EVT32(DRMID(phys_enc->parent), intr_idx, irq->hw_idx,
			irq->irq_idx, phys_enc->hw_pp->idx - PINGPONG_0,
			atomic_read(wait_info->atomic_cnt));
	}

	SDE_EVT32_VERBOSE(DRMID(phys_enc->parent), intr_idx, irq->hw_idx,
		irq->irq_idx, ret, phys_enc->hw_pp->idx - PINGPONG_0,
		atomic_read(wait_info->atomic_cnt), SDE_EVTLOG_FUNC_EXIT);

	return ret;
}

int sde_encoder_helper_register_irq(struct sde_encoder_phys *phys_enc,
		enum sde_intr_idx intr_idx)
{
	struct sde_encoder_irq *irq;
	int ret = 0;

	if (!phys_enc || intr_idx >= INTR_IDX_MAX) {
		SDE_ERROR("invalid params\n");
		return -EINVAL;
	}
	irq = &phys_enc->irq[intr_idx];

	if (irq->irq_idx >= 0) {
		SDE_DEBUG_PHYS(phys_enc,
				"skipping already registered irq %s type %d\n",
				irq->name, irq->intr_type);
		return 0;
	}

	irq->irq_idx = sde_core_irq_idx_lookup(phys_enc->sde_kms,
			irq->intr_type, irq->hw_idx);
	if (irq->irq_idx < 0) {
		SDE_ERROR_PHYS(phys_enc,
			"failed to lookup IRQ index for %s type:%d\n",
			irq->name, irq->intr_type);
		return -EINVAL;
	}

	ret = sde_core_irq_register_callback(phys_enc->sde_kms, irq->irq_idx,
			&irq->cb);
	if (ret) {
		SDE_ERROR_PHYS(phys_enc,
			"failed to register IRQ callback for %s\n",
			irq->name);
		irq->irq_idx = -EINVAL;
		return ret;
	}

	ret = sde_core_irq_enable(phys_enc->sde_kms, &irq->irq_idx, 1);
	if (ret) {
		SDE_ERROR_PHYS(phys_enc,
			"enable IRQ for intr:%s failed, irq_idx %d\n",
			irq->name, irq->irq_idx);

		sde_core_irq_unregister_callback(phys_enc->sde_kms,
				irq->irq_idx, &irq->cb);

		SDE_EVT32(DRMID(phys_enc->parent), intr_idx, irq->hw_idx,
				irq->irq_idx, SDE_EVTLOG_ERROR);
		irq->irq_idx = -EINVAL;
		return ret;
	}

	SDE_EVT32(DRMID(phys_enc->parent), intr_idx, irq->hw_idx, irq->irq_idx);
	SDE_DEBUG_PHYS(phys_enc, "registered irq %s idx: %d\n",
			irq->name, irq->irq_idx);

	return ret;
}

int sde_encoder_helper_unregister_irq(struct sde_encoder_phys *phys_enc,
		enum sde_intr_idx intr_idx)
{
	struct sde_encoder_irq *irq;
	int ret;

	if (!phys_enc) {
		SDE_ERROR("invalid encoder\n");
		return -EINVAL;
	}
	irq = &phys_enc->irq[intr_idx];

	/* silently skip irqs that weren't registered */
	if (irq->irq_idx < 0) {
		SDE_ERROR(
			"extra unregister irq, enc%d intr_idx:0x%x hw_idx:0x%x irq_idx:0x%x\n",
				DRMID(phys_enc->parent), intr_idx, irq->hw_idx,
				irq->irq_idx);
		SDE_EVT32(DRMID(phys_enc->parent), intr_idx, irq->hw_idx,
				irq->irq_idx, SDE_EVTLOG_ERROR);
		return 0;
	}

	ret = sde_core_irq_disable(phys_enc->sde_kms, &irq->irq_idx, 1);
	if (ret)
		SDE_EVT32(DRMID(phys_enc->parent), intr_idx, irq->hw_idx,
				irq->irq_idx, ret, SDE_EVTLOG_ERROR);

	ret = sde_core_irq_unregister_callback(phys_enc->sde_kms, irq->irq_idx,
			&irq->cb);
	if (ret)
		SDE_EVT32(DRMID(phys_enc->parent), intr_idx, irq->hw_idx,
				irq->irq_idx, ret, SDE_EVTLOG_ERROR);

	SDE_EVT32(DRMID(phys_enc->parent), intr_idx, irq->hw_idx, irq->irq_idx);
	SDE_DEBUG_PHYS(phys_enc, "unregistered %d\n", irq->irq_idx);

	irq->irq_idx = -EINVAL;

	return 0;
}

void sde_encoder_get_hw_resources(struct drm_encoder *drm_enc,
		struct sde_encoder_hw_resources *hw_res,
		struct drm_connector_state *conn_state)
{
	struct sde_encoder_virt *sde_enc = NULL;
	struct msm_mode_info mode_info;
	int rc, i = 0;

	if (!hw_res || !drm_enc || !conn_state) {
		SDE_ERROR("invalid argument(s), drm_enc %d, res %d, state %d\n",
				drm_enc != 0, hw_res != 0, conn_state != 0);
		return;
	}

	sde_enc = to_sde_encoder_virt(drm_enc);
	SDE_DEBUG_ENC(sde_enc, "\n");

	/* Query resources used by phys encs, expected to be without overlap */
	memset(hw_res, 0, sizeof(*hw_res));
	hw_res->display_num_of_h_tiles = sde_enc->display_num_of_h_tiles;

	for (i = 0; i < sde_enc->num_phys_encs; i++) {
		struct sde_encoder_phys *phys = sde_enc->phys_encs[i];

		if (phys && phys->ops.get_hw_resources)
			phys->ops.get_hw_resources(phys, hw_res, conn_state);
	}

	/**
	 * NOTE: Do not use sde_encoder_get_mode_info here as this function is
	 * called from atomic_check phase. Use the below API to get mode
	 * information of the temporary conn_state passed.
	 */
	rc = sde_connector_get_mode_info(conn_state, &mode_info);
	if (rc) {
		SDE_ERROR_ENC(sde_enc, "failed to get mode info\n");
		return;
	}

	hw_res->topology = mode_info.topology;
	hw_res->is_primary = sde_enc->disp_info.is_primary;
}

void sde_encoder_destroy(struct drm_encoder *drm_enc)
{
	struct sde_encoder_virt *sde_enc = NULL;
	int i = 0;

	if (!drm_enc) {
		SDE_ERROR("invalid encoder\n");
		return;
	}

	sde_enc = to_sde_encoder_virt(drm_enc);
	SDE_DEBUG_ENC(sde_enc, "\n");

	mutex_lock(&sde_enc->enc_lock);
	sde_rsc_client_destroy(sde_enc->rsc_client);

	for (i = 0; i < sde_enc->num_phys_encs; i++) {
		struct sde_encoder_phys *phys = sde_enc->phys_encs[i];

		if (phys && phys->ops.destroy) {
			phys->ops.destroy(phys);
			--sde_enc->num_phys_encs;
			sde_enc->phys_encs[i] = NULL;
		}
	}

	if (sde_enc->num_phys_encs)
		SDE_ERROR_ENC(sde_enc, "expected 0 num_phys_encs not %d\n",
				sde_enc->num_phys_encs);
	sde_enc->num_phys_encs = 0;
	mutex_unlock(&sde_enc->enc_lock);

	drm_encoder_cleanup(drm_enc);
	mutex_destroy(&sde_enc->enc_lock);

	if (sde_enc->input_handler) {
		kfree(sde_enc->input_handler);
		sde_enc->input_handler = NULL;
		sde_enc->input_handler_registered = false;
	}

	kfree(sde_enc);
}

void sde_encoder_helper_update_intf_cfg(
		struct sde_encoder_phys *phys_enc)
{
	struct sde_encoder_virt *sde_enc;
	struct sde_hw_intf_cfg_v1 *intf_cfg;
	enum sde_3d_blend_mode mode_3d;

	if (!phys_enc) {
		SDE_ERROR("invalid arg, encoder %d\n", phys_enc != 0);
		return;
	}

	sde_enc = to_sde_encoder_virt(phys_enc->parent);
	intf_cfg = &sde_enc->cur_master->intf_cfg_v1;

	SDE_DEBUG_ENC(sde_enc,
			"intf_cfg updated for %d at idx %d\n",
			phys_enc->intf_idx,
			intf_cfg->intf_count);


	/* setup interface configuration */
	if (intf_cfg->intf_count >= MAX_INTF_PER_CTL_V1) {
		pr_err("invalid inf_count %d\n", intf_cfg->intf_count);
		return;
	}
	intf_cfg->intf[intf_cfg->intf_count++] = phys_enc->intf_idx;
	if (phys_enc == sde_enc->cur_master) {
		if (sde_enc->cur_master->intf_mode == INTF_MODE_CMD)
			intf_cfg->intf_mode_sel = SDE_CTL_MODE_SEL_CMD;
		else
			intf_cfg->intf_mode_sel = SDE_CTL_MODE_SEL_VID;
	}

	/* configure this interface as master for split display */
	if (phys_enc->split_role == ENC_ROLE_MASTER)
		intf_cfg->intf_master = phys_enc->hw_intf->idx;

	/* setup which pp blk will connect to this intf */
	if (phys_enc->hw_intf->ops.bind_pingpong_blk)
		phys_enc->hw_intf->ops.bind_pingpong_blk(
				phys_enc->hw_intf,
				true,
				phys_enc->hw_pp->idx);


	/*setup merge_3d configuration */
	mode_3d = sde_encoder_helper_get_3d_blend_mode(phys_enc);

	if (mode_3d && phys_enc->hw_pp->merge_3d &&
			intf_cfg->merge_3d_count < MAX_MERGE_3D_PER_CTL_V1)
		intf_cfg->merge_3d[intf_cfg->merge_3d_count++] =
			phys_enc->hw_pp->merge_3d->idx;

	if (phys_enc->hw_pp->ops.setup_3d_mode)
		phys_enc->hw_pp->ops.setup_3d_mode(phys_enc->hw_pp,
				mode_3d);
}

void sde_encoder_helper_split_config(
		struct sde_encoder_phys *phys_enc,
		enum sde_intf interface)
{
	struct sde_encoder_virt *sde_enc;
	struct split_pipe_cfg *cfg;
	struct sde_hw_mdp *hw_mdptop;
	enum sde_rm_topology_name topology;
	struct msm_display_info *disp_info;
	struct msm_mode_info mode_info;
	struct drm_encoder *drm_enc;
	int ret;

	if (!phys_enc || !phys_enc->hw_mdptop || !phys_enc->parent) {
		SDE_ERROR("invalid arg(s), encoder %d\n", phys_enc != 0);
		return;
	}

	drm_enc = phys_enc->parent;
	sde_enc = to_sde_encoder_virt(phys_enc->parent);
	hw_mdptop = phys_enc->hw_mdptop;
	disp_info = &sde_enc->disp_info;
	cfg = &phys_enc->hw_intf->cfg;
	memset(cfg, 0, sizeof(*cfg));

	if (disp_info->intf_type != DRM_MODE_CONNECTOR_DSI)
		return;

	if (disp_info->capabilities & MSM_DISPLAY_SPLIT_LINK)
		cfg->split_link_en = true;

	/**
	 * disable split modes since encoder will be operating in as the only
	 * encoder, either for the entire use case in the case of, for example,
	 * single DSI, or for this frame in the case of left/right only partial
	 * update.
	 */
	if (phys_enc->split_role == ENC_ROLE_SOLO) {
		if (hw_mdptop->ops.setup_split_pipe)
			hw_mdptop->ops.setup_split_pipe(hw_mdptop, cfg);
		if (hw_mdptop->ops.setup_pp_split)
			hw_mdptop->ops.setup_pp_split(hw_mdptop, cfg);
		return;
	}

	cfg->en = true;
	cfg->mode = phys_enc->intf_mode;
	cfg->intf = interface;

	if (cfg->en && phys_enc->ops.needs_single_flush &&
			phys_enc->ops.needs_single_flush(phys_enc))
		cfg->split_flush_en = true;

	cfg->pp_split_slave = INTF_MAX;
	topology = sde_connector_get_topology_name(phys_enc->connector);
	if (topology == SDE_RM_TOPOLOGY_PPSPLIT) {
		cfg->pp_split_slave = cfg->intf;
		ret = _sde_encoder_get_mode_info(drm_enc, &mode_info);
		if (ret) {
			SDE_ERROR_ENC(sde_enc, "failed to get mode info\n");
			return;
		}
		cfg->overlap_pixel_width = mode_info.overlap_pixels;
	}

	if (topology == SDE_RM_TOPOLOGY_PPSPLIT
			&& phys_enc->split_role == ENC_ROLE_SLAVE)
		cfg->pp_slave_intf = true;

	if (phys_enc->split_role == ENC_ROLE_MASTER) {
		SDE_DEBUG_ENC(sde_enc, "enable %d\n", cfg->en);

		if (hw_mdptop->ops.setup_split_pipe)
			hw_mdptop->ops.setup_split_pipe(hw_mdptop, cfg);
	} else if (sde_enc->hw_pp[0]) {
		/*
		 * slave encoder
		 * - determine split index from master index,
		 *   assume master is first pp
		 */
		cfg->pp_split_index = sde_enc->hw_pp[0]->idx - PINGPONG_0;
		SDE_DEBUG_ENC(sde_enc, "master using pp%d\n",
				cfg->pp_split_index);

		if (hw_mdptop->ops.setup_pp_split)
			hw_mdptop->ops.setup_pp_split(hw_mdptop, cfg);
	}
}

bool sde_encoder_in_clone_mode(struct drm_encoder *drm_enc)
{
	struct sde_encoder_virt *sde_enc;
	int i = 0;

	if (!drm_enc)
		return false;

	sde_enc = to_sde_encoder_virt(drm_enc);
	if (!sde_enc)
		return false;

	for (i = 0; i < sde_enc->num_phys_encs; i++) {
		struct sde_encoder_phys *phys = sde_enc->phys_encs[i];

		if (phys && phys->in_clone_mode)
			return true;
	}

	return false;
}

bool sde_encoder_is_topology_ppsplit(struct drm_encoder *drm_enc)
{
	struct sde_encoder_virt *sde_enc;
	struct sde_encoder_phys *master;

	if (!drm_enc)
		return false;

	sde_enc = to_sde_encoder_virt(drm_enc);
	master = sde_enc->cur_master;

	if (!master || !master->connector)
		return false;

	return  (sde_connector_get_topology_name(master->connector)
			== SDE_RM_TOPOLOGY_PPSPLIT);
}

static inline bool is_lp_mode(int mode)
{
	return mode == SDE_MODE_DPMS_LP1 || mode == SDE_MODE_DPMS_LP2;
}

static int sde_encoder_virt_atomic_check(
		struct drm_encoder *drm_enc,
		struct drm_crtc_state *crtc_state,
		struct drm_connector_state *conn_state)
{
	struct sde_encoder_virt *sde_enc;
	struct msm_drm_private *priv;
	struct sde_kms *sde_kms;
	const struct drm_display_mode *mode;
	struct drm_display_mode *adj_mode;
	struct sde_connector *sde_conn = NULL;
	struct sde_connector_state *sde_conn_state = NULL;
	struct sde_crtc_state *sde_crtc_state = NULL;
	int i = 0;
	int ret = 0;

	if (!drm_enc || !crtc_state || !conn_state) {
		SDE_ERROR("invalid arg(s), drm_enc %d, crtc/conn state %d/%d\n",
				drm_enc != 0, crtc_state != 0, conn_state != 0);
		return -EINVAL;
	}

	sde_enc = to_sde_encoder_virt(drm_enc);
	SDE_DEBUG_ENC(sde_enc, "\n");

	priv = drm_enc->dev->dev_private;
	sde_kms = to_sde_kms(priv->kms);
	mode = &crtc_state->mode;
	adj_mode = &crtc_state->adjusted_mode;
	sde_conn = to_sde_connector(conn_state->connector);
	sde_conn_state = to_sde_connector_state(conn_state);
	sde_crtc_state = to_sde_crtc_state(crtc_state);

	SDE_EVT32(DRMID(drm_enc), drm_atomic_crtc_needs_modeset(crtc_state));

	/* perform atomic check on the first physical encoder (master) */
	for (i = 0; i < sde_enc->num_phys_encs; i++) {
		struct sde_encoder_phys *phys = sde_enc->phys_encs[i];

		if (phys && phys->ops.atomic_check)
			ret = phys->ops.atomic_check(phys, crtc_state,
					conn_state);
		else if (phys && phys->ops.mode_fixup)
			if (!phys->ops.mode_fixup(phys, mode, adj_mode))
				ret = -EINVAL;

		if (ret) {
			SDE_ERROR_ENC(sde_enc,
					"mode unsupported, phys idx %d\n", i);
			break;
		}
	}

	if (msm_is_mode_seamless_dms(adj_mode)) {
		const int prop_lp_mode = sde_connector_get_property(conn_state,
					CONNECTOR_PROP_LP);

		if (is_lp_mode(sde_conn->lp_mode) || is_lp_mode(prop_lp_mode)) {
			SDE_ERROR_ENC(sde_enc,
				"no DMS under LP mode: connector %d, prop %d\n",
				sde_conn->lp_mode, prop_lp_mode);
			return -EINVAL;
		}
	}

	if (!ret && (crtc_state->mode_changed || crtc_state->active_changed)) {
		struct sde_rect mode_roi, roi;

		mode_roi.x = 0;
		mode_roi.y = 0;
		mode_roi.w = crtc_state->adjusted_mode.hdisplay;
		mode_roi.h = crtc_state->adjusted_mode.vdisplay;

		if (sde_conn_state->rois.num_rects) {
			sde_kms_rect_merge_rectangles(
					&sde_conn_state->rois, &roi);
			if (!sde_kms_rect_is_equal(&mode_roi, &roi)) {
				SDE_ERROR_ENC(sde_enc,
					"roi (%d,%d,%d,%d) on connector invalid during modeset\n",
					roi.x, roi.y, roi.w, roi.h);
				ret = -EINVAL;
			}
		}

		if (sde_crtc_state->user_roi_list.num_rects) {
			sde_kms_rect_merge_rectangles(
					&sde_crtc_state->user_roi_list, &roi);
			if (!sde_kms_rect_is_equal(&mode_roi, &roi)) {
				SDE_ERROR_ENC(sde_enc,
					"roi (%d,%d,%d,%d) on crtc invalid during modeset\n",
					roi.x, roi.y, roi.w, roi.h);
				ret = -EINVAL;
			}
		}

		if (ret)
			return ret;
	}

	if (!ret) {
		/**
		 * record topology in previous atomic state to be able to handle
		 * topology transitions correctly.
		 */
		enum sde_rm_topology_name old_top;

		old_top  = sde_connector_get_property(conn_state,
				CONNECTOR_PROP_TOPOLOGY_NAME);
		ret = sde_connector_set_old_topology_name(conn_state, old_top);
		if (ret)
			return ret;
	}

	if (!ret && sde_conn && drm_atomic_crtc_needs_modeset(crtc_state)) {
		struct msm_display_topology *topology = NULL;

		ret = sde_conn->ops.get_mode_info(&sde_conn->base, adj_mode,
				&sde_conn_state->mode_info,
				sde_kms->catalog->max_mixer_width,
				sde_conn->display);
		if (ret) {
			SDE_ERROR_ENC(sde_enc,
				"failed to get mode info, rc = %d\n", ret);
			return ret;
		}

		if (sde_conn_state->mode_info.comp_info.comp_type &&
			sde_conn_state->mode_info.comp_info.comp_ratio >=
					MSM_DISPLAY_COMPRESSION_RATIO_MAX) {
			SDE_ERROR_ENC(sde_enc,
				"invalid compression ratio: %d\n",
				sde_conn_state->mode_info.comp_info.comp_ratio);
			ret = -EINVAL;
			return ret;
		}

		/* Reserve dynamic resources, indicating atomic_check phase */
		ret = sde_rm_reserve(&sde_kms->rm, drm_enc, crtc_state,
			conn_state, true);
		if (ret) {
			SDE_ERROR_ENC(sde_enc,
				"RM failed to reserve resources, rc = %d\n",
				ret);
			return ret;
		}

		/**
		 * Update connector state with the topology selected for the
		 * resource set validated. Reset the topology if we are
		 * de-activating crtc.
		 */
		if (crtc_state->active)
			topology = &sde_conn_state->mode_info.topology;

		ret = sde_rm_update_topology(conn_state, topology);
		if (ret) {
			SDE_ERROR_ENC(sde_enc,
				"RM failed to update topology, rc: %d\n", ret);
			return ret;
		}

		ret = sde_connector_set_blob_data(conn_state->connector,
				conn_state,
				CONNECTOR_PROP_SDE_INFO);
		if (ret) {
			SDE_ERROR_ENC(sde_enc,
				"connector failed to update info, rc: %d\n",
				ret);
			return ret;
		}

	}

	ret = sde_connector_roi_v1_check_roi(conn_state);
	if (ret) {
		SDE_ERROR_ENC(sde_enc, "connector roi check failed, rc: %d",
				ret);
		return ret;
	}

	if (!ret)
		drm_mode_set_crtcinfo(adj_mode, 0);

	SDE_EVT32(DRMID(drm_enc), adj_mode->flags, adj_mode->private_flags);

	return ret;
}

static int _sde_encoder_dsc_update_pic_dim(struct msm_display_dsc_info *dsc,
		int pic_width, int pic_height)
{
	if (!dsc || !pic_width || !pic_height) {
		SDE_ERROR("invalid input: pic_width=%d pic_height=%d\n",
			pic_width, pic_height);
		return -EINVAL;
	}

	if ((pic_width % dsc->slice_width) ||
	    (pic_height % dsc->slice_height)) {
		SDE_ERROR("pic_dim=%dx%d has to be multiple of slice=%dx%d\n",
			pic_width, pic_height,
			dsc->slice_width, dsc->slice_height);
		return -EINVAL;
	}

	dsc->pic_width = pic_width;
	dsc->pic_height = pic_height;

	return 0;
}

static void _sde_encoder_dsc_pclk_param_calc(struct msm_display_dsc_info *dsc,
		int intf_width)
{
	int slice_per_pkt, slice_per_intf;
	int bytes_in_slice, total_bytes_per_intf;

	if (!dsc || !dsc->slice_width || !dsc->slice_per_pkt ||
	    (intf_width < dsc->slice_width)) {
		SDE_ERROR("invalid input: intf_width=%d slice_width=%d\n",
			intf_width, dsc ? dsc->slice_width : -1);
		return;
	}

	slice_per_pkt = dsc->slice_per_pkt;
	slice_per_intf = DIV_ROUND_UP(intf_width, dsc->slice_width);

	/*
	 * If slice_per_pkt is greater than slice_per_intf then default to 1.
	 * This can happen during partial update.
	 */
	if (slice_per_pkt > slice_per_intf)
		slice_per_pkt = 1;

	bytes_in_slice = DIV_ROUND_UP(dsc->slice_width * dsc->bpp, 8);
	total_bytes_per_intf = bytes_in_slice * slice_per_intf;

	dsc->eol_byte_num = total_bytes_per_intf % 3;
	dsc->pclk_per_line =  DIV_ROUND_UP(total_bytes_per_intf, 3);
	dsc->bytes_in_slice = bytes_in_slice;
	dsc->bytes_per_pkt = bytes_in_slice * slice_per_pkt;
	dsc->pkt_per_line = slice_per_intf / slice_per_pkt;
}

static int _sde_encoder_dsc_initial_line_calc(struct msm_display_dsc_info *dsc,
		int enc_ip_width)
{
	int ssm_delay, total_pixels, soft_slice_per_enc;

	soft_slice_per_enc = enc_ip_width / dsc->slice_width;

	/*
	 * minimum number of initial line pixels is a sum of:
	 * 1. sub-stream multiplexer delay (83 groups for 8bpc,
	 *    91 for 10 bpc) * 3
	 * 2. for two soft slice cases, add extra sub-stream multiplexer * 3
	 * 3. the initial xmit delay
	 * 4. total pipeline delay through the "lock step" of encoder (47)
	 * 5. 6 additional pixels as the output of the rate buffer is
	 *    48 bits wide
	 */
	ssm_delay = ((dsc->bpc < 10) ? 84 : 92);
	total_pixels = ssm_delay * 3 + dsc->initial_xmit_delay + 47;
	if (soft_slice_per_enc > 1)
		total_pixels += (ssm_delay * 3);
	dsc->initial_lines = DIV_ROUND_UP(total_pixels, dsc->slice_width);
	return 0;
}

static bool _sde_encoder_dsc_ich_reset_override_needed(bool pu_en,
		struct msm_display_dsc_info *dsc)
{
	/*
	 * As per the DSC spec, ICH_RESET can be either end of the slice line
	 * or at the end of the slice. HW internally generates ich_reset at
	 * end of the slice line if DSC_MERGE is used or encoder has two
	 * soft slices. However, if encoder has only 1 soft slice and DSC_MERGE
	 * is not used then it will generate ich_reset at the end of slice.
	 *
	 * Now as per the spec, during one PPS session, position where
	 * ich_reset is generated should not change. Now if full-screen frame
	 * has more than 1 soft slice then HW will automatically generate
	 * ich_reset at the end of slice_line. But for the same panel, if
	 * partial frame is enabled and only 1 encoder is used with 1 slice,
	 * then HW will generate ich_reset at end of the slice. This is a
	 * mismatch. Prevent this by overriding HW's decision.
	 */
	return pu_en && dsc && (dsc->full_frame_slices > 1) &&
		(dsc->slice_width == dsc->pic_width);
}

static void _sde_encoder_dsc_pipe_cfg(struct sde_hw_dsc *hw_dsc,
		struct sde_hw_pingpong *hw_pp, struct msm_display_dsc_info *dsc,
		u32 common_mode, bool ich_reset, bool enable,
		struct sde_hw_pingpong *hw_dsc_pp)
{
	if (!enable) {
		if (hw_dsc_pp && hw_dsc_pp->ops.disable_dsc)
			hw_dsc_pp->ops.disable_dsc(hw_dsc_pp);

		if (hw_dsc && hw_dsc->ops.dsc_disable)
			hw_dsc->ops.dsc_disable(hw_dsc);

		if (hw_dsc && hw_dsc->ops.bind_pingpong_blk)
			hw_dsc->ops.bind_pingpong_blk(hw_dsc, false,
					PINGPONG_MAX);
		return;
	}

	if (!dsc || !hw_dsc || !hw_pp || !hw_dsc_pp) {
		SDE_ERROR("invalid params %d %d %d %d\n", !dsc, !hw_dsc,
				!hw_pp, !hw_dsc_pp);
		return;
	}

	if (hw_dsc->ops.dsc_config)
		hw_dsc->ops.dsc_config(hw_dsc, dsc, common_mode, ich_reset);

	if (hw_dsc->ops.dsc_config_thresh)
		hw_dsc->ops.dsc_config_thresh(hw_dsc, dsc);

	if (hw_dsc_pp->ops.setup_dsc)
		hw_dsc_pp->ops.setup_dsc(hw_dsc_pp);

	if (hw_dsc->ops.bind_pingpong_blk)
		hw_dsc->ops.bind_pingpong_blk(hw_dsc, true, hw_pp->idx);

	if (hw_dsc_pp->ops.enable_dsc)
		hw_dsc_pp->ops.enable_dsc(hw_dsc_pp);
}

static void _sde_encoder_get_connector_roi(
		struct sde_encoder_virt *sde_enc,
		struct sde_rect *merged_conn_roi)
{
	struct drm_connector *drm_conn;
	struct sde_connector_state *c_state;

	if (!sde_enc || !merged_conn_roi)
		return;

	drm_conn = sde_enc->phys_encs[0]->connector;

	if (!drm_conn || !drm_conn->state)
		return;

	c_state = to_sde_connector_state(drm_conn->state);
	sde_kms_rect_merge_rectangles(&c_state->rois, merged_conn_roi);
}

static int _sde_encoder_dsc_n_lm_1_enc_1_intf(struct sde_encoder_virt *sde_enc)
{
	int this_frame_slices;
	int intf_ip_w, enc_ip_w;
	int ich_res, dsc_common_mode = 0;

	struct sde_hw_pingpong *hw_pp = sde_enc->hw_pp[0];
	struct sde_hw_pingpong *hw_dsc_pp = sde_enc->hw_dsc_pp[0];
	struct sde_hw_dsc *hw_dsc = sde_enc->hw_dsc[0];
	struct sde_encoder_phys *enc_master = sde_enc->cur_master;
	const struct sde_rect *roi = &sde_enc->cur_conn_roi;
	struct msm_mode_info mode_info;
	struct msm_display_dsc_info *dsc = NULL;
	struct sde_hw_ctl *hw_ctl;
	struct sde_ctl_dsc_cfg cfg;
	int rc;

	if (hw_dsc == NULL || hw_pp == NULL || !enc_master) {
		SDE_ERROR_ENC(sde_enc, "invalid params for DSC\n");
		return -EINVAL;
	}

	rc = _sde_encoder_get_mode_info(&sde_enc->base, &mode_info);
	if (rc) {
		SDE_ERROR_ENC(sde_enc, "failed to get mode info\n");
		return -EINVAL;
	}

	hw_ctl = enc_master->hw_ctl;

	memset(&cfg, 0, sizeof(cfg));
	dsc = &mode_info.comp_info.dsc_info;
	_sde_encoder_dsc_update_pic_dim(dsc, roi->w, roi->h);

	this_frame_slices = roi->w / dsc->slice_width;
	intf_ip_w = this_frame_slices * dsc->slice_width;
	_sde_encoder_dsc_pclk_param_calc(dsc, intf_ip_w);

	enc_ip_w = intf_ip_w;
	_sde_encoder_dsc_initial_line_calc(dsc, enc_ip_w);

	ich_res = _sde_encoder_dsc_ich_reset_override_needed(false, dsc);

	if (enc_master->intf_mode == INTF_MODE_VIDEO)
		dsc_common_mode = DSC_MODE_VIDEO;

	SDE_DEBUG_ENC(sde_enc, "pic_w: %d pic_h: %d mode:%d\n",
		roi->w, roi->h, dsc_common_mode);
	SDE_EVT32(DRMID(&sde_enc->base), roi->w, roi->h, dsc_common_mode);

	_sde_encoder_dsc_pipe_cfg(hw_dsc, hw_pp, dsc, dsc_common_mode,
			ich_res, true, hw_dsc_pp);
	cfg.dsc[cfg.dsc_count++] = hw_dsc->idx;

	/* setup dsc active configuration in the control path */
	if (hw_ctl->ops.setup_dsc_cfg) {
		hw_ctl->ops.setup_dsc_cfg(hw_ctl, &cfg);
		SDE_DEBUG_ENC(sde_enc,
				"setup dsc_cfg hw_ctl[%d], count:%d,dsc[0]:%d, dsc[1]:%d\n",
				hw_ctl->idx,
				cfg.dsc_count,
				cfg.dsc[0],
				cfg.dsc[1]);
	}

	if (hw_ctl->ops.update_bitmask_dsc)
		hw_ctl->ops.update_bitmask_dsc(hw_ctl, hw_dsc->idx, 1);

	return 0;
}

static int _sde_encoder_dsc_2_lm_2_enc_2_intf(struct sde_encoder_virt *sde_enc,
		struct sde_encoder_kickoff_params *params)
{
	int this_frame_slices;
	int intf_ip_w, enc_ip_w;
	int ich_res, dsc_common_mode;

	struct sde_encoder_phys *enc_master = sde_enc->cur_master;
	const struct sde_rect *roi = &sde_enc->cur_conn_roi;
	struct sde_hw_dsc *hw_dsc[MAX_CHANNELS_PER_ENC];
	struct sde_hw_pingpong *hw_pp[MAX_CHANNELS_PER_ENC];
	struct sde_hw_pingpong *hw_dsc_pp[MAX_CHANNELS_PER_ENC];
	struct msm_display_dsc_info dsc[MAX_CHANNELS_PER_ENC];
	struct msm_mode_info mode_info;
	bool half_panel_partial_update;
	struct sde_hw_ctl *hw_ctl = enc_master->hw_ctl;
	struct sde_ctl_dsc_cfg cfg;
	int i, rc;

	memset(&cfg, 0, sizeof(cfg));

	for (i = 0; i < MAX_CHANNELS_PER_ENC; i++) {
		hw_pp[i] = sde_enc->hw_pp[i];
		hw_dsc[i] = sde_enc->hw_dsc[i];
		hw_dsc_pp[i] = sde_enc->hw_dsc_pp[i];

		if (!hw_pp[i] || !hw_dsc[i] || !hw_dsc_pp[i]) {
			SDE_ERROR_ENC(sde_enc, "invalid params for DSC\n");
			return -EINVAL;
		}
	}

	rc = _sde_encoder_get_mode_info(&sde_enc->base, &mode_info);
	if (rc) {
		SDE_ERROR_ENC(sde_enc, "failed to get mode info\n");
		return -EINVAL;
	}

	half_panel_partial_update =
			hweight_long(params->affected_displays) == 1;

	dsc_common_mode = 0;
	if (!half_panel_partial_update)
		dsc_common_mode |= DSC_MODE_SPLIT_PANEL;
	if (enc_master->intf_mode == INTF_MODE_VIDEO)
		dsc_common_mode |= DSC_MODE_VIDEO;

	memcpy(&dsc[0], &mode_info.comp_info.dsc_info, sizeof(dsc[0]));
	memcpy(&dsc[1], &mode_info.comp_info.dsc_info, sizeof(dsc[1]));

	/*
	 * Since both DSC use same pic dimension, set same pic dimension
	 * to both DSC structures.
	 */
	_sde_encoder_dsc_update_pic_dim(&dsc[0], roi->w, roi->h);
	_sde_encoder_dsc_update_pic_dim(&dsc[1], roi->w, roi->h);

	this_frame_slices = roi->w / dsc[0].slice_width;
	intf_ip_w = this_frame_slices * dsc[0].slice_width;

	if (!half_panel_partial_update)
		intf_ip_w /= 2;

	/*
	 * In this topology when both interfaces are active, they have same
	 * load so intf_ip_w will be same.
	 */
	_sde_encoder_dsc_pclk_param_calc(&dsc[0], intf_ip_w);
	_sde_encoder_dsc_pclk_param_calc(&dsc[1], intf_ip_w);

	/*
	 * In this topology, since there is no dsc_merge, uncompressed input
	 * to encoder and interface is same.
	 */
	enc_ip_w = intf_ip_w;
	_sde_encoder_dsc_initial_line_calc(&dsc[0], enc_ip_w);
	_sde_encoder_dsc_initial_line_calc(&dsc[1], enc_ip_w);

	/*
	 * __is_ich_reset_override_needed should be called only after
	 * updating pic dimension, mdss_panel_dsc_update_pic_dim.
	 */
	ich_res = _sde_encoder_dsc_ich_reset_override_needed(
			half_panel_partial_update, &dsc[0]);

	SDE_DEBUG_ENC(sde_enc, "pic_w: %d pic_h: %d mode:%d\n",
			roi->w, roi->h, dsc_common_mode);

	for (i = 0; i < sde_enc->num_phys_encs; i++) {
		bool active = !!((1 << i) & params->affected_displays);

		SDE_EVT32(DRMID(&sde_enc->base), roi->w, roi->h,
				dsc_common_mode, i, active);
		_sde_encoder_dsc_pipe_cfg(hw_dsc[i], hw_pp[i], &dsc[i],
				dsc_common_mode, ich_res, active, hw_dsc_pp[i]);

		if (active) {
			if (cfg.dsc_count >= MAX_DSC_PER_CTL_V1) {
				pr_err("Invalid dsc count:%d\n",
						cfg.dsc_count);
				return -EINVAL;
			}
			cfg.dsc[cfg.dsc_count++] = hw_dsc[i]->idx;

			if (hw_ctl->ops.update_bitmask_dsc)
				hw_ctl->ops.update_bitmask_dsc(hw_ctl,
						hw_dsc[i]->idx, 1);
		}
	}

	/* setup dsc active configuration in the control path */
	if (hw_ctl->ops.setup_dsc_cfg) {
		hw_ctl->ops.setup_dsc_cfg(hw_ctl, &cfg);
		SDE_DEBUG_ENC(sde_enc,
				"setup dsc_cfg hw_ctl[%d], count:%d,dsc[0]:%d, dsc[1]:%d\n",
				hw_ctl->idx,
				cfg.dsc_count,
				cfg.dsc[0],
				cfg.dsc[1]);
	}
	return 0;
}

static int _sde_encoder_dsc_2_lm_2_enc_1_intf(struct sde_encoder_virt *sde_enc,
		struct sde_encoder_kickoff_params *params)
{
	int this_frame_slices;
	int intf_ip_w, enc_ip_w;
	int ich_res, dsc_common_mode;

	struct sde_encoder_phys *enc_master = sde_enc->cur_master;
	const struct sde_rect *roi = &sde_enc->cur_conn_roi;
	struct sde_hw_dsc *hw_dsc[MAX_CHANNELS_PER_ENC];
	struct sde_hw_pingpong *hw_pp[MAX_CHANNELS_PER_ENC];
	struct sde_hw_pingpong *hw_dsc_pp[MAX_CHANNELS_PER_ENC];
	struct msm_display_dsc_info *dsc = NULL;
	struct msm_mode_info mode_info;
	bool half_panel_partial_update;
	struct sde_hw_ctl *hw_ctl = enc_master->hw_ctl;
	struct sde_ctl_dsc_cfg cfg;
	int i, rc;

	memset(&cfg, 0, sizeof(cfg));

	for (i = 0; i < MAX_CHANNELS_PER_ENC; i++) {
		hw_pp[i] = sde_enc->hw_pp[i];
		hw_dsc[i] = sde_enc->hw_dsc[i];
		hw_dsc_pp[i] = sde_enc->hw_dsc_pp[i];

		if (!hw_pp[i] || !hw_dsc[i] || !hw_dsc_pp[i]) {
			SDE_ERROR_ENC(sde_enc, "invalid params for DSC\n");
			return -EINVAL;
		}
	}

	rc = _sde_encoder_get_mode_info(&sde_enc->base, &mode_info);
	if (rc) {
		SDE_ERROR_ENC(sde_enc, "failed to get mode info\n");
		return -EINVAL;
	}

	dsc = &mode_info.comp_info.dsc_info;

	half_panel_partial_update =
			hweight_long(params->affected_displays) == 1;

	dsc_common_mode = 0;
	if (!half_panel_partial_update)
		dsc_common_mode |= DSC_MODE_SPLIT_PANEL | DSC_MODE_MULTIPLEX;
	if (enc_master->intf_mode == INTF_MODE_VIDEO)
		dsc_common_mode |= DSC_MODE_VIDEO;

	_sde_encoder_dsc_update_pic_dim(dsc, roi->w, roi->h);

	this_frame_slices = roi->w / dsc->slice_width;
	intf_ip_w = this_frame_slices * dsc->slice_width;
	_sde_encoder_dsc_pclk_param_calc(dsc, intf_ip_w);

	/*
	 * dsc merge case: when using 2 encoders for the same stream,
	 * no. of slices need to be same on both the encoders.
	 */
	enc_ip_w = intf_ip_w / 2;
	_sde_encoder_dsc_initial_line_calc(dsc, enc_ip_w);

	ich_res = _sde_encoder_dsc_ich_reset_override_needed(
			half_panel_partial_update, dsc);

	SDE_DEBUG_ENC(sde_enc, "pic_w: %d pic_h: %d mode:%d\n",
			roi->w, roi->h, dsc_common_mode);
	SDE_EVT32(DRMID(&sde_enc->base), roi->w, roi->h,
			dsc_common_mode, i, params->affected_displays);

	_sde_encoder_dsc_pipe_cfg(hw_dsc[0], hw_pp[0], dsc, dsc_common_mode,
			ich_res, true, hw_dsc_pp[0]);
	cfg.dsc[0] = hw_dsc[0]->idx;
	cfg.dsc_count++;
	if (hw_ctl->ops.update_bitmask_dsc)
		hw_ctl->ops.update_bitmask_dsc(hw_ctl, hw_dsc[0]->idx, 1);


	_sde_encoder_dsc_pipe_cfg(hw_dsc[1], hw_pp[1], dsc, dsc_common_mode,
			ich_res, !half_panel_partial_update, hw_dsc_pp[1]);
	if (!half_panel_partial_update) {
		cfg.dsc[1] = hw_dsc[1]->idx;
		cfg.dsc_count++;
		if (hw_ctl->ops.update_bitmask_dsc)
			hw_ctl->ops.update_bitmask_dsc(hw_ctl, hw_dsc[1]->idx,
					1);
	}
	/* setup dsc active configuration in the control path */
	if (hw_ctl->ops.setup_dsc_cfg) {
		hw_ctl->ops.setup_dsc_cfg(hw_ctl, &cfg);
		SDE_DEBUG_ENC(sde_enc,
				"setup_dsc_cfg hw_ctl[%d], count:%d,dsc[0]:%d, dsc[1]:%d\n",
				hw_ctl->idx,
				cfg.dsc_count,
				cfg.dsc[0],
				cfg.dsc[1]);
	}
	return 0;
}

static int _sde_encoder_update_roi(struct drm_encoder *drm_enc)
{
	struct sde_encoder_virt *sde_enc;
	struct drm_connector *drm_conn;
	struct drm_display_mode *adj_mode;
	struct sde_rect roi;

	if (!drm_enc) {
		SDE_ERROR("invalid encoder parameter\n");
		return -EINVAL;
	}

	sde_enc = to_sde_encoder_virt(drm_enc);
	if (!sde_enc->crtc || !sde_enc->crtc->state) {
		SDE_ERROR("invalid crtc parameter\n");
		return -EINVAL;
	}

	if (!sde_enc->cur_master) {
		SDE_ERROR("invalid cur_master parameter\n");
		return -EINVAL;
	}

	adj_mode = &sde_enc->cur_master->cached_mode;
	drm_conn = sde_enc->cur_master->connector;

	_sde_encoder_get_connector_roi(sde_enc, &roi);
	if (sde_kms_rect_is_null(&roi)) {
		roi.w = adj_mode->hdisplay;
		roi.h = adj_mode->vdisplay;
	}

	memcpy(&sde_enc->prv_conn_roi, &sde_enc->cur_conn_roi,
			sizeof(sde_enc->prv_conn_roi));
	memcpy(&sde_enc->cur_conn_roi, &roi, sizeof(sde_enc->cur_conn_roi));

	return 0;
}

static int _sde_encoder_dsc_setup(struct sde_encoder_virt *sde_enc,
		struct sde_encoder_kickoff_params *params)
{
	enum sde_rm_topology_name topology;
	struct drm_connector *drm_conn;
	int ret = 0;

	if (!sde_enc || !params || !sde_enc->phys_encs[0] ||
			!sde_enc->phys_encs[0]->connector)
		return -EINVAL;

	drm_conn = sde_enc->phys_encs[0]->connector;

	topology = sde_connector_get_topology_name(drm_conn);
	if (topology == SDE_RM_TOPOLOGY_NONE) {
		SDE_ERROR_ENC(sde_enc, "topology not set yet\n");
		return -EINVAL;
	}

	SDE_DEBUG_ENC(sde_enc, "topology:%d\n", topology);
	SDE_EVT32(DRMID(&sde_enc->base), topology,
			sde_enc->cur_conn_roi.x,
			sde_enc->cur_conn_roi.y,
			sde_enc->cur_conn_roi.w,
			sde_enc->cur_conn_roi.h,
			sde_enc->prv_conn_roi.x,
			sde_enc->prv_conn_roi.y,
			sde_enc->prv_conn_roi.w,
			sde_enc->prv_conn_roi.h,
			sde_enc->cur_master->cached_mode.hdisplay,
			sde_enc->cur_master->cached_mode.vdisplay);

	if (sde_kms_rect_is_equal(&sde_enc->cur_conn_roi,
			&sde_enc->prv_conn_roi))
		return ret;

	switch (topology) {
	case SDE_RM_TOPOLOGY_SINGLEPIPE_DSC:
	case SDE_RM_TOPOLOGY_DUALPIPE_3DMERGE_DSC:
		ret = _sde_encoder_dsc_n_lm_1_enc_1_intf(sde_enc);
		break;
	case SDE_RM_TOPOLOGY_DUALPIPE_DSCMERGE:
		ret = _sde_encoder_dsc_2_lm_2_enc_1_intf(sde_enc, params);
		break;
	case SDE_RM_TOPOLOGY_DUALPIPE_DSC:
		ret = _sde_encoder_dsc_2_lm_2_enc_2_intf(sde_enc, params);
		break;
	default:
		SDE_ERROR_ENC(sde_enc, "No DSC support for topology %d",
				topology);
		return -EINVAL;
	};

	return ret;
}

void sde_encoder_helper_vsync_config(struct sde_encoder_phys *phys_enc,
			u32 vsync_source, bool is_dummy)
{
	struct sde_vsync_source_cfg vsync_cfg = { 0 };
	struct msm_drm_private *priv;
	struct sde_kms *sde_kms;
	struct sde_hw_mdp *hw_mdptop;
	struct drm_encoder *drm_enc;
	struct msm_mode_info mode_info;
	struct sde_encoder_virt *sde_enc;
	int i, rc = 0;

	sde_enc = to_sde_encoder_virt(phys_enc->parent);

	if (!sde_enc) {
		SDE_ERROR("invalid param sde_enc:%d\n", sde_enc != NULL);
		return;
	} else if (sde_enc->num_phys_encs > ARRAY_SIZE(sde_enc->hw_pp)) {
		SDE_ERROR("invalid num phys enc %d/%d\n",
				sde_enc->num_phys_encs,
				(int) ARRAY_SIZE(sde_enc->hw_pp));
		return;
	}

	drm_enc = &sde_enc->base;
	/* this pointers are checked in virt_enable_helper */
	priv = drm_enc->dev->dev_private;

	sde_kms = to_sde_kms(priv->kms);
	if (!sde_kms) {
		SDE_ERROR("invalid sde_kms\n");
		return;
	}

	hw_mdptop = sde_kms->hw_mdp;
	if (!hw_mdptop) {
		SDE_ERROR("invalid mdptop\n");
		return;
	}

	rc = _sde_encoder_get_mode_info(drm_enc, &mode_info);
	if (rc) {
		SDE_ERROR_ENC(sde_enc, "failed to get mode info\n");
		return;
	}

	if (hw_mdptop->ops.setup_vsync_source) {
		for (i = 0; i < sde_enc->num_phys_encs; i++)
			vsync_cfg.ppnumber[i] = sde_enc->hw_pp[i]->idx;

		vsync_cfg.pp_count = sde_enc->num_phys_encs;
		vsync_cfg.frame_rate = mode_info.frame_rate;
		vsync_cfg.vsync_source = vsync_source;
		vsync_cfg.is_dummy = is_dummy;

		hw_mdptop->ops.setup_vsync_source(hw_mdptop, &vsync_cfg);
	}
}

static void _sde_encoder_update_vsync_source(struct sde_encoder_virt *sde_enc,
			struct msm_display_info *disp_info, bool is_dummy)
{
	struct sde_encoder_phys *phys;
	int i;
	u32 vsync_source;

	if (!sde_enc || !disp_info) {
		SDE_ERROR("invalid param sde_enc:%d or disp_info:%d\n",
					sde_enc != NULL, disp_info != NULL);
		return;
	} else if (sde_enc->num_phys_encs > ARRAY_SIZE(sde_enc->hw_pp)) {
		SDE_ERROR("invalid num phys enc %d/%d\n",
				sde_enc->num_phys_encs,
				(int) ARRAY_SIZE(sde_enc->hw_pp));
		return;
	}

	if (disp_info->capabilities & MSM_DISPLAY_CAP_CMD_MODE) {
		if (is_dummy)
			vsync_source = SDE_VSYNC_SOURCE_WD_TIMER_0 -
					sde_enc->te_source;
		else if (disp_info->is_te_using_watchdog_timer)
			vsync_source = SDE_VSYNC_SOURCE_WD_TIMER_4;
		else
			vsync_source = sde_enc->te_source;

		for (i = 0; i < sde_enc->num_phys_encs; i++) {
			phys = sde_enc->phys_encs[i];

			if (phys && phys->ops.setup_vsync_source)
				phys->ops.setup_vsync_source(phys,
					vsync_source, is_dummy);
		}
	}
}

static void _sde_encoder_dsc_disable(struct sde_encoder_virt *sde_enc)
{
	int i;
	struct sde_hw_pingpong *hw_pp = NULL;
	struct sde_hw_pingpong *hw_dsc_pp = NULL;
	struct sde_hw_dsc *hw_dsc = NULL;
	struct sde_hw_ctl *hw_ctl = NULL;
	struct sde_ctl_dsc_cfg cfg;

	if (!sde_enc || !sde_enc->phys_encs[0] ||
			!sde_enc->phys_encs[0]->connector) {
		SDE_ERROR("invalid params %d %d\n",
			!sde_enc, sde_enc ? !sde_enc->phys_encs[0] : -1);
		return;
	}

	if (sde_enc->cur_master)
		hw_ctl = sde_enc->cur_master->hw_ctl;

	/* Disable DSC for all the pp's present in this topology */
	for (i = 0; i < MAX_CHANNELS_PER_ENC; i++) {
		hw_pp = sde_enc->hw_pp[i];
		hw_dsc = sde_enc->hw_dsc[i];
		hw_dsc_pp = sde_enc->hw_dsc_pp[i];

		_sde_encoder_dsc_pipe_cfg(hw_dsc, hw_pp, NULL,
						0, 0, 0, hw_dsc_pp);

		if (hw_dsc)
			sde_enc->dirty_dsc_ids[i] = hw_dsc->idx;
	}

	/* Clear the DSC ACTIVE config for this CTL */
	if (hw_ctl && hw_ctl->ops.setup_dsc_cfg) {
		memset(&cfg, 0, sizeof(cfg));
		hw_ctl->ops.setup_dsc_cfg(hw_ctl, &cfg);
	}

	/**
	 * Since pending flushes from previous commit get cleared
	 * sometime after this point, setting DSC flush bits now
	 * will have no effect. Therefore dirty_dsc_ids track which
	 * DSC blocks must be flushed for the next trigger.
	 */
}

static int _sde_encoder_switch_to_watchdog_vsync(struct drm_encoder *drm_enc)
{
	struct sde_encoder_virt *sde_enc;
	struct msm_display_info disp_info;

	if (!drm_enc) {
		pr_err("invalid drm encoder\n");
		return -EINVAL;
	}

	sde_enc = to_sde_encoder_virt(drm_enc);

	sde_encoder_control_te(drm_enc, false);

	memcpy(&disp_info, &sde_enc->disp_info, sizeof(disp_info));
	disp_info.is_te_using_watchdog_timer = true;
	_sde_encoder_update_vsync_source(sde_enc, &disp_info, false);

	sde_encoder_control_te(drm_enc, true);

	return 0;
}

static int _sde_encoder_update_rsc_client(
		struct drm_encoder *drm_enc,
		struct sde_encoder_rsc_config *config, bool enable)
{
	struct sde_encoder_virt *sde_enc;
	struct drm_crtc *crtc;
	enum sde_rsc_state rsc_state = SDE_RSC_IDLE_STATE;
	struct sde_rsc_cmd_config *rsc_config;
	int ret, prefill_lines;
	struct msm_display_info *disp_info;
	struct msm_mode_info mode_info;
	int wait_vblank_crtc_id = SDE_RSC_INVALID_CRTC_ID;
	int wait_count = 0;
	struct drm_crtc *primary_crtc;
	int pipe = -1;
	int rc = 0;
	int wait_refcount = 0;
<<<<<<< HEAD
	bool force_vid_rsc = false;
=======
	u32 qsync_mode = 0;
	struct msm_drm_private *priv;
	struct sde_kms *sde_kms;
>>>>>>> a1ef8a6b

	if (!drm_enc || !drm_enc->dev) {
		SDE_ERROR("invalid encoder arguments\n");
		return -EINVAL;
	}

	sde_enc = to_sde_encoder_virt(drm_enc);
	crtc = sde_enc->crtc;

	if (!sde_enc->crtc) {
		SDE_ERROR("invalid crtc parameter\n");
		return -EINVAL;
	}
	disp_info = &sde_enc->disp_info;
	rsc_config = &sde_enc->rsc_config;

	if (!sde_enc->rsc_client) {
		SDE_DEBUG_ENC(sde_enc, "rsc client not created\n");
		return 0;
	}

	rc = _sde_encoder_get_mode_info(drm_enc, &mode_info);
	if (rc) {
		SDE_ERROR_ENC(sde_enc, "failed to mode info\n");
		return 0;
	}

	priv = drm_enc->dev->dev_private;
	if (!priv || !priv->kms) {
		SDE_ERROR("Invalid kms\n");
		return -EINVAL;
	}

	sde_kms = to_sde_kms(priv->kms);
	/**
	 * only primary command mode panel without Qsync can request CMD state.
	 * if there's a dynamic mode switch that requires fps update keep in VID
	 * state to prevent waits during reconfiguration.
	 * all other panels/displays can request for VID state including
	 * secondary command mode panel.
	 * Clone mode encoder can request CLK STATE only.
	 */
	if (sde_enc->force_vid_rsc) {
		force_vid_rsc = true;
	} else if (crtc->state && crtc->state->mode_changed &&
		   msm_is_mode_seamless_dms_fps(&crtc->state->adjusted_mode)) {
		SDE_DEBUG_ENC(sde_enc, "seamless dms with fps\n");
		force_vid_rsc = true;
	} else if (sde_enc->cur_master && sde_connector_get_qsync_mode(
			sde_enc->cur_master->connector)) {
		force_vid_rsc = true;
	}

	if (!enable)
		rsc_state = SDE_RSC_IDLE_STATE;
	else if (sde_encoder_in_clone_mode(drm_enc))
		rsc_state = SDE_RSC_CLK_STATE;
	else if ((disp_info->capabilities & MSM_DISPLAY_CAP_CMD_MODE) &&
		 disp_info->is_primary && !force_vid_rsc)
		rsc_state = SDE_RSC_CMD_STATE;
	else
		rsc_state = SDE_RSC_VID_STATE;

<<<<<<< HEAD
	SDE_EVT32(rsc_state, force_vid_rsc);
=======
	if (IS_SDE_MAJOR_SAME(sde_kms->core_rev, SDE_HW_VER_620) &&
			(rsc_state == SDE_RSC_VID_STATE))
		rsc_state = SDE_RSC_CLK_STATE;

	SDE_EVT32(rsc_state, qsync_mode);
>>>>>>> a1ef8a6b

	prefill_lines = config ? mode_info.prefill_lines +
		config->inline_rotate_prefill : mode_info.prefill_lines;

	/* compare specific items and reconfigure the rsc */
	if ((rsc_config->fps != mode_info.frame_rate) ||
	    (rsc_config->vtotal != mode_info.vtotal) ||
	    (rsc_config->prefill_lines != prefill_lines) ||
	    (rsc_config->jitter_numer != mode_info.jitter_numer) ||
	    (rsc_config->jitter_denom != mode_info.jitter_denom)) {
		rsc_config->fps = mode_info.frame_rate;
		rsc_config->vtotal = mode_info.vtotal;
		rsc_config->prefill_lines = prefill_lines;
		rsc_config->jitter_numer = mode_info.jitter_numer;
		rsc_config->jitter_denom = mode_info.jitter_denom;
		sde_enc->rsc_state_init = false;
	}

	if (rsc_state != SDE_RSC_IDLE_STATE && !sde_enc->rsc_state_init
					&& disp_info->is_primary) {
		/* update it only once */
		sde_enc->rsc_state_init = true;

		ret = sde_rsc_client_state_update(sde_enc->rsc_client,
			rsc_state, rsc_config, crtc->base.id,
			&wait_vblank_crtc_id);
	} else {
		ret = sde_rsc_client_state_update(sde_enc->rsc_client,
			rsc_state, NULL, crtc->base.id,
			&wait_vblank_crtc_id);
	}

	/**
	 * if RSC performed a state change that requires a VBLANK wait, it will
	 * set wait_vblank_crtc_id to the CRTC whose VBLANK we must wait on.
	 *
	 * if we are the primary display, we will need to enable and wait
	 * locally since we hold the commit thread
	 *
	 * if we are an external display, we must send a signal to the primary
	 * to enable its VBLANK and wait one, since the RSC hardware is driven
	 * by the primary panel's VBLANK signals
	 */
	SDE_EVT32_VERBOSE(DRMID(drm_enc), wait_vblank_crtc_id);
	if (ret) {
		SDE_ERROR_ENC(sde_enc,
				"sde rsc client update failed ret:%d\n", ret);
		return ret;
	} else if (wait_vblank_crtc_id == SDE_RSC_INVALID_CRTC_ID) {
		return ret;
	}

	if (wait_vblank_crtc_id)
		wait_refcount =
			sde_rsc_client_get_vsync_refcount(sde_enc->rsc_client);
	SDE_EVT32_VERBOSE(DRMID(drm_enc), wait_vblank_crtc_id, wait_refcount,
			SDE_EVTLOG_FUNC_ENTRY);

	if (crtc->base.id != wait_vblank_crtc_id) {
		primary_crtc = drm_crtc_find(drm_enc->dev,
				NULL, wait_vblank_crtc_id);
		if (!primary_crtc) {
			SDE_ERROR_ENC(sde_enc,
					"failed to find primary crtc id %d\n",
					wait_vblank_crtc_id);
			return -EINVAL;
		}
		pipe = drm_crtc_index(primary_crtc);
	}

	/**
	 * note: VBLANK is expected to be enabled at this point in
	 * resource control state machine if on primary CRTC
	 */
	for (wait_count = 0; wait_count < MAX_RSC_WAIT; wait_count++) {
		if (sde_rsc_client_is_state_update_complete(
				sde_enc->rsc_client))
			break;

		if (crtc->base.id == wait_vblank_crtc_id)
			ret = sde_encoder_wait_for_event(drm_enc,
					MSM_ENC_VBLANK);
		else
			drm_wait_one_vblank(drm_enc->dev, pipe);

		if (ret) {
			SDE_ERROR_ENC(sde_enc,
					"wait for vblank failed ret:%d\n", ret);
			/**
			 * rsc hardware may hang without vsync. avoid rsc hang
			 * by generating the vsync from watchdog timer.
			 */
			if (crtc->base.id == wait_vblank_crtc_id)
				_sde_encoder_switch_to_watchdog_vsync(drm_enc);
		}
	}

	if (wait_count >= MAX_RSC_WAIT)
		SDE_EVT32(DRMID(drm_enc), wait_vblank_crtc_id, wait_count,
				SDE_EVTLOG_ERROR);

	if (wait_refcount)
		sde_rsc_client_reset_vsync_refcount(sde_enc->rsc_client);
	SDE_EVT32_VERBOSE(DRMID(drm_enc), wait_vblank_crtc_id, wait_refcount,
			SDE_EVTLOG_FUNC_EXIT);

	return ret;
}

static void _sde_encoder_irq_control(struct drm_encoder *drm_enc, bool enable)
{
	struct sde_encoder_virt *sde_enc;
	int i;

	if (!drm_enc) {
		SDE_ERROR("invalid encoder\n");
		return;
	}

	sde_enc = to_sde_encoder_virt(drm_enc);

	SDE_DEBUG_ENC(sde_enc, "enable:%d\n", enable);
	for (i = 0; i < sde_enc->num_phys_encs; i++) {
		struct sde_encoder_phys *phys = sde_enc->phys_encs[i];

		if (phys && phys->ops.irq_control)
			phys->ops.irq_control(phys, enable);
	}

}

/* keep track of the userspace vblank during modeset */
static void _sde_encoder_modeset_helper_locked(struct drm_encoder *drm_enc,
		u32 sw_event)
{
	struct sde_encoder_virt *sde_enc;
	bool enable;
	int i;

	if (!drm_enc) {
		SDE_ERROR("invalid encoder\n");
		return;
	}

	sde_enc = to_sde_encoder_virt(drm_enc);
	SDE_DEBUG_ENC(sde_enc, "sw_event:%d, vblank_enabled:%d\n",
			sw_event, sde_enc->vblank_enabled);

	/* nothing to do if vblank not enabled by userspace */
	if (!sde_enc->vblank_enabled)
		return;

	/* disable vblank on pre_modeset */
	if (sw_event == SDE_ENC_RC_EVENT_PRE_MODESET)
		enable = false;
	/* enable vblank on post_modeset */
	else if (sw_event == SDE_ENC_RC_EVENT_POST_MODESET)
		enable = true;
	else
		return;

	for (i = 0; i < sde_enc->num_phys_encs; i++) {
		struct sde_encoder_phys *phys = sde_enc->phys_encs[i];

		if (phys && phys->ops.control_vblank_irq)
			phys->ops.control_vblank_irq(phys, enable);
	}
}

struct sde_rsc_client *sde_encoder_get_rsc_client(struct drm_encoder *drm_enc)
{
	struct sde_encoder_virt *sde_enc;

	if (!drm_enc)
		return NULL;
	sde_enc = to_sde_encoder_virt(drm_enc);
	return sde_enc->rsc_client;
}

static void _sde_encoder_resource_control_rsc_update(
		struct drm_encoder *drm_enc, bool enable)
{
	struct sde_encoder_rsc_config rsc_cfg = { 0 };
	struct sde_encoder_virt *sde_enc;

	if (!drm_enc) {
		SDE_ERROR("invalid encoder argument\n");
		return;
	}
	sde_enc = to_sde_encoder_virt(drm_enc);
	if (!sde_enc->crtc) {
		SDE_ERROR("invalid crtc\n");
		return;
	}

	if (enable) {
		rsc_cfg.inline_rotate_prefill =
				sde_crtc_get_inline_prefill(sde_enc->crtc);

		_sde_encoder_update_rsc_client(drm_enc, &rsc_cfg, true);
	} else {
		_sde_encoder_update_rsc_client(drm_enc, NULL, false);
	}
}

static int _sde_encoder_resource_control_helper(struct drm_encoder *drm_enc,
		bool enable)
{
	struct msm_drm_private *priv;
	struct sde_kms *sde_kms;
	struct sde_encoder_virt *sde_enc;
	int rc;
	bool is_cmd_mode, is_primary;

	sde_enc = to_sde_encoder_virt(drm_enc);
	priv = drm_enc->dev->dev_private;
	sde_kms = to_sde_kms(priv->kms);

	is_cmd_mode = sde_enc->disp_info.capabilities &
			MSM_DISPLAY_CAP_CMD_MODE;
	is_primary = sde_enc->disp_info.is_primary;

	SDE_DEBUG_ENC(sde_enc, "enable:%d\n", enable);
	SDE_EVT32(DRMID(drm_enc), enable);

	if (!sde_enc->cur_master) {
		SDE_ERROR("encoder master not set\n");
		return -EINVAL;
	}

	if (enable) {
		/* enable SDE core clks */
		rc = sde_power_resource_enable(&priv->phandle,
				sde_kms->core_client, true);
		if (rc) {
			SDE_ERROR("failed to enable power resource %d\n", rc);
			SDE_EVT32(rc, SDE_EVTLOG_ERROR);
			return rc;
		}

		sde_enc->elevated_ahb_vote = true;
		/* enable DSI clks */
		rc = sde_connector_clk_ctrl(sde_enc->cur_master->connector,
				true);
		if (rc) {
			SDE_ERROR("failed to enable clk control %d\n", rc);
			sde_power_resource_enable(&priv->phandle,
					sde_kms->core_client, false);
			return rc;
		}

		/* enable all the irq */
		_sde_encoder_irq_control(drm_enc, true);

		if (is_cmd_mode)
			_sde_encoder_pm_qos_add_request(drm_enc, sde_kms);

	} else {
		if (is_cmd_mode)
			_sde_encoder_pm_qos_remove_request(drm_enc, sde_kms);

		/* disable all the irq */
		_sde_encoder_irq_control(drm_enc, false);

		/* disable DSI clks */
		sde_connector_clk_ctrl(sde_enc->cur_master->connector, false);

		/* disable SDE core clks */
		sde_power_resource_enable(&priv->phandle,
				sde_kms->core_client, false);
	}

	return 0;
}

static void sde_encoder_input_event_handler(struct input_handle *handle,
	unsigned int type, unsigned int code, int value)
{
	struct drm_encoder *drm_enc = NULL;
	struct sde_encoder_virt *sde_enc = NULL;
	struct msm_drm_thread *disp_thread = NULL;
	struct msm_drm_private *priv = NULL;

	if (!handle || !handle->handler || !handle->handler->private) {
		SDE_ERROR("invalid encoder for the input event\n");
		return;
	}

	drm_enc = (struct drm_encoder *)handle->handler->private;
	if (!drm_enc->dev || !drm_enc->dev->dev_private) {
		SDE_ERROR("invalid parameters\n");
		return;
	}

	priv = drm_enc->dev->dev_private;
	sde_enc = to_sde_encoder_virt(drm_enc);
	if (!sde_enc->crtc || (sde_enc->crtc->index
			>= ARRAY_SIZE(priv->disp_thread))) {
		SDE_DEBUG_ENC(sde_enc,
			"invalid cached CRTC: %d or crtc index: %d\n",
			sde_enc->crtc == NULL,
			sde_enc->crtc ? sde_enc->crtc->index : -EINVAL);
		return;
	}

	SDE_EVT32_VERBOSE(DRMID(drm_enc));

	disp_thread = &priv->disp_thread[sde_enc->crtc->index];

	kthread_queue_work(&disp_thread->worker,
				&sde_enc->input_event_work);
}

void sde_encoder_control_idle_pc(struct drm_encoder *drm_enc, bool enable)
{
	struct sde_encoder_virt *sde_enc;

	if (!drm_enc) {
		SDE_ERROR("invalid encoder\n");
		return;
	}
	sde_enc = to_sde_encoder_virt(drm_enc);

	/* return early if there is no state change */
	if (sde_enc->idle_pc_enabled == enable)
		return;

	sde_enc->idle_pc_enabled = enable;

	SDE_DEBUG("idle-pc state:%d\n", sde_enc->idle_pc_enabled);
	SDE_EVT32(sde_enc->idle_pc_enabled);
}

static void sde_encoder_idle_hint(const struct drm_encoder *drm_enc,
				  bool is_idle)
{
	const struct sde_encoder_virt *sde_enc = to_sde_encoder_virt(drm_enc);

	SDE_ATRACE_BEGIN(__func__);
	if (sde_enc->cur_master) {
		struct drm_connector *conn = sde_enc->cur_master->connector;

		sde_connector_set_idle_hint(conn, is_idle);
	}
	SDE_ATRACE_END(__func__);
}

static int sde_encoder_resource_control(struct drm_encoder *drm_enc,
		u32 sw_event)
{
	bool autorefresh_enabled = false;
	unsigned int lp, idle_pc_duration;
	struct sde_encoder_virt *sde_enc;
	struct msm_drm_private *priv;
	struct msm_drm_thread *disp_thread;
	int ret;
	bool is_vid_mode = false;

	if (!drm_enc || !drm_enc->dev || !drm_enc->dev->dev_private) {
		SDE_ERROR("invalid encoder parameters, sw_event:%u\n",
				sw_event);
		return -EINVAL;
	}
	sde_enc = to_sde_encoder_virt(drm_enc);
	priv = drm_enc->dev->dev_private;
	is_vid_mode = sde_enc->disp_info.capabilities &
						MSM_DISPLAY_CAP_VID_MODE;

	/*
	 * when idle_pc is not supported, process only KICKOFF, STOP and MODESET
	 * events and return early for other events (ie wb display).
	 */
	if (!sde_enc->idle_pc_enabled &&
			(sw_event != SDE_ENC_RC_EVENT_KICKOFF &&
			sw_event != SDE_ENC_RC_EVENT_PRE_MODESET &&
			sw_event != SDE_ENC_RC_EVENT_POST_MODESET &&
			sw_event != SDE_ENC_RC_EVENT_STOP &&
			sw_event != SDE_ENC_RC_EVENT_PRE_STOP))
		return 0;

	SDE_DEBUG_ENC(sde_enc, "sw_event:%d, idle_pc:%d\n",
			sw_event, sde_enc->idle_pc_enabled);
	SDE_EVT32_VERBOSE(DRMID(drm_enc), sw_event, sde_enc->idle_pc_enabled,
			sde_enc->rc_state, SDE_EVTLOG_FUNC_ENTRY);

	switch (sw_event) {
	case SDE_ENC_RC_EVENT_KICKOFF:
		/* cancel delayed off work, if any */
		if (kthread_cancel_delayed_work_sync(
				&sde_enc->delayed_off_work))
			SDE_DEBUG_ENC(sde_enc, "sw_event:%d, work cancelled\n",
					sw_event);

		msm_idle_set_state(drm_enc, true);

		mutex_lock(&sde_enc->rc_lock);

		/* return if the resource control is already in ON state */
		if (sde_enc->rc_state == SDE_ENC_RC_STATE_ON) {
			SDE_DEBUG_ENC(sde_enc, "sw_event:%d, rc in ON state\n",
					sw_event);
			SDE_EVT32(DRMID(drm_enc), sw_event, sde_enc->rc_state,
				SDE_EVTLOG_FUNC_CASE1);
			mutex_unlock(&sde_enc->rc_lock);
			return 0;
		} else if (sde_enc->rc_state != SDE_ENC_RC_STATE_OFF &&
				sde_enc->rc_state != SDE_ENC_RC_STATE_IDLE) {
			SDE_ERROR_ENC(sde_enc, "sw_event:%d, rc in state %d\n",
					sw_event, sde_enc->rc_state);
			SDE_EVT32(DRMID(drm_enc), sw_event, sde_enc->rc_state,
					SDE_EVTLOG_ERROR);
			mutex_unlock(&sde_enc->rc_lock);
			return -EINVAL;
		}

		if (is_vid_mode && sde_enc->rc_state == SDE_ENC_RC_STATE_IDLE) {
			_sde_encoder_irq_control(drm_enc, true);
		} else {
			/* enable all the clks and resources */
			ret = _sde_encoder_resource_control_helper(drm_enc,
					true);
			if (ret) {
				SDE_ERROR_ENC(sde_enc,
						"sw_event:%d, rc in state %d\n",
						sw_event, sde_enc->rc_state);
				SDE_EVT32(DRMID(drm_enc), sw_event,
						sde_enc->rc_state,
						SDE_EVTLOG_ERROR);
				mutex_unlock(&sde_enc->rc_lock);
				return ret;
			}

			sde_encoder_idle_hint(drm_enc, false);

			_sde_encoder_resource_control_rsc_update(drm_enc, true);
		}

		SDE_EVT32(DRMID(drm_enc), sw_event, sde_enc->rc_state,
				SDE_ENC_RC_STATE_ON, SDE_EVTLOG_FUNC_CASE1);
		sde_enc->rc_state = SDE_ENC_RC_STATE_ON;

		mutex_unlock(&sde_enc->rc_lock);
		break;

	case SDE_ENC_RC_EVENT_FRAME_DONE:
		if (!sde_enc->crtc) {
			SDE_ERROR("invalid crtc, sw_event:%u\n", sw_event);
			return -EINVAL;
		}

		if (sde_enc->crtc->index >= ARRAY_SIZE(priv->disp_thread)) {
			SDE_ERROR("invalid crtc index :%u\n",
					sde_enc->crtc->index);
			return -EINVAL;
		}
		disp_thread = &priv->disp_thread[sde_enc->crtc->index];

		/*
		 * mutex lock is not used as this event happens at interrupt
		 * context. And locking is not required as, the other events
		 * like KICKOFF and STOP does a wait-for-idle before executing
		 * the resource_control
		 */
		if (sde_enc->rc_state != SDE_ENC_RC_STATE_ON) {
			SDE_ERROR_ENC(sde_enc, "sw_event:%d,rc:%d-unexpected\n",
					sw_event, sde_enc->rc_state);
			SDE_EVT32(DRMID(drm_enc), sw_event, sde_enc->rc_state,
					SDE_EVTLOG_ERROR);
			return -EINVAL;
		}

		/*
		 * schedule off work item only when there are no
		 * frames pending
		 */
		if (sde_crtc_frame_pending(sde_enc->crtc) > 1) {
			SDE_DEBUG_ENC(sde_enc, "skip schedule work");
			SDE_EVT32(DRMID(drm_enc), sw_event, sde_enc->rc_state,
				SDE_EVTLOG_FUNC_CASE2);
			return 0;
		}

		/* schedule delayed off work if autorefresh is disabled */
		if (sde_enc->cur_master &&
			sde_enc->cur_master->ops.is_autorefresh_enabled)
			autorefresh_enabled =
				sde_enc->cur_master->ops.is_autorefresh_enabled(
							sde_enc->cur_master);

		/* set idle timeout based on master connector's lp value */
		if (sde_enc->cur_master)
			lp = sde_connector_get_lp(
					sde_enc->cur_master->connector);
		else
			lp = SDE_MODE_DPMS_ON;

		if (lp == SDE_MODE_DPMS_LP2)
			idle_pc_duration = IDLE_SHORT_TIMEOUT;
		else
			idle_pc_duration = IDLE_POWERCOLLAPSE_DURATION;

		msm_idle_set_state(drm_enc, false);

		if (!autorefresh_enabled)
			kthread_mod_delayed_work(
				&disp_thread->worker,
				&sde_enc->delayed_off_work,
				msecs_to_jiffies(idle_pc_duration));
		SDE_EVT32(DRMID(drm_enc), sw_event, sde_enc->rc_state,
				autorefresh_enabled,
				idle_pc_duration, SDE_EVTLOG_FUNC_CASE2);
		SDE_DEBUG_ENC(sde_enc, "sw_event:%d, work scheduled\n",
				sw_event);
		break;

	case SDE_ENC_RC_EVENT_PRE_STOP:
		/* cancel delayed off work, if any */
		if (kthread_cancel_delayed_work_sync(
				&sde_enc->delayed_off_work))
			SDE_DEBUG_ENC(sde_enc, "sw_event:%d, work cancelled\n",
					sw_event);

		mutex_lock(&sde_enc->rc_lock);

		if (is_vid_mode &&
			  sde_enc->rc_state == SDE_ENC_RC_STATE_IDLE) {
			_sde_encoder_irq_control(drm_enc, true);
		}
		/* skip if is already OFF or IDLE, resources are off already */
		else if (sde_enc->rc_state == SDE_ENC_RC_STATE_OFF ||
				sde_enc->rc_state == SDE_ENC_RC_STATE_IDLE) {
			SDE_DEBUG_ENC(sde_enc, "sw_event:%d, rc in %d state\n",
					sw_event, sde_enc->rc_state);
			SDE_EVT32(DRMID(drm_enc), sw_event, sde_enc->rc_state,
				SDE_EVTLOG_FUNC_CASE3);
			mutex_unlock(&sde_enc->rc_lock);
			return 0;
		}

		/**
		 * IRQs are still enabled currently, which allows wait for
		 * VBLANK which RSC may require to correctly transition to OFF
		 */
		_sde_encoder_resource_control_rsc_update(drm_enc, false);

		SDE_EVT32(DRMID(drm_enc), sw_event, sde_enc->rc_state,
				SDE_ENC_RC_STATE_PRE_OFF,
				SDE_EVTLOG_FUNC_CASE3);

		sde_enc->rc_state = SDE_ENC_RC_STATE_PRE_OFF;

		mutex_unlock(&sde_enc->rc_lock);
		break;

	case SDE_ENC_RC_EVENT_STOP:
		/* cancel vsync event work and timer */
		kthread_cancel_work_sync(&sde_enc->vsync_event_work);
		if (sde_enc->disp_info.intf_type == DRM_MODE_CONNECTOR_DSI)
			del_timer_sync(&sde_enc->vsync_event_timer);

		mutex_lock(&sde_enc->rc_lock);
		/* return if the resource control is already in OFF state */
		if (sde_enc->rc_state == SDE_ENC_RC_STATE_OFF) {
			SDE_DEBUG_ENC(sde_enc, "sw_event:%d, rc in OFF state\n",
					sw_event);
			SDE_EVT32(DRMID(drm_enc), sw_event, sde_enc->rc_state,
				SDE_EVTLOG_FUNC_CASE4);
			mutex_unlock(&sde_enc->rc_lock);
			return 0;
		} else if (sde_enc->rc_state == SDE_ENC_RC_STATE_ON ||
			   sde_enc->rc_state == SDE_ENC_RC_STATE_MODESET) {
			SDE_ERROR_ENC(sde_enc, "sw_event:%d, rc in state %d\n",
					sw_event, sde_enc->rc_state);
			SDE_EVT32(DRMID(drm_enc), sw_event, sde_enc->rc_state,
					SDE_EVTLOG_ERROR);
			mutex_unlock(&sde_enc->rc_lock);
			return -EINVAL;
		}

		/**
		 * expect to arrive here only if in either idle state or pre-off
		 * and in IDLE state the resources are already disabled
		 */
		if (sde_enc->rc_state == SDE_ENC_RC_STATE_PRE_OFF)
			_sde_encoder_resource_control_helper(drm_enc, false);

		SDE_EVT32(DRMID(drm_enc), sw_event, sde_enc->rc_state,
				SDE_ENC_RC_STATE_OFF, SDE_EVTLOG_FUNC_CASE4);

		sde_enc->rc_state = SDE_ENC_RC_STATE_OFF;

		mutex_unlock(&sde_enc->rc_lock);
		break;

	case SDE_ENC_RC_EVENT_PRE_MODESET:
		/* cancel delayed off work, if any */
		if (kthread_cancel_delayed_work_sync(
				&sde_enc->delayed_off_work))
			SDE_DEBUG_ENC(sde_enc, "sw_event:%d, work cancelled\n",
					sw_event);

		mutex_lock(&sde_enc->rc_lock);

		/* Nothing to do in off state */
		if (sde_enc->rc_state == SDE_ENC_RC_STATE_OFF) {
			SDE_DEBUG_ENC(sde_enc, "sw_event:%d, rc in OFF state\n",
					sw_event);
			SDE_EVT32(DRMID(drm_enc), sw_event, sde_enc->rc_state);
			mutex_unlock(&sde_enc->rc_lock);
			return 0;
		} else if (sde_enc->rc_state != SDE_ENC_RC_STATE_ON) {
			/* enable all the clks and resources */
			ret = _sde_encoder_resource_control_helper(drm_enc,
					true);
			if (ret) {
				SDE_ERROR_ENC(sde_enc,
						"sw_event:%d, rc in state %d\n",
						sw_event, sde_enc->rc_state);
				SDE_EVT32(DRMID(drm_enc), sw_event,
						sde_enc->rc_state,
						SDE_EVTLOG_ERROR);
				mutex_unlock(&sde_enc->rc_lock);
				return ret;
			}

			_sde_encoder_resource_control_rsc_update(drm_enc, true);

			SDE_EVT32(DRMID(drm_enc), sw_event, sde_enc->rc_state,
				SDE_ENC_RC_STATE_ON, SDE_EVTLOG_FUNC_CASE5);
			sde_enc->rc_state = SDE_ENC_RC_STATE_ON;
		}

		ret = sde_encoder_wait_for_event(drm_enc, MSM_ENC_TX_COMPLETE);
		if (ret && ret != -EWOULDBLOCK) {
			SDE_ERROR_ENC(sde_enc,
					"wait for commit done returned %d\n",
					ret);
			SDE_EVT32(DRMID(drm_enc), sw_event, sde_enc->rc_state,
					ret, SDE_EVTLOG_ERROR);
			mutex_unlock(&sde_enc->rc_lock);
			return -EINVAL;
		}

		_sde_encoder_irq_control(drm_enc, false);
		_sde_encoder_modeset_helper_locked(drm_enc, sw_event);

		SDE_EVT32(DRMID(drm_enc), sw_event, sde_enc->rc_state,
			SDE_ENC_RC_STATE_MODESET, SDE_EVTLOG_FUNC_CASE5);

		sde_enc->rc_state = SDE_ENC_RC_STATE_MODESET;
		mutex_unlock(&sde_enc->rc_lock);
		break;

	case SDE_ENC_RC_EVENT_POST_MODESET:
		mutex_lock(&sde_enc->rc_lock);

		/* Nothing to do in off state */
		if (sde_enc->rc_state == SDE_ENC_RC_STATE_OFF) {
			SDE_DEBUG_ENC(sde_enc, "sw_event:%d, rc in OFF state\n",
					sw_event);
			SDE_EVT32(DRMID(drm_enc), sw_event, sde_enc->rc_state);
			mutex_unlock(&sde_enc->rc_lock);
			return 0;
		} else if (sde_enc->rc_state != SDE_ENC_RC_STATE_MODESET) {
			SDE_ERROR_ENC(sde_enc,
					"sw_event:%d, rc:%d !MODESET state\n",
					sw_event, sde_enc->rc_state);
			SDE_EVT32(DRMID(drm_enc), sw_event, sde_enc->rc_state,
					SDE_EVTLOG_ERROR);
			mutex_unlock(&sde_enc->rc_lock);
			return -EINVAL;
		}

		_sde_encoder_modeset_helper_locked(drm_enc, sw_event);
		_sde_encoder_irq_control(drm_enc, true);

		_sde_encoder_update_rsc_client(drm_enc, NULL, true);

		SDE_EVT32(DRMID(drm_enc), sw_event, sde_enc->rc_state,
				SDE_ENC_RC_STATE_ON, SDE_EVTLOG_FUNC_CASE6);

		sde_enc->rc_state = SDE_ENC_RC_STATE_ON;

		mutex_unlock(&sde_enc->rc_lock);
		break;

	case SDE_ENC_RC_EVENT_ENTER_IDLE:
		mutex_lock(&sde_enc->rc_lock);

		if (sde_enc->rc_state != SDE_ENC_RC_STATE_ON) {
			SDE_DEBUG_ENC(sde_enc, "sw_event:%d, rc:%d !ON state\n",
					sw_event, sde_enc->rc_state);
			SDE_EVT32(DRMID(drm_enc), sw_event, sde_enc->rc_state,
					SDE_EVTLOG_ERROR);
			mutex_unlock(&sde_enc->rc_lock);
			return 0;
		}

		/*
		 * if we are in ON but a frame was just kicked off,
		 * ignore the IDLE event, it's probably a stale timer event
		 */
		if (sde_enc->frame_busy_mask[0]) {
			SDE_ERROR_ENC(sde_enc,
					"sw_event:%d, rc:%d frame pending\n",
					sw_event, sde_enc->rc_state);
			SDE_EVT32(DRMID(drm_enc), sw_event, sde_enc->rc_state,
					SDE_EVTLOG_ERROR);
			mutex_unlock(&sde_enc->rc_lock);
			return 0;
		}

		if (is_vid_mode) {
			_sde_encoder_irq_control(drm_enc, false);
		} else {
			sde_encoder_idle_hint(drm_enc, true);

			/* disable all the clks and resources */
			_sde_encoder_resource_control_rsc_update(drm_enc,
								false);
			_sde_encoder_resource_control_helper(drm_enc, false);
		}

		SDE_EVT32(DRMID(drm_enc), sw_event, sde_enc->rc_state,
				SDE_ENC_RC_STATE_IDLE, SDE_EVTLOG_FUNC_CASE7);
		sde_enc->rc_state = SDE_ENC_RC_STATE_IDLE;

		mutex_unlock(&sde_enc->rc_lock);
		break;
	case SDE_ENC_RC_EVENT_EARLY_WAKEUP:
		if (!sde_enc->crtc ||
			sde_enc->crtc->index >= ARRAY_SIZE(priv->disp_thread)) {
			SDE_DEBUG_ENC(sde_enc,
				"invalid crtc:%d or crtc index:%d , sw_event:%u\n",
				sde_enc->crtc == NULL,
				sde_enc->crtc ? sde_enc->crtc->index : -EINVAL,
				sw_event);
			return -EINVAL;
		}

		disp_thread = &priv->disp_thread[sde_enc->crtc->index];

		mutex_lock(&sde_enc->rc_lock);

		if (sde_enc->rc_state == SDE_ENC_RC_STATE_ON) {
			if (sde_enc->cur_master &&
				sde_enc->cur_master->ops.is_autorefresh_enabled)
				autorefresh_enabled =
				sde_enc->cur_master->ops.is_autorefresh_enabled(
							sde_enc->cur_master);
			if (autorefresh_enabled) {
				SDE_DEBUG_ENC(sde_enc,
					"not handling early wakeup since auto refresh is enabled\n");
				mutex_unlock(&sde_enc->rc_lock);
				return 0;
			}

			if (!sde_crtc_frame_pending(sde_enc->crtc))
				kthread_mod_delayed_work(&disp_thread->worker,
						&sde_enc->delayed_off_work,
						msecs_to_jiffies(
						IDLE_POWERCOLLAPSE_DURATION));
		} else if (sde_enc->rc_state == SDE_ENC_RC_STATE_IDLE) {
			/* enable all the clks and resources */
			ret = _sde_encoder_resource_control_helper(drm_enc,
					true);
			if (ret) {
				SDE_ERROR_ENC(sde_enc,
						"sw_event:%d, rc in state %d\n",
						sw_event, sde_enc->rc_state);
				SDE_EVT32(DRMID(drm_enc), sw_event,
						sde_enc->rc_state,
						SDE_EVTLOG_ERROR);
				mutex_unlock(&sde_enc->rc_lock);
				return ret;
			}

			sde_encoder_idle_hint(drm_enc, false);

			_sde_encoder_resource_control_rsc_update(drm_enc, true);

			/*
			 * In some cases, commit comes with slight delay
			 * (> 80 ms)after early wake up, prevent clock switch
			 * off to avoid jank in next update. So, increase the
			 * command mode idle timeout sufficiently to prevent
			 * such case.
			 */
			kthread_mod_delayed_work(&disp_thread->worker,
					&sde_enc->delayed_off_work,
					msecs_to_jiffies(
					IDLE_POWERCOLLAPSE_IN_EARLY_WAKEUP));

			sde_enc->rc_state = SDE_ENC_RC_STATE_ON;
		}

		SDE_EVT32(DRMID(drm_enc), sw_event, sde_enc->rc_state,
				SDE_ENC_RC_STATE_ON, SDE_EVTLOG_FUNC_CASE8);

		mutex_unlock(&sde_enc->rc_lock);
		break;
	default:
		SDE_EVT32(DRMID(drm_enc), sw_event, SDE_EVTLOG_ERROR);
		SDE_ERROR("unexpected sw_event: %d\n", sw_event);
		break;
	}

	SDE_EVT32_VERBOSE(DRMID(drm_enc), sw_event, sde_enc->idle_pc_enabled,
			sde_enc->rc_state, SDE_EVTLOG_FUNC_EXIT);
	return 0;
}

static void sde_encoder_virt_mode_set(struct drm_encoder *drm_enc,
				      struct drm_display_mode *mode,
				      struct drm_display_mode *adj_mode)
{
	struct sde_encoder_virt *sde_enc;
	struct msm_drm_private *priv;
	struct sde_kms *sde_kms;
	struct list_head *connector_list;
	struct drm_connector *conn = NULL, *conn_iter;
	struct sde_connector_state *sde_conn_state = NULL;
	struct sde_connector *sde_conn = NULL;
	struct sde_rm_hw_iter dsc_iter, pp_iter, qdss_iter;
	struct sde_rm_hw_request request_hw;
	bool is_cmd_mode = false;
	int i = 0, ret;
	struct msm_mode_info mode_info;

	if (!drm_enc) {
		SDE_ERROR("invalid encoder\n");
		return;
	}

	if (!sde_kms_power_resource_is_enabled(drm_enc->dev)) {
		SDE_ERROR("power resource is not enabled\n");
		return;
	}

	sde_enc = to_sde_encoder_virt(drm_enc);
	SDE_DEBUG_ENC(sde_enc, "\n");

	priv = drm_enc->dev->dev_private;
	sde_kms = to_sde_kms(priv->kms);
	connector_list = &sde_kms->dev->mode_config.connector_list;
	is_cmd_mode = sde_enc->disp_info.capabilities &
					MSM_DISPLAY_CAP_CMD_MODE;

	SDE_EVT32(DRMID(drm_enc));

	/*
	 * cache the crtc in sde_enc on enable for duration of use case
	 * for correctly servicing asynchronous irq events and timers
	 */
	if (!drm_enc->crtc) {
		SDE_ERROR("invalid crtc\n");
		return;
	}
	sde_enc->crtc = drm_enc->crtc;

	list_for_each_entry(conn_iter, connector_list, head)
		if (conn_iter->encoder == drm_enc)
			conn = conn_iter;

	if (!conn) {
		SDE_ERROR_ENC(sde_enc, "failed to find attached connector\n");
		return;
	} else if (!conn->state) {
		SDE_ERROR_ENC(sde_enc, "invalid connector state\n");
		return;
	}

	sde_conn = to_sde_connector(conn);
	sde_conn_state = to_sde_connector_state(conn->state);
	if (sde_conn && sde_conn_state) {
		memset(&mode_info, 0, sizeof(mode_info));
		ret = sde_conn->ops.get_mode_info(&sde_conn->base, adj_mode,
				&mode_info,
				sde_kms->catalog->max_mixer_width,
				sde_conn->display);
		if (ret) {
			SDE_ERROR_ENC(sde_enc,
				"failed to get mode info from the display\n");
			return;
		}
		mutex_lock(&sde_conn->mode_info_lock);

		memcpy(&sde_conn_state->mode_info, &mode_info,
			sizeof(sde_conn_state->mode_info));

		mutex_unlock(&sde_conn->mode_info_lock);
	}

	/* release resources before seamless mode change */
	if (msm_is_mode_seamless_dms(adj_mode) ||
			(msm_is_mode_seamless_dyn_clk(adj_mode) &&
			 is_cmd_mode)) {
		SDE_ATRACE_BEGIN("pre_modeset");
		/* restore resource state before releasing them */
		ret = sde_encoder_resource_control(drm_enc,
				SDE_ENC_RC_EVENT_PRE_MODESET);
		SDE_ATRACE_END("pre_modeset");
		if (ret) {
			SDE_ERROR_ENC(sde_enc,
					"sde resource control failed: %d\n",
					ret);
			return;
		}

		/*
		 * Disable dsc before switch the mode and after pre_modeset,
		 * to guarantee that previous kickoff finished. No need to
		 * disable if there's only change in refresh rate
		 */
		if (!msm_is_mode_seamless_dms_fps(adj_mode))
			_sde_encoder_dsc_disable(sde_enc);
	}

	/* Reserve dynamic resources now. Indicating non-AtomicTest phase */
	ret = sde_rm_reserve(&sde_kms->rm, drm_enc, drm_enc->crtc->state,
			conn->state, false);
	if (ret) {
		SDE_ERROR_ENC(sde_enc,
				"failed to reserve hw resources, %d\n", ret);
		return;
	}

	sde_rm_init_hw_iter(&pp_iter, drm_enc->base.id, SDE_HW_BLK_PINGPONG);
	for (i = 0; i < MAX_CHANNELS_PER_ENC; i++) {
		sde_enc->hw_pp[i] = NULL;
		if (!sde_rm_get_hw(&sde_kms->rm, &pp_iter))
			break;
		sde_enc->hw_pp[i] = (struct sde_hw_pingpong *) pp_iter.hw;
	}

	for (i = 0; i < sde_enc->num_phys_encs; i++) {
		struct sde_encoder_phys *phys = sde_enc->phys_encs[i];

		if (phys) {
			sde_rm_init_hw_iter(&qdss_iter, drm_enc->base.id,
						SDE_HW_BLK_QDSS);
			for (i = 0; i < QDSS_MAX; i++) {
				if (sde_rm_get_hw(&sde_kms->rm, &qdss_iter)) {
					phys->hw_qdss =
					(struct sde_hw_qdss *)qdss_iter.hw;
					break;
				}
			}
		}
	}

	sde_rm_init_hw_iter(&dsc_iter, drm_enc->base.id, SDE_HW_BLK_DSC);
	for (i = 0; i < MAX_CHANNELS_PER_ENC; i++) {
		sde_enc->hw_dsc[i] = NULL;
		if (!sde_rm_get_hw(&sde_kms->rm, &dsc_iter))
			break;
		sde_enc->hw_dsc[i] = (struct sde_hw_dsc *) dsc_iter.hw;
	}

	/* Get PP for DSC configuration */
	for (i = 0; i < MAX_CHANNELS_PER_ENC; i++) {
		sde_enc->hw_dsc_pp[i] = NULL;
		if (!sde_enc->hw_dsc[i])
			continue;

		request_hw.id = sde_enc->hw_dsc[i]->base.id;
		request_hw.type = SDE_HW_BLK_PINGPONG;
		if (!sde_rm_request_hw_blk(&sde_kms->rm, &request_hw))
			break;
		sde_enc->hw_dsc_pp[i] =
			(struct sde_hw_pingpong *) request_hw.hw;
	}

	for (i = 0; i < sde_enc->num_phys_encs; i++) {
		struct sde_encoder_phys *phys = sde_enc->phys_encs[i];

		if (phys) {
			if (!sde_enc->hw_pp[i] && sde_enc->topology.num_intf) {
				SDE_ERROR_ENC(sde_enc,
				    "invalid pingpong block for the encoder\n");
				return;
			}
			phys->hw_pp = sde_enc->hw_pp[i];
			phys->connector = conn->state->connector;
			if (phys->ops.mode_set)
				phys->ops.mode_set(phys, mode, adj_mode);
		}
	}

	/* update resources after seamless mode change */
	if (msm_is_mode_seamless_dms(adj_mode) ||
			(msm_is_mode_seamless_dyn_clk(adj_mode) &&
			is_cmd_mode)) {
		SDE_ATRACE_BEGIN("post_modeset");
		sde_encoder_resource_control(&sde_enc->base,
						SDE_ENC_RC_EVENT_POST_MODESET);
		SDE_ATRACE_END("post_modeset");
	}
}

void sde_encoder_control_te(struct drm_encoder *drm_enc, bool enable)
{
	struct sde_encoder_virt *sde_enc;
	struct sde_encoder_phys *phys;
	int i;

	if (!drm_enc) {
		SDE_ERROR("invalid parameters\n");
		return;
	}

	sde_enc = to_sde_encoder_virt(drm_enc);
	if (!sde_enc) {
		SDE_ERROR("invalid sde encoder\n");
		return;
	}

	for (i = 0; i < sde_enc->num_phys_encs; i++) {
		phys = sde_enc->phys_encs[i];
		if (phys && phys->ops.control_te)
			phys->ops.control_te(phys, enable);
	}
}

static int _sde_encoder_input_connect(struct input_handler *handler,
	struct input_dev *dev, const struct input_device_id *id)
{
	struct input_handle *handle;
	int rc = 0;

	handle = kzalloc(sizeof(*handle), GFP_KERNEL);
	if (!handle)
		return -ENOMEM;

	handle->dev = dev;
	handle->handler = handler;
	handle->name = handler->name;

	rc = input_register_handle(handle);
	if (rc) {
		pr_err("failed to register input handle\n");
		goto error;
	}

	rc = input_open_device(handle);
	if (rc) {
		pr_err("failed to open input device\n");
		goto error_unregister;
	}

	return 0;

error_unregister:
	input_unregister_handle(handle);

error:
	kfree(handle);

	return rc;
}

static void _sde_encoder_input_disconnect(struct input_handle *handle)
{
	 input_close_device(handle);
	 input_unregister_handle(handle);
	 kfree(handle);
}

/**
 * Structure for specifying event parameters on which to receive callbacks.
 * This structure will trigger a callback in case of a touch event (specified by
 * EV_ABS) where there is a change in X and Y coordinates,
 */
static const struct input_device_id sde_input_ids[] = {
	{
		.flags = INPUT_DEVICE_ID_MATCH_EVBIT,
		.evbit = { BIT_MASK(EV_ABS) },
		.absbit = { [BIT_WORD(ABS_MT_POSITION_X)] =
					BIT_MASK(ABS_MT_POSITION_X) |
					BIT_MASK(ABS_MT_POSITION_Y) },
	},
	{ },
};

static int _sde_encoder_input_handler_register(
		struct input_handler *input_handler)
{
	int rc = 0;

	rc = input_register_handler(input_handler);
	if (rc) {
		pr_err("input_register_handler failed, rc= %d\n", rc);
		kfree(input_handler);
		return rc;
	}

	return rc;
}

static int _sde_encoder_input_handler(
		struct sde_encoder_virt *sde_enc)
{
	struct input_handler *input_handler = NULL;
	int rc = 0;

	if (sde_enc->input_handler) {
		SDE_ERROR_ENC(sde_enc,
				"input_handle is active. unexpected\n");
		return -EINVAL;
	}

	input_handler = kzalloc(sizeof(*sde_enc->input_handler), GFP_KERNEL);
	if (!input_handler)
		return -ENOMEM;

	input_handler->event = sde_encoder_input_event_handler;
	input_handler->connect = _sde_encoder_input_connect;
	input_handler->disconnect = _sde_encoder_input_disconnect;
	input_handler->name = "sde";
	input_handler->id_table = sde_input_ids;
	input_handler->private = sde_enc;

	sde_enc->input_handler = input_handler;
	sde_enc->input_handler_registered = false;

	return rc;
}

static void _sde_encoder_virt_enable_helper(struct drm_encoder *drm_enc)
{
	struct sde_encoder_virt *sde_enc = NULL;
	struct msm_drm_private *priv;
	struct sde_kms *sde_kms;

	if (!drm_enc || !drm_enc->dev || !drm_enc->dev->dev_private) {
		SDE_ERROR("invalid parameters\n");
		return;
	}

	priv = drm_enc->dev->dev_private;
	sde_kms = to_sde_kms(priv->kms);
	if (!sde_kms) {
		SDE_ERROR("invalid sde_kms\n");
		return;
	}

	sde_enc = to_sde_encoder_virt(drm_enc);
	if (!sde_enc || !sde_enc->cur_master) {
		SDE_ERROR("invalid sde encoder/master\n");
		return;
	}

	if (sde_enc->disp_info.intf_type == DRM_MODE_CONNECTOR_DisplayPort &&
	    sde_enc->cur_master->hw_mdptop &&
	    sde_enc->cur_master->hw_mdptop->ops.intf_audio_select)
		sde_enc->cur_master->hw_mdptop->ops.intf_audio_select(
					sde_enc->cur_master->hw_mdptop);

	if (sde_enc->cur_master->hw_mdptop &&
			sde_enc->cur_master->hw_mdptop->ops.reset_ubwc)
		sde_enc->cur_master->hw_mdptop->ops.reset_ubwc(
				sde_enc->cur_master->hw_mdptop,
				sde_kms->catalog);

	if (sde_enc->cur_master->hw_ctl &&
			sde_enc->cur_master->hw_ctl->ops.setup_intf_cfg_v1 &&
			!sde_enc->cur_master->cont_splash_enabled)
		sde_enc->cur_master->hw_ctl->ops.setup_intf_cfg_v1(
				sde_enc->cur_master->hw_ctl,
				&sde_enc->cur_master->intf_cfg_v1);

	_sde_encoder_update_vsync_source(sde_enc, &sde_enc->disp_info, false);
	sde_encoder_control_te(drm_enc, true);

	memset(&sde_enc->prv_conn_roi, 0, sizeof(sde_enc->prv_conn_roi));
	memset(&sde_enc->cur_conn_roi, 0, sizeof(sde_enc->cur_conn_roi));
}

void sde_encoder_virt_restore(struct drm_encoder *drm_enc)
{
	struct sde_encoder_virt *sde_enc = NULL;
	int i;

	if (!drm_enc) {
		SDE_ERROR("invalid encoder\n");
		return;
	}
	sde_enc = to_sde_encoder_virt(drm_enc);

	if (!sde_enc->cur_master) {
		SDE_ERROR("virt encoder has no master\n");
		return;
	}

	memset(&sde_enc->cur_master->intf_cfg_v1, 0,
			sizeof(sde_enc->cur_master->intf_cfg_v1));
	sde_enc->idle_pc_restore = true;

	for (i = 0; i < sde_enc->num_phys_encs; i++) {
		struct sde_encoder_phys *phys = sde_enc->phys_encs[i];

		if (!phys)
			continue;

		if (phys->hw_ctl && phys->hw_ctl->ops.clear_pending_flush)
			phys->hw_ctl->ops.clear_pending_flush(phys->hw_ctl);

		if ((phys != sde_enc->cur_master) && phys->ops.restore)
			phys->ops.restore(phys);
	}

	if (sde_enc->cur_master && sde_enc->cur_master->ops.restore)
		sde_enc->cur_master->ops.restore(sde_enc->cur_master);

	_sde_encoder_virt_enable_helper(drm_enc);
}

static void sde_encoder_off_work(struct kthread_work *work)
{
	struct sde_encoder_virt *sde_enc = container_of(work,
			struct sde_encoder_virt, delayed_off_work.work);
	struct drm_encoder *drm_enc;

	if (!sde_enc) {
		SDE_ERROR("invalid sde encoder\n");
		return;
	}
	drm_enc = &sde_enc->base;

	SDE_ATRACE_BEGIN("sde_encoder_off_work");
	sde_encoder_idle_request(drm_enc);
	SDE_ATRACE_END("sde_encoder_off_work");
}

static void sde_encoder_virt_enable(struct drm_encoder *drm_enc)
{
	struct sde_encoder_virt *sde_enc = NULL;
	int i, ret = 0;
	struct msm_compression_info *comp_info = NULL;
	struct drm_display_mode *cur_mode = NULL;
	struct msm_mode_info mode_info;
	struct msm_display_info *disp_info;

	if (!drm_enc) {
		SDE_ERROR("invalid encoder\n");
		return;
	}
	sde_enc = to_sde_encoder_virt(drm_enc);
	disp_info = &sde_enc->disp_info;

	if (!sde_kms_power_resource_is_enabled(drm_enc->dev)) {
		SDE_ERROR("power resource is not enabled\n");
		return;
	}

	ret = _sde_encoder_get_mode_info(drm_enc, &mode_info);
	if (ret) {
		SDE_ERROR_ENC(sde_enc, "failed to get mode info\n");
		return;
	}

	if (drm_enc->crtc && !sde_enc->crtc)
		sde_enc->crtc = drm_enc->crtc;

	comp_info = &mode_info.comp_info;
	cur_mode = &sde_enc->base.crtc->state->adjusted_mode;

	SDE_DEBUG_ENC(sde_enc, "\n");
	SDE_EVT32(DRMID(drm_enc), cur_mode->hdisplay, cur_mode->vdisplay);

	sde_enc->cur_master = NULL;
	for (i = 0; i < sde_enc->num_phys_encs; i++) {
		struct sde_encoder_phys *phys = sde_enc->phys_encs[i];

		if (phys && phys->ops.is_master && phys->ops.is_master(phys)) {
			SDE_DEBUG_ENC(sde_enc, "master is now idx %d\n", i);
			sde_enc->cur_master = phys;
			break;
		}
	}

	if (!sde_enc->cur_master) {
		SDE_ERROR("virt encoder has no master! num_phys %d\n", i);
		return;
	}

	/* register input handler if not already registered */
	if (sde_enc->input_handler && !sde_enc->input_handler_registered &&
			!msm_is_mode_seamless_dms(cur_mode) &&
			!msm_is_mode_seamless_dyn_clk(cur_mode)) {
		ret = _sde_encoder_input_handler_register(
				sde_enc->input_handler);
		if (ret)
			SDE_ERROR(
			"input handler registration failed, rc = %d\n", ret);
		else
			sde_enc->input_handler_registered = true;
	}

	if (!(msm_is_mode_seamless_vrr(cur_mode)
			|| msm_is_mode_seamless_dms(cur_mode)
			|| msm_is_mode_seamless_dyn_clk(cur_mode)))
		kthread_init_delayed_work(&sde_enc->delayed_off_work,
			sde_encoder_off_work);

	ret = sde_encoder_resource_control(drm_enc, SDE_ENC_RC_EVENT_KICKOFF);
	if (ret) {
		SDE_ERROR_ENC(sde_enc, "sde resource control failed: %d\n",
				ret);
		return;
	}

	memset(&sde_enc->cur_master->intf_cfg_v1, 0,
			sizeof(sde_enc->cur_master->intf_cfg_v1));

	for (i = 0; i < sde_enc->num_phys_encs; i++) {
		struct sde_encoder_phys *phys = sde_enc->phys_encs[i];

		if (!phys)
			continue;

		phys->comp_type = comp_info->comp_type;
		phys->comp_ratio = comp_info->comp_ratio;
		phys->wide_bus_en = mode_info.wide_bus_en;

		if (phys->comp_type == MSM_DISPLAY_COMPRESSION_DSC) {
			phys->dsc_extra_pclk_cycle_cnt =
				comp_info->dsc_info.pclk_per_line;
			phys->dsc_extra_disp_width =
				comp_info->dsc_info.extra_width;
		}

		if (phys != sde_enc->cur_master) {
			/**
			 * on DMS request, the encoder will be enabled
			 * already. Invoke restore to reconfigure the
			 * new mode.
			 */
			if ((msm_is_mode_seamless_dms(cur_mode) ||
				msm_is_mode_seamless_dyn_clk(cur_mode)) &&
					phys->ops.restore)
				phys->ops.restore(phys);
			else if (phys->ops.enable)
				phys->ops.enable(phys);
		}

		if (sde_enc->misr_enable && (sde_enc->disp_info.capabilities &
		     MSM_DISPLAY_CAP_VID_MODE) && phys->ops.setup_misr)
			phys->ops.setup_misr(phys, true,
						sde_enc->misr_frame_count);
	}

	if ((msm_is_mode_seamless_dms(cur_mode) ||
			msm_is_mode_seamless_dyn_clk(cur_mode)) &&
			sde_enc->cur_master->ops.restore)
		sde_enc->cur_master->ops.restore(sde_enc->cur_master);
	else if (sde_enc->cur_master->ops.enable)
		sde_enc->cur_master->ops.enable(sde_enc->cur_master);

	_sde_encoder_virt_enable_helper(drm_enc);
}

static void sde_encoder_virt_disable(struct drm_encoder *drm_enc)
{
	struct sde_encoder_virt *sde_enc = NULL;
	struct msm_drm_private *priv;
	struct sde_kms *sde_kms;
	enum sde_intf_mode intf_mode;
	int i = 0;

	if (!drm_enc) {
		SDE_ERROR("invalid encoder\n");
		return;
	} else if (!drm_enc->dev) {
		SDE_ERROR("invalid dev\n");
		return;
	} else if (!drm_enc->dev->dev_private) {
		SDE_ERROR("invalid dev_private\n");
		return;
	}

	if (!sde_kms_power_resource_is_enabled(drm_enc->dev)) {
		SDE_ERROR("power resource is not enabled\n");
		return;
	}

	sde_enc = to_sde_encoder_virt(drm_enc);
	SDE_DEBUG_ENC(sde_enc, "\n");

	priv = drm_enc->dev->dev_private;
	sde_kms = to_sde_kms(priv->kms);
	intf_mode = sde_encoder_get_intf_mode(drm_enc);

	SDE_EVT32(DRMID(drm_enc));

	/* wait for idle */
	sde_encoder_wait_for_event(drm_enc, MSM_ENC_TX_COMPLETE);

	if (sde_enc->input_handler && sde_enc->input_handler_registered) {
		input_unregister_handler(sde_enc->input_handler);
		sde_enc->input_handler_registered = false;
	}

	/*
	 * For primary command mode and video mode encoders, execute the
	 * resource control pre-stop operations before the physical encoders
	 * are disabled, to allow the rsc to transition its states properly.
	 *
	 * For other encoder types, rsc should not be enabled until after
	 * they have been fully disabled, so delay the pre-stop operations
	 * until after the physical disable calls have returned.
	 */
	if (sde_enc->disp_info.is_primary &&
	    (intf_mode == INTF_MODE_CMD || intf_mode == INTF_MODE_VIDEO)) {
		sde_encoder_resource_control(drm_enc,
				SDE_ENC_RC_EVENT_PRE_STOP);
		for (i = 0; i < sde_enc->num_phys_encs; i++) {
			struct sde_encoder_phys *phys = sde_enc->phys_encs[i];

			if (phys && phys->ops.disable)
				phys->ops.disable(phys);
		}
	} else {

		if ((intf_mode == INTF_MODE_WB_BLOCK ||
			intf_mode == INTF_MODE_WB_LINE)
			&& sde_enc->crtc && sde_enc->crtc->state &&
			sde_enc->crtc->state->enable &&
			sde_enc->crtc->state->mode_changed) {
			sde_encoder_resource_control(drm_enc,
				SDE_ENC_RC_EVENT_KICKOFF);
			SDE_EVT32(intf_mode, sde_enc->crtc->state->enable);
		}

		for (i = 0; i < sde_enc->num_phys_encs; i++) {
			struct sde_encoder_phys *phys = sde_enc->phys_encs[i];

			if (phys && phys->ops.disable)
				phys->ops.disable(phys);
		}
		sde_encoder_resource_control(drm_enc,
				SDE_ENC_RC_EVENT_PRE_STOP);
	}

	/*
	 * disable dsc after the transfer is complete (for command mode)
	 * and after physical encoder is disabled, to make sure timing
	 * engine is already disabled (for video mode).
	 */
	_sde_encoder_dsc_disable(sde_enc);

	sde_encoder_resource_control(drm_enc, SDE_ENC_RC_EVENT_STOP);

	for (i = 0; i < sde_enc->num_phys_encs; i++) {
		if (sde_enc->phys_encs[i]) {
			sde_enc->phys_encs[i]->cont_splash_enabled = false;
			sde_enc->phys_encs[i]->cont_splash_single_flush = 0;
			sde_enc->phys_encs[i]->connector = NULL;
		}
	}

	sde_enc->cur_master = NULL;
	/*
	 * clear the cached crtc in sde_enc on use case finish, after all the
	 * outstanding events and timers have been completed
	 */
	sde_enc->crtc = NULL;

	SDE_DEBUG_ENC(sde_enc, "encoder disabled\n");

	sde_rm_release(&sde_kms->rm, drm_enc);
}

void sde_encoder_helper_phys_disable(struct sde_encoder_phys *phys_enc,
		struct sde_encoder_phys_wb *wb_enc)
{
	struct sde_encoder_virt *sde_enc;

	phys_enc->hw_ctl->ops.reset(phys_enc->hw_ctl);
	sde_encoder_helper_reset_mixers(phys_enc, NULL);

	if (wb_enc) {
		if (wb_enc->hw_wb->ops.bind_pingpong_blk) {
			wb_enc->hw_wb->ops.bind_pingpong_blk(wb_enc->hw_wb,
					false, phys_enc->hw_pp->idx);

			if (phys_enc->hw_ctl->ops.update_bitmask_wb)
				phys_enc->hw_ctl->ops.update_bitmask_wb(
						phys_enc->hw_ctl,
						wb_enc->hw_wb->idx, true);
		}
	} else {
		if (phys_enc->hw_intf->ops.bind_pingpong_blk) {
			phys_enc->hw_intf->ops.bind_pingpong_blk(
					phys_enc->hw_intf, false,
					phys_enc->hw_pp->idx);

			if (phys_enc->hw_ctl->ops.update_bitmask_intf)
				phys_enc->hw_ctl->ops.update_bitmask_intf(
						phys_enc->hw_ctl,
						phys_enc->hw_intf->idx, true);
		}
	}

	if (phys_enc->hw_pp && phys_enc->hw_pp->ops.reset_3d_mode) {
		phys_enc->hw_pp->ops.reset_3d_mode(phys_enc->hw_pp);

		if (phys_enc->hw_ctl->ops.update_bitmask_merge3d &&
				phys_enc->hw_pp->merge_3d)
			phys_enc->hw_ctl->ops.update_bitmask_merge3d(
					phys_enc->hw_ctl,
					phys_enc->hw_pp->merge_3d->idx, true);
	}

	if (phys_enc->hw_cdm && phys_enc->hw_cdm->ops.bind_pingpong_blk &&
			phys_enc->hw_pp) {
		phys_enc->hw_cdm->ops.bind_pingpong_blk(phys_enc->hw_cdm,
				false, phys_enc->hw_pp->idx);

		if (phys_enc->hw_ctl->ops.update_bitmask_cdm)
			phys_enc->hw_ctl->ops.update_bitmask_cdm(
					phys_enc->hw_ctl,
					phys_enc->hw_cdm->idx, true);
	}

	sde_enc = to_sde_encoder_virt(phys_enc->parent);

	if (phys_enc == sde_enc->cur_master && phys_enc->hw_pp &&
			phys_enc->hw_ctl->ops.reset_post_disable)
		phys_enc->hw_ctl->ops.reset_post_disable(
				phys_enc->hw_ctl, &phys_enc->intf_cfg_v1,
				phys_enc->hw_pp->merge_3d ?
				phys_enc->hw_pp->merge_3d->idx : 0);

	phys_enc->hw_ctl->ops.trigger_flush(phys_enc->hw_ctl);
	phys_enc->hw_ctl->ops.trigger_start(phys_enc->hw_ctl);
}

static enum sde_intf sde_encoder_get_intf(struct sde_mdss_cfg *catalog,
		enum sde_intf_type type, u32 controller_id)
{
	int i = 0;

	for (i = 0; i < catalog->intf_count; i++) {
		if (catalog->intf[i].type == type
		    && catalog->intf[i].controller_id == controller_id) {
			return catalog->intf[i].id;
		}
	}

	return INTF_MAX;
}

static enum sde_wb sde_encoder_get_wb(struct sde_mdss_cfg *catalog,
		enum sde_intf_type type, u32 controller_id)
{
	if (controller_id < catalog->wb_count)
		return catalog->wb[controller_id].id;

	return WB_MAX;
}

static void sde_encoder_vblank_callback(struct drm_encoder *drm_enc,
		struct sde_encoder_phys *phy_enc)
{
	struct sde_encoder_virt *sde_enc = NULL;
	unsigned long lock_flags;

	if (!drm_enc || !phy_enc)
		return;

	SDE_ATRACE_BEGIN("encoder_vblank_callback");
	sde_enc = to_sde_encoder_virt(drm_enc);

	spin_lock_irqsave(&sde_enc->enc_spinlock, lock_flags);
	if (sde_enc->crtc_vblank_cb)
		sde_enc->crtc_vblank_cb(sde_enc->crtc_vblank_cb_data);
	spin_unlock_irqrestore(&sde_enc->enc_spinlock, lock_flags);

	atomic_inc(&phy_enc->vsync_cnt);
	SDE_ATRACE_END("encoder_vblank_callback");
}

static void sde_encoder_underrun_callback(struct drm_encoder *drm_enc,
		struct sde_encoder_phys *phy_enc)
{
	if (!phy_enc)
		return;

	SDE_ATRACE_BEGIN("encoder_underrun_callback");
	atomic_inc(&phy_enc->underrun_cnt);
	SDE_EVT32(DRMID(drm_enc), atomic_read(&phy_enc->underrun_cnt));

	trace_sde_encoder_underrun(DRMID(drm_enc),
		atomic_read(&phy_enc->underrun_cnt));

	SDE_DBG_CTRL("stop_ftrace");
	SDE_DBG_CTRL("panic_underrun");

	SDE_ATRACE_END("encoder_underrun_callback");
}

void sde_encoder_register_vblank_callback(struct drm_encoder *drm_enc,
		void (*vbl_cb)(void *), void *vbl_data)
{
	struct sde_encoder_virt *sde_enc = to_sde_encoder_virt(drm_enc);
	unsigned long lock_flags;
	bool enable;
	int i;

	enable = vbl_cb ? true : false;

	if (!drm_enc) {
		SDE_ERROR("invalid encoder\n");
		return;
	}
	SDE_DEBUG_ENC(sde_enc, "\n");
	SDE_EVT32(DRMID(drm_enc), enable);

	spin_lock_irqsave(&sde_enc->enc_spinlock, lock_flags);
	sde_enc->crtc_vblank_cb = vbl_cb;
	sde_enc->crtc_vblank_cb_data = vbl_data;
	spin_unlock_irqrestore(&sde_enc->enc_spinlock, lock_flags);

	for (i = 0; i < sde_enc->num_phys_encs; i++) {
		struct sde_encoder_phys *phys = sde_enc->phys_encs[i];

		if (phys && phys->ops.control_vblank_irq)
			phys->ops.control_vblank_irq(phys, enable);
	}
	sde_enc->vblank_enabled = enable;
}

void sde_encoder_register_frame_event_callback(struct drm_encoder *drm_enc,
			void (*frame_event_cb)(void *, u32 event),
			struct drm_crtc *crtc)
{
	struct sde_encoder_virt *sde_enc = to_sde_encoder_virt(drm_enc);
	unsigned long lock_flags;
	bool enable;

	enable = frame_event_cb ? true : false;

	if (!drm_enc) {
		SDE_ERROR("invalid encoder\n");
		return;
	}
	SDE_DEBUG_ENC(sde_enc, "\n");
	SDE_EVT32(DRMID(drm_enc), enable, 0);

	spin_lock_irqsave(&sde_enc->enc_spinlock, lock_flags);
	sde_enc->crtc_frame_event_cb = frame_event_cb;
	sde_enc->crtc_frame_event_cb_data.crtc = crtc;
	spin_unlock_irqrestore(&sde_enc->enc_spinlock, lock_flags);
}

static void sde_encoder_frame_done_callback(
		struct drm_encoder *drm_enc,
		struct sde_encoder_phys *ready_phys, u32 event)
{
	struct sde_encoder_virt *sde_enc = to_sde_encoder_virt(drm_enc);
	unsigned int i;

	if (!drm_enc || !sde_enc->cur_master) {
		SDE_ERROR("invalid param: drm_enc %lx, cur_master %lx\n",
			  (unsigned long)drm_enc, drm_enc ?
			  (unsigned long)sde_enc->cur_master : 0);
		return;
	}

	sde_enc->crtc_frame_event_cb_data.connector =
				sde_enc->cur_master->connector;

	if (event & (SDE_ENCODER_FRAME_EVENT_DONE
			| SDE_ENCODER_FRAME_EVENT_ERROR
			| SDE_ENCODER_FRAME_EVENT_PANEL_DEAD)) {

		if (!sde_enc->frame_busy_mask[0]) {
			/**
			 * suppress frame_done without waiter,
			 * likely autorefresh
			 */
			SDE_EVT32(DRMID(drm_enc), event, ready_phys->intf_idx);
			return;
		}

		/* One of the physical encoders has become idle */
		for (i = 0; i < sde_enc->num_phys_encs; i++) {
			if (sde_enc->phys_encs[i] == ready_phys) {
				clear_bit(i, sde_enc->frame_busy_mask);
				SDE_EVT32_VERBOSE(DRMID(drm_enc), i,
					sde_enc->frame_busy_mask[0]);
			}
		}

		if (!sde_enc->frame_busy_mask[0]) {
			sde_encoder_resource_control(drm_enc,
					SDE_ENC_RC_EVENT_FRAME_DONE);

			if (sde_enc->crtc_frame_event_cb)
				sde_enc->crtc_frame_event_cb(
					&sde_enc->crtc_frame_event_cb_data,
					event);
		}
	} else {
		if (sde_enc->crtc_frame_event_cb)
			sde_enc->crtc_frame_event_cb(
				&sde_enc->crtc_frame_event_cb_data, event);
	}
}

static void sde_encoder_get_qsync_fps_callback(
	struct drm_encoder *drm_enc,
	u32 *qsync_fps)
{
	struct msm_display_info *disp_info;
	struct sde_encoder_virt *sde_enc;

	if (!qsync_fps)
		return;

	*qsync_fps = 0;
	if (!drm_enc) {
		SDE_ERROR("invalid drm encoder\n");
		return;
	}

	sde_enc = to_sde_encoder_virt(drm_enc);
	disp_info = &sde_enc->disp_info;
	*qsync_fps = disp_info->qsync_min_fps;
}

int sde_encoder_idle_request(struct drm_encoder *drm_enc)
{
	struct sde_encoder_virt *sde_enc;

	if (!drm_enc) {
		SDE_ERROR("invalid drm encoder\n");
		return -EINVAL;
	}

	sde_enc = to_sde_encoder_virt(drm_enc);
	sde_encoder_resource_control(&sde_enc->base,
						SDE_ENC_RC_EVENT_ENTER_IDLE);

	return 0;
}

int sde_encoder_get_ctlstart_timeout_state(struct drm_encoder *drm_enc)
{
	struct sde_encoder_virt *sde_enc = NULL;
	int i, count = 0;

	if (!drm_enc)
		return 0;

	sde_enc = to_sde_encoder_virt(drm_enc);

	for (i = 0; i < sde_enc->num_phys_encs; i++) {
		count += atomic_read(&sde_enc->phys_encs[i]->ctlstart_timeout);
		atomic_set(&sde_enc->phys_encs[i]->ctlstart_timeout, 0);
	}

	return count;
}
/**
 * _sde_encoder_trigger_flush - trigger flush for a physical encoder
 * drm_enc: Pointer to drm encoder structure
 * phys: Pointer to physical encoder structure
 * extra_flush: Additional bit mask to include in flush trigger
 */
static inline void _sde_encoder_trigger_flush(struct drm_encoder *drm_enc,
		struct sde_encoder_phys *phys,
		struct sde_ctl_flush_cfg *extra_flush)
{
	struct sde_hw_ctl *ctl;
	unsigned long lock_flags;
	struct sde_encoder_virt *sde_enc;
	int pend_ret_fence_cnt;
	struct sde_connector *c_conn;

	if (!drm_enc || !phys) {
		SDE_ERROR("invalid argument(s), drm_enc %d, phys_enc %d\n",
				drm_enc != 0, phys != 0);
		return;
	}

	sde_enc = to_sde_encoder_virt(drm_enc);
	c_conn = to_sde_connector(phys->connector);

	if (!phys->hw_pp) {
		SDE_ERROR("invalid pingpong hw\n");
		return;
	}

	ctl = phys->hw_ctl;
	if (!ctl || !phys->ops.trigger_flush) {
		SDE_ERROR("missing ctl/trigger cb\n");
		return;
	}

	if (phys->split_role == ENC_ROLE_SKIP) {
		SDE_DEBUG_ENC(to_sde_encoder_virt(phys->parent),
				"skip flush pp%d ctl%d\n",
				phys->hw_pp->idx - PINGPONG_0,
				ctl->idx - CTL_0);
		return;
	}

	/* update pending counts and trigger kickoff ctl flush atomically */
	spin_lock_irqsave(&sde_enc->enc_spinlock, lock_flags);

	if (phys->ops.is_master && phys->ops.is_master(phys))
		atomic_inc(&phys->pending_retire_fence_cnt);

	pend_ret_fence_cnt = atomic_read(&phys->pending_retire_fence_cnt);

	/* perform peripheral flush on every frame update for dp dsc */
	if (phys->hw_intf && phys->hw_intf->cap->type == INTF_DP &&
			phys->comp_type == MSM_DISPLAY_COMPRESSION_DSC &&
			phys->comp_ratio && ctl->ops.update_bitmask_periph &&
			c_conn->ops.update_pps) {
		c_conn->ops.update_pps(phys->connector, NULL, c_conn->display);
		ctl->ops.update_bitmask_periph(ctl, phys->hw_intf->idx, 1);
	}

	if ((extra_flush && extra_flush->pending_flush_mask)
			&& ctl->ops.update_pending_flush)
		ctl->ops.update_pending_flush(ctl, extra_flush);

	phys->ops.trigger_flush(phys);

	spin_unlock_irqrestore(&sde_enc->enc_spinlock, lock_flags);

	if (ctl->ops.get_pending_flush) {
		struct sde_ctl_flush_cfg pending_flush = {0,};

		ctl->ops.get_pending_flush(ctl, &pending_flush);
		SDE_EVT32(DRMID(drm_enc), phys->intf_idx - INTF_0,
				ctl->idx - CTL_0,
				pending_flush.pending_flush_mask,
				pend_ret_fence_cnt);
	} else {
		SDE_EVT32(DRMID(drm_enc), phys->intf_idx - INTF_0,
				ctl->idx - CTL_0,
				pend_ret_fence_cnt);
	}
}

/**
 * _sde_encoder_trigger_start - trigger start for a physical encoder
 * phys: Pointer to physical encoder structure
 */
static inline void _sde_encoder_trigger_start(struct sde_encoder_phys *phys)
{
	struct sde_hw_ctl *ctl;
	struct sde_encoder_virt *sde_enc;

	if (!phys) {
		SDE_ERROR("invalid argument(s)\n");
		return;
	}

	if (!phys->hw_pp) {
		SDE_ERROR("invalid pingpong hw\n");
		return;
	}

	if (!phys->parent) {
		SDE_ERROR("invalid parent\n");
		return;
	}
	/* avoid ctrl start for encoder in clone mode */
	if (phys->in_clone_mode)
		return;

	ctl = phys->hw_ctl;
	sde_enc = to_sde_encoder_virt(phys->parent);

	if (phys->split_role == ENC_ROLE_SKIP) {
		SDE_DEBUG_ENC(sde_enc,
				"skip start pp%d ctl%d\n",
				phys->hw_pp->idx - PINGPONG_0,
				ctl->idx - CTL_0);
		return;
	}

	/* Start rotator before CTL_START for async inline mode */
	if (sde_crtc_get_rotator_op_mode(sde_enc->crtc) ==
			SDE_CTL_ROT_OP_MODE_INLINE_ASYNC &&
			ctl->ops.trigger_rot_start) {
		SDE_DEBUG_ENC(sde_enc, "trigger rotator start ctl%d\n",
				ctl->idx - CTL_0);
		ctl->ops.trigger_rot_start(ctl);
	}

	if (phys->ops.trigger_start && phys->enable_state != SDE_ENC_DISABLED)
		phys->ops.trigger_start(phys);
}

void sde_encoder_helper_trigger_flush(struct sde_encoder_phys *phys_enc)
{
	struct sde_hw_ctl *ctl;

	if (!phys_enc) {
		SDE_ERROR("invalid encoder\n");
		return;
	}

	ctl = phys_enc->hw_ctl;
	if (ctl && ctl->ops.trigger_flush)
		ctl->ops.trigger_flush(ctl);
}

void sde_encoder_helper_trigger_start(struct sde_encoder_phys *phys_enc)
{
	struct sde_hw_ctl *ctl;

	if (!phys_enc) {
		SDE_ERROR("invalid encoder\n");
		return;
	}

	ctl = phys_enc->hw_ctl;
	if (ctl && ctl->ops.trigger_start) {
		ctl->ops.trigger_start(ctl);
		SDE_EVT32(DRMID(phys_enc->parent), ctl->idx - CTL_0);
	}
}

void sde_encoder_helper_hw_reset(struct sde_encoder_phys *phys_enc)
{
	struct sde_encoder_virt *sde_enc;
	struct sde_connector *sde_con;
	void *sde_con_disp;
	struct sde_hw_ctl *ctl;
	int rc;

	if (!phys_enc) {
		SDE_ERROR("invalid encoder\n");
		return;
	}
	sde_enc = to_sde_encoder_virt(phys_enc->parent);
	ctl = phys_enc->hw_ctl;

	if (!ctl || !ctl->ops.reset)
		return;

	SDE_DEBUG_ENC(sde_enc, "ctl %d reset\n",  ctl->idx);
	SDE_EVT32(DRMID(phys_enc->parent), ctl->idx);

	if (phys_enc->ops.is_master && phys_enc->ops.is_master(phys_enc) &&
			phys_enc->connector) {
		sde_con = to_sde_connector(phys_enc->connector);
		sde_con_disp = sde_connector_get_display(phys_enc->connector);

		if (sde_con->ops.soft_reset) {
			rc = sde_con->ops.soft_reset(sde_con_disp);
			if (rc) {
				SDE_ERROR_ENC(sde_enc,
						"connector soft reset failure\n");
				SDE_DBG_DUMP("all", "dbg_bus", "vbif_dbg_bus",
								"panic");
			}
		}
	}

	phys_enc->enable_state = SDE_ENC_ENABLED;
}

/**
 * _sde_encoder_kickoff_phys - handle physical encoder kickoff
 *	Iterate through the physical encoders and perform consolidated flush
 *	and/or control start triggering as needed. This is done in the virtual
 *	encoder rather than the individual physical ones in order to handle
 *	use cases that require visibility into multiple physical encoders at
 *	a time.
 * sde_enc: Pointer to virtual encoder structure
 */
static void _sde_encoder_kickoff_phys(struct sde_encoder_virt *sde_enc)
{
	struct sde_hw_ctl *ctl;
	uint32_t i;
	struct sde_ctl_flush_cfg pending_flush = {0,};
	u32 pending_kickoff_cnt;
	struct msm_drm_private *priv = NULL;
	struct sde_kms *sde_kms = NULL;
	bool is_regdma_blocking = false, is_vid_mode = false;

	if (!sde_enc) {
		SDE_ERROR("invalid encoder\n");
		return;
	}

	is_vid_mode = sde_enc->disp_info.capabilities &
					MSM_DISPLAY_CAP_VID_MODE;
	is_regdma_blocking = (is_vid_mode ||
			_sde_encoder_is_autorefresh_enabled(sde_enc));

	/* don't perform flush/start operations for slave encoders */
	for (i = 0; i < sde_enc->num_phys_encs; i++) {
		struct sde_encoder_phys *phys = sde_enc->phys_encs[i];
		enum sde_rm_topology_name topology = SDE_RM_TOPOLOGY_NONE;

		if (!phys || phys->enable_state == SDE_ENC_DISABLED)
			continue;

		ctl = phys->hw_ctl;
		if (!ctl)
			continue;

		if (phys->connector)
			topology = sde_connector_get_topology_name(
					phys->connector);
		/*
		 * don't wait on ppsplit slaves or skipped encoders because
		 * they dont receive irqs
		 */
		if (!(topology == SDE_RM_TOPOLOGY_PPSPLIT &&
				phys->split_role == ENC_ROLE_SLAVE) &&
				phys->split_role != ENC_ROLE_SKIP)
			set_bit(i, sde_enc->frame_busy_mask);

		if (!phys->ops.needs_single_flush ||
				!phys->ops.needs_single_flush(phys)) {
			if (ctl->ops.reg_dma_flush)
				ctl->ops.reg_dma_flush(ctl, is_regdma_blocking);
			_sde_encoder_trigger_flush(&sde_enc->base, phys, 0x0);
		} else if (ctl->ops.get_pending_flush) {
			ctl->ops.get_pending_flush(ctl, &pending_flush);
		}
	}

	/* for split flush, combine pending flush masks and send to master */
	if (pending_flush.pending_flush_mask && sde_enc->cur_master) {
		ctl = sde_enc->cur_master->hw_ctl;
		if (ctl->ops.reg_dma_flush)
			ctl->ops.reg_dma_flush(ctl, is_regdma_blocking);
		_sde_encoder_trigger_flush(&sde_enc->base, sde_enc->cur_master,
						&pending_flush);
	}

	/* update pending_kickoff_cnt AFTER flush but before trigger start */
	for (i = 0; i < sde_enc->num_phys_encs; i++) {
		struct sde_encoder_phys *phys = sde_enc->phys_encs[i];

		if (!phys || phys->enable_state == SDE_ENC_DISABLED)
			continue;

		if (!phys->ops.needs_single_flush ||
				!phys->ops.needs_single_flush(phys)) {
			pending_kickoff_cnt =
					sde_encoder_phys_inc_pending(phys);
			SDE_EVT32(pending_kickoff_cnt, SDE_EVTLOG_FUNC_CASE1);
		} else {
			pending_kickoff_cnt =
					sde_encoder_phys_inc_pending(phys);
			SDE_EVT32(pending_kickoff_cnt,
					pending_flush.pending_flush_mask,
					SDE_EVTLOG_FUNC_CASE2);
		}
	}

	_sde_encoder_trigger_start(sde_enc->cur_master);

	if (sde_enc->elevated_ahb_vote) {
		priv = sde_enc->base.dev->dev_private;
		if (priv != NULL) {
			sde_kms = to_sde_kms(priv->kms);
			if (sde_kms != NULL) {
				sde_power_scale_reg_bus(&priv->phandle,
						sde_kms->core_client,
						VOTE_INDEX_LOW,
						false);
			}
		}
		sde_enc->elevated_ahb_vote = false;
	}

}

static void _sde_encoder_ppsplit_swap_intf_for_right_only_update(
		struct drm_encoder *drm_enc,
		unsigned long *affected_displays,
		int num_active_phys)
{
	struct sde_encoder_virt *sde_enc;
	struct sde_encoder_phys *master;
	enum sde_rm_topology_name topology;
	bool is_right_only;

	if (!drm_enc || !affected_displays)
		return;

	sde_enc = to_sde_encoder_virt(drm_enc);
	master = sde_enc->cur_master;
	if (!master || !master->connector)
		return;

	topology = sde_connector_get_topology_name(master->connector);
	if (topology != SDE_RM_TOPOLOGY_PPSPLIT)
		return;

	/*
	 * For pingpong split, the slave pingpong won't generate IRQs. For
	 * right-only updates, we can't swap pingpongs, or simply swap the
	 * master/slave assignment, we actually have to swap the interfaces
	 * so that the master physical encoder will use a pingpong/interface
	 * that generates irqs on which to wait.
	 */
	is_right_only = !test_bit(0, affected_displays) &&
			test_bit(1, affected_displays);

	if (is_right_only && !sde_enc->intfs_swapped) {
		/* right-only update swap interfaces */
		swap(sde_enc->phys_encs[0]->intf_idx,
				sde_enc->phys_encs[1]->intf_idx);
		sde_enc->intfs_swapped = true;
	} else if (!is_right_only && sde_enc->intfs_swapped) {
		/* left-only or full update, swap back */
		swap(sde_enc->phys_encs[0]->intf_idx,
				sde_enc->phys_encs[1]->intf_idx);
		sde_enc->intfs_swapped = false;
	}

	SDE_DEBUG_ENC(sde_enc,
			"right_only %d swapped %d phys0->intf%d, phys1->intf%d\n",
			is_right_only, sde_enc->intfs_swapped,
			sde_enc->phys_encs[0]->intf_idx - INTF_0,
			sde_enc->phys_encs[1]->intf_idx - INTF_0);
	SDE_EVT32(DRMID(drm_enc), is_right_only, sde_enc->intfs_swapped,
			sde_enc->phys_encs[0]->intf_idx - INTF_0,
			sde_enc->phys_encs[1]->intf_idx - INTF_0,
			*affected_displays);

	/* ppsplit always uses master since ppslave invalid for irqs*/
	if (num_active_phys == 1)
		*affected_displays = BIT(0);
}

static void _sde_encoder_update_master(struct drm_encoder *drm_enc,
		struct sde_encoder_kickoff_params *params)
{
	struct sde_encoder_virt *sde_enc;
	struct sde_encoder_phys *phys;
	int i, num_active_phys;
	bool master_assigned = false;

	if (!drm_enc || !params)
		return;

	sde_enc = to_sde_encoder_virt(drm_enc);

	if (sde_enc->num_phys_encs <= 1)
		return;

	/* count bits set */
	num_active_phys = hweight_long(params->affected_displays);

	SDE_DEBUG_ENC(sde_enc, "affected_displays 0x%lx num_active_phys %d\n",
			params->affected_displays, num_active_phys);
	SDE_EVT32_VERBOSE(DRMID(drm_enc), params->affected_displays,
			num_active_phys);

	/* for left/right only update, ppsplit master switches interface */
	_sde_encoder_ppsplit_swap_intf_for_right_only_update(drm_enc,
			&params->affected_displays, num_active_phys);

	for (i = 0; i < sde_enc->num_phys_encs; i++) {
		enum sde_enc_split_role prv_role, new_role;
		bool active = false;

		phys = sde_enc->phys_encs[i];
		if (!phys || !phys->ops.update_split_role || !phys->hw_pp)
			continue;

		active = test_bit(i, &params->affected_displays);
		prv_role = phys->split_role;

		if (active && num_active_phys == 1)
			new_role = ENC_ROLE_SOLO;
		else if (active && !master_assigned)
			new_role = ENC_ROLE_MASTER;
		else if (active)
			new_role = ENC_ROLE_SLAVE;
		else
			new_role = ENC_ROLE_SKIP;

		phys->ops.update_split_role(phys, new_role);
		if (new_role == ENC_ROLE_SOLO || new_role == ENC_ROLE_MASTER) {
			sde_enc->cur_master = phys;
			master_assigned = true;
		}

		SDE_DEBUG_ENC(sde_enc, "pp %d role prv %d new %d active %d\n",
				phys->hw_pp->idx - PINGPONG_0, prv_role,
				phys->split_role, active);
		SDE_EVT32(DRMID(drm_enc), params->affected_displays,
				phys->hw_pp->idx - PINGPONG_0, prv_role,
				phys->split_role, active, num_active_phys);
	}
}

bool sde_encoder_check_mode(struct drm_encoder *drm_enc, u32 mode)
{
	struct sde_encoder_virt *sde_enc;
	struct msm_display_info *disp_info;

	if (!drm_enc) {
		SDE_ERROR("invalid encoder\n");
		return false;
	}

	sde_enc = to_sde_encoder_virt(drm_enc);
	disp_info = &sde_enc->disp_info;

	return (disp_info->capabilities & mode);
}

void sde_encoder_trigger_kickoff_pending(struct drm_encoder *drm_enc)
{
	struct sde_encoder_virt *sde_enc;
	struct sde_encoder_phys *phys;
	unsigned int i;
	struct sde_hw_ctl *ctl;
	struct msm_display_info *disp_info;

	if (!drm_enc) {
		SDE_ERROR("invalid encoder\n");
		return;
	}
	sde_enc = to_sde_encoder_virt(drm_enc);
	disp_info = &sde_enc->disp_info;

	for (i = 0; i < sde_enc->num_phys_encs; i++) {
		phys = sde_enc->phys_encs[i];

		if (phys && phys->hw_ctl && (phys == sde_enc->cur_master) &&
			(disp_info->capabilities & MSM_DISPLAY_CAP_CMD_MODE)) {
			ctl = phys->hw_ctl;
			if (ctl->ops.trigger_pending)
				ctl->ops.trigger_pending(ctl);
		}
	}
	sde_enc->idle_pc_restore = false;
}

static void _sde_encoder_setup_dither(struct sde_encoder_phys *phys)
{
	void *dither_cfg;
	int ret = 0, rc, i = 0;
	size_t len = 0;
	enum sde_rm_topology_name topology;
	struct drm_encoder *drm_enc;
	struct msm_mode_info mode_info;
	struct msm_display_dsc_info *dsc = NULL;
	struct sde_encoder_virt *sde_enc;
	struct sde_hw_pingpong *hw_pp;

	if (!phys || !phys->connector || !phys->hw_pp ||
			!phys->hw_pp->ops.setup_dither || !phys->parent)
		return;

	topology = sde_connector_get_topology_name(phys->connector);
	if ((topology == SDE_RM_TOPOLOGY_PPSPLIT) &&
			(phys->split_role == ENC_ROLE_SLAVE))
		return;

	drm_enc = phys->parent;
	sde_enc = to_sde_encoder_virt(drm_enc);
	rc = _sde_encoder_get_mode_info(&sde_enc->base, &mode_info);
	if (rc) {
		SDE_ERROR_ENC(sde_enc, "failed to get mode info\n");
		return;
	}

	dsc = &mode_info.comp_info.dsc_info;
	/* disable dither for 10 bpp or 10bpc dsc config */
	if (dsc->bpp == 10 || dsc->bpc == 10) {
		phys->hw_pp->ops.setup_dither(phys->hw_pp, NULL, 0);
		return;
	}

	ret = sde_connector_get_dither_cfg(phys->connector,
			phys->connector->state, &dither_cfg, &len);
	if (ret)
		return;

	if (TOPOLOGY_DUALPIPE_MERGE_MODE(topology)) {
		for (i = 0; i < MAX_CHANNELS_PER_ENC; i++) {
			hw_pp = sde_enc->hw_pp[i];
			if (hw_pp) {
				phys->hw_pp->ops.setup_dither(hw_pp, dither_cfg,
								len);
			}
		}
	} else {
		phys->hw_pp->ops.setup_dither(phys->hw_pp, dither_cfg, len);
	}
}

static u32 _sde_encoder_calculate_linetime(struct sde_encoder_virt *sde_enc,
		struct drm_display_mode *mode)
{
	u64 pclk_rate;
	u32 pclk_period;
	u32 line_time;

	/*
	 * For linetime calculation, only operate on master encoder.
	 */
	if (!sde_enc->cur_master)
		return 0;

	if (!sde_enc->cur_master->ops.get_line_count) {
		SDE_ERROR("get_line_count function not defined\n");
		return 0;
	}

	pclk_rate = mode->clock; /* pixel clock in kHz */
	if (pclk_rate == 0) {
		SDE_ERROR("pclk is 0, cannot calculate line time\n");
		return 0;
	}

	pclk_period = DIV_ROUND_UP_ULL(1000000000ull, pclk_rate);
	if (pclk_period == 0) {
		SDE_ERROR("pclk period is 0\n");
		return 0;
	}

	/*
	 * Line time calculation based on Pixel clock and HTOTAL.
	 * Final unit is in ns.
	 */
	line_time = (pclk_period * mode->htotal) / 1000;
	if (line_time == 0) {
		SDE_ERROR("line time calculation is 0\n");
		return 0;
	}

	SDE_DEBUG_ENC(sde_enc,
			"clk_rate=%lldkHz, clk_period=%d, linetime=%dns\n",
			pclk_rate, pclk_period, line_time);

	return line_time;
}

static int _sde_encoder_wakeup_time(struct drm_encoder *drm_enc,
		ktime_t *wakeup_time)
{
	struct drm_display_mode *mode;
	struct sde_encoder_virt *sde_enc;
	u32 cur_line;
	u32 line_time;
	u32 vtotal, time_to_vsync;
	ktime_t cur_time;

	sde_enc = to_sde_encoder_virt(drm_enc);
	mode = &sde_enc->cur_master->cached_mode;

	line_time = _sde_encoder_calculate_linetime(sde_enc, mode);
	if (!line_time)
		return -EINVAL;

	cur_line = sde_enc->cur_master->ops.get_line_count(sde_enc->cur_master);

	vtotal = mode->vtotal;
	if (cur_line >= vtotal)
		time_to_vsync = line_time * vtotal;
	else
		time_to_vsync = line_time * (vtotal - cur_line);

	if (time_to_vsync == 0) {
		SDE_ERROR("time to vsync should not be zero, vtotal=%d\n",
				vtotal);
		return -EINVAL;
	}

	cur_time = ktime_get();
	*wakeup_time = ktime_add_ns(cur_time, time_to_vsync);

	SDE_DEBUG_ENC(sde_enc,
			"cur_line=%u vtotal=%u time_to_vsync=%u, cur_time=%lld, wakeup_time=%lld\n",
			cur_line, vtotal, time_to_vsync,
			ktime_to_ms(cur_time),
			ktime_to_ms(*wakeup_time));
	return 0;
}

static void sde_encoder_vsync_event_handler(unsigned long data)
{
	struct drm_encoder *drm_enc = (struct drm_encoder *) data;
	struct sde_encoder_virt *sde_enc;
	struct msm_drm_private *priv;
	struct msm_drm_thread *event_thread;

	if (!drm_enc || !drm_enc->dev || !drm_enc->dev->dev_private) {
		SDE_ERROR("invalid encoder parameters\n");
		return;
	}

	sde_enc = to_sde_encoder_virt(drm_enc);
	priv = drm_enc->dev->dev_private;
	if (!sde_enc->crtc) {
		SDE_ERROR("invalid crtc");
		return;
	}

	if (sde_enc->crtc->index >= ARRAY_SIZE(priv->event_thread)) {
		SDE_ERROR("invalid crtc index:%u\n",
				sde_enc->crtc->index);
		return;
	}
	event_thread = &priv->event_thread[sde_enc->crtc->index];
	if (!event_thread) {
		SDE_ERROR("event_thread not found for crtc:%d\n",
				sde_enc->crtc->index);
		return;
	}

	kthread_queue_work(&event_thread->worker,
				&sde_enc->vsync_event_work);
}

static void sde_encoder_esd_trigger_work_handler(struct kthread_work *work)
{
	struct sde_encoder_virt *sde_enc = container_of(work,
				struct sde_encoder_virt, esd_trigger_work);

	if (!sde_enc) {
		SDE_ERROR("invalid sde encoder\n");
		return;
	}

	sde_encoder_resource_control(&sde_enc->base,
			SDE_ENC_RC_EVENT_KICKOFF);
}

static void sde_encoder_input_event_work_handler(struct kthread_work *work)
{
	struct sde_encoder_virt *sde_enc = container_of(work,
				struct sde_encoder_virt, input_event_work);

	if (!sde_enc) {
		SDE_ERROR("invalid sde encoder\n");
		return;
	}

	sde_encoder_resource_control(&sde_enc->base,
			SDE_ENC_RC_EVENT_EARLY_WAKEUP);
}

static void sde_encoder_vsync_event_work_handler(struct kthread_work *work)
{
	struct sde_encoder_virt *sde_enc = container_of(work,
			struct sde_encoder_virt, vsync_event_work);
	bool autorefresh_enabled = false;
	int rc = 0;
	ktime_t wakeup_time;

	if (!sde_enc) {
		SDE_ERROR("invalid sde encoder\n");
		return;
	}

	rc = _sde_encoder_power_enable(sde_enc, true);
	if (rc) {
		SDE_ERROR_ENC(sde_enc, "sde enc power enabled failed:%d\n", rc);
		return;
	}

	if (sde_enc->cur_master &&
		sde_enc->cur_master->ops.is_autorefresh_enabled)
		autorefresh_enabled =
			sde_enc->cur_master->ops.is_autorefresh_enabled(
						sde_enc->cur_master);

	/* Update timer if autorefresh is enabled else return */
	if (!autorefresh_enabled)
		goto exit;

	rc = _sde_encoder_wakeup_time(&sde_enc->base, &wakeup_time);
	if (rc)
		goto exit;

	SDE_EVT32_VERBOSE(ktime_to_ms(wakeup_time));
	mod_timer(&sde_enc->vsync_event_timer,
			nsecs_to_jiffies(ktime_to_ns(wakeup_time)));

exit:
	_sde_encoder_power_enable(sde_enc, false);
}

int sde_encoder_poll_line_counts(struct drm_encoder *drm_enc)
{
	static const uint64_t timeout_us = 50000;
	static const uint64_t sleep_us = 20;
	struct sde_encoder_virt *sde_enc;
	ktime_t cur_ktime, exp_ktime;
	uint32_t line_count, tmp, i;

	if (!drm_enc) {
		SDE_ERROR("invalid encoder\n");
		return -EINVAL;
	}
	sde_enc = to_sde_encoder_virt(drm_enc);
	if (!sde_enc->cur_master ||
			!sde_enc->cur_master->ops.get_line_count) {
		SDE_DEBUG_ENC(sde_enc, "can't get master line count\n");
		SDE_EVT32(DRMID(drm_enc), SDE_EVTLOG_ERROR);
		return -EINVAL;
	}

	exp_ktime = ktime_add_ms(ktime_get(), timeout_us / 1000);

	line_count = sde_enc->cur_master->ops.get_line_count(
			sde_enc->cur_master);

	for (i = 0; i < (timeout_us * 2 / sleep_us); ++i) {
		tmp = line_count;
		line_count = sde_enc->cur_master->ops.get_line_count(
				sde_enc->cur_master);
		if (line_count < tmp) {
			SDE_EVT32(DRMID(drm_enc), line_count);
			return 0;
		}

		cur_ktime = ktime_get();
		if (ktime_compare_safe(exp_ktime, cur_ktime) <= 0)
			break;

		usleep_range(sleep_us / 2, sleep_us);
	}

	SDE_EVT32(DRMID(drm_enc), line_count, SDE_EVTLOG_ERROR);
	return -ETIMEDOUT;
}

static int _helper_flush_qsync(struct sde_encoder_phys *phys_enc)
{
	struct drm_encoder *drm_enc;
	struct sde_rm_hw_iter rm_iter;
	bool lm_valid = false;
	bool intf_valid = false;

	if (!phys_enc || !phys_enc->parent) {
		SDE_ERROR("invalid encoder\n");
		return -EINVAL;
	}

	drm_enc = phys_enc->parent;

	/* Flush the interfaces for AVR update or Qsync with INTF TE */
	if (phys_enc->intf_mode == INTF_MODE_VIDEO ||
			(phys_enc->intf_mode == INTF_MODE_CMD &&
			phys_enc->has_intf_te)) {
		sde_rm_init_hw_iter(&rm_iter, drm_enc->base.id,
				SDE_HW_BLK_INTF);
		while (sde_rm_get_hw(&phys_enc->sde_kms->rm, &rm_iter)) {
			struct sde_hw_intf *hw_intf =
				(struct sde_hw_intf *)rm_iter.hw;

			if (!hw_intf)
				continue;

			if (phys_enc->hw_ctl->ops.update_bitmask_intf)
				phys_enc->hw_ctl->ops.update_bitmask_intf(
						phys_enc->hw_ctl,
						hw_intf->idx, 1);

			intf_valid = true;
		}

		if (!intf_valid) {
			SDE_ERROR_ENC(to_sde_encoder_virt(drm_enc),
				"intf not found to flush\n");
			return -EFAULT;
		}
	} else {
		sde_rm_init_hw_iter(&rm_iter, drm_enc->base.id, SDE_HW_BLK_LM);
		while (sde_rm_get_hw(&phys_enc->sde_kms->rm, &rm_iter)) {
			struct sde_hw_mixer *hw_lm =
					(struct sde_hw_mixer *)rm_iter.hw;

			if (!hw_lm)
				continue;

			/* update LM flush for HW without INTF TE */
			if (phys_enc->hw_ctl->ops.update_bitmask_mixer)
				phys_enc->hw_ctl->ops.update_bitmask_mixer(
						phys_enc->hw_ctl,
						hw_lm->idx, 1);

			lm_valid = true;
		}

		if (!lm_valid) {
			SDE_ERROR_ENC(to_sde_encoder_virt(drm_enc),
				"lm not found to flush\n");
			return -EFAULT;
		}
	}

	return 0;
}

static bool _sde_encoder_dsc_is_dirty(struct sde_encoder_virt *sde_enc)
{
	int i;

	for (i = 0; i < MAX_CHANNELS_PER_ENC; i++) {
		/**
		 * This dirty_dsc_hw field is set during DSC disable to
		 * indicate which DSC blocks need to be flushed
		 */
		if (sde_enc->dirty_dsc_ids[i])
			return true;
	}

	return false;
}

static void _helper_flush_dsc(struct sde_encoder_virt *sde_enc)
{
	int i;
	struct sde_hw_ctl *hw_ctl = NULL;
	enum sde_dsc dsc_idx;

	if (sde_enc->cur_master)
		hw_ctl = sde_enc->cur_master->hw_ctl;

	for (i = 0; i < MAX_CHANNELS_PER_ENC; i++) {
		dsc_idx = sde_enc->dirty_dsc_ids[i];
		if (dsc_idx && hw_ctl && hw_ctl->ops.update_bitmask_dsc)
			hw_ctl->ops.update_bitmask_dsc(hw_ctl, dsc_idx, 1);

		sde_enc->dirty_dsc_ids[i] = DSC_NONE;
	}
}

int sde_encoder_prepare_for_kickoff(struct drm_encoder *drm_enc,
		struct sde_encoder_kickoff_params *params)
{
	struct sde_encoder_virt *sde_enc;
	struct sde_encoder_phys *phys;
	struct sde_kms *sde_kms = NULL;
	struct sde_crtc *sde_crtc;
	struct msm_drm_private *priv = NULL;
	bool needs_hw_reset = false;
	uint32_t ln_cnt1, ln_cnt2;
	unsigned int i;
	int rc, ret = 0;
	struct msm_display_info *disp_info;

	if (!drm_enc || !params || !drm_enc->dev ||
		!drm_enc->dev->dev_private) {
		SDE_ERROR("invalid args\n");
		return -EINVAL;
	}
	sde_enc = to_sde_encoder_virt(drm_enc);
	priv = drm_enc->dev->dev_private;
	sde_kms = to_sde_kms(priv->kms);
	disp_info = &sde_enc->disp_info;
	sde_crtc = to_sde_crtc(sde_enc->crtc);

	SDE_DEBUG_ENC(sde_enc, "\n");
	SDE_EVT32(DRMID(drm_enc));

	/* save this for later, in case of errors */
	if (sde_enc->cur_master && sde_enc->cur_master->ops.get_wr_line_count)
		ln_cnt1 = sde_enc->cur_master->ops.get_wr_line_count(
				sde_enc->cur_master);
	else
		ln_cnt1 = -EINVAL;

	/* prepare for next kickoff, may include waiting on previous kickoff */
	SDE_ATRACE_BEGIN("sde_encoder_prepare_for_kickoff");
	for (i = 0; i < sde_enc->num_phys_encs; i++) {
		phys = sde_enc->phys_encs[i];
		params->is_primary = sde_enc->disp_info.is_primary;
		if (phys) {
			if (phys->ops.prepare_for_kickoff) {
				rc = phys->ops.prepare_for_kickoff(
						phys, params);
				if (rc)
					ret = rc;
			}
			if (phys->enable_state == SDE_ENC_ERR_NEEDS_HW_RESET)
				needs_hw_reset = true;
			_sde_encoder_setup_dither(phys);

			if (sde_enc->cur_master &&
					sde_connector_is_qsync_updated(
					sde_enc->cur_master->connector)) {
				_helper_flush_qsync(phys);
			}
		}
	}

	rc = sde_encoder_resource_control(drm_enc, SDE_ENC_RC_EVENT_KICKOFF);
	if (rc) {
		SDE_ERROR_ENC(sde_enc, "resource kickoff failed rc %d\n", rc);
		ret = rc;
		goto end;
	}

	/* if any phys needs reset, reset all phys, in-order */
	if (needs_hw_reset) {
		/* query line count before cur_master is updated */
		if (sde_enc->cur_master &&
				sde_enc->cur_master->ops.get_wr_line_count)
			ln_cnt2 = sde_enc->cur_master->ops.get_wr_line_count(
					sde_enc->cur_master);
		else
			ln_cnt2 = -EINVAL;

		SDE_EVT32(DRMID(drm_enc), ln_cnt1, ln_cnt2,
				SDE_EVTLOG_FUNC_CASE1);
		for (i = 0; i < sde_enc->num_phys_encs; i++) {
			phys = sde_enc->phys_encs[i];
			if (phys && phys->ops.hw_reset)
				phys->ops.hw_reset(phys);
		}
	}

	_sde_encoder_update_master(drm_enc, params);

	_sde_encoder_update_roi(drm_enc);

	if (sde_enc->cur_master && sde_enc->cur_master->connector) {
		rc = sde_connector_pre_kickoff(sde_enc->cur_master->connector);
		if (rc) {
			SDE_ERROR_ENC(sde_enc, "kickoff conn%d failed rc %d\n",
					sde_enc->cur_master->connector->base.id,
					rc);
			ret = rc;
		}
	}

	if (_sde_encoder_is_dsc_enabled(drm_enc) && sde_enc->cur_master &&
			!sde_enc->cur_master->cont_splash_enabled) {
		rc = _sde_encoder_dsc_setup(sde_enc, params);
		if (rc) {
			SDE_ERROR_ENC(sde_enc, "failed to setup DSC: %d\n", rc);
			ret = rc;
		}
	} else if (_sde_encoder_dsc_is_dirty(sde_enc)) {
		_helper_flush_dsc(sde_enc);
	}

	if (sde_enc->cur_master && !sde_enc->cur_master->cont_splash_enabled)
		sde_configure_qdss(sde_enc, sde_enc->cur_master->hw_qdss,
				sde_enc->cur_master, sde_kms->qdss_enabled);

end:
	SDE_ATRACE_END("sde_encoder_prepare_for_kickoff");
	return ret;
}

/**
 * _sde_encoder_reset_ctl_hw - reset h/w configuration for all ctl's associated
 *	with the specified encoder, and unstage all pipes from it
 * @encoder:	encoder pointer
 * Returns: 0 on success
 */
static int _sde_encoder_reset_ctl_hw(struct drm_encoder *drm_enc)
{
	struct sde_encoder_virt *sde_enc;
	struct sde_encoder_phys *phys;
	unsigned int i;
	int rc = 0;

	if (!drm_enc) {
		SDE_ERROR("invalid encoder\n");
		return -EINVAL;
	}

	sde_enc = to_sde_encoder_virt(drm_enc);

	SDE_ATRACE_BEGIN("encoder_release_lm");
	SDE_DEBUG_ENC(sde_enc, "\n");

	for (i = 0; i < sde_enc->num_phys_encs; i++) {
		phys = sde_enc->phys_encs[i];
		if (!phys)
			continue;

		SDE_EVT32(DRMID(drm_enc), phys->intf_idx - INTF_0);

		rc = sde_encoder_helper_reset_mixers(phys, NULL);
		if (rc)
			SDE_EVT32(DRMID(drm_enc), rc, SDE_EVTLOG_ERROR);
	}

	SDE_ATRACE_END("encoder_release_lm");
	return rc;
}

void sde_encoder_kickoff(struct drm_encoder *drm_enc, bool is_error)
{
	struct sde_encoder_virt *sde_enc;
	struct sde_encoder_phys *phys;
	ktime_t wakeup_time;
	unsigned int i;

	if (!drm_enc) {
		SDE_ERROR("invalid encoder\n");
		return;
	}
	SDE_ATRACE_BEGIN("encoder_kickoff");
	sde_enc = to_sde_encoder_virt(drm_enc);

	SDE_DEBUG_ENC(sde_enc, "\n");

	/* create a 'no pipes' commit to release buffers on errors */
	if (is_error)
		_sde_encoder_reset_ctl_hw(drm_enc);

	/* All phys encs are ready to go, trigger the kickoff */
	_sde_encoder_kickoff_phys(sde_enc);

	/* allow phys encs to handle any post-kickoff business */
	for (i = 0; i < sde_enc->num_phys_encs; i++) {
		phys = sde_enc->phys_encs[i];
		if (phys && phys->ops.handle_post_kickoff)
			phys->ops.handle_post_kickoff(phys);
	}

	if (sde_enc->disp_info.intf_type == DRM_MODE_CONNECTOR_DSI &&
			!_sde_encoder_wakeup_time(drm_enc, &wakeup_time)) {
		SDE_EVT32_VERBOSE(ktime_to_ms(wakeup_time));
		mod_timer(&sde_enc->vsync_event_timer,
				nsecs_to_jiffies(ktime_to_ns(wakeup_time)));
	}

	SDE_ATRACE_END("encoder_kickoff");
}

int sde_encoder_helper_reset_mixers(struct sde_encoder_phys *phys_enc,
		struct drm_framebuffer *fb)
{
	struct drm_encoder *drm_enc;
	struct sde_hw_mixer_cfg mixer;
	struct sde_rm_hw_iter lm_iter;
	bool lm_valid = false;

	if (!phys_enc || !phys_enc->parent) {
		SDE_ERROR("invalid encoder\n");
		return -EINVAL;
	}

	drm_enc = phys_enc->parent;
	memset(&mixer, 0, sizeof(mixer));

	/* reset associated CTL/LMs */
	if (phys_enc->hw_ctl->ops.clear_all_blendstages)
		phys_enc->hw_ctl->ops.clear_all_blendstages(phys_enc->hw_ctl);

	sde_rm_init_hw_iter(&lm_iter, drm_enc->base.id, SDE_HW_BLK_LM);
	while (sde_rm_get_hw(&phys_enc->sde_kms->rm, &lm_iter)) {
		struct sde_hw_mixer *hw_lm = (struct sde_hw_mixer *)lm_iter.hw;

		if (!hw_lm)
			continue;

		/* need to flush LM to remove it */
		if (phys_enc->hw_ctl->ops.update_bitmask_mixer)
			phys_enc->hw_ctl->ops.update_bitmask_mixer(
					phys_enc->hw_ctl,
					hw_lm->idx, 1);

		if (fb) {
			/* assume a single LM if targeting a frame buffer */
			if (lm_valid)
				continue;

			mixer.out_height = fb->height;
			mixer.out_width = fb->width;

			if (hw_lm->ops.setup_mixer_out)
				hw_lm->ops.setup_mixer_out(hw_lm, &mixer);
		}

		lm_valid = true;

		/* only enable border color on LM */
		if (phys_enc->hw_ctl->ops.setup_blendstage)
			phys_enc->hw_ctl->ops.setup_blendstage(
					phys_enc->hw_ctl, hw_lm->idx, NULL);
	}

	if (!lm_valid) {
		SDE_ERROR_ENC(to_sde_encoder_virt(drm_enc), "lm not found\n");
		return -EFAULT;
	}
	return 0;
}

void sde_encoder_prepare_commit(struct drm_encoder *drm_enc)
{
	struct sde_encoder_virt *sde_enc;
	struct sde_encoder_phys *phys;
	int i;
	struct sde_hw_ctl *ctl;
	int rc = 0;

	if (!drm_enc) {
		SDE_ERROR("invalid encoder\n");
		return;
	}
	sde_enc = to_sde_encoder_virt(drm_enc);

	/* update the qsync parameters for the current frame */
	if (sde_enc->cur_master)
		sde_connector_set_qsync_params(
				sde_enc->cur_master->connector);

	for (i = 0; i < sde_enc->num_phys_encs; i++) {
		phys = sde_enc->phys_encs[i];
		if (phys && phys->ops.prepare_commit)
			phys->ops.prepare_commit(phys);
		if (phys && phys->hw_ctl) {
			ctl = phys->hw_ctl;
			/*
			 * avoid clearing the pending flush during the first
			 * frame update after idle power collpase as the
			 * restore path would have updated the pending flush
			 */
			if (!sde_enc->idle_pc_restore &&
					ctl->ops.clear_pending_flush)
				ctl->ops.clear_pending_flush(ctl);
		}
	}

	if (sde_enc->cur_master && sde_enc->cur_master->connector) {
		rc = sde_connector_prepare_commit(
				  sde_enc->cur_master->connector);
		if (rc)
			SDE_ERROR_ENC(sde_enc,
				      "prepare commit failed conn %d rc %d\n",
				      sde_enc->cur_master->connector->base.id,
				      rc);
	}
}

#ifdef CONFIG_DEBUG_FS
static int _sde_encoder_status_show(struct seq_file *s, void *data)
{
	struct sde_encoder_virt *sde_enc;
	int i;

	if (!s || !s->private)
		return -EINVAL;

	sde_enc = s->private;

	mutex_lock(&sde_enc->enc_lock);
	for (i = 0; i < sde_enc->num_phys_encs; i++) {
		struct sde_encoder_phys *phys = sde_enc->phys_encs[i];

		if (!phys)
			continue;

		seq_printf(s, "intf:%d    vsync:%8d     underrun:%8d    ",
				phys->intf_idx - INTF_0,
				atomic_read(&phys->vsync_cnt),
				atomic_read(&phys->underrun_cnt));

		switch (phys->intf_mode) {
		case INTF_MODE_VIDEO:
			seq_puts(s, "mode: video\n");
			break;
		case INTF_MODE_CMD:
			seq_puts(s, "mode: command\n");
			break;
		case INTF_MODE_WB_BLOCK:
			seq_puts(s, "mode: wb block\n");
			break;
		case INTF_MODE_WB_LINE:
			seq_puts(s, "mode: wb line\n");
			break;
		default:
			seq_puts(s, "mode: ???\n");
			break;
		}
	}
	mutex_unlock(&sde_enc->enc_lock);

	return 0;
}

static int _sde_encoder_debugfs_status_open(struct inode *inode,
		struct file *file)
{
	return single_open(file, _sde_encoder_status_show, inode->i_private);
}

static ssize_t _sde_encoder_misr_setup(struct file *file,
		const char __user *user_buf, size_t count, loff_t *ppos)
{
	struct sde_encoder_virt *sde_enc;
	int i = 0, rc;
	char buf[MISR_BUFF_SIZE + 1];
	size_t buff_copy;
	u32 frame_count, enable;

	if (!file || !file->private_data)
		return -EINVAL;

	sde_enc = file->private_data;

	buff_copy = min_t(size_t, count, MISR_BUFF_SIZE);
	if (copy_from_user(buf, user_buf, buff_copy))
		return -EINVAL;

	buf[buff_copy] = 0; /* end of string */

	if (sscanf(buf, "%u %u", &enable, &frame_count) != 2)
		return -EINVAL;

	rc = _sde_encoder_power_enable(sde_enc, true);
	if (rc)
		return rc;

	mutex_lock(&sde_enc->enc_lock);
	sde_enc->misr_enable = enable;
	sde_enc->misr_frame_count = frame_count;
	for (i = 0; i < sde_enc->num_phys_encs; i++) {
		struct sde_encoder_phys *phys = sde_enc->phys_encs[i];

		if (!phys || !phys->ops.setup_misr)
			continue;

		phys->ops.setup_misr(phys, enable, frame_count);
	}
	mutex_unlock(&sde_enc->enc_lock);
	_sde_encoder_power_enable(sde_enc, false);

	return count;
}

static ssize_t _sde_encoder_misr_read(struct file *file,
		char __user *user_buff, size_t count, loff_t *ppos)
{
	struct sde_encoder_virt *sde_enc;
	int i = 0, len = 0;
	char buf[MISR_BUFF_SIZE + 1] = {'\0'};
	int rc;

	if (*ppos)
		return 0;

	if (!file || !file->private_data)
		return -EINVAL;

	sde_enc = file->private_data;

	rc = _sde_encoder_power_enable(sde_enc, true);
	if (rc)
		return rc;

	mutex_lock(&sde_enc->enc_lock);
	if (!sde_enc->misr_enable) {
		len += snprintf(buf + len, MISR_BUFF_SIZE - len,
			"disabled\n");
		goto buff_check;
	} else if (sde_enc->disp_info.capabilities &
						~MSM_DISPLAY_CAP_VID_MODE) {
		len += snprintf(buf + len, MISR_BUFF_SIZE - len,
			"unsupported\n");
		goto buff_check;
	}

	for (i = 0; i < sde_enc->num_phys_encs; i++) {
		struct sde_encoder_phys *phys = sde_enc->phys_encs[i];

		if (!phys || !phys->ops.collect_misr)
			continue;

		len += snprintf(buf + len, MISR_BUFF_SIZE - len,
			"Intf idx:%d\n", phys->intf_idx - INTF_0);
		len += snprintf(buf + len, MISR_BUFF_SIZE - len, "0x%x\n",
					phys->ops.collect_misr(phys));
	}

buff_check:
	if (count <= len) {
		len = 0;
		goto end;
	}

	if (copy_to_user(user_buff, buf, len)) {
		len = -EFAULT;
		goto end;
	}

	*ppos += len;   /* increase offset */

end:
	mutex_unlock(&sde_enc->enc_lock);
	_sde_encoder_power_enable(sde_enc, false);
	return len;
}

static int _sde_encoder_init_debugfs(struct drm_encoder *drm_enc)
{
	struct sde_encoder_virt *sde_enc;
	struct msm_drm_private *priv;
	struct sde_kms *sde_kms;
	int i;

	static const struct file_operations debugfs_status_fops = {
		.open =		_sde_encoder_debugfs_status_open,
		.read =		seq_read,
		.llseek =	seq_lseek,
		.release =	single_release,
	};

	static const struct file_operations debugfs_misr_fops = {
		.open = simple_open,
		.read = _sde_encoder_misr_read,
		.write = _sde_encoder_misr_setup,
	};

	char name[SDE_NAME_SIZE];

	if (!drm_enc || !drm_enc->dev || !drm_enc->dev->dev_private) {
		SDE_ERROR("invalid encoder or kms\n");
		return -EINVAL;
	}

	sde_enc = to_sde_encoder_virt(drm_enc);
	priv = drm_enc->dev->dev_private;
	sde_kms = to_sde_kms(priv->kms);

	snprintf(name, SDE_NAME_SIZE, "encoder%u", drm_enc->base.id);

	/* create overall sub-directory for the encoder */
	sde_enc->debugfs_root = debugfs_create_dir(name,
			drm_enc->dev->primary->debugfs_root);
	if (!sde_enc->debugfs_root)
		return -ENOMEM;

	/* don't error check these */
	debugfs_create_file("status", 0600,
		sde_enc->debugfs_root, sde_enc, &debugfs_status_fops);

	debugfs_create_file("misr_data", 0600,
		sde_enc->debugfs_root, sde_enc, &debugfs_misr_fops);

	debugfs_create_bool("idle_power_collapse", 0600, sde_enc->debugfs_root,
			&sde_enc->idle_pc_enabled);

	debugfs_create_bool("force_vid_rsc", 0600, sde_enc->debugfs_root,
			&sde_enc->force_vid_rsc);

	for (i = 0; i < sde_enc->num_phys_encs; i++)
		if (sde_enc->phys_encs[i] &&
				sde_enc->phys_encs[i]->ops.late_register)
			sde_enc->phys_encs[i]->ops.late_register(
					sde_enc->phys_encs[i],
					sde_enc->debugfs_root);

	return 0;
}

static void _sde_encoder_destroy_debugfs(struct drm_encoder *drm_enc)
{
	struct sde_encoder_virt *sde_enc;

	if (!drm_enc)
		return;

	sde_enc = to_sde_encoder_virt(drm_enc);
	debugfs_remove_recursive(sde_enc->debugfs_root);
}
#else
static int _sde_encoder_init_debugfs(struct drm_encoder *drm_enc)
{
	return 0;
}

static void _sde_encoder_destroy_debugfs(struct drm_encoder *drm_enc)
{
}
#endif

static int sde_encoder_late_register(struct drm_encoder *encoder)
{
	return _sde_encoder_init_debugfs(encoder);
}

static void sde_encoder_early_unregister(struct drm_encoder *encoder)
{
	_sde_encoder_destroy_debugfs(encoder);
}

static int sde_encoder_virt_add_phys_encs(
		u32 display_caps,
		struct sde_encoder_virt *sde_enc,
		struct sde_enc_phys_init_params *params)
{
	struct sde_encoder_phys *enc = NULL;

	SDE_DEBUG_ENC(sde_enc, "\n");

	/*
	 * We may create up to NUM_PHYS_ENCODER_TYPES physical encoder types
	 * in this function, check up-front.
	 */
	if (sde_enc->num_phys_encs + NUM_PHYS_ENCODER_TYPES >=
			ARRAY_SIZE(sde_enc->phys_encs)) {
		SDE_ERROR_ENC(sde_enc, "too many physical encoders %d\n",
			  sde_enc->num_phys_encs);
		return -EINVAL;
	}

	if (display_caps & MSM_DISPLAY_CAP_VID_MODE) {
		enc = sde_encoder_phys_vid_init(params);

		if (IS_ERR_OR_NULL(enc)) {
			SDE_ERROR_ENC(sde_enc, "failed to init vid enc: %ld\n",
				PTR_ERR(enc));
			return enc == 0 ? -EINVAL : PTR_ERR(enc);
		}

		sde_enc->phys_encs[sde_enc->num_phys_encs] = enc;
		++sde_enc->num_phys_encs;
	}

	if (display_caps & MSM_DISPLAY_CAP_CMD_MODE) {
		enc = sde_encoder_phys_cmd_init(params);

		if (IS_ERR_OR_NULL(enc)) {
			SDE_ERROR_ENC(sde_enc, "failed to init cmd enc: %ld\n",
				PTR_ERR(enc));
			return enc == 0 ? -EINVAL : PTR_ERR(enc);
		}

		sde_enc->phys_encs[sde_enc->num_phys_encs] = enc;
		++sde_enc->num_phys_encs;
	}

	return 0;
}

static int sde_encoder_virt_add_phys_enc_wb(struct sde_encoder_virt *sde_enc,
		struct sde_enc_phys_init_params *params)
{
	struct sde_encoder_phys *enc = NULL;

	if (!sde_enc) {
		SDE_ERROR("invalid encoder\n");
		return -EINVAL;
	}

	SDE_DEBUG_ENC(sde_enc, "\n");

	if (sde_enc->num_phys_encs + 1 >= ARRAY_SIZE(sde_enc->phys_encs)) {
		SDE_ERROR_ENC(sde_enc, "too many physical encoders %d\n",
			  sde_enc->num_phys_encs);
		return -EINVAL;
	}

	enc = sde_encoder_phys_wb_init(params);

	if (IS_ERR_OR_NULL(enc)) {
		SDE_ERROR_ENC(sde_enc, "failed to init wb enc: %ld\n",
			PTR_ERR(enc));
		return enc == 0 ? -EINVAL : PTR_ERR(enc);
	}

	sde_enc->phys_encs[sde_enc->num_phys_encs] = enc;
	++sde_enc->num_phys_encs;

	return 0;
}

static int sde_encoder_setup_display(struct sde_encoder_virt *sde_enc,
				 struct sde_kms *sde_kms,
				 struct msm_display_info *disp_info,
				 int *drm_enc_mode)
{
	int ret = 0;
	int i = 0;
	enum sde_intf_type intf_type;
	struct sde_encoder_virt_ops parent_ops = {
		sde_encoder_vblank_callback,
		sde_encoder_underrun_callback,
		sde_encoder_frame_done_callback,
		sde_encoder_get_qsync_fps_callback,
	};
	struct sde_enc_phys_init_params phys_params;

	if (!sde_enc || !sde_kms) {
		SDE_ERROR("invalid arg(s), enc %d kms %d\n",
				sde_enc != 0, sde_kms != 0);
		return -EINVAL;
	}

	memset(&phys_params, 0, sizeof(phys_params));
	phys_params.sde_kms = sde_kms;
	phys_params.parent = &sde_enc->base;
	phys_params.parent_ops = parent_ops;
	phys_params.enc_spinlock = &sde_enc->enc_spinlock;
	phys_params.vblank_ctl_lock = &sde_enc->vblank_ctl_lock;

	SDE_DEBUG("\n");

	if (disp_info->intf_type == DRM_MODE_CONNECTOR_DSI) {
		*drm_enc_mode = DRM_MODE_ENCODER_DSI;
		intf_type = INTF_DSI;
	} else if (disp_info->intf_type == DRM_MODE_CONNECTOR_HDMIA) {
		*drm_enc_mode = DRM_MODE_ENCODER_TMDS;
		intf_type = INTF_HDMI;
	} else if (disp_info->intf_type == DRM_MODE_CONNECTOR_DisplayPort) {
		if (disp_info->capabilities & MSM_DISPLAY_CAP_MST_MODE)
			*drm_enc_mode = DRM_MODE_ENCODER_DPMST;
		else
			*drm_enc_mode = DRM_MODE_ENCODER_TMDS;
		intf_type = INTF_DP;
	} else if (disp_info->intf_type == DRM_MODE_CONNECTOR_VIRTUAL) {
		*drm_enc_mode = DRM_MODE_ENCODER_VIRTUAL;
		intf_type = INTF_WB;
	} else {
		SDE_ERROR_ENC(sde_enc, "unsupported display interface type\n");
		return -EINVAL;
	}

	WARN_ON(disp_info->num_of_h_tiles < 1);

	sde_enc->display_num_of_h_tiles = disp_info->num_of_h_tiles;
	sde_enc->te_source = disp_info->te_source;

	SDE_DEBUG("dsi_info->num_of_h_tiles %d\n", disp_info->num_of_h_tiles);

	if ((disp_info->capabilities & MSM_DISPLAY_CAP_CMD_MODE) ||
	    (disp_info->capabilities & MSM_DISPLAY_CAP_VID_MODE))
		sde_enc->idle_pc_enabled = sde_kms->catalog->has_idle_pc;

	mutex_lock(&sde_enc->enc_lock);
	for (i = 0; i < disp_info->num_of_h_tiles && !ret; i++) {
		/*
		 * Left-most tile is at index 0, content is controller id
		 * h_tile_instance_ids[2] = {0, 1}; DSI0 = left, DSI1 = right
		 * h_tile_instance_ids[2] = {1, 0}; DSI1 = left, DSI0 = right
		 */
		u32 controller_id = disp_info->h_tile_instance[i];

		if (disp_info->num_of_h_tiles > 1) {
			if (i == 0)
				phys_params.split_role = ENC_ROLE_MASTER;
			else
				phys_params.split_role = ENC_ROLE_SLAVE;
		} else {
			phys_params.split_role = ENC_ROLE_SOLO;
		}

		SDE_DEBUG("h_tile_instance %d = %d, split_role %d\n",
				i, controller_id, phys_params.split_role);

		if (sde_enc->ops.phys_init) {
			struct sde_encoder_phys *enc;

			enc = sde_enc->ops.phys_init(intf_type,
					controller_id,
					&phys_params);
			if (enc) {
				sde_enc->phys_encs[sde_enc->num_phys_encs] =
					enc;
				++sde_enc->num_phys_encs;
			} else
				SDE_ERROR_ENC(sde_enc,
						"failed to add phys encs\n");

			continue;
		}

		if (intf_type == INTF_WB) {
			phys_params.intf_idx = INTF_MAX;
			phys_params.wb_idx = sde_encoder_get_wb(
					sde_kms->catalog,
					intf_type, controller_id);
			if (phys_params.wb_idx == WB_MAX) {
				SDE_ERROR_ENC(sde_enc,
					"could not get wb: type %d, id %d\n",
					intf_type, controller_id);
				ret = -EINVAL;
			}
		} else {
			phys_params.wb_idx = WB_MAX;
			phys_params.intf_idx = sde_encoder_get_intf(
					sde_kms->catalog, intf_type,
					controller_id);
			if (phys_params.intf_idx == INTF_MAX) {
				SDE_ERROR_ENC(sde_enc,
					"could not get wb: type %d, id %d\n",
					intf_type, controller_id);
				ret = -EINVAL;
			}
		}

		if (!ret) {
			if (intf_type == INTF_WB)
				ret = sde_encoder_virt_add_phys_enc_wb(sde_enc,
						&phys_params);
			else
				ret = sde_encoder_virt_add_phys_encs(
						disp_info->capabilities,
						sde_enc,
						&phys_params);
			if (ret)
				SDE_ERROR_ENC(sde_enc,
						"failed to add phys encs\n");
		}
	}

	for (i = 0; i < sde_enc->num_phys_encs; i++) {
		struct sde_encoder_phys *phys = sde_enc->phys_encs[i];

		if (phys) {
			atomic_set(&phys->vsync_cnt, 0);
			atomic_set(&phys->underrun_cnt, 0);
		}
	}
	mutex_unlock(&sde_enc->enc_lock);

	return ret;
}

static const struct drm_encoder_helper_funcs sde_encoder_helper_funcs = {
	.mode_set = sde_encoder_virt_mode_set,
	.disable = sde_encoder_virt_disable,
	.enable = sde_encoder_virt_enable,
	.atomic_check = sde_encoder_virt_atomic_check,
};

static const struct drm_encoder_funcs sde_encoder_funcs = {
		.destroy = sde_encoder_destroy,
		.late_register = sde_encoder_late_register,
		.early_unregister = sde_encoder_early_unregister,
};

struct drm_encoder *sde_encoder_init_with_ops(
		struct drm_device *dev,
		struct msm_display_info *disp_info,
		const struct sde_encoder_ops *ops)
{
	struct msm_drm_private *priv = dev->dev_private;
	struct sde_kms *sde_kms = to_sde_kms(priv->kms);
	struct drm_encoder *drm_enc = NULL;
	struct sde_encoder_virt *sde_enc = NULL;
	int drm_enc_mode = DRM_MODE_ENCODER_NONE;
	char name[SDE_NAME_SIZE];
	int ret = 0, i, intf_index = INTF_MAX;
	struct sde_encoder_phys *phys = NULL;

	sde_enc = kzalloc(sizeof(*sde_enc), GFP_KERNEL);
	if (!sde_enc) {
		ret = -ENOMEM;
		goto fail;
	}

	if (ops)
		sde_enc->ops = *ops;

	mutex_init(&sde_enc->enc_lock);
	ret = sde_encoder_setup_display(sde_enc, sde_kms, disp_info,
			&drm_enc_mode);
	if (ret)
		goto fail;

	sde_enc->cur_master = NULL;
	spin_lock_init(&sde_enc->enc_spinlock);
	mutex_init(&sde_enc->vblank_ctl_lock);
	drm_enc = &sde_enc->base;
	drm_encoder_init(dev, drm_enc, &sde_encoder_funcs, drm_enc_mode, NULL);
	drm_encoder_helper_add(drm_enc, &sde_encoder_helper_funcs);

	if (disp_info->intf_type == DRM_MODE_CONNECTOR_DSI)
		setup_timer(&sde_enc->vsync_event_timer,
				sde_encoder_vsync_event_handler,
				(unsigned long)sde_enc);

	for (i = 0; i < sde_enc->num_phys_encs; i++) {
		phys = sde_enc->phys_encs[i];
		if (!phys)
			continue;
		if (phys->ops.is_master && phys->ops.is_master(phys))
			intf_index = phys->intf_idx - INTF_0;
	}
	snprintf(name, SDE_NAME_SIZE, "rsc_enc%u", drm_enc->base.id);
	sde_enc->rsc_client = sde_rsc_client_create(SDE_RSC_INDEX, name,
		disp_info->is_primary ? SDE_RSC_PRIMARY_DISP_CLIENT :
		SDE_RSC_EXTERNAL_DISP_CLIENT, intf_index + 1);
	if (IS_ERR_OR_NULL(sde_enc->rsc_client)) {
		SDE_DEBUG("sde rsc client create failed :%ld\n",
						PTR_ERR(sde_enc->rsc_client));
		sde_enc->rsc_client = NULL;
	}

	if (disp_info->capabilities & MSM_DISPLAY_CAP_CMD_MODE) {
		ret = _sde_encoder_input_handler(sde_enc);
		if (ret)
			SDE_ERROR(
			"input handler registration failed, rc = %d\n", ret);
	}

	mutex_init(&sde_enc->rc_lock);
	kthread_init_delayed_work(&sde_enc->delayed_off_work,
			sde_encoder_off_work);
	sde_enc->vblank_enabled = false;
	sde_enc->qdss_status = false;

	kthread_init_work(&sde_enc->vsync_event_work,
			sde_encoder_vsync_event_work_handler);

	kthread_init_work(&sde_enc->input_event_work,
			sde_encoder_input_event_work_handler);

	kthread_init_work(&sde_enc->esd_trigger_work,
			sde_encoder_esd_trigger_work_handler);

	memcpy(&sde_enc->disp_info, disp_info, sizeof(*disp_info));

	SDE_DEBUG_ENC(sde_enc, "created\n");

	return drm_enc;

fail:
	SDE_ERROR("failed to create encoder\n");
	if (drm_enc)
		sde_encoder_destroy(drm_enc);

	return ERR_PTR(ret);
}

struct drm_encoder *sde_encoder_init(
		struct drm_device *dev,
		struct msm_display_info *disp_info)
{
	return sde_encoder_init_with_ops(dev, disp_info, NULL);
}

int sde_encoder_wait_for_event(struct drm_encoder *drm_enc,
	enum msm_event_wait event)
{
	int (*fn_wait)(struct sde_encoder_phys *phys_enc) = NULL;
	struct sde_encoder_virt *sde_enc = NULL;
	int i, ret = 0;
	char atrace_buf[32];

	if (!drm_enc) {
		SDE_ERROR("invalid encoder\n");
		return -EINVAL;
	}
	sde_enc = to_sde_encoder_virt(drm_enc);
	SDE_DEBUG_ENC(sde_enc, "\n");

	for (i = 0; i < sde_enc->num_phys_encs; i++) {
		struct sde_encoder_phys *phys = sde_enc->phys_encs[i];

		switch (event) {
		case MSM_ENC_COMMIT_DONE:
			fn_wait = phys->ops.wait_for_commit_done;
			break;
		case MSM_ENC_TX_COMPLETE:
			fn_wait = phys->ops.wait_for_tx_complete;
			break;
		case MSM_ENC_VBLANK:
			fn_wait = phys->ops.wait_for_vblank;
			break;
		case MSM_ENC_ACTIVE_REGION:
			fn_wait = phys->ops.wait_for_active;
			break;
		default:
			SDE_ERROR_ENC(sde_enc, "unknown wait event %d\n",
					event);
			return -EINVAL;
		};

		if (phys && fn_wait) {
			snprintf(atrace_buf, sizeof(atrace_buf),
				"wait_completion_event_%d", event);
			SDE_ATRACE_BEGIN(atrace_buf);
			ret = fn_wait(phys);
			SDE_ATRACE_END(atrace_buf);
			if (ret)
				return ret;
		}
	}

	return ret;
}

enum sde_intf_mode sde_encoder_get_intf_mode(struct drm_encoder *encoder)
{
	struct sde_encoder_virt *sde_enc = NULL;
	int i;

	if (!encoder) {
		SDE_ERROR("invalid encoder\n");
		return INTF_MODE_NONE;
	}
	sde_enc = to_sde_encoder_virt(encoder);

	if (sde_enc->cur_master)
		return sde_enc->cur_master->intf_mode;

	for (i = 0; i < sde_enc->num_phys_encs; i++) {
		struct sde_encoder_phys *phys = sde_enc->phys_encs[i];

		if (phys)
			return phys->intf_mode;
	}

	return INTF_MODE_NONE;
}

/**
 * sde_encoder_update_caps_for_cont_splash - update encoder settings during
 *	device bootup when cont_splash is enabled
 * @drm_enc:	Pointer to drm encoder structure
 * @splash_display: Pointer to sde_splash_display corresponding to this encoder
 * @enable:	boolean indicates enable or displae state of splash
 * @Return:	true if successful in updating the encoder structure
 */
int sde_encoder_update_caps_for_cont_splash(struct drm_encoder *encoder,
		struct sde_splash_display *splash_display, bool enable)
{
	struct sde_encoder_virt *sde_enc;
	struct msm_drm_private *priv;
	struct sde_kms *sde_kms;
	struct drm_connector *conn = NULL;
	struct sde_connector *sde_conn = NULL;
	struct sde_connector_state *sde_conn_state = NULL;
	struct drm_display_mode *drm_mode = NULL;
	struct sde_rm_hw_iter dsc_iter, pp_iter, ctl_iter, intf_iter;
	struct sde_encoder_phys *phys_enc;
	int ret = 0, i, idx;

	if (!encoder) {
		SDE_ERROR("invalid drm enc\n");
		return -EINVAL;
	}

	if (!encoder->dev || !encoder->dev->dev_private) {
		SDE_ERROR("drm device invalid\n");
		return -EINVAL;
	}

	priv = encoder->dev->dev_private;
	if (!priv->kms) {
		SDE_ERROR("invalid kms\n");
		return -EINVAL;
	}

	sde_kms = to_sde_kms(priv->kms);
	sde_enc = to_sde_encoder_virt(encoder);
	if (!priv->num_connectors) {
		SDE_ERROR_ENC(sde_enc, "No connectors registered\n");
		return -EINVAL;
	}
	SDE_DEBUG_ENC(sde_enc,
			"num of connectors: %d\n", priv->num_connectors);

	SDE_DEBUG_ENC(sde_enc, "enable: %d\n", enable);
	if (!enable) {
		for (i = 0; i < sde_enc->num_phys_encs; i++) {
			phys_enc = sde_enc->phys_encs[i];
			if (phys_enc)
				phys_enc->cont_splash_enabled = false;
		}
		return ret;
	}

	if (!splash_display) {
		SDE_ERROR_ENC(sde_enc, "invalid splash data\n");
		return  -EINVAL;
	}

	for (i = 0; i < priv->num_connectors; i++) {
		SDE_DEBUG_ENC(sde_enc, "connector id: %d\n",
				priv->connectors[i]->base.id);
		sde_conn = to_sde_connector(priv->connectors[i]);
		if (!sde_conn->encoder) {
			SDE_DEBUG_ENC(sde_enc,
				"encoder not attached to connector\n");
			continue;
		}
		if (sde_conn->encoder->base.id
				== encoder->base.id) {
			conn = (priv->connectors[i]);
			break;
		}
	}

	if (!conn || !conn->state) {
		SDE_ERROR_ENC(sde_enc, "connector not found\n");
		return -EINVAL;
	}

	sde_conn_state = to_sde_connector_state(conn->state);

	if (!sde_conn->ops.get_mode_info) {
		SDE_ERROR_ENC(sde_enc, "conn: get_mode_info ops not found\n");
		return -EINVAL;
	}

	ret = sde_conn->ops.get_mode_info(&sde_conn->base,
			&encoder->crtc->state->adjusted_mode,
			&sde_conn_state->mode_info,
			sde_kms->catalog->max_mixer_width,
			sde_conn->display);
	if (ret) {
		SDE_ERROR_ENC(sde_enc,
			"conn: ->get_mode_info failed. ret=%d\n", ret);
		return ret;
	}

	ret = sde_rm_reserve(&sde_kms->rm, encoder, encoder->crtc->state,
			conn->state, false);
	if (ret) {
		SDE_ERROR_ENC(sde_enc,
			"failed to reserve hw resources, %d\n", ret);
		return ret;
	}

	if (sde_conn->encoder) {
		conn->state->best_encoder = sde_conn->encoder;
		SDE_DEBUG_ENC(sde_enc,
			"configured cstate->best_encoder to ID = %d\n",
			conn->state->best_encoder->base.id);
	} else {
		SDE_ERROR_ENC(sde_enc, "No encoder mapped to connector=%d\n",
				conn->base.id);
	}

	SDE_DEBUG_ENC(sde_enc, "connector topology = %llu\n",
			sde_connector_get_topology_name(conn));
	drm_mode = &encoder->crtc->state->adjusted_mode;
	SDE_DEBUG_ENC(sde_enc, "hdisplay = %d, vdisplay = %d\n",
			drm_mode->hdisplay, drm_mode->vdisplay);
	drm_set_preferred_mode(conn, drm_mode->hdisplay, drm_mode->vdisplay);

	if (encoder->bridge) {
		SDE_DEBUG_ENC(sde_enc, "Bridge mapped to encoder\n");
		/*
		 * For cont-splash use case, we update the mode
		 * configurations manually. This will skip the
		 * usually mode set call when actual frame is
		 * pushed from framework. The bridge needs to
		 * be updated with the current drm mode by
		 * calling the bridge mode set ops.
		 */
		if (encoder->bridge->funcs) {
			SDE_DEBUG_ENC(sde_enc, "calling mode_set\n");
			encoder->bridge->funcs->mode_set(encoder->bridge,
						drm_mode, drm_mode);
		}
	} else {
		SDE_ERROR_ENC(sde_enc, "No bridge attached to encoder\n");
	}

	sde_rm_init_hw_iter(&pp_iter, encoder->base.id, SDE_HW_BLK_PINGPONG);
	for (i = 0; i < MAX_CHANNELS_PER_ENC; i++) {
		sde_enc->hw_pp[i] = NULL;
		if (!sde_rm_get_hw(&sde_kms->rm, &pp_iter))
			break;
		sde_enc->hw_pp[i] = (struct sde_hw_pingpong *) pp_iter.hw;
	}

	sde_rm_init_hw_iter(&dsc_iter, encoder->base.id, SDE_HW_BLK_DSC);
	for (i = 0; i < MAX_CHANNELS_PER_ENC; i++) {
		sde_enc->hw_dsc[i] = NULL;
		if (!sde_rm_get_hw(&sde_kms->rm, &dsc_iter))
			break;
		sde_enc->hw_dsc[i] = (struct sde_hw_dsc *) dsc_iter.hw;
	}

	/*
	 * If we have multiple phys encoders with one controller, make
	 * sure to populate the controller pointer in both phys encoders.
	 */
	for (idx = 0; idx < sde_enc->num_phys_encs; idx++) {
		phys_enc = sde_enc->phys_encs[idx];
		phys_enc->hw_ctl = NULL;

		sde_rm_init_hw_iter(&ctl_iter, encoder->base.id,
				SDE_HW_BLK_CTL);
		for (i = 0; i < sde_enc->num_phys_encs; i++) {
			if (sde_rm_get_hw(&sde_kms->rm, &ctl_iter)) {
				phys_enc->hw_ctl =
					(struct sde_hw_ctl *) ctl_iter.hw;
				pr_debug("HW CTL intf_idx:%d hw_ctl:[0x%pK]\n",
					phys_enc->intf_idx, phys_enc->hw_ctl);
			}
		}
	}

	sde_rm_init_hw_iter(&intf_iter, encoder->base.id, SDE_HW_BLK_INTF);
	for (i = 0; i < sde_enc->num_phys_encs; i++) {
		struct sde_encoder_phys *phys = sde_enc->phys_encs[i];

		phys->hw_intf = NULL;
		if (!sde_rm_get_hw(&sde_kms->rm, &intf_iter))
			break;
		phys->hw_intf = (struct sde_hw_intf *) intf_iter.hw;
	}

	for (i = 0; i < sde_enc->num_phys_encs; i++) {
		struct sde_encoder_phys *phys = sde_enc->phys_encs[i];

		if (!phys) {
			SDE_ERROR_ENC(sde_enc,
				"phys encoders not initialized\n");
			return -EINVAL;
		}

		/* update connector for master and slave phys encoders */
		phys->connector = conn;
		phys->cont_splash_enabled = true;
		phys->cont_splash_single_flush =
			splash_display->single_flush_en;

		phys->hw_pp = sde_enc->hw_pp[i];
		if (phys->ops.cont_splash_mode_set)
			phys->ops.cont_splash_mode_set(phys, drm_mode);

		if (phys->ops.is_master && phys->ops.is_master(phys))
			sde_enc->cur_master = phys;
	}

	return ret;
}

int sde_encoder_display_failure_notification(struct drm_encoder *enc,
	bool skip_pre_kickoff)
{
	struct msm_drm_thread *event_thread = NULL;
	struct msm_drm_private *priv = NULL;
	struct sde_encoder_virt *sde_enc = NULL;

	if (!enc || !enc->dev || !enc->dev->dev_private) {
		SDE_ERROR("invalid parameters\n");
		return -EINVAL;
	}

	priv = enc->dev->dev_private;
	sde_enc = to_sde_encoder_virt(enc);
	if (!sde_enc->crtc || (sde_enc->crtc->index
			>= ARRAY_SIZE(priv->event_thread))) {
		SDE_DEBUG_ENC(sde_enc,
			"invalid cached CRTC: %d or crtc index: %d\n",
			sde_enc->crtc == NULL,
			sde_enc->crtc ? sde_enc->crtc->index : -EINVAL);
		return -EINVAL;
	}

	SDE_EVT32_VERBOSE(DRMID(enc));

	event_thread = &priv->event_thread[sde_enc->crtc->index];

	if (!skip_pre_kickoff) {
		kthread_queue_work(&event_thread->worker,
				   &sde_enc->esd_trigger_work);
		kthread_flush_work(&sde_enc->esd_trigger_work);
	}

	/**
	 * panel may stop generating te signal (vsync) during esd failure. rsc
	 * hardware may hang without vsync. Avoid rsc hang by generating the
	 * vsync from watchdog timer instead of panel.
	 */
	_sde_encoder_switch_to_watchdog_vsync(enc);

	if (!skip_pre_kickoff)
		sde_encoder_wait_for_event(enc, MSM_ENC_TX_COMPLETE);

	return 0;
}

bool sde_encoder_recovery_events_enabled(struct drm_encoder *encoder)
{
	struct sde_encoder_virt *sde_enc;

	if (!encoder) {
		SDE_ERROR("invalid drm enc\n");
		return false;
	}

	sde_enc = to_sde_encoder_virt(encoder);

	return sde_enc->recovery_events_enabled;
}

void sde_encoder_recovery_events_handler(struct drm_encoder *encoder,
		bool enabled)
{
	struct sde_encoder_virt *sde_enc;

	if (!encoder) {
		SDE_ERROR("invalid drm enc\n");
		return;
	}

	sde_enc = to_sde_encoder_virt(encoder);
	sde_enc->recovery_events_enabled = enabled;
}

void sde_encoder_trigger_early_wakeup(struct drm_encoder *drm_enc)
{
	struct sde_encoder_virt *sde_enc = NULL;
	struct msm_drm_private *priv = NULL;

	priv = drm_enc->dev->dev_private;
	sde_enc = to_sde_encoder_virt(drm_enc);
	if (!sde_enc->crtc || (sde_enc->crtc->index
			>= ARRAY_SIZE(priv->disp_thread))) {
		SDE_DEBUG_ENC(sde_enc,
			"invalid cached CRTC: %d or crtc index: %d\n",
			sde_enc->crtc == NULL,
			sde_enc->crtc ? sde_enc->crtc->index : -EINVAL);
		return;
	}

	SDE_ATRACE_BEGIN("sde_encoder_resource_control");
	if (sde_enc->rc_state == SDE_ENC_RC_STATE_IDLE) {
		sde_encoder_resource_control(drm_enc,
					     SDE_ENC_RC_EVENT_EARLY_WAKEUP);

	}
	SDE_ATRACE_END("sde_encoder_resource_control");

}<|MERGE_RESOLUTION|>--- conflicted
+++ resolved
@@ -1929,13 +1929,9 @@
 	int pipe = -1;
 	int rc = 0;
 	int wait_refcount = 0;
-<<<<<<< HEAD
 	bool force_vid_rsc = false;
-=======
-	u32 qsync_mode = 0;
 	struct msm_drm_private *priv;
 	struct sde_kms *sde_kms;
->>>>>>> a1ef8a6b
 
 	if (!drm_enc || !drm_enc->dev) {
 		SDE_ERROR("invalid encoder arguments\n");
@@ -1999,15 +1995,11 @@
 	else
 		rsc_state = SDE_RSC_VID_STATE;
 
-<<<<<<< HEAD
-	SDE_EVT32(rsc_state, force_vid_rsc);
-=======
 	if (IS_SDE_MAJOR_SAME(sde_kms->core_rev, SDE_HW_VER_620) &&
 			(rsc_state == SDE_RSC_VID_STATE))
 		rsc_state = SDE_RSC_CLK_STATE;
 
-	SDE_EVT32(rsc_state, qsync_mode);
->>>>>>> a1ef8a6b
+	SDE_EVT32(rsc_state, force_vid_rsc);
 
 	prefill_lines = config ? mode_info.prefill_lines +
 		config->inline_rotate_prefill : mode_info.prefill_lines;
