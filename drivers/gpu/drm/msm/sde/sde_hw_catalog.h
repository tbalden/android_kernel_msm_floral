--- conflicted
+++ resolved
@@ -1,8 +1,4 @@
-<<<<<<< HEAD
-/* Copyright (c) 2015-2019, The Linux Foundation. All rights reserved.
-=======
 /* Copyright (c) 2015-2019 The Linux Foundation. All rights reserved.
->>>>>>> 15457316
  *
  * This program is free software; you can redistribute it and/or modify
  * it under the terms of the GNU General Public License version 2 and
@@ -60,10 +56,7 @@
 #define SDE_HW_VER_520	SDE_HW_VER(5, 2, 0) /* sdmmagpie v1.0 */
 #define SDE_HW_VER_530	SDE_HW_VER(5, 3, 0) /* sm6150 v1.0 */
 #define SDE_HW_VER_540	SDE_HW_VER(5, 4, 0) /* sdmtrinket v1.0 */
-<<<<<<< HEAD
-=======
 #define SDE_HW_VER_620	SDE_HW_VER(6, 2, 0) /* atoll*/
->>>>>>> 15457316
 
 #define IS_MSM8996_TARGET(rev) IS_SDE_MAJOR_MINOR_SAME((rev), SDE_HW_VER_170)
 #define IS_MSM8998_TARGET(rev) IS_SDE_MAJOR_MINOR_SAME((rev), SDE_HW_VER_300)
@@ -74,10 +67,7 @@
 #define IS_SDMMAGPIE_TARGET(rev) IS_SDE_MAJOR_MINOR_SAME((rev), SDE_HW_VER_520)
 #define IS_SM6150_TARGET(rev) IS_SDE_MAJOR_MINOR_SAME((rev), SDE_HW_VER_530)
 #define IS_SDMTRINKET_TARGET(rev) IS_SDE_MAJOR_MINOR_SAME((rev), SDE_HW_VER_540)
-<<<<<<< HEAD
-=======
 #define IS_ATOLL_TARGET(rev) IS_SDE_MAJOR_MINOR_SAME((rev), SDE_HW_VER_620)
->>>>>>> 15457316
 
 #define SDE_HW_BLK_NAME_LEN	16
 
@@ -1097,8 +1087,6 @@
 	u32 cpu_dma_latency;
 	u32 axi_bus_width;
 	u32 num_mnoc_ports;
-<<<<<<< HEAD
-=======
 };
 
 /**
@@ -1135,7 +1123,6 @@
 	u32 lmt_case_cnt;
 	struct limit_vector_cfg *vector_cfg;
 	struct limit_value_cfg *value_cfg;
->>>>>>> 15457316
 };
 
 /**
@@ -1234,12 +1221,9 @@
 	bool has_qsync;
 	bool has_3d_merge_reset;
 	bool has_line_insertion;
-<<<<<<< HEAD
-=======
 	bool has_qos_fl_nocalc;
 	bool has_decimation;
 	bool has_base_layer;
->>>>>>> 15457316
 
 	bool sui_misr_supported;
 	u32 sui_block_xin_mask;
@@ -1306,11 +1290,8 @@
 	u32 qdss_count;
 	struct sde_qdss_cfg qdss[MAX_BLOCKS];
 
-<<<<<<< HEAD
-=======
 	u32 limit_count;
 	struct sde_limit_cfg limit_cfg[LIMIT_SUBBLK_COUNT_MAX];
->>>>>>> 15457316
 	/* Add additional block data structures here */
 
 	struct sde_perf_cfg perf;
