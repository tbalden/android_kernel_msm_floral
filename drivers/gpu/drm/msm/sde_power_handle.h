--- conflicted
+++ resolved
@@ -1,4 +1,4 @@
-/* Copyright (c) 2016-2018, The Linux Foundation. All rights reserved.
+/* Copyright (c) 2016-2019, The Linux Foundation. All rights reserved.
  *
  * This program is free software; you can redistribute it and/or modify
  * it under the terms of the GNU General Public License version 2 and
@@ -22,13 +22,8 @@
 #define SDE_POWER_HANDLE_ENABLE_NRT_BUS_IB_QUOTA	0
 #define SDE_POWER_HANDLE_DISABLE_BUS_IB_QUOTA	0
 
-<<<<<<< HEAD
-#define SDE_POWER_HANDLE_CONT_SPLASH_BUS_IB_QUOTA	1800000000
-#define SDE_POWER_HANDLE_CONT_SPLASH_BUS_AB_QUOTA	1800000000
-=======
 #define SDE_POWER_HANDLE_CONT_SPLASH_BUS_IB_QUOTA	3000000000ULL
 #define SDE_POWER_HANDLE_CONT_SPLASH_BUS_AB_QUOTA	3000000000ULL
->>>>>>> 7dbae7ad
 
 #include <linux/sde_io_util.h>
 #include <soc/qcom/cx_ipeak.h>
