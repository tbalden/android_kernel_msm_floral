--- conflicted
+++ resolved
@@ -998,7 +998,6 @@
 		return 0;
 
 	pr_info("power_mode:%d state:0x%0x\n", power_mode, bd->props.state);
-<<<<<<< HEAD
 #ifdef CONFIG_UCI_NOTIFICATIONS_SCREEN_CALLBACKS
 	if (power_mode==5 || power_mode==1) { // 5 - fully off / 1 - AOD
 		ntf_screen_off();
@@ -1007,11 +1006,8 @@
 		ntf_screen_on();
 	}
 #endif
-	mutex_lock(&bd->ops_lock);
-=======
 
 	mutex_lock(&bl->state_lock);
->>>>>>> 9d5ccc7a
 	state = get_state_after_dpms(bl, power_mode);
 #ifdef CONFIG_UCI_NOTIFICATIONS_SCREEN_CALLBACKS
 	if (is_lp_mode(state)) {
