--- conflicted
+++ resolved
@@ -143,8 +143,6 @@
 
 u64 dsi_drm_find_bit_clk_rate(void *display,
 			      const struct drm_display_mode *drm_mode);
-<<<<<<< HEAD
-=======
 
 /**
  * dsi_conn_prepare_commit - program pre commit time features
@@ -156,5 +154,4 @@
 		struct msm_display_conn_params *params);
 
 
->>>>>>> 15457316
 #endif /* _DSI_DRM_H_ */