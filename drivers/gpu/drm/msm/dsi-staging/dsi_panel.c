--- conflicted
+++ resolved
@@ -599,156 +599,6 @@
 	return rc;
 }
 
-<<<<<<< HEAD
-=======
-static int dsi_panel_wled_register(struct dsi_panel *panel,
-		struct dsi_backlight_config *bl)
-{
-	struct backlight_device *bd;
-
-	bd = backlight_device_get_by_type(BACKLIGHT_RAW);
-	if (!bd) {
-		pr_debug("[%s] backlight device list empty\n", panel->name);
-		return -EPROBE_DEFER;
-	}
-
-	bl->raw_bd = bd;
-	return 0;
-}
-
-static int dsi_panel_update_backlight(struct dsi_panel *panel,
-	u32 bl_lvl)
-{
-	int rc = 0;
-	struct mipi_dsi_device *dsi;
-
-	if (!panel || (bl_lvl > 0xffff)) {
-		pr_err("invalid params\n");
-		return -EINVAL;
-	}
-
-	dsi = &panel->mipi_device;
-
-	rc = mipi_dsi_dcs_set_display_brightness(dsi, bl_lvl);
-	if (rc < 0)
-		pr_err("failed to update dcs backlight:%d\n", bl_lvl);
-
-	return rc;
-}
-
-int dsi_panel_set_backlight(struct dsi_panel *panel, u32 bl_lvl)
-{
-	int rc = 0;
-	struct dsi_backlight_config *bl = &panel->bl_config;
-
-	if (panel->host_config.ext_bridge_mode)
-		return 0;
-
-	pr_debug("backlight type:%d lvl:%d\n", bl->type, bl_lvl);
-	switch (bl->type) {
-	case DSI_BACKLIGHT_WLED:
-		rc = backlight_device_set_brightness(bl->raw_bd, bl_lvl);
-		break;
-	case DSI_BACKLIGHT_DCS:
-		rc = dsi_panel_update_backlight(panel, bl_lvl);
-		break;
-	case DSI_BACKLIGHT_EXTERNAL:
-		break;
-	default:
-		pr_err("Backlight type(%d) not supported\n", bl->type);
-		rc = -ENOTSUPP;
-	}
-
-	return rc;
-}
-
-static u32 dsi_panel_get_brightness(struct dsi_backlight_config *bl)
-{
-	u32 cur_bl_level;
-	struct backlight_device *bd = bl->raw_bd;
-
-	/* default the brightness level to 50% */
-	cur_bl_level = bl->bl_max_level >> 1;
-
-	switch (bl->type) {
-	case DSI_BACKLIGHT_WLED:
-		/* Try to query the backlight level from the backlight device */
-		if (bd->ops && bd->ops->get_brightness)
-			cur_bl_level = bd->ops->get_brightness(bd);
-		break;
-	case DSI_BACKLIGHT_DCS:
-	case DSI_BACKLIGHT_EXTERNAL:
-	default:
-		/*
-		 * Ideally, we should read the backlight level from the
-		 * panel. For now, just set it default value.
-		 */
-		break;
-	}
-
-	pr_debug("cur_bl_level=%d\n", cur_bl_level);
-	return cur_bl_level;
-}
-
-void dsi_panel_bl_handoff(struct dsi_panel *panel)
-{
-	struct dsi_backlight_config *bl = &panel->bl_config;
-
-	bl->bl_level = dsi_panel_get_brightness(bl);
-}
-
-static int dsi_panel_bl_register(struct dsi_panel *panel)
-{
-	int rc = 0;
-	struct dsi_backlight_config *bl = &panel->bl_config;
-
-	if (panel->host_config.ext_bridge_mode)
-		return 0;
-
-	switch (bl->type) {
-	case DSI_BACKLIGHT_WLED:
-		rc = dsi_panel_wled_register(panel, bl);
-		break;
-	case DSI_BACKLIGHT_DCS:
-		break;
-	case DSI_BACKLIGHT_EXTERNAL:
-		break;
-	default:
-		pr_err("Backlight type(%d) not supported\n", bl->type);
-		rc = -ENOTSUPP;
-		goto error;
-	}
-
-error:
-	return rc;
-}
-
-static int dsi_panel_bl_unregister(struct dsi_panel *panel)
-{
-	int rc = 0;
-	struct dsi_backlight_config *bl = &panel->bl_config;
-
-	if (panel->host_config.ext_bridge_mode)
-		return 0;
-
-	switch (bl->type) {
-	case DSI_BACKLIGHT_WLED:
-		break;
-	case DSI_BACKLIGHT_DCS:
-		break;
-	case DSI_BACKLIGHT_EXTERNAL:
-		break;
-	default:
-		pr_err("Backlight type(%d) not supported\n", bl->type);
-		rc = -ENOTSUPP;
-		goto error;
-	}
-
-error:
-	return rc;
-}
-
->>>>>>> eb707175
 static int dsi_panel_parse_timing(struct dsi_mode_info *mode,
 				  struct dsi_parser_utils *utils)
 {
@@ -1089,7 +939,6 @@
 	return 0;
 }
 
-<<<<<<< HEAD
 static int dsi_panel_create_sn_buf(struct dsi_panel *panel)
 {
 	struct dsi_panel_vendor_info *const vendor_info = &panel->vendor_info;
@@ -1247,7 +1096,8 @@
 	}
 error:
 	return rc;
-=======
+}
+
 static void dsi_panel_parse_split_link_config(struct dsi_host_common_cfg *host,
 					struct dsi_parser_utils *utils,
 					const char *name)
@@ -1284,7 +1134,6 @@
 	pr_debug("[%s] Split link is supported %d-%d\n", name,
 		split_link->num_sublinks, split_link->lanes_per_sublink);
 	split_link->split_link_enabled = true;
->>>>>>> eb707175
 }
 
 static int dsi_panel_parse_host_config(struct dsi_panel *panel)
@@ -4500,7 +4349,6 @@
 	mutex_unlock(&panel->panel_lock);
 
 	dsi_panel_destroy_cmd_packets(set);
-	dsi_panel_dealloc_cmd_packets(set);
 
 	return rc;
 }
