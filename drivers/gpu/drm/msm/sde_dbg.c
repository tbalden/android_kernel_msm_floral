/* Copyright (c) 2009-2019, The Linux Foundation. All rights reserved.
 *
 * This program is free software; you can redistribute it and/or modify
 * it under the terms of the GNU General Public License version 2 and
 * only version 2 as published by the Free Software Foundation.
 *
 * This program is distributed in the hope that it will be useful,
 * but WITHOUT ANY WARRANTY; without even the implied warranty of
 * MERCHANTABILITY or FITNESS FOR A PARTICULAR PURPOSE.  See the
 * GNU General Public License for more details.
 */

#define pr_fmt(fmt)	"[drm:%s:%d] " fmt, __func__, __LINE__

#include <linux/delay.h>
#include <linux/spinlock.h>
#include <linux/ktime.h>
#include <linux/debugfs.h>
#include <linux/uaccess.h>
#include <linux/dma-buf.h>
#include <linux/slab.h>
#include <linux/list_sort.h>

#include "sde_dbg.h"
#include "sde/sde_hw_catalog.h"

#define SDE_DBG_BASE_MAX		10

#define DEFAULT_PANIC		1
#define DEFAULT_REGDUMP		SDE_DBG_DUMP_IN_MEM
#define DEFAULT_DBGBUS_SDE	SDE_DBG_DUMP_IN_MEM
#define DEFAULT_DBGBUS_VBIFRT	SDE_DBG_DUMP_IN_MEM
#define DEFAULT_BASE_REG_CNT	0x100
#define GROUP_BYTES		4
#define ROW_BYTES		16
#define RANGE_NAME_LEN		40
#define REG_BASE_NAME_LEN	80

#define DBGBUS_FLAGS_DSPP	BIT(0)
#define DBGBUS_DSPP_STATUS	0x34C

#define DBGBUS_NAME_SDE		"sde"
#define DBGBUS_NAME_VBIF_RT	"vbif_rt"

/* offsets from sde top address for the debug buses */
#define DBGBUS_SSPP0	0x188
#define DBGBUS_AXI_INTF	0x194
#define DBGBUS_SSPP1	0x298
#define DBGBUS_DSPP	0x348
#define DBGBUS_PERIPH	0x418

#define TEST_MASK(id, tp)	((id << 4) | (tp << 1) | BIT(0))

/* following offsets are with respect to MDP VBIF base for DBG BUS access */
#define MMSS_VBIF_CLKON			0x4
#define MMSS_VBIF_TEST_BUS_OUT_CTRL	0x210
#define MMSS_VBIF_TEST_BUS_OUT		0x230

/* Vbif error info */
#define MMSS_VBIF_PND_ERR		0x190
#define MMSS_VBIF_SRC_ERR		0x194
#define MMSS_VBIF_XIN_HALT_CTRL1	0x204
#define MMSS_VBIF_ERR_INFO		0X1a0
#define MMSS_VBIF_ERR_INFO_1		0x1a4
#define MMSS_VBIF_CLIENT_NUM		14

/* print debug ranges in groups of 4 u32s */
#define REG_DUMP_ALIGN		16

#define RSC_DEBUG_MUX_SEL_SDM845 9

#define DBG_CTRL_STOP_FTRACE	BIT(0)
#define DBG_CTRL_PANIC_UNDERRUN	BIT(1)
#define DBG_CTRL_RESET_HW_PANIC	BIT(2)
#define DBG_CTRL_MAX			BIT(3)

#define DUMP_BUF_SIZE			(4096 * 512)
#define DUMP_CLMN_COUNT			4
#define DUMP_LINE_SIZE			256
#define DUMP_MAX_LINES_PER_BLK		512

/**
 * struct sde_dbg_reg_offset - tracking for start and end of region
 * @start: start offset
 * @start: end offset
 */
struct sde_dbg_reg_offset {
	u32 start;
	u32 end;
};

/**
 * struct sde_dbg_reg_range - register dumping named sub-range
 * @head: head of this node
 * @reg_dump: address for the mem dump
 * @range_name: name of this range
 * @offset: offsets for range to dump
 * @xin_id: client xin id
 */
struct sde_dbg_reg_range {
	struct list_head head;
	u32 *reg_dump;
	char range_name[RANGE_NAME_LEN];
	struct sde_dbg_reg_offset offset;
	uint32_t xin_id;
};

/**
 * struct sde_dbg_reg_base - register region base.
 *	may sub-ranges: sub-ranges are used for dumping
 *	or may not have sub-ranges: dumping is base -> max_offset
 * @reg_base_head: head of this node
 * @sub_range_list: head to the list with dump ranges
 * @name: register base name
 * @base: base pointer
 * @off: cached offset of region for manual register dumping
 * @cnt: cached range of region for manual register dumping
 * @max_offset: length of region
 * @buf: buffer used for manual register dumping
 * @buf_len:  buffer length used for manual register dumping
 * @reg_dump: address for the mem dump if no ranges used
 * @cb: callback for external dump function, null if not defined
 * @cb_ptr: private pointer to callback function
 */
struct sde_dbg_reg_base {
	struct list_head reg_base_head;
	struct list_head sub_range_list;
	char name[REG_BASE_NAME_LEN];
	void __iomem *base;
	size_t off;
	size_t cnt;
	size_t max_offset;
	char *buf;
	size_t buf_len;
	u32 *reg_dump;
	void (*cb)(void *ptr);
	void *cb_ptr;
};

struct sde_debug_bus_entry {
	u32 wr_addr;
	u32 block_id;
	u32 test_id;
	void (*analyzer)(void __iomem *mem_base,
				struct sde_debug_bus_entry *entry, u32 val);
};

struct vbif_debug_bus_entry {
	u32 disable_bus_addr;
	u32 block_bus_addr;
	u32 bit_offset;
	u32 block_cnt;
	u32 test_pnt_start;
	u32 test_pnt_cnt;
};

struct sde_dbg_debug_bus_common {
	char *name;
	u32 enable_mask;
	bool include_in_deferred_work;
	u32 flags;
	u32 entries_size;
	u32 *dumped_content;
};

struct sde_dbg_sde_debug_bus {
	struct sde_dbg_debug_bus_common cmn;
	struct sde_debug_bus_entry *entries;
	u32 top_blk_off;
};

struct sde_dbg_vbif_debug_bus {
	struct sde_dbg_debug_bus_common cmn;
	struct vbif_debug_bus_entry *entries;
};

struct sde_dbg_dsi_debug_bus {
	u32 *entries;
	u32 size;
};

/**
 * struct sde_dbg_regbuf - wraps buffer and tracking params for register dumps
 * @buf: pointer to allocated memory for storing register dumps in hw recovery
 * @buf_size: size of the memory allocated
 * @len: size of the dump data valid in the buffer
 * @rpos: cursor points to the buffer position read by client
 * @dump_done: to indicate if dumping to user memory is complete
 * @cur_blk: points to the current sde_dbg_reg_base block
 */
struct sde_dbg_regbuf {
	char *buf;
	int buf_size;
	int len;
	int rpos;
	int dump_done;
	struct sde_dbg_reg_base *cur_blk;
};

/**
 * struct sde_dbg_base - global sde debug base structure
 * @evtlog: event log instance
 * @reg_base_list: list of register dumping regions
 * @dev: device pointer
 * @mutex: mutex to serialize access to serialze dumps, debugfs access
 * @power_ctrl: callback structure for enabling power for reading hw registers
 * @req_dump_blks: list of blocks requested for dumping
 * @panic_on_err: whether to kernel panic after triggering dump via debugfs
 * @dump_work: work struct for deferring register dump work to separate thread
 * @work_panic: panic after dump if internal user passed "panic" special region
 * @enable_reg_dump: whether to dump registers into memory, kernel log, or both
 * @dbgbus_sde: debug bus structure for the sde
 * @dbgbus_vbif_rt: debug bus structure for the realtime vbif
 * @dump_all: dump all entries in register dump
 * @dsi_dbg_bus: dump dsi debug bus register
 * @regbuf: buffer data to track the register dumping in hw recovery
 * @cur_evt_index: index used for tracking event logs dump in hw recovery
 * @dbgbus_dump_idx: index used for tracking dbg-bus dump in hw recovery
 * @vbif_dbgbus_dump_idx: index for tracking vbif dumps in hw recovery
 */
static struct sde_dbg_base {
	struct sde_dbg_evtlog *evtlog;
	struct list_head reg_base_list;
	struct device *dev;
	struct mutex mutex;
	struct sde_dbg_power_ctrl power_ctrl;

	struct sde_dbg_reg_base *req_dump_blks[SDE_DBG_BASE_MAX];

	u32 panic_on_err;
	struct work_struct dump_work;
	bool work_panic;
	u32 enable_reg_dump;

	struct sde_dbg_sde_debug_bus dbgbus_sde;
	struct sde_dbg_vbif_debug_bus dbgbus_vbif_rt;
	struct sde_dbg_dsi_debug_bus dbgbus_dsi;
	bool dump_all;
	bool dump_secure;
	bool dsi_dbg_bus;
	u32 debugfs_ctrl;

	struct sde_dbg_regbuf regbuf;
	u32 cur_evt_index;
	u32 dbgbus_dump_idx;
	u32 vbif_dbgbus_dump_idx;
	enum sde_dbg_dump_context dump_mode;
} sde_dbg_base;

/* sde_dbg_base_evtlog - global pointer to main sde event log for macro use */
struct sde_dbg_evtlog *sde_dbg_base_evtlog;

static void _sde_debug_bus_xbar_dump(void __iomem *mem_base,
		struct sde_debug_bus_entry *entry, u32 val)
{
	dev_err(sde_dbg_base.dev, "xbar 0x%x %d %d 0x%x\n",
			entry->wr_addr, entry->block_id, entry->test_id, val);
}

static void _sde_debug_bus_lm_dump(void __iomem *mem_base,
		struct sde_debug_bus_entry *entry, u32 val)
{
	if (!(val & 0xFFF000))
		return;

	dev_err(sde_dbg_base.dev, "lm 0x%x %d %d 0x%x\n",
			entry->wr_addr, entry->block_id, entry->test_id, val);
}

static void _sde_debug_bus_ppb0_dump(void __iomem *mem_base,
		struct sde_debug_bus_entry *entry, u32 val)
{
	if (!(val & BIT(15)))
		return;

	dev_err(sde_dbg_base.dev, "ppb0 0x%x %d %d 0x%x\n",
			entry->wr_addr, entry->block_id, entry->test_id, val);
}

static void _sde_debug_bus_ppb1_dump(void __iomem *mem_base,
		struct sde_debug_bus_entry *entry, u32 val)
{
	if (!(val & BIT(15)))
		return;

	dev_err(sde_dbg_base.dev, "ppb1 0x%x %d %d 0x%x\n",
			entry->wr_addr, entry->block_id, entry->test_id, val);
}

static void _sde_debug_bus_axi_dump_sdm845(void __iomem *mem_base,
		struct sde_debug_bus_entry *entry, u32 val)
{
	u32 status, i;

	if (!mem_base || !entry)
		return;

	for (i = 0; i <= RSC_DEBUG_MUX_SEL_SDM845; i++) {
		sde_rsc_debug_dump(i);

		/* make sure that mux_sel updated */
		wmb();

		/* read status again after rsc routes the debug bus */
		status = readl_relaxed(mem_base + DBGBUS_DSPP_STATUS);

		dev_err(sde_dbg_base.dev, "rsc mux_sel:%d 0x%x %d %d 0x%x\n",
			i, entry->wr_addr, entry->block_id,
			entry->test_id, status);
	}
}

static struct sde_debug_bus_entry dbg_bus_sde_8998[] = {

	/* Unpack 0 sspp 0*/
	{ DBGBUS_SSPP0, 50, 2 },
	{ DBGBUS_SSPP0, 60, 2 },
	{ DBGBUS_SSPP0, 70, 2 },
	{ DBGBUS_SSPP0, 85, 2 },

	/* Upack 0 sspp 1*/
	{ DBGBUS_SSPP1, 50, 2 },
	{ DBGBUS_SSPP1, 60, 2 },
	{ DBGBUS_SSPP1, 70, 2 },
	{ DBGBUS_SSPP1, 85, 2 },

	/* scheduler */
	{ DBGBUS_DSPP, 130, 0 },
	{ DBGBUS_DSPP, 130, 1 },
	{ DBGBUS_DSPP, 130, 2 },
	{ DBGBUS_DSPP, 130, 3 },
	{ DBGBUS_DSPP, 130, 4 },
	{ DBGBUS_DSPP, 130, 5 },

	/* qseed */
	{ DBGBUS_SSPP0, 6, 0},
	{ DBGBUS_SSPP0, 6, 1},
	{ DBGBUS_SSPP0, 26, 0},
	{ DBGBUS_SSPP0, 26, 1},
	{ DBGBUS_SSPP1, 6, 0},
	{ DBGBUS_SSPP1, 6, 1},
	{ DBGBUS_SSPP1, 26, 0},
	{ DBGBUS_SSPP1, 26, 1},

	/* scale */
	{ DBGBUS_SSPP0, 16, 0},
	{ DBGBUS_SSPP0, 16, 1},
	{ DBGBUS_SSPP0, 36, 0},
	{ DBGBUS_SSPP0, 36, 1},
	{ DBGBUS_SSPP1, 16, 0},
	{ DBGBUS_SSPP1, 16, 1},
	{ DBGBUS_SSPP1, 36, 0},
	{ DBGBUS_SSPP1, 36, 1},

	/* fetch sspp0 */

	/* vig 0 */
	{ DBGBUS_SSPP0, 0, 0 },
	{ DBGBUS_SSPP0, 0, 1 },
	{ DBGBUS_SSPP0, 0, 2 },
	{ DBGBUS_SSPP0, 0, 3 },
	{ DBGBUS_SSPP0, 0, 4 },
	{ DBGBUS_SSPP0, 0, 5 },
	{ DBGBUS_SSPP0, 0, 6 },
	{ DBGBUS_SSPP0, 0, 7 },

	{ DBGBUS_SSPP0, 1, 0 },
	{ DBGBUS_SSPP0, 1, 1 },
	{ DBGBUS_SSPP0, 1, 2 },
	{ DBGBUS_SSPP0, 1, 3 },
	{ DBGBUS_SSPP0, 1, 4 },
	{ DBGBUS_SSPP0, 1, 5 },
	{ DBGBUS_SSPP0, 1, 6 },
	{ DBGBUS_SSPP0, 1, 7 },

	{ DBGBUS_SSPP0, 2, 0 },
	{ DBGBUS_SSPP0, 2, 1 },
	{ DBGBUS_SSPP0, 2, 2 },
	{ DBGBUS_SSPP0, 2, 3 },
	{ DBGBUS_SSPP0, 2, 4 },
	{ DBGBUS_SSPP0, 2, 5 },
	{ DBGBUS_SSPP0, 2, 6 },
	{ DBGBUS_SSPP0, 2, 7 },

	{ DBGBUS_SSPP0, 4, 0 },
	{ DBGBUS_SSPP0, 4, 1 },
	{ DBGBUS_SSPP0, 4, 2 },
	{ DBGBUS_SSPP0, 4, 3 },
	{ DBGBUS_SSPP0, 4, 4 },
	{ DBGBUS_SSPP0, 4, 5 },
	{ DBGBUS_SSPP0, 4, 6 },
	{ DBGBUS_SSPP0, 4, 7 },

	{ DBGBUS_SSPP0, 5, 0 },
	{ DBGBUS_SSPP0, 5, 1 },
	{ DBGBUS_SSPP0, 5, 2 },
	{ DBGBUS_SSPP0, 5, 3 },
	{ DBGBUS_SSPP0, 5, 4 },
	{ DBGBUS_SSPP0, 5, 5 },
	{ DBGBUS_SSPP0, 5, 6 },
	{ DBGBUS_SSPP0, 5, 7 },

	/* vig 2 */
	{ DBGBUS_SSPP0, 20, 0 },
	{ DBGBUS_SSPP0, 20, 1 },
	{ DBGBUS_SSPP0, 20, 2 },
	{ DBGBUS_SSPP0, 20, 3 },
	{ DBGBUS_SSPP0, 20, 4 },
	{ DBGBUS_SSPP0, 20, 5 },
	{ DBGBUS_SSPP0, 20, 6 },
	{ DBGBUS_SSPP0, 20, 7 },

	{ DBGBUS_SSPP0, 21, 0 },
	{ DBGBUS_SSPP0, 21, 1 },
	{ DBGBUS_SSPP0, 21, 2 },
	{ DBGBUS_SSPP0, 21, 3 },
	{ DBGBUS_SSPP0, 21, 4 },
	{ DBGBUS_SSPP0, 21, 5 },
	{ DBGBUS_SSPP0, 21, 6 },
	{ DBGBUS_SSPP0, 21, 7 },

	{ DBGBUS_SSPP0, 22, 0 },
	{ DBGBUS_SSPP0, 22, 1 },
	{ DBGBUS_SSPP0, 22, 2 },
	{ DBGBUS_SSPP0, 22, 3 },
	{ DBGBUS_SSPP0, 22, 4 },
	{ DBGBUS_SSPP0, 22, 5 },
	{ DBGBUS_SSPP0, 22, 6 },
	{ DBGBUS_SSPP0, 22, 7 },

	{ DBGBUS_SSPP0, 24, 0 },
	{ DBGBUS_SSPP0, 24, 1 },
	{ DBGBUS_SSPP0, 24, 2 },
	{ DBGBUS_SSPP0, 24, 3 },
	{ DBGBUS_SSPP0, 24, 4 },
	{ DBGBUS_SSPP0, 24, 5 },
	{ DBGBUS_SSPP0, 24, 6 },
	{ DBGBUS_SSPP0, 24, 7 },

	{ DBGBUS_SSPP0, 25, 0 },
	{ DBGBUS_SSPP0, 25, 1 },
	{ DBGBUS_SSPP0, 25, 2 },
	{ DBGBUS_SSPP0, 25, 3 },
	{ DBGBUS_SSPP0, 25, 4 },
	{ DBGBUS_SSPP0, 25, 5 },
	{ DBGBUS_SSPP0, 25, 6 },
	{ DBGBUS_SSPP0, 25, 7 },

	/* dma 2 */
	{ DBGBUS_SSPP0, 30, 0 },
	{ DBGBUS_SSPP0, 30, 1 },
	{ DBGBUS_SSPP0, 30, 2 },
	{ DBGBUS_SSPP0, 30, 3 },
	{ DBGBUS_SSPP0, 30, 4 },
	{ DBGBUS_SSPP0, 30, 5 },
	{ DBGBUS_SSPP0, 30, 6 },
	{ DBGBUS_SSPP0, 30, 7 },

	{ DBGBUS_SSPP0, 31, 0 },
	{ DBGBUS_SSPP0, 31, 1 },
	{ DBGBUS_SSPP0, 31, 2 },
	{ DBGBUS_SSPP0, 31, 3 },
	{ DBGBUS_SSPP0, 31, 4 },
	{ DBGBUS_SSPP0, 31, 5 },
	{ DBGBUS_SSPP0, 31, 6 },
	{ DBGBUS_SSPP0, 31, 7 },

	{ DBGBUS_SSPP0, 32, 0 },
	{ DBGBUS_SSPP0, 32, 1 },
	{ DBGBUS_SSPP0, 32, 2 },
	{ DBGBUS_SSPP0, 32, 3 },
	{ DBGBUS_SSPP0, 32, 4 },
	{ DBGBUS_SSPP0, 32, 5 },
	{ DBGBUS_SSPP0, 32, 6 },
	{ DBGBUS_SSPP0, 32, 7 },

	{ DBGBUS_SSPP0, 33, 0 },
	{ DBGBUS_SSPP0, 33, 1 },
	{ DBGBUS_SSPP0, 33, 2 },
	{ DBGBUS_SSPP0, 33, 3 },
	{ DBGBUS_SSPP0, 33, 4 },
	{ DBGBUS_SSPP0, 33, 5 },
	{ DBGBUS_SSPP0, 33, 6 },
	{ DBGBUS_SSPP0, 33, 7 },

	{ DBGBUS_SSPP0, 34, 0 },
	{ DBGBUS_SSPP0, 34, 1 },
	{ DBGBUS_SSPP0, 34, 2 },
	{ DBGBUS_SSPP0, 34, 3 },
	{ DBGBUS_SSPP0, 34, 4 },
	{ DBGBUS_SSPP0, 34, 5 },
	{ DBGBUS_SSPP0, 34, 6 },
	{ DBGBUS_SSPP0, 34, 7 },

	{ DBGBUS_SSPP0, 35, 0 },
	{ DBGBUS_SSPP0, 35, 1 },
	{ DBGBUS_SSPP0, 35, 2 },
	{ DBGBUS_SSPP0, 35, 3 },

	/* dma 0 */
	{ DBGBUS_SSPP0, 40, 0 },
	{ DBGBUS_SSPP0, 40, 1 },
	{ DBGBUS_SSPP0, 40, 2 },
	{ DBGBUS_SSPP0, 40, 3 },
	{ DBGBUS_SSPP0, 40, 4 },
	{ DBGBUS_SSPP0, 40, 5 },
	{ DBGBUS_SSPP0, 40, 6 },
	{ DBGBUS_SSPP0, 40, 7 },

	{ DBGBUS_SSPP0, 41, 0 },
	{ DBGBUS_SSPP0, 41, 1 },
	{ DBGBUS_SSPP0, 41, 2 },
	{ DBGBUS_SSPP0, 41, 3 },
	{ DBGBUS_SSPP0, 41, 4 },
	{ DBGBUS_SSPP0, 41, 5 },
	{ DBGBUS_SSPP0, 41, 6 },
	{ DBGBUS_SSPP0, 41, 7 },

	{ DBGBUS_SSPP0, 42, 0 },
	{ DBGBUS_SSPP0, 42, 1 },
	{ DBGBUS_SSPP0, 42, 2 },
	{ DBGBUS_SSPP0, 42, 3 },
	{ DBGBUS_SSPP0, 42, 4 },
	{ DBGBUS_SSPP0, 42, 5 },
	{ DBGBUS_SSPP0, 42, 6 },
	{ DBGBUS_SSPP0, 42, 7 },

	{ DBGBUS_SSPP0, 44, 0 },
	{ DBGBUS_SSPP0, 44, 1 },
	{ DBGBUS_SSPP0, 44, 2 },
	{ DBGBUS_SSPP0, 44, 3 },
	{ DBGBUS_SSPP0, 44, 4 },
	{ DBGBUS_SSPP0, 44, 5 },
	{ DBGBUS_SSPP0, 44, 6 },
	{ DBGBUS_SSPP0, 44, 7 },

	{ DBGBUS_SSPP0, 45, 0 },
	{ DBGBUS_SSPP0, 45, 1 },
	{ DBGBUS_SSPP0, 45, 2 },
	{ DBGBUS_SSPP0, 45, 3 },
	{ DBGBUS_SSPP0, 45, 4 },
	{ DBGBUS_SSPP0, 45, 5 },
	{ DBGBUS_SSPP0, 45, 6 },
	{ DBGBUS_SSPP0, 45, 7 },

	/* fetch sspp1 */
	/* vig 1 */
	{ DBGBUS_SSPP1, 0, 0 },
	{ DBGBUS_SSPP1, 0, 1 },
	{ DBGBUS_SSPP1, 0, 2 },
	{ DBGBUS_SSPP1, 0, 3 },
	{ DBGBUS_SSPP1, 0, 4 },
	{ DBGBUS_SSPP1, 0, 5 },
	{ DBGBUS_SSPP1, 0, 6 },
	{ DBGBUS_SSPP1, 0, 7 },

	{ DBGBUS_SSPP1, 1, 0 },
	{ DBGBUS_SSPP1, 1, 1 },
	{ DBGBUS_SSPP1, 1, 2 },
	{ DBGBUS_SSPP1, 1, 3 },
	{ DBGBUS_SSPP1, 1, 4 },
	{ DBGBUS_SSPP1, 1, 5 },
	{ DBGBUS_SSPP1, 1, 6 },
	{ DBGBUS_SSPP1, 1, 7 },

	{ DBGBUS_SSPP1, 2, 0 },
	{ DBGBUS_SSPP1, 2, 1 },
	{ DBGBUS_SSPP1, 2, 2 },
	{ DBGBUS_SSPP1, 2, 3 },
	{ DBGBUS_SSPP1, 2, 4 },
	{ DBGBUS_SSPP1, 2, 5 },
	{ DBGBUS_SSPP1, 2, 6 },
	{ DBGBUS_SSPP1, 2, 7 },

	{ DBGBUS_SSPP1, 4, 0 },
	{ DBGBUS_SSPP1, 4, 1 },
	{ DBGBUS_SSPP1, 4, 2 },
	{ DBGBUS_SSPP1, 4, 3 },
	{ DBGBUS_SSPP1, 4, 4 },
	{ DBGBUS_SSPP1, 4, 5 },
	{ DBGBUS_SSPP1, 4, 6 },
	{ DBGBUS_SSPP1, 4, 7 },

	{ DBGBUS_SSPP1, 5, 0 },
	{ DBGBUS_SSPP1, 5, 1 },
	{ DBGBUS_SSPP1, 5, 2 },
	{ DBGBUS_SSPP1, 5, 3 },
	{ DBGBUS_SSPP1, 5, 4 },
	{ DBGBUS_SSPP1, 5, 5 },
	{ DBGBUS_SSPP1, 5, 6 },
	{ DBGBUS_SSPP1, 5, 7 },

	/* vig 3 */
	{ DBGBUS_SSPP1, 20, 0 },
	{ DBGBUS_SSPP1, 20, 1 },
	{ DBGBUS_SSPP1, 20, 2 },
	{ DBGBUS_SSPP1, 20, 3 },
	{ DBGBUS_SSPP1, 20, 4 },
	{ DBGBUS_SSPP1, 20, 5 },
	{ DBGBUS_SSPP1, 20, 6 },
	{ DBGBUS_SSPP1, 20, 7 },

	{ DBGBUS_SSPP1, 21, 0 },
	{ DBGBUS_SSPP1, 21, 1 },
	{ DBGBUS_SSPP1, 21, 2 },
	{ DBGBUS_SSPP1, 21, 3 },
	{ DBGBUS_SSPP1, 21, 4 },
	{ DBGBUS_SSPP1, 21, 5 },
	{ DBGBUS_SSPP1, 21, 6 },
	{ DBGBUS_SSPP1, 21, 7 },

	{ DBGBUS_SSPP1, 22, 0 },
	{ DBGBUS_SSPP1, 22, 1 },
	{ DBGBUS_SSPP1, 22, 2 },
	{ DBGBUS_SSPP1, 22, 3 },
	{ DBGBUS_SSPP1, 22, 4 },
	{ DBGBUS_SSPP1, 22, 5 },
	{ DBGBUS_SSPP1, 22, 6 },
	{ DBGBUS_SSPP1, 22, 7 },

	{ DBGBUS_SSPP1, 24, 0 },
	{ DBGBUS_SSPP1, 24, 1 },
	{ DBGBUS_SSPP1, 24, 2 },
	{ DBGBUS_SSPP1, 24, 3 },
	{ DBGBUS_SSPP1, 24, 4 },
	{ DBGBUS_SSPP1, 24, 5 },
	{ DBGBUS_SSPP1, 24, 6 },
	{ DBGBUS_SSPP1, 24, 7 },

	{ DBGBUS_SSPP1, 25, 0 },
	{ DBGBUS_SSPP1, 25, 1 },
	{ DBGBUS_SSPP1, 25, 2 },
	{ DBGBUS_SSPP1, 25, 3 },
	{ DBGBUS_SSPP1, 25, 4 },
	{ DBGBUS_SSPP1, 25, 5 },
	{ DBGBUS_SSPP1, 25, 6 },
	{ DBGBUS_SSPP1, 25, 7 },

	/* dma 3 */
	{ DBGBUS_SSPP1, 30, 0 },
	{ DBGBUS_SSPP1, 30, 1 },
	{ DBGBUS_SSPP1, 30, 2 },
	{ DBGBUS_SSPP1, 30, 3 },
	{ DBGBUS_SSPP1, 30, 4 },
	{ DBGBUS_SSPP1, 30, 5 },
	{ DBGBUS_SSPP1, 30, 6 },
	{ DBGBUS_SSPP1, 30, 7 },

	{ DBGBUS_SSPP1, 31, 0 },
	{ DBGBUS_SSPP1, 31, 1 },
	{ DBGBUS_SSPP1, 31, 2 },
	{ DBGBUS_SSPP1, 31, 3 },
	{ DBGBUS_SSPP1, 31, 4 },
	{ DBGBUS_SSPP1, 31, 5 },
	{ DBGBUS_SSPP1, 31, 6 },
	{ DBGBUS_SSPP1, 31, 7 },

	{ DBGBUS_SSPP1, 32, 0 },
	{ DBGBUS_SSPP1, 32, 1 },
	{ DBGBUS_SSPP1, 32, 2 },
	{ DBGBUS_SSPP1, 32, 3 },
	{ DBGBUS_SSPP1, 32, 4 },
	{ DBGBUS_SSPP1, 32, 5 },
	{ DBGBUS_SSPP1, 32, 6 },
	{ DBGBUS_SSPP1, 32, 7 },

	{ DBGBUS_SSPP1, 33, 0 },
	{ DBGBUS_SSPP1, 33, 1 },
	{ DBGBUS_SSPP1, 33, 2 },
	{ DBGBUS_SSPP1, 33, 3 },
	{ DBGBUS_SSPP1, 33, 4 },
	{ DBGBUS_SSPP1, 33, 5 },
	{ DBGBUS_SSPP1, 33, 6 },
	{ DBGBUS_SSPP1, 33, 7 },

	{ DBGBUS_SSPP1, 34, 0 },
	{ DBGBUS_SSPP1, 34, 1 },
	{ DBGBUS_SSPP1, 34, 2 },
	{ DBGBUS_SSPP1, 34, 3 },
	{ DBGBUS_SSPP1, 34, 4 },
	{ DBGBUS_SSPP1, 34, 5 },
	{ DBGBUS_SSPP1, 34, 6 },
	{ DBGBUS_SSPP1, 34, 7 },

	{ DBGBUS_SSPP1, 35, 0 },
	{ DBGBUS_SSPP1, 35, 1 },
	{ DBGBUS_SSPP1, 35, 2 },

	/* dma 1 */
	{ DBGBUS_SSPP1, 40, 0 },
	{ DBGBUS_SSPP1, 40, 1 },
	{ DBGBUS_SSPP1, 40, 2 },
	{ DBGBUS_SSPP1, 40, 3 },
	{ DBGBUS_SSPP1, 40, 4 },
	{ DBGBUS_SSPP1, 40, 5 },
	{ DBGBUS_SSPP1, 40, 6 },
	{ DBGBUS_SSPP1, 40, 7 },

	{ DBGBUS_SSPP1, 41, 0 },
	{ DBGBUS_SSPP1, 41, 1 },
	{ DBGBUS_SSPP1, 41, 2 },
	{ DBGBUS_SSPP1, 41, 3 },
	{ DBGBUS_SSPP1, 41, 4 },
	{ DBGBUS_SSPP1, 41, 5 },
	{ DBGBUS_SSPP1, 41, 6 },
	{ DBGBUS_SSPP1, 41, 7 },

	{ DBGBUS_SSPP1, 42, 0 },
	{ DBGBUS_SSPP1, 42, 1 },
	{ DBGBUS_SSPP1, 42, 2 },
	{ DBGBUS_SSPP1, 42, 3 },
	{ DBGBUS_SSPP1, 42, 4 },
	{ DBGBUS_SSPP1, 42, 5 },
	{ DBGBUS_SSPP1, 42, 6 },
	{ DBGBUS_SSPP1, 42, 7 },

	{ DBGBUS_SSPP1, 44, 0 },
	{ DBGBUS_SSPP1, 44, 1 },
	{ DBGBUS_SSPP1, 44, 2 },
	{ DBGBUS_SSPP1, 44, 3 },
	{ DBGBUS_SSPP1, 44, 4 },
	{ DBGBUS_SSPP1, 44, 5 },
	{ DBGBUS_SSPP1, 44, 6 },
	{ DBGBUS_SSPP1, 44, 7 },

	{ DBGBUS_SSPP1, 45, 0 },
	{ DBGBUS_SSPP1, 45, 1 },
	{ DBGBUS_SSPP1, 45, 2 },
	{ DBGBUS_SSPP1, 45, 3 },
	{ DBGBUS_SSPP1, 45, 4 },
	{ DBGBUS_SSPP1, 45, 5 },
	{ DBGBUS_SSPP1, 45, 6 },
	{ DBGBUS_SSPP1, 45, 7 },

	/* cursor 1 */
	{ DBGBUS_SSPP1, 80, 0 },
	{ DBGBUS_SSPP1, 80, 1 },
	{ DBGBUS_SSPP1, 80, 2 },
	{ DBGBUS_SSPP1, 80, 3 },
	{ DBGBUS_SSPP1, 80, 4 },
	{ DBGBUS_SSPP1, 80, 5 },
	{ DBGBUS_SSPP1, 80, 6 },
	{ DBGBUS_SSPP1, 80, 7 },

	{ DBGBUS_SSPP1, 81, 0 },
	{ DBGBUS_SSPP1, 81, 1 },
	{ DBGBUS_SSPP1, 81, 2 },
	{ DBGBUS_SSPP1, 81, 3 },
	{ DBGBUS_SSPP1, 81, 4 },
	{ DBGBUS_SSPP1, 81, 5 },
	{ DBGBUS_SSPP1, 81, 6 },
	{ DBGBUS_SSPP1, 81, 7 },

	{ DBGBUS_SSPP1, 82, 0 },
	{ DBGBUS_SSPP1, 82, 1 },
	{ DBGBUS_SSPP1, 82, 2 },
	{ DBGBUS_SSPP1, 82, 3 },
	{ DBGBUS_SSPP1, 82, 4 },
	{ DBGBUS_SSPP1, 82, 5 },
	{ DBGBUS_SSPP1, 82, 6 },
	{ DBGBUS_SSPP1, 82, 7 },

	{ DBGBUS_SSPP1, 83, 0 },
	{ DBGBUS_SSPP1, 83, 1 },
	{ DBGBUS_SSPP1, 83, 2 },
	{ DBGBUS_SSPP1, 83, 3 },
	{ DBGBUS_SSPP1, 83, 4 },
	{ DBGBUS_SSPP1, 83, 5 },
	{ DBGBUS_SSPP1, 83, 6 },
	{ DBGBUS_SSPP1, 83, 7 },

	{ DBGBUS_SSPP1, 84, 0 },
	{ DBGBUS_SSPP1, 84, 1 },
	{ DBGBUS_SSPP1, 84, 2 },
	{ DBGBUS_SSPP1, 84, 3 },
	{ DBGBUS_SSPP1, 84, 4 },
	{ DBGBUS_SSPP1, 84, 5 },
	{ DBGBUS_SSPP1, 84, 6 },
	{ DBGBUS_SSPP1, 84, 7 },

	/* dspp */
	{ DBGBUS_DSPP, 13, 0 },
	{ DBGBUS_DSPP, 19, 0 },
	{ DBGBUS_DSPP, 14, 0 },
	{ DBGBUS_DSPP, 14, 1 },
	{ DBGBUS_DSPP, 14, 3 },
	{ DBGBUS_DSPP, 20, 0 },
	{ DBGBUS_DSPP, 20, 1 },
	{ DBGBUS_DSPP, 20, 3 },

	/* ppb_0 */
	{ DBGBUS_DSPP, 31, 0, _sde_debug_bus_ppb0_dump },
	{ DBGBUS_DSPP, 33, 0, _sde_debug_bus_ppb0_dump },
	{ DBGBUS_DSPP, 35, 0, _sde_debug_bus_ppb0_dump },
	{ DBGBUS_DSPP, 42, 0, _sde_debug_bus_ppb0_dump },

	/* ppb_1 */
	{ DBGBUS_DSPP, 32, 0, _sde_debug_bus_ppb1_dump },
	{ DBGBUS_DSPP, 34, 0, _sde_debug_bus_ppb1_dump },
	{ DBGBUS_DSPP, 36, 0, _sde_debug_bus_ppb1_dump },
	{ DBGBUS_DSPP, 43, 0, _sde_debug_bus_ppb1_dump },

	/* lm_lut */
	{ DBGBUS_DSPP, 109, 0 },
	{ DBGBUS_DSPP, 105, 0 },
	{ DBGBUS_DSPP, 103, 0 },

	/* tear-check */
	{ DBGBUS_PERIPH, 63, 0 },
	{ DBGBUS_PERIPH, 64, 0 },
	{ DBGBUS_PERIPH, 65, 0 },
	{ DBGBUS_PERIPH, 73, 0 },
	{ DBGBUS_PERIPH, 74, 0 },

	/* crossbar */
	{ DBGBUS_DSPP, 0, 0, _sde_debug_bus_xbar_dump },

	/* rotator */
	{ DBGBUS_DSPP, 9, 0},

	/* blend */
	/* LM0 */
	{ DBGBUS_DSPP, 63, 0},
	{ DBGBUS_DSPP, 63, 1},
	{ DBGBUS_DSPP, 63, 2},
	{ DBGBUS_DSPP, 63, 3},
	{ DBGBUS_DSPP, 63, 4},
	{ DBGBUS_DSPP, 63, 5},
	{ DBGBUS_DSPP, 63, 6},
	{ DBGBUS_DSPP, 63, 7, _sde_debug_bus_lm_dump },

	{ DBGBUS_DSPP, 64, 0},
	{ DBGBUS_DSPP, 64, 1},
	{ DBGBUS_DSPP, 64, 2},
	{ DBGBUS_DSPP, 64, 3},
	{ DBGBUS_DSPP, 64, 4},
	{ DBGBUS_DSPP, 64, 5},
	{ DBGBUS_DSPP, 64, 6},
	{ DBGBUS_DSPP, 64, 7, _sde_debug_bus_lm_dump },

	{ DBGBUS_DSPP, 65, 0},
	{ DBGBUS_DSPP, 65, 1},
	{ DBGBUS_DSPP, 65, 2},
	{ DBGBUS_DSPP, 65, 3},
	{ DBGBUS_DSPP, 65, 4},
	{ DBGBUS_DSPP, 65, 5},
	{ DBGBUS_DSPP, 65, 6},
	{ DBGBUS_DSPP, 65, 7, _sde_debug_bus_lm_dump },

	{ DBGBUS_DSPP, 66, 0},
	{ DBGBUS_DSPP, 66, 1},
	{ DBGBUS_DSPP, 66, 2},
	{ DBGBUS_DSPP, 66, 3},
	{ DBGBUS_DSPP, 66, 4},
	{ DBGBUS_DSPP, 66, 5},
	{ DBGBUS_DSPP, 66, 6},
	{ DBGBUS_DSPP, 66, 7, _sde_debug_bus_lm_dump },

	{ DBGBUS_DSPP, 67, 0},
	{ DBGBUS_DSPP, 67, 1},
	{ DBGBUS_DSPP, 67, 2},
	{ DBGBUS_DSPP, 67, 3},
	{ DBGBUS_DSPP, 67, 4},
	{ DBGBUS_DSPP, 67, 5},
	{ DBGBUS_DSPP, 67, 6},
	{ DBGBUS_DSPP, 67, 7, _sde_debug_bus_lm_dump },

	{ DBGBUS_DSPP, 68, 0},
	{ DBGBUS_DSPP, 68, 1},
	{ DBGBUS_DSPP, 68, 2},
	{ DBGBUS_DSPP, 68, 3},
	{ DBGBUS_DSPP, 68, 4},
	{ DBGBUS_DSPP, 68, 5},
	{ DBGBUS_DSPP, 68, 6},
	{ DBGBUS_DSPP, 68, 7, _sde_debug_bus_lm_dump },

	{ DBGBUS_DSPP, 69, 0},
	{ DBGBUS_DSPP, 69, 1},
	{ DBGBUS_DSPP, 69, 2},
	{ DBGBUS_DSPP, 69, 3},
	{ DBGBUS_DSPP, 69, 4},
	{ DBGBUS_DSPP, 69, 5},
	{ DBGBUS_DSPP, 69, 6},
	{ DBGBUS_DSPP, 69, 7, _sde_debug_bus_lm_dump },

	/* LM1 */
	{ DBGBUS_DSPP, 70, 0},
	{ DBGBUS_DSPP, 70, 1},
	{ DBGBUS_DSPP, 70, 2},
	{ DBGBUS_DSPP, 70, 3},
	{ DBGBUS_DSPP, 70, 4},
	{ DBGBUS_DSPP, 70, 5},
	{ DBGBUS_DSPP, 70, 6},
	{ DBGBUS_DSPP, 70, 7, _sde_debug_bus_lm_dump },

	{ DBGBUS_DSPP, 71, 0},
	{ DBGBUS_DSPP, 71, 1},
	{ DBGBUS_DSPP, 71, 2},
	{ DBGBUS_DSPP, 71, 3},
	{ DBGBUS_DSPP, 71, 4},
	{ DBGBUS_DSPP, 71, 5},
	{ DBGBUS_DSPP, 71, 6},
	{ DBGBUS_DSPP, 71, 7, _sde_debug_bus_lm_dump },

	{ DBGBUS_DSPP, 72, 0},
	{ DBGBUS_DSPP, 72, 1},
	{ DBGBUS_DSPP, 72, 2},
	{ DBGBUS_DSPP, 72, 3},
	{ DBGBUS_DSPP, 72, 4},
	{ DBGBUS_DSPP, 72, 5},
	{ DBGBUS_DSPP, 72, 6},
	{ DBGBUS_DSPP, 72, 7, _sde_debug_bus_lm_dump },

	{ DBGBUS_DSPP, 73, 0},
	{ DBGBUS_DSPP, 73, 1},
	{ DBGBUS_DSPP, 73, 2},
	{ DBGBUS_DSPP, 73, 3},
	{ DBGBUS_DSPP, 73, 4},
	{ DBGBUS_DSPP, 73, 5},
	{ DBGBUS_DSPP, 73, 6},
	{ DBGBUS_DSPP, 73, 7, _sde_debug_bus_lm_dump },

	{ DBGBUS_DSPP, 74, 0},
	{ DBGBUS_DSPP, 74, 1},
	{ DBGBUS_DSPP, 74, 2},
	{ DBGBUS_DSPP, 74, 3},
	{ DBGBUS_DSPP, 74, 4},
	{ DBGBUS_DSPP, 74, 5},
	{ DBGBUS_DSPP, 74, 6},
	{ DBGBUS_DSPP, 74, 7, _sde_debug_bus_lm_dump },

	{ DBGBUS_DSPP, 75, 0},
	{ DBGBUS_DSPP, 75, 1},
	{ DBGBUS_DSPP, 75, 2},
	{ DBGBUS_DSPP, 75, 3},
	{ DBGBUS_DSPP, 75, 4},
	{ DBGBUS_DSPP, 75, 5},
	{ DBGBUS_DSPP, 75, 6},
	{ DBGBUS_DSPP, 75, 7, _sde_debug_bus_lm_dump },

	{ DBGBUS_DSPP, 76, 0},
	{ DBGBUS_DSPP, 76, 1},
	{ DBGBUS_DSPP, 76, 2},
	{ DBGBUS_DSPP, 76, 3},
	{ DBGBUS_DSPP, 76, 4},
	{ DBGBUS_DSPP, 76, 5},
	{ DBGBUS_DSPP, 76, 6},
	{ DBGBUS_DSPP, 76, 7, _sde_debug_bus_lm_dump },

	/* LM2 */
	{ DBGBUS_DSPP, 77, 0},
	{ DBGBUS_DSPP, 77, 1},
	{ DBGBUS_DSPP, 77, 2},
	{ DBGBUS_DSPP, 77, 3},
	{ DBGBUS_DSPP, 77, 4},
	{ DBGBUS_DSPP, 77, 5},
	{ DBGBUS_DSPP, 77, 6},
	{ DBGBUS_DSPP, 77, 7, _sde_debug_bus_lm_dump },

	{ DBGBUS_DSPP, 78, 0},
	{ DBGBUS_DSPP, 78, 1},
	{ DBGBUS_DSPP, 78, 2},
	{ DBGBUS_DSPP, 78, 3},
	{ DBGBUS_DSPP, 78, 4},
	{ DBGBUS_DSPP, 78, 5},
	{ DBGBUS_DSPP, 78, 6},
	{ DBGBUS_DSPP, 78, 7, _sde_debug_bus_lm_dump },

	{ DBGBUS_DSPP, 79, 0},
	{ DBGBUS_DSPP, 79, 1},
	{ DBGBUS_DSPP, 79, 2},
	{ DBGBUS_DSPP, 79, 3},
	{ DBGBUS_DSPP, 79, 4},
	{ DBGBUS_DSPP, 79, 5},
	{ DBGBUS_DSPP, 79, 6},
	{ DBGBUS_DSPP, 79, 7, _sde_debug_bus_lm_dump },

	{ DBGBUS_DSPP, 80, 0},
	{ DBGBUS_DSPP, 80, 1},
	{ DBGBUS_DSPP, 80, 2},
	{ DBGBUS_DSPP, 80, 3},
	{ DBGBUS_DSPP, 80, 4},
	{ DBGBUS_DSPP, 80, 5},
	{ DBGBUS_DSPP, 80, 6},
	{ DBGBUS_DSPP, 80, 7, _sde_debug_bus_lm_dump },

	{ DBGBUS_DSPP, 81, 0},
	{ DBGBUS_DSPP, 81, 1},
	{ DBGBUS_DSPP, 81, 2},
	{ DBGBUS_DSPP, 81, 3},
	{ DBGBUS_DSPP, 81, 4},
	{ DBGBUS_DSPP, 81, 5},
	{ DBGBUS_DSPP, 81, 6},
	{ DBGBUS_DSPP, 81, 7, _sde_debug_bus_lm_dump },

	{ DBGBUS_DSPP, 82, 0},
	{ DBGBUS_DSPP, 82, 1},
	{ DBGBUS_DSPP, 82, 2},
	{ DBGBUS_DSPP, 82, 3},
	{ DBGBUS_DSPP, 82, 4},
	{ DBGBUS_DSPP, 82, 5},
	{ DBGBUS_DSPP, 82, 6},
	{ DBGBUS_DSPP, 82, 7, _sde_debug_bus_lm_dump },

	{ DBGBUS_DSPP, 83, 0},
	{ DBGBUS_DSPP, 83, 1},
	{ DBGBUS_DSPP, 83, 2},
	{ DBGBUS_DSPP, 83, 3},
	{ DBGBUS_DSPP, 83, 4},
	{ DBGBUS_DSPP, 83, 5},
	{ DBGBUS_DSPP, 83, 6},
	{ DBGBUS_DSPP, 83, 7, _sde_debug_bus_lm_dump },

	/* csc */
	{ DBGBUS_SSPP0, 7, 0},
	{ DBGBUS_SSPP0, 7, 1},
	{ DBGBUS_SSPP0, 27, 0},
	{ DBGBUS_SSPP0, 27, 1},
	{ DBGBUS_SSPP1, 7, 0},
	{ DBGBUS_SSPP1, 7, 1},
	{ DBGBUS_SSPP1, 27, 0},
	{ DBGBUS_SSPP1, 27, 1},

	/* pcc */
	{ DBGBUS_SSPP0, 3,  3},
	{ DBGBUS_SSPP0, 23, 3},
	{ DBGBUS_SSPP0, 33, 3},
	{ DBGBUS_SSPP0, 43, 3},
	{ DBGBUS_SSPP1, 3,  3},
	{ DBGBUS_SSPP1, 23, 3},
	{ DBGBUS_SSPP1, 33, 3},
	{ DBGBUS_SSPP1, 43, 3},

	/* spa */
	{ DBGBUS_SSPP0, 8,  0},
	{ DBGBUS_SSPP0, 28, 0},
	{ DBGBUS_SSPP1, 8,  0},
	{ DBGBUS_SSPP1, 28, 0},
	{ DBGBUS_DSPP, 13, 0},
	{ DBGBUS_DSPP, 19, 0},

	/* igc */
	{ DBGBUS_SSPP0, 9,  0},
	{ DBGBUS_SSPP0, 9,  1},
	{ DBGBUS_SSPP0, 9,  3},
	{ DBGBUS_SSPP0, 29, 0},
	{ DBGBUS_SSPP0, 29, 1},
	{ DBGBUS_SSPP0, 29, 3},
	{ DBGBUS_SSPP0, 17, 0},
	{ DBGBUS_SSPP0, 17, 1},
	{ DBGBUS_SSPP0, 17, 3},
	{ DBGBUS_SSPP0, 37, 0},
	{ DBGBUS_SSPP0, 37, 1},
	{ DBGBUS_SSPP0, 37, 3},
	{ DBGBUS_SSPP0, 46, 0},
	{ DBGBUS_SSPP0, 46, 1},
	{ DBGBUS_SSPP0, 46, 3},

	{ DBGBUS_SSPP1, 9,  0},
	{ DBGBUS_SSPP1, 9,  1},
	{ DBGBUS_SSPP1, 9,  3},
	{ DBGBUS_SSPP1, 29, 0},
	{ DBGBUS_SSPP1, 29, 1},
	{ DBGBUS_SSPP1, 29, 3},
	{ DBGBUS_SSPP1, 17, 0},
	{ DBGBUS_SSPP1, 17, 1},
	{ DBGBUS_SSPP1, 17, 3},
	{ DBGBUS_SSPP1, 37, 0},
	{ DBGBUS_SSPP1, 37, 1},
	{ DBGBUS_SSPP1, 37, 3},
	{ DBGBUS_SSPP1, 46, 0},
	{ DBGBUS_SSPP1, 46, 1},
	{ DBGBUS_SSPP1, 46, 3},

	{ DBGBUS_DSPP, 14, 0},
	{ DBGBUS_DSPP, 14, 1},
	{ DBGBUS_DSPP, 14, 3},
	{ DBGBUS_DSPP, 20, 0},
	{ DBGBUS_DSPP, 20, 1},
	{ DBGBUS_DSPP, 20, 3},

	{ DBGBUS_PERIPH, 60, 0},
};

static struct sde_debug_bus_entry dbg_bus_sde_sdm845[] = {

	/* Unpack 0 sspp 0*/
	{ DBGBUS_SSPP0, 50, 2 },
	{ DBGBUS_SSPP0, 60, 2 },
	{ DBGBUS_SSPP0, 70, 2 },

	/* Upack 0 sspp 1*/
	{ DBGBUS_SSPP1, 50, 2 },
	{ DBGBUS_SSPP1, 60, 2 },
	{ DBGBUS_SSPP1, 70, 2 },

	/* scheduler */
	{ DBGBUS_DSPP, 130, 0 },
	{ DBGBUS_DSPP, 130, 1 },
	{ DBGBUS_DSPP, 130, 2 },
	{ DBGBUS_DSPP, 130, 3 },
	{ DBGBUS_DSPP, 130, 4 },
	{ DBGBUS_DSPP, 130, 5 },

	/* qseed */
	{ DBGBUS_SSPP0, 6, 0},
	{ DBGBUS_SSPP0, 6, 1},
	{ DBGBUS_SSPP0, 26, 0},
	{ DBGBUS_SSPP0, 26, 1},
	{ DBGBUS_SSPP1, 6, 0},
	{ DBGBUS_SSPP1, 6, 1},
	{ DBGBUS_SSPP1, 26, 0},
	{ DBGBUS_SSPP1, 26, 1},

	/* scale */
	{ DBGBUS_SSPP0, 16, 0},
	{ DBGBUS_SSPP0, 16, 1},
	{ DBGBUS_SSPP0, 36, 0},
	{ DBGBUS_SSPP0, 36, 1},
	{ DBGBUS_SSPP1, 16, 0},
	{ DBGBUS_SSPP1, 16, 1},
	{ DBGBUS_SSPP1, 36, 0},
	{ DBGBUS_SSPP1, 36, 1},

	/* fetch sspp0 */

	/* vig 0 */
	{ DBGBUS_SSPP0, 0, 0 },
	{ DBGBUS_SSPP0, 0, 1 },
	{ DBGBUS_SSPP0, 0, 2 },
	{ DBGBUS_SSPP0, 0, 3 },
	{ DBGBUS_SSPP0, 0, 4 },
	{ DBGBUS_SSPP0, 0, 5 },
	{ DBGBUS_SSPP0, 0, 6 },
	{ DBGBUS_SSPP0, 0, 7 },

	{ DBGBUS_SSPP0, 1, 0 },
	{ DBGBUS_SSPP0, 1, 1 },
	{ DBGBUS_SSPP0, 1, 2 },
	{ DBGBUS_SSPP0, 1, 3 },
	{ DBGBUS_SSPP0, 1, 4 },
	{ DBGBUS_SSPP0, 1, 5 },
	{ DBGBUS_SSPP0, 1, 6 },
	{ DBGBUS_SSPP0, 1, 7 },

	{ DBGBUS_SSPP0, 2, 0 },
	{ DBGBUS_SSPP0, 2, 1 },
	{ DBGBUS_SSPP0, 2, 2 },
	{ DBGBUS_SSPP0, 2, 3 },
	{ DBGBUS_SSPP0, 2, 4 },
	{ DBGBUS_SSPP0, 2, 5 },
	{ DBGBUS_SSPP0, 2, 6 },
	{ DBGBUS_SSPP0, 2, 7 },

	{ DBGBUS_SSPP0, 4, 0 },
	{ DBGBUS_SSPP0, 4, 1 },
	{ DBGBUS_SSPP0, 4, 2 },
	{ DBGBUS_SSPP0, 4, 3 },
	{ DBGBUS_SSPP0, 4, 4 },
	{ DBGBUS_SSPP0, 4, 5 },
	{ DBGBUS_SSPP0, 4, 6 },
	{ DBGBUS_SSPP0, 4, 7 },

	{ DBGBUS_SSPP0, 5, 0 },
	{ DBGBUS_SSPP0, 5, 1 },
	{ DBGBUS_SSPP0, 5, 2 },
	{ DBGBUS_SSPP0, 5, 3 },
	{ DBGBUS_SSPP0, 5, 4 },
	{ DBGBUS_SSPP0, 5, 5 },
	{ DBGBUS_SSPP0, 5, 6 },
	{ DBGBUS_SSPP0, 5, 7 },

	/* vig 2 */
	{ DBGBUS_SSPP0, 20, 0 },
	{ DBGBUS_SSPP0, 20, 1 },
	{ DBGBUS_SSPP0, 20, 2 },
	{ DBGBUS_SSPP0, 20, 3 },
	{ DBGBUS_SSPP0, 20, 4 },
	{ DBGBUS_SSPP0, 20, 5 },
	{ DBGBUS_SSPP0, 20, 6 },
	{ DBGBUS_SSPP0, 20, 7 },

	{ DBGBUS_SSPP0, 21, 0 },
	{ DBGBUS_SSPP0, 21, 1 },
	{ DBGBUS_SSPP0, 21, 2 },
	{ DBGBUS_SSPP0, 21, 3 },
	{ DBGBUS_SSPP0, 21, 4 },
	{ DBGBUS_SSPP0, 21, 5 },
	{ DBGBUS_SSPP0, 21, 6 },
	{ DBGBUS_SSPP0, 21, 7 },

	{ DBGBUS_SSPP0, 22, 0 },
	{ DBGBUS_SSPP0, 22, 1 },
	{ DBGBUS_SSPP0, 22, 2 },
	{ DBGBUS_SSPP0, 22, 3 },
	{ DBGBUS_SSPP0, 22, 4 },
	{ DBGBUS_SSPP0, 22, 5 },
	{ DBGBUS_SSPP0, 22, 6 },
	{ DBGBUS_SSPP0, 22, 7 },

	{ DBGBUS_SSPP0, 24, 0 },
	{ DBGBUS_SSPP0, 24, 1 },
	{ DBGBUS_SSPP0, 24, 2 },
	{ DBGBUS_SSPP0, 24, 3 },
	{ DBGBUS_SSPP0, 24, 4 },
	{ DBGBUS_SSPP0, 24, 5 },
	{ DBGBUS_SSPP0, 24, 6 },
	{ DBGBUS_SSPP0, 24, 7 },

	{ DBGBUS_SSPP0, 25, 0 },
	{ DBGBUS_SSPP0, 25, 1 },
	{ DBGBUS_SSPP0, 25, 2 },
	{ DBGBUS_SSPP0, 25, 3 },
	{ DBGBUS_SSPP0, 25, 4 },
	{ DBGBUS_SSPP0, 25, 5 },
	{ DBGBUS_SSPP0, 25, 6 },
	{ DBGBUS_SSPP0, 25, 7 },

	/* dma 2 */
	{ DBGBUS_SSPP0, 30, 0 },
	{ DBGBUS_SSPP0, 30, 1 },
	{ DBGBUS_SSPP0, 30, 2 },
	{ DBGBUS_SSPP0, 30, 3 },
	{ DBGBUS_SSPP0, 30, 4 },
	{ DBGBUS_SSPP0, 30, 5 },
	{ DBGBUS_SSPP0, 30, 6 },
	{ DBGBUS_SSPP0, 30, 7 },

	{ DBGBUS_SSPP0, 31, 0 },
	{ DBGBUS_SSPP0, 31, 1 },
	{ DBGBUS_SSPP0, 31, 2 },
	{ DBGBUS_SSPP0, 31, 3 },
	{ DBGBUS_SSPP0, 31, 4 },
	{ DBGBUS_SSPP0, 31, 5 },
	{ DBGBUS_SSPP0, 31, 6 },
	{ DBGBUS_SSPP0, 31, 7 },

	{ DBGBUS_SSPP0, 32, 0 },
	{ DBGBUS_SSPP0, 32, 1 },
	{ DBGBUS_SSPP0, 32, 2 },
	{ DBGBUS_SSPP0, 32, 3 },
	{ DBGBUS_SSPP0, 32, 4 },
	{ DBGBUS_SSPP0, 32, 5 },
	{ DBGBUS_SSPP0, 32, 6 },
	{ DBGBUS_SSPP0, 32, 7 },

	{ DBGBUS_SSPP0, 33, 0 },
	{ DBGBUS_SSPP0, 33, 1 },
	{ DBGBUS_SSPP0, 33, 2 },
	{ DBGBUS_SSPP0, 33, 3 },
	{ DBGBUS_SSPP0, 33, 4 },
	{ DBGBUS_SSPP0, 33, 5 },
	{ DBGBUS_SSPP0, 33, 6 },
	{ DBGBUS_SSPP0, 33, 7 },

	{ DBGBUS_SSPP0, 34, 0 },
	{ DBGBUS_SSPP0, 34, 1 },
	{ DBGBUS_SSPP0, 34, 2 },
	{ DBGBUS_SSPP0, 34, 3 },
	{ DBGBUS_SSPP0, 34, 4 },
	{ DBGBUS_SSPP0, 34, 5 },
	{ DBGBUS_SSPP0, 34, 6 },
	{ DBGBUS_SSPP0, 34, 7 },

	{ DBGBUS_SSPP0, 35, 0 },
	{ DBGBUS_SSPP0, 35, 1 },
	{ DBGBUS_SSPP0, 35, 2 },
	{ DBGBUS_SSPP0, 35, 3 },

	/* dma 0 */
	{ DBGBUS_SSPP0, 40, 0 },
	{ DBGBUS_SSPP0, 40, 1 },
	{ DBGBUS_SSPP0, 40, 2 },
	{ DBGBUS_SSPP0, 40, 3 },
	{ DBGBUS_SSPP0, 40, 4 },
	{ DBGBUS_SSPP0, 40, 5 },
	{ DBGBUS_SSPP0, 40, 6 },
	{ DBGBUS_SSPP0, 40, 7 },

	{ DBGBUS_SSPP0, 41, 0 },
	{ DBGBUS_SSPP0, 41, 1 },
	{ DBGBUS_SSPP0, 41, 2 },
	{ DBGBUS_SSPP0, 41, 3 },
	{ DBGBUS_SSPP0, 41, 4 },
	{ DBGBUS_SSPP0, 41, 5 },
	{ DBGBUS_SSPP0, 41, 6 },
	{ DBGBUS_SSPP0, 41, 7 },

	{ DBGBUS_SSPP0, 42, 0 },
	{ DBGBUS_SSPP0, 42, 1 },
	{ DBGBUS_SSPP0, 42, 2 },
	{ DBGBUS_SSPP0, 42, 3 },
	{ DBGBUS_SSPP0, 42, 4 },
	{ DBGBUS_SSPP0, 42, 5 },
	{ DBGBUS_SSPP0, 42, 6 },
	{ DBGBUS_SSPP0, 42, 7 },

	{ DBGBUS_SSPP0, 44, 0 },
	{ DBGBUS_SSPP0, 44, 1 },
	{ DBGBUS_SSPP0, 44, 2 },
	{ DBGBUS_SSPP0, 44, 3 },
	{ DBGBUS_SSPP0, 44, 4 },
	{ DBGBUS_SSPP0, 44, 5 },
	{ DBGBUS_SSPP0, 44, 6 },
	{ DBGBUS_SSPP0, 44, 7 },

	{ DBGBUS_SSPP0, 45, 0 },
	{ DBGBUS_SSPP0, 45, 1 },
	{ DBGBUS_SSPP0, 45, 2 },
	{ DBGBUS_SSPP0, 45, 3 },
	{ DBGBUS_SSPP0, 45, 4 },
	{ DBGBUS_SSPP0, 45, 5 },
	{ DBGBUS_SSPP0, 45, 6 },
	{ DBGBUS_SSPP0, 45, 7 },

	/* fetch sspp1 */
	/* vig 1 */
	{ DBGBUS_SSPP1, 0, 0 },
	{ DBGBUS_SSPP1, 0, 1 },
	{ DBGBUS_SSPP1, 0, 2 },
	{ DBGBUS_SSPP1, 0, 3 },
	{ DBGBUS_SSPP1, 0, 4 },
	{ DBGBUS_SSPP1, 0, 5 },
	{ DBGBUS_SSPP1, 0, 6 },
	{ DBGBUS_SSPP1, 0, 7 },

	{ DBGBUS_SSPP1, 1, 0 },
	{ DBGBUS_SSPP1, 1, 1 },
	{ DBGBUS_SSPP1, 1, 2 },
	{ DBGBUS_SSPP1, 1, 3 },
	{ DBGBUS_SSPP1, 1, 4 },
	{ DBGBUS_SSPP1, 1, 5 },
	{ DBGBUS_SSPP1, 1, 6 },
	{ DBGBUS_SSPP1, 1, 7 },

	{ DBGBUS_SSPP1, 2, 0 },
	{ DBGBUS_SSPP1, 2, 1 },
	{ DBGBUS_SSPP1, 2, 2 },
	{ DBGBUS_SSPP1, 2, 3 },
	{ DBGBUS_SSPP1, 2, 4 },
	{ DBGBUS_SSPP1, 2, 5 },
	{ DBGBUS_SSPP1, 2, 6 },
	{ DBGBUS_SSPP1, 2, 7 },

	{ DBGBUS_SSPP1, 4, 0 },
	{ DBGBUS_SSPP1, 4, 1 },
	{ DBGBUS_SSPP1, 4, 2 },
	{ DBGBUS_SSPP1, 4, 3 },
	{ DBGBUS_SSPP1, 4, 4 },
	{ DBGBUS_SSPP1, 4, 5 },
	{ DBGBUS_SSPP1, 4, 6 },
	{ DBGBUS_SSPP1, 4, 7 },

	{ DBGBUS_SSPP1, 5, 0 },
	{ DBGBUS_SSPP1, 5, 1 },
	{ DBGBUS_SSPP1, 5, 2 },
	{ DBGBUS_SSPP1, 5, 3 },
	{ DBGBUS_SSPP1, 5, 4 },
	{ DBGBUS_SSPP1, 5, 5 },
	{ DBGBUS_SSPP1, 5, 6 },
	{ DBGBUS_SSPP1, 5, 7 },

	/* vig 3 */
	{ DBGBUS_SSPP1, 20, 0 },
	{ DBGBUS_SSPP1, 20, 1 },
	{ DBGBUS_SSPP1, 20, 2 },
	{ DBGBUS_SSPP1, 20, 3 },
	{ DBGBUS_SSPP1, 20, 4 },
	{ DBGBUS_SSPP1, 20, 5 },
	{ DBGBUS_SSPP1, 20, 6 },
	{ DBGBUS_SSPP1, 20, 7 },

	{ DBGBUS_SSPP1, 21, 0 },
	{ DBGBUS_SSPP1, 21, 1 },
	{ DBGBUS_SSPP1, 21, 2 },
	{ DBGBUS_SSPP1, 21, 3 },
	{ DBGBUS_SSPP1, 21, 4 },
	{ DBGBUS_SSPP1, 21, 5 },
	{ DBGBUS_SSPP1, 21, 6 },
	{ DBGBUS_SSPP1, 21, 7 },

	{ DBGBUS_SSPP1, 22, 0 },
	{ DBGBUS_SSPP1, 22, 1 },
	{ DBGBUS_SSPP1, 22, 2 },
	{ DBGBUS_SSPP1, 22, 3 },
	{ DBGBUS_SSPP1, 22, 4 },
	{ DBGBUS_SSPP1, 22, 5 },
	{ DBGBUS_SSPP1, 22, 6 },
	{ DBGBUS_SSPP1, 22, 7 },

	{ DBGBUS_SSPP1, 24, 0 },
	{ DBGBUS_SSPP1, 24, 1 },
	{ DBGBUS_SSPP1, 24, 2 },
	{ DBGBUS_SSPP1, 24, 3 },
	{ DBGBUS_SSPP1, 24, 4 },
	{ DBGBUS_SSPP1, 24, 5 },
	{ DBGBUS_SSPP1, 24, 6 },
	{ DBGBUS_SSPP1, 24, 7 },

	{ DBGBUS_SSPP1, 25, 0 },
	{ DBGBUS_SSPP1, 25, 1 },
	{ DBGBUS_SSPP1, 25, 2 },
	{ DBGBUS_SSPP1, 25, 3 },
	{ DBGBUS_SSPP1, 25, 4 },
	{ DBGBUS_SSPP1, 25, 5 },
	{ DBGBUS_SSPP1, 25, 6 },
	{ DBGBUS_SSPP1, 25, 7 },

	/* dma 3 */
	{ DBGBUS_SSPP1, 30, 0 },
	{ DBGBUS_SSPP1, 30, 1 },
	{ DBGBUS_SSPP1, 30, 2 },
	{ DBGBUS_SSPP1, 30, 3 },
	{ DBGBUS_SSPP1, 30, 4 },
	{ DBGBUS_SSPP1, 30, 5 },
	{ DBGBUS_SSPP1, 30, 6 },
	{ DBGBUS_SSPP1, 30, 7 },

	{ DBGBUS_SSPP1, 31, 0 },
	{ DBGBUS_SSPP1, 31, 1 },
	{ DBGBUS_SSPP1, 31, 2 },
	{ DBGBUS_SSPP1, 31, 3 },
	{ DBGBUS_SSPP1, 31, 4 },
	{ DBGBUS_SSPP1, 31, 5 },
	{ DBGBUS_SSPP1, 31, 6 },
	{ DBGBUS_SSPP1, 31, 7 },

	{ DBGBUS_SSPP1, 32, 0 },
	{ DBGBUS_SSPP1, 32, 1 },
	{ DBGBUS_SSPP1, 32, 2 },
	{ DBGBUS_SSPP1, 32, 3 },
	{ DBGBUS_SSPP1, 32, 4 },
	{ DBGBUS_SSPP1, 32, 5 },
	{ DBGBUS_SSPP1, 32, 6 },
	{ DBGBUS_SSPP1, 32, 7 },

	{ DBGBUS_SSPP1, 33, 0 },
	{ DBGBUS_SSPP1, 33, 1 },
	{ DBGBUS_SSPP1, 33, 2 },
	{ DBGBUS_SSPP1, 33, 3 },
	{ DBGBUS_SSPP1, 33, 4 },
	{ DBGBUS_SSPP1, 33, 5 },
	{ DBGBUS_SSPP1, 33, 6 },
	{ DBGBUS_SSPP1, 33, 7 },

	{ DBGBUS_SSPP1, 34, 0 },
	{ DBGBUS_SSPP1, 34, 1 },
	{ DBGBUS_SSPP1, 34, 2 },
	{ DBGBUS_SSPP1, 34, 3 },
	{ DBGBUS_SSPP1, 34, 4 },
	{ DBGBUS_SSPP1, 34, 5 },
	{ DBGBUS_SSPP1, 34, 6 },
	{ DBGBUS_SSPP1, 34, 7 },

	{ DBGBUS_SSPP1, 35, 0 },
	{ DBGBUS_SSPP1, 35, 1 },
	{ DBGBUS_SSPP1, 35, 2 },

	/* dma 1 */
	{ DBGBUS_SSPP1, 40, 0 },
	{ DBGBUS_SSPP1, 40, 1 },
	{ DBGBUS_SSPP1, 40, 2 },
	{ DBGBUS_SSPP1, 40, 3 },
	{ DBGBUS_SSPP1, 40, 4 },
	{ DBGBUS_SSPP1, 40, 5 },
	{ DBGBUS_SSPP1, 40, 6 },
	{ DBGBUS_SSPP1, 40, 7 },

	{ DBGBUS_SSPP1, 41, 0 },
	{ DBGBUS_SSPP1, 41, 1 },
	{ DBGBUS_SSPP1, 41, 2 },
	{ DBGBUS_SSPP1, 41, 3 },
	{ DBGBUS_SSPP1, 41, 4 },
	{ DBGBUS_SSPP1, 41, 5 },
	{ DBGBUS_SSPP1, 41, 6 },
	{ DBGBUS_SSPP1, 41, 7 },

	{ DBGBUS_SSPP1, 42, 0 },
	{ DBGBUS_SSPP1, 42, 1 },
	{ DBGBUS_SSPP1, 42, 2 },
	{ DBGBUS_SSPP1, 42, 3 },
	{ DBGBUS_SSPP1, 42, 4 },
	{ DBGBUS_SSPP1, 42, 5 },
	{ DBGBUS_SSPP1, 42, 6 },
	{ DBGBUS_SSPP1, 42, 7 },

	{ DBGBUS_SSPP1, 44, 0 },
	{ DBGBUS_SSPP1, 44, 1 },
	{ DBGBUS_SSPP1, 44, 2 },
	{ DBGBUS_SSPP1, 44, 3 },
	{ DBGBUS_SSPP1, 44, 4 },
	{ DBGBUS_SSPP1, 44, 5 },
	{ DBGBUS_SSPP1, 44, 6 },
	{ DBGBUS_SSPP1, 44, 7 },

	{ DBGBUS_SSPP1, 45, 0 },
	{ DBGBUS_SSPP1, 45, 1 },
	{ DBGBUS_SSPP1, 45, 2 },
	{ DBGBUS_SSPP1, 45, 3 },
	{ DBGBUS_SSPP1, 45, 4 },
	{ DBGBUS_SSPP1, 45, 5 },
	{ DBGBUS_SSPP1, 45, 6 },
	{ DBGBUS_SSPP1, 45, 7 },

	/* dspp */
	{ DBGBUS_DSPP, 13, 0 },
	{ DBGBUS_DSPP, 19, 0 },
	{ DBGBUS_DSPP, 14, 0 },
	{ DBGBUS_DSPP, 14, 1 },
	{ DBGBUS_DSPP, 14, 3 },
	{ DBGBUS_DSPP, 20, 0 },
	{ DBGBUS_DSPP, 20, 1 },
	{ DBGBUS_DSPP, 20, 3 },

	/* ppb_0 */
	{ DBGBUS_DSPP, 31, 0, _sde_debug_bus_ppb0_dump },
	{ DBGBUS_DSPP, 33, 0, _sde_debug_bus_ppb0_dump },
	{ DBGBUS_DSPP, 35, 0, _sde_debug_bus_ppb0_dump },
	{ DBGBUS_DSPP, 42, 0, _sde_debug_bus_ppb0_dump },

	/* ppb_1 */
	{ DBGBUS_DSPP, 32, 0, _sde_debug_bus_ppb1_dump },
	{ DBGBUS_DSPP, 34, 0, _sde_debug_bus_ppb1_dump },
	{ DBGBUS_DSPP, 36, 0, _sde_debug_bus_ppb1_dump },
	{ DBGBUS_DSPP, 43, 0, _sde_debug_bus_ppb1_dump },

	/* lm_lut */
	{ DBGBUS_DSPP, 109, 0 },
	{ DBGBUS_DSPP, 105, 0 },
	{ DBGBUS_DSPP, 103, 0 },

	/* crossbar */
	{ DBGBUS_DSPP, 0, 0, _sde_debug_bus_xbar_dump },

	/* rotator */
	{ DBGBUS_DSPP, 9, 0},

	/* blend */
	/* LM0 */
	{ DBGBUS_DSPP, 63, 1},
	{ DBGBUS_DSPP, 63, 2},
	{ DBGBUS_DSPP, 63, 3},
	{ DBGBUS_DSPP, 63, 4},
	{ DBGBUS_DSPP, 63, 5},
	{ DBGBUS_DSPP, 63, 6},
	{ DBGBUS_DSPP, 63, 7, _sde_debug_bus_lm_dump },

	{ DBGBUS_DSPP, 64, 1},
	{ DBGBUS_DSPP, 64, 2},
	{ DBGBUS_DSPP, 64, 3},
	{ DBGBUS_DSPP, 64, 4},
	{ DBGBUS_DSPP, 64, 5},
	{ DBGBUS_DSPP, 64, 6},
	{ DBGBUS_DSPP, 64, 7, _sde_debug_bus_lm_dump },

	{ DBGBUS_DSPP, 65, 1},
	{ DBGBUS_DSPP, 65, 2},
	{ DBGBUS_DSPP, 65, 3},
	{ DBGBUS_DSPP, 65, 4},
	{ DBGBUS_DSPP, 65, 5},
	{ DBGBUS_DSPP, 65, 6},
	{ DBGBUS_DSPP, 65, 7, _sde_debug_bus_lm_dump },

	{ DBGBUS_DSPP, 66, 1},
	{ DBGBUS_DSPP, 66, 2},
	{ DBGBUS_DSPP, 66, 3},
	{ DBGBUS_DSPP, 66, 4},
	{ DBGBUS_DSPP, 66, 5},
	{ DBGBUS_DSPP, 66, 6},
	{ DBGBUS_DSPP, 66, 7, _sde_debug_bus_lm_dump },

	{ DBGBUS_DSPP, 67, 1},
	{ DBGBUS_DSPP, 67, 2},
	{ DBGBUS_DSPP, 67, 3},
	{ DBGBUS_DSPP, 67, 4},
	{ DBGBUS_DSPP, 67, 5},
	{ DBGBUS_DSPP, 67, 6},
	{ DBGBUS_DSPP, 67, 7, _sde_debug_bus_lm_dump },

	{ DBGBUS_DSPP, 68, 1},
	{ DBGBUS_DSPP, 68, 2},
	{ DBGBUS_DSPP, 68, 3},
	{ DBGBUS_DSPP, 68, 4},
	{ DBGBUS_DSPP, 68, 5},
	{ DBGBUS_DSPP, 68, 6},
	{ DBGBUS_DSPP, 68, 7, _sde_debug_bus_lm_dump },

	{ DBGBUS_DSPP, 69, 1},
	{ DBGBUS_DSPP, 69, 2},
	{ DBGBUS_DSPP, 69, 3},
	{ DBGBUS_DSPP, 69, 4},
	{ DBGBUS_DSPP, 69, 5},
	{ DBGBUS_DSPP, 69, 6},
	{ DBGBUS_DSPP, 69, 7, _sde_debug_bus_lm_dump },

	{ DBGBUS_DSPP, 84, 1},
	{ DBGBUS_DSPP, 84, 2},
	{ DBGBUS_DSPP, 84, 3},
	{ DBGBUS_DSPP, 84, 4},
	{ DBGBUS_DSPP, 84, 5},
	{ DBGBUS_DSPP, 84, 6},
	{ DBGBUS_DSPP, 84, 7, _sde_debug_bus_lm_dump },


	{ DBGBUS_DSPP, 85, 1},
	{ DBGBUS_DSPP, 85, 2},
	{ DBGBUS_DSPP, 85, 3},
	{ DBGBUS_DSPP, 85, 4},
	{ DBGBUS_DSPP, 85, 5},
	{ DBGBUS_DSPP, 85, 6},
	{ DBGBUS_DSPP, 85, 7, _sde_debug_bus_lm_dump },


	{ DBGBUS_DSPP, 86, 1},
	{ DBGBUS_DSPP, 86, 2},
	{ DBGBUS_DSPP, 86, 3},
	{ DBGBUS_DSPP, 86, 4},
	{ DBGBUS_DSPP, 86, 5},
	{ DBGBUS_DSPP, 86, 6},
	{ DBGBUS_DSPP, 86, 7, _sde_debug_bus_lm_dump },


	{ DBGBUS_DSPP, 87, 1},
	{ DBGBUS_DSPP, 87, 2},
	{ DBGBUS_DSPP, 87, 3},
	{ DBGBUS_DSPP, 87, 4},
	{ DBGBUS_DSPP, 87, 5},
	{ DBGBUS_DSPP, 87, 6},
	{ DBGBUS_DSPP, 87, 7, _sde_debug_bus_lm_dump },

	/* LM1 */
	{ DBGBUS_DSPP, 70, 1},
	{ DBGBUS_DSPP, 70, 2},
	{ DBGBUS_DSPP, 70, 3},
	{ DBGBUS_DSPP, 70, 4},
	{ DBGBUS_DSPP, 70, 5},
	{ DBGBUS_DSPP, 70, 6},
	{ DBGBUS_DSPP, 70, 7, _sde_debug_bus_lm_dump },

	{ DBGBUS_DSPP, 71, 1},
	{ DBGBUS_DSPP, 71, 2},
	{ DBGBUS_DSPP, 71, 3},
	{ DBGBUS_DSPP, 71, 4},
	{ DBGBUS_DSPP, 71, 5},
	{ DBGBUS_DSPP, 71, 6},
	{ DBGBUS_DSPP, 71, 7, _sde_debug_bus_lm_dump },

	{ DBGBUS_DSPP, 72, 1},
	{ DBGBUS_DSPP, 72, 2},
	{ DBGBUS_DSPP, 72, 3},
	{ DBGBUS_DSPP, 72, 4},
	{ DBGBUS_DSPP, 72, 5},
	{ DBGBUS_DSPP, 72, 6},
	{ DBGBUS_DSPP, 72, 7, _sde_debug_bus_lm_dump },

	{ DBGBUS_DSPP, 73, 1},
	{ DBGBUS_DSPP, 73, 2},
	{ DBGBUS_DSPP, 73, 3},
	{ DBGBUS_DSPP, 73, 4},
	{ DBGBUS_DSPP, 73, 5},
	{ DBGBUS_DSPP, 73, 6},
	{ DBGBUS_DSPP, 73, 7, _sde_debug_bus_lm_dump },

	{ DBGBUS_DSPP, 74, 1},
	{ DBGBUS_DSPP, 74, 2},
	{ DBGBUS_DSPP, 74, 3},
	{ DBGBUS_DSPP, 74, 4},
	{ DBGBUS_DSPP, 74, 5},
	{ DBGBUS_DSPP, 74, 6},
	{ DBGBUS_DSPP, 74, 7, _sde_debug_bus_lm_dump },

	{ DBGBUS_DSPP, 75, 1},
	{ DBGBUS_DSPP, 75, 2},
	{ DBGBUS_DSPP, 75, 3},
	{ DBGBUS_DSPP, 75, 4},
	{ DBGBUS_DSPP, 75, 5},
	{ DBGBUS_DSPP, 75, 6},
	{ DBGBUS_DSPP, 75, 7, _sde_debug_bus_lm_dump },

	{ DBGBUS_DSPP, 76, 1},
	{ DBGBUS_DSPP, 76, 2},
	{ DBGBUS_DSPP, 76, 3},
	{ DBGBUS_DSPP, 76, 4},
	{ DBGBUS_DSPP, 76, 5},
	{ DBGBUS_DSPP, 76, 6},
	{ DBGBUS_DSPP, 76, 7, _sde_debug_bus_lm_dump },

	{ DBGBUS_DSPP, 88, 1},
	{ DBGBUS_DSPP, 88, 2},
	{ DBGBUS_DSPP, 88, 3},
	{ DBGBUS_DSPP, 88, 4},
	{ DBGBUS_DSPP, 88, 5},
	{ DBGBUS_DSPP, 88, 6},
	{ DBGBUS_DSPP, 88, 7, _sde_debug_bus_lm_dump },

	{ DBGBUS_DSPP, 89, 1},
	{ DBGBUS_DSPP, 89, 2},
	{ DBGBUS_DSPP, 89, 3},
	{ DBGBUS_DSPP, 89, 4},
	{ DBGBUS_DSPP, 89, 5},
	{ DBGBUS_DSPP, 89, 6},
	{ DBGBUS_DSPP, 89, 7, _sde_debug_bus_lm_dump },

	{ DBGBUS_DSPP, 90, 1},
	{ DBGBUS_DSPP, 90, 2},
	{ DBGBUS_DSPP, 90, 3},
	{ DBGBUS_DSPP, 90, 4},
	{ DBGBUS_DSPP, 90, 5},
	{ DBGBUS_DSPP, 90, 6},
	{ DBGBUS_DSPP, 90, 7, _sde_debug_bus_lm_dump },

	{ DBGBUS_DSPP, 91, 1},
	{ DBGBUS_DSPP, 91, 2},
	{ DBGBUS_DSPP, 91, 3},
	{ DBGBUS_DSPP, 91, 4},
	{ DBGBUS_DSPP, 91, 5},
	{ DBGBUS_DSPP, 91, 6},
	{ DBGBUS_DSPP, 91, 7, _sde_debug_bus_lm_dump },

	/* LM2 */
	{ DBGBUS_DSPP, 77, 0},
	{ DBGBUS_DSPP, 77, 1},
	{ DBGBUS_DSPP, 77, 2},
	{ DBGBUS_DSPP, 77, 3},
	{ DBGBUS_DSPP, 77, 4},
	{ DBGBUS_DSPP, 77, 5},
	{ DBGBUS_DSPP, 77, 6},
	{ DBGBUS_DSPP, 77, 7, _sde_debug_bus_lm_dump },

	{ DBGBUS_DSPP, 78, 0},
	{ DBGBUS_DSPP, 78, 1},
	{ DBGBUS_DSPP, 78, 2},
	{ DBGBUS_DSPP, 78, 3},
	{ DBGBUS_DSPP, 78, 4},
	{ DBGBUS_DSPP, 78, 5},
	{ DBGBUS_DSPP, 78, 6},
	{ DBGBUS_DSPP, 78, 7, _sde_debug_bus_lm_dump },

	{ DBGBUS_DSPP, 79, 0},
	{ DBGBUS_DSPP, 79, 1},
	{ DBGBUS_DSPP, 79, 2},
	{ DBGBUS_DSPP, 79, 3},
	{ DBGBUS_DSPP, 79, 4},
	{ DBGBUS_DSPP, 79, 5},
	{ DBGBUS_DSPP, 79, 6},
	{ DBGBUS_DSPP, 79, 7, _sde_debug_bus_lm_dump },

	{ DBGBUS_DSPP, 80, 0},
	{ DBGBUS_DSPP, 80, 1},
	{ DBGBUS_DSPP, 80, 2},
	{ DBGBUS_DSPP, 80, 3},
	{ DBGBUS_DSPP, 80, 4},
	{ DBGBUS_DSPP, 80, 5},
	{ DBGBUS_DSPP, 80, 6},
	{ DBGBUS_DSPP, 80, 7, _sde_debug_bus_lm_dump },

	{ DBGBUS_DSPP, 81, 0},
	{ DBGBUS_DSPP, 81, 1},
	{ DBGBUS_DSPP, 81, 2},
	{ DBGBUS_DSPP, 81, 3},
	{ DBGBUS_DSPP, 81, 4},
	{ DBGBUS_DSPP, 81, 5},
	{ DBGBUS_DSPP, 81, 6},
	{ DBGBUS_DSPP, 81, 7, _sde_debug_bus_lm_dump },

	{ DBGBUS_DSPP, 82, 0},
	{ DBGBUS_DSPP, 82, 1},
	{ DBGBUS_DSPP, 82, 2},
	{ DBGBUS_DSPP, 82, 3},
	{ DBGBUS_DSPP, 82, 4},
	{ DBGBUS_DSPP, 82, 5},
	{ DBGBUS_DSPP, 82, 6},
	{ DBGBUS_DSPP, 82, 7, _sde_debug_bus_lm_dump },

	{ DBGBUS_DSPP, 83, 0},
	{ DBGBUS_DSPP, 83, 1},
	{ DBGBUS_DSPP, 83, 2},
	{ DBGBUS_DSPP, 83, 3},
	{ DBGBUS_DSPP, 83, 4},
	{ DBGBUS_DSPP, 83, 5},
	{ DBGBUS_DSPP, 83, 6},
	{ DBGBUS_DSPP, 83, 7, _sde_debug_bus_lm_dump },

	{ DBGBUS_DSPP, 92, 1},
	{ DBGBUS_DSPP, 92, 2},
	{ DBGBUS_DSPP, 92, 3},
	{ DBGBUS_DSPP, 92, 4},
	{ DBGBUS_DSPP, 92, 5},
	{ DBGBUS_DSPP, 92, 6},
	{ DBGBUS_DSPP, 92, 7, _sde_debug_bus_lm_dump },

	{ DBGBUS_DSPP, 93, 1},
	{ DBGBUS_DSPP, 93, 2},
	{ DBGBUS_DSPP, 93, 3},
	{ DBGBUS_DSPP, 93, 4},
	{ DBGBUS_DSPP, 93, 5},
	{ DBGBUS_DSPP, 93, 6},
	{ DBGBUS_DSPP, 93, 7, _sde_debug_bus_lm_dump },

	{ DBGBUS_DSPP, 94, 1},
	{ DBGBUS_DSPP, 94, 2},
	{ DBGBUS_DSPP, 94, 3},
	{ DBGBUS_DSPP, 94, 4},
	{ DBGBUS_DSPP, 94, 5},
	{ DBGBUS_DSPP, 94, 6},
	{ DBGBUS_DSPP, 94, 7, _sde_debug_bus_lm_dump },

	{ DBGBUS_DSPP, 95, 1},
	{ DBGBUS_DSPP, 95, 2},
	{ DBGBUS_DSPP, 95, 3},
	{ DBGBUS_DSPP, 95, 4},
	{ DBGBUS_DSPP, 95, 5},
	{ DBGBUS_DSPP, 95, 6},
	{ DBGBUS_DSPP, 95, 7, _sde_debug_bus_lm_dump },

	/* LM5 */
	{ DBGBUS_DSPP, 110, 1},
	{ DBGBUS_DSPP, 110, 2},
	{ DBGBUS_DSPP, 110, 3},
	{ DBGBUS_DSPP, 110, 4},
	{ DBGBUS_DSPP, 110, 5},
	{ DBGBUS_DSPP, 110, 6},
	{ DBGBUS_DSPP, 110, 7, _sde_debug_bus_lm_dump },

	{ DBGBUS_DSPP, 111, 1},
	{ DBGBUS_DSPP, 111, 2},
	{ DBGBUS_DSPP, 111, 3},
	{ DBGBUS_DSPP, 111, 4},
	{ DBGBUS_DSPP, 111, 5},
	{ DBGBUS_DSPP, 111, 6},
	{ DBGBUS_DSPP, 111, 7, _sde_debug_bus_lm_dump },

	{ DBGBUS_DSPP, 112, 1},
	{ DBGBUS_DSPP, 112, 2},
	{ DBGBUS_DSPP, 112, 3},
	{ DBGBUS_DSPP, 112, 4},
	{ DBGBUS_DSPP, 112, 5},
	{ DBGBUS_DSPP, 112, 6},
	{ DBGBUS_DSPP, 112, 7, _sde_debug_bus_lm_dump },

	{ DBGBUS_DSPP, 113, 1},
	{ DBGBUS_DSPP, 113, 2},
	{ DBGBUS_DSPP, 113, 3},
	{ DBGBUS_DSPP, 113, 4},
	{ DBGBUS_DSPP, 113, 5},
	{ DBGBUS_DSPP, 113, 6},
	{ DBGBUS_DSPP, 113, 7, _sde_debug_bus_lm_dump },

	{ DBGBUS_DSPP, 114, 1},
	{ DBGBUS_DSPP, 114, 2},
	{ DBGBUS_DSPP, 114, 3},
	{ DBGBUS_DSPP, 114, 4},
	{ DBGBUS_DSPP, 114, 5},
	{ DBGBUS_DSPP, 114, 6},
	{ DBGBUS_DSPP, 114, 7, _sde_debug_bus_lm_dump },

	{ DBGBUS_DSPP, 115, 1},
	{ DBGBUS_DSPP, 115, 2},
	{ DBGBUS_DSPP, 115, 3},
	{ DBGBUS_DSPP, 115, 4},
	{ DBGBUS_DSPP, 115, 5},
	{ DBGBUS_DSPP, 115, 6},
	{ DBGBUS_DSPP, 115, 7, _sde_debug_bus_lm_dump },

	{ DBGBUS_DSPP, 116, 1},
	{ DBGBUS_DSPP, 116, 2},
	{ DBGBUS_DSPP, 116, 3},
	{ DBGBUS_DSPP, 116, 4},
	{ DBGBUS_DSPP, 116, 5},
	{ DBGBUS_DSPP, 116, 6},
	{ DBGBUS_DSPP, 116, 7, _sde_debug_bus_lm_dump },

	{ DBGBUS_DSPP, 117, 1},
	{ DBGBUS_DSPP, 117, 2},
	{ DBGBUS_DSPP, 117, 3},
	{ DBGBUS_DSPP, 117, 4},
	{ DBGBUS_DSPP, 117, 5},
	{ DBGBUS_DSPP, 117, 6},
	{ DBGBUS_DSPP, 117, 7, _sde_debug_bus_lm_dump },

	{ DBGBUS_DSPP, 118, 1},
	{ DBGBUS_DSPP, 118, 2},
	{ DBGBUS_DSPP, 118, 3},
	{ DBGBUS_DSPP, 118, 4},
	{ DBGBUS_DSPP, 118, 5},
	{ DBGBUS_DSPP, 118, 6},
	{ DBGBUS_DSPP, 118, 7, _sde_debug_bus_lm_dump },

	{ DBGBUS_DSPP, 119, 1},
	{ DBGBUS_DSPP, 119, 2},
	{ DBGBUS_DSPP, 119, 3},
	{ DBGBUS_DSPP, 119, 4},
	{ DBGBUS_DSPP, 119, 5},
	{ DBGBUS_DSPP, 119, 6},
	{ DBGBUS_DSPP, 119, 7, _sde_debug_bus_lm_dump },

	{ DBGBUS_DSPP, 120, 1},
	{ DBGBUS_DSPP, 120, 2},
	{ DBGBUS_DSPP, 120, 3},
	{ DBGBUS_DSPP, 120, 4},
	{ DBGBUS_DSPP, 120, 5},
	{ DBGBUS_DSPP, 120, 6},
	{ DBGBUS_DSPP, 120, 7, _sde_debug_bus_lm_dump },

	/* csc */
	{ DBGBUS_SSPP0, 7, 0},
	{ DBGBUS_SSPP0, 7, 1},
	{ DBGBUS_SSPP0, 27, 0},
	{ DBGBUS_SSPP0, 27, 1},
	{ DBGBUS_SSPP1, 7, 0},
	{ DBGBUS_SSPP1, 7, 1},
	{ DBGBUS_SSPP1, 27, 0},
	{ DBGBUS_SSPP1, 27, 1},

	/* pcc */
	{ DBGBUS_SSPP0, 3,  3},
	{ DBGBUS_SSPP0, 23, 3},
	{ DBGBUS_SSPP0, 33, 3},
	{ DBGBUS_SSPP0, 43, 3},
	{ DBGBUS_SSPP1, 3,  3},
	{ DBGBUS_SSPP1, 23, 3},
	{ DBGBUS_SSPP1, 33, 3},
	{ DBGBUS_SSPP1, 43, 3},

	/* spa */
	{ DBGBUS_SSPP0, 8,  0},
	{ DBGBUS_SSPP0, 28, 0},
	{ DBGBUS_SSPP1, 8,  0},
	{ DBGBUS_SSPP1, 28, 0},
	{ DBGBUS_DSPP, 13, 0},
	{ DBGBUS_DSPP, 19, 0},

	/* igc */
	{ DBGBUS_SSPP0, 17, 0},
	{ DBGBUS_SSPP0, 17, 1},
	{ DBGBUS_SSPP0, 17, 3},
	{ DBGBUS_SSPP0, 37, 0},
	{ DBGBUS_SSPP0, 37, 1},
	{ DBGBUS_SSPP0, 37, 3},
	{ DBGBUS_SSPP0, 46, 0},
	{ DBGBUS_SSPP0, 46, 1},
	{ DBGBUS_SSPP0, 46, 3},

	{ DBGBUS_SSPP1, 17, 0},
	{ DBGBUS_SSPP1, 17, 1},
	{ DBGBUS_SSPP1, 17, 3},
	{ DBGBUS_SSPP1, 37, 0},
	{ DBGBUS_SSPP1, 37, 1},
	{ DBGBUS_SSPP1, 37, 3},
	{ DBGBUS_SSPP1, 46, 0},
	{ DBGBUS_SSPP1, 46, 1},
	{ DBGBUS_SSPP1, 46, 3},

	{ DBGBUS_DSPP, 14, 0},
	{ DBGBUS_DSPP, 14, 1},
	{ DBGBUS_DSPP, 14, 3},
	{ DBGBUS_DSPP, 20, 0},
	{ DBGBUS_DSPP, 20, 1},
	{ DBGBUS_DSPP, 20, 3},

	/* intf0-3 */
	{ DBGBUS_PERIPH, 0, 0},
	{ DBGBUS_PERIPH, 1, 0},
	{ DBGBUS_PERIPH, 2, 0},
	{ DBGBUS_PERIPH, 3, 0},

	/* te counter wrapper */
	{ DBGBUS_PERIPH, 60, 0},

	/* dsc0 */
	{ DBGBUS_PERIPH, 47, 0},
	{ DBGBUS_PERIPH, 47, 1},
	{ DBGBUS_PERIPH, 47, 2},
	{ DBGBUS_PERIPH, 47, 3},
	{ DBGBUS_PERIPH, 47, 4},
	{ DBGBUS_PERIPH, 47, 5},
	{ DBGBUS_PERIPH, 47, 6},
	{ DBGBUS_PERIPH, 47, 7},

	/* dsc1 */
	{ DBGBUS_PERIPH, 48, 0},
	{ DBGBUS_PERIPH, 48, 1},
	{ DBGBUS_PERIPH, 48, 2},
	{ DBGBUS_PERIPH, 48, 3},
	{ DBGBUS_PERIPH, 48, 4},
	{ DBGBUS_PERIPH, 48, 5},
	{ DBGBUS_PERIPH, 48, 6},
	{ DBGBUS_PERIPH, 48, 7},

	/* dsc2 */
	{ DBGBUS_PERIPH, 51, 0},
	{ DBGBUS_PERIPH, 51, 1},
	{ DBGBUS_PERIPH, 51, 2},
	{ DBGBUS_PERIPH, 51, 3},
	{ DBGBUS_PERIPH, 51, 4},
	{ DBGBUS_PERIPH, 51, 5},
	{ DBGBUS_PERIPH, 51, 6},
	{ DBGBUS_PERIPH, 51, 7},

	/* dsc3 */
	{ DBGBUS_PERIPH, 52, 0},
	{ DBGBUS_PERIPH, 52, 1},
	{ DBGBUS_PERIPH, 52, 2},
	{ DBGBUS_PERIPH, 52, 3},
	{ DBGBUS_PERIPH, 52, 4},
	{ DBGBUS_PERIPH, 52, 5},
	{ DBGBUS_PERIPH, 52, 6},
	{ DBGBUS_PERIPH, 52, 7},

	/* tear-check */
	{ DBGBUS_PERIPH, 63, 0 },
	{ DBGBUS_PERIPH, 64, 0 },
	{ DBGBUS_PERIPH, 65, 0 },
	{ DBGBUS_PERIPH, 73, 0 },
	{ DBGBUS_PERIPH, 74, 0 },

	/* cdwn */
	{ DBGBUS_PERIPH, 80, 0},
	{ DBGBUS_PERIPH, 80, 1},
	{ DBGBUS_PERIPH, 80, 2},

	{ DBGBUS_PERIPH, 81, 0},
	{ DBGBUS_PERIPH, 81, 1},
	{ DBGBUS_PERIPH, 81, 2},

	{ DBGBUS_PERIPH, 82, 0},
	{ DBGBUS_PERIPH, 82, 1},
	{ DBGBUS_PERIPH, 82, 2},
	{ DBGBUS_PERIPH, 82, 3},
	{ DBGBUS_PERIPH, 82, 4},
	{ DBGBUS_PERIPH, 82, 5},
	{ DBGBUS_PERIPH, 82, 6},
	{ DBGBUS_PERIPH, 82, 7},

	/* hdmi */
	{ DBGBUS_PERIPH, 68, 0},
	{ DBGBUS_PERIPH, 68, 1},
	{ DBGBUS_PERIPH, 68, 2},
	{ DBGBUS_PERIPH, 68, 3},
	{ DBGBUS_PERIPH, 68, 4},
	{ DBGBUS_PERIPH, 68, 5},

	/* edp */
	{ DBGBUS_PERIPH, 69, 0},
	{ DBGBUS_PERIPH, 69, 1},
	{ DBGBUS_PERIPH, 69, 2},
	{ DBGBUS_PERIPH, 69, 3},
	{ DBGBUS_PERIPH, 69, 4},
	{ DBGBUS_PERIPH, 69, 5},

	/* dsi0 */
	{ DBGBUS_PERIPH, 70, 0},
	{ DBGBUS_PERIPH, 70, 1},
	{ DBGBUS_PERIPH, 70, 2},
	{ DBGBUS_PERIPH, 70, 3},
	{ DBGBUS_PERIPH, 70, 4},
	{ DBGBUS_PERIPH, 70, 5},

	/* dsi1 */
	{ DBGBUS_PERIPH, 71, 0},
	{ DBGBUS_PERIPH, 71, 1},
	{ DBGBUS_PERIPH, 71, 2},
	{ DBGBUS_PERIPH, 71, 3},
	{ DBGBUS_PERIPH, 71, 4},
	{ DBGBUS_PERIPH, 71, 5},

	/* axi - should be last entry */
	{ DBGBUS_AXI_INTF, 62, 0, _sde_debug_bus_axi_dump_sdm845},
};

static struct sde_debug_bus_entry dbg_bus_sde_sm8150[] = {

	/* Unpack 0 sspp 0*/
	{ DBGBUS_SSPP0, 35, 2 },
	{ DBGBUS_SSPP0, 50, 2 },
	{ DBGBUS_SSPP0, 60, 2 },
	{ DBGBUS_SSPP0, 70, 2 },

	/* Unpack 1 sspp 0*/
	{ DBGBUS_SSPP0, 36, 2 },
	{ DBGBUS_SSPP0, 51, 2 },
	{ DBGBUS_SSPP0, 61, 2 },
	{ DBGBUS_SSPP0, 71, 2 },

	/* Unpack 2 sspp 0*/
	{ DBGBUS_SSPP0, 37, 2 },
	{ DBGBUS_SSPP0, 52, 2 },
	{ DBGBUS_SSPP0, 62, 2 },
	{ DBGBUS_SSPP0, 72, 2 },


	/* Unpack 3 sspp 0*/
	{ DBGBUS_SSPP0, 38, 2 },
	{ DBGBUS_SSPP0, 53, 2 },
	{ DBGBUS_SSPP0, 63, 2 },
	{ DBGBUS_SSPP0, 73, 2 },

	/* Unpack 0 sspp 1*/
	{ DBGBUS_SSPP1, 35, 2 },
	{ DBGBUS_SSPP1, 50, 2 },
	{ DBGBUS_SSPP1, 60, 2 },
	{ DBGBUS_SSPP1, 70, 2 },

	/* Unpack 1 sspp 1*/
	{ DBGBUS_SSPP1, 36, 2 },
	{ DBGBUS_SSPP1, 51, 2 },
	{ DBGBUS_SSPP1, 61, 2 },
	{ DBGBUS_SSPP1, 71, 2 },

	/* Unpack 2 sspp 1*/
	{ DBGBUS_SSPP1, 37, 2 },
	{ DBGBUS_SSPP1, 52, 2 },
	{ DBGBUS_SSPP1, 62, 2 },
	{ DBGBUS_SSPP1, 72, 2 },


	/* Unpack 3 sspp 1*/
	{ DBGBUS_SSPP1, 38, 2 },
	{ DBGBUS_SSPP1, 53, 2 },
	{ DBGBUS_SSPP1, 63, 2 },
	{ DBGBUS_SSPP1, 73, 2 },

	/* scheduler */
	{ DBGBUS_DSPP, 130, 0 },
	{ DBGBUS_DSPP, 130, 1 },
	{ DBGBUS_DSPP, 130, 2 },
	{ DBGBUS_DSPP, 130, 3 },
	{ DBGBUS_DSPP, 130, 4 },
	{ DBGBUS_DSPP, 130, 5 },


	/* fetch sspp0 */

	/* vig 0 */
	{ DBGBUS_SSPP0, 0, 0 },
	{ DBGBUS_SSPP0, 0, 1 },
	{ DBGBUS_SSPP0, 0, 2 },
	{ DBGBUS_SSPP0, 0, 3 },
	{ DBGBUS_SSPP0, 0, 4 },
	{ DBGBUS_SSPP0, 0, 5 },
	{ DBGBUS_SSPP0, 0, 6 },
	{ DBGBUS_SSPP0, 0, 7 },

	{ DBGBUS_SSPP0, 1, 0 },
	{ DBGBUS_SSPP0, 1, 1 },
	{ DBGBUS_SSPP0, 1, 2 },
	{ DBGBUS_SSPP0, 1, 3 },
	{ DBGBUS_SSPP0, 1, 4 },
	{ DBGBUS_SSPP0, 1, 5 },
	{ DBGBUS_SSPP0, 1, 6 },
	{ DBGBUS_SSPP0, 1, 7 },

	{ DBGBUS_SSPP0, 2, 0 },
	{ DBGBUS_SSPP0, 2, 1 },
	{ DBGBUS_SSPP0, 2, 2 },
	{ DBGBUS_SSPP0, 2, 3 },
	{ DBGBUS_SSPP0, 2, 4 },
	{ DBGBUS_SSPP0, 2, 5 },
	{ DBGBUS_SSPP0, 2, 6 },
	{ DBGBUS_SSPP0, 2, 7 },

	{ DBGBUS_SSPP0, 4, 0 },
	{ DBGBUS_SSPP0, 4, 1 },
	{ DBGBUS_SSPP0, 4, 2 },
	{ DBGBUS_SSPP0, 4, 3 },
	{ DBGBUS_SSPP0, 4, 4 },
	{ DBGBUS_SSPP0, 4, 5 },
	{ DBGBUS_SSPP0, 4, 6 },
	{ DBGBUS_SSPP0, 4, 7 },

	{ DBGBUS_SSPP0, 5, 0 },
	{ DBGBUS_SSPP0, 5, 1 },
	{ DBGBUS_SSPP0, 5, 2 },
	{ DBGBUS_SSPP0, 5, 3 },
	{ DBGBUS_SSPP0, 5, 4 },
	{ DBGBUS_SSPP0, 5, 5 },
	{ DBGBUS_SSPP0, 5, 6 },
	{ DBGBUS_SSPP0, 5, 7 },

	/* vig 2 */
	{ DBGBUS_SSPP0, 20, 0 },
	{ DBGBUS_SSPP0, 20, 1 },
	{ DBGBUS_SSPP0, 20, 2 },
	{ DBGBUS_SSPP0, 20, 3 },
	{ DBGBUS_SSPP0, 20, 4 },
	{ DBGBUS_SSPP0, 20, 5 },
	{ DBGBUS_SSPP0, 20, 6 },
	{ DBGBUS_SSPP0, 20, 7 },

	{ DBGBUS_SSPP0, 21, 0 },
	{ DBGBUS_SSPP0, 21, 1 },
	{ DBGBUS_SSPP0, 21, 2 },
	{ DBGBUS_SSPP0, 21, 3 },
	{ DBGBUS_SSPP0, 21, 4 },
	{ DBGBUS_SSPP0, 21, 5 },
	{ DBGBUS_SSPP0, 21, 6 },
	{ DBGBUS_SSPP0, 21, 7 },

	{ DBGBUS_SSPP0, 22, 0 },
	{ DBGBUS_SSPP0, 22, 1 },
	{ DBGBUS_SSPP0, 22, 2 },
	{ DBGBUS_SSPP0, 22, 3 },
	{ DBGBUS_SSPP0, 22, 4 },
	{ DBGBUS_SSPP0, 22, 5 },
	{ DBGBUS_SSPP0, 22, 6 },
	{ DBGBUS_SSPP0, 22, 7 },

	{ DBGBUS_SSPP0, 24, 0 },
	{ DBGBUS_SSPP0, 24, 1 },
	{ DBGBUS_SSPP0, 24, 2 },
	{ DBGBUS_SSPP0, 24, 3 },
	{ DBGBUS_SSPP0, 24, 4 },
	{ DBGBUS_SSPP0, 24, 5 },
	{ DBGBUS_SSPP0, 24, 6 },
	{ DBGBUS_SSPP0, 24, 7 },

	{ DBGBUS_SSPP0, 25, 0 },
	{ DBGBUS_SSPP0, 25, 1 },
	{ DBGBUS_SSPP0, 25, 2 },
	{ DBGBUS_SSPP0, 25, 3 },
	{ DBGBUS_SSPP0, 25, 4 },
	{ DBGBUS_SSPP0, 25, 5 },
	{ DBGBUS_SSPP0, 25, 6 },
	{ DBGBUS_SSPP0, 25, 7 },

	/* dma 2 */
	{ DBGBUS_SSPP0, 30, 0 },
	{ DBGBUS_SSPP0, 30, 1 },
	{ DBGBUS_SSPP0, 30, 2 },
	{ DBGBUS_SSPP0, 30, 3 },
	{ DBGBUS_SSPP0, 30, 4 },
	{ DBGBUS_SSPP0, 30, 5 },
	{ DBGBUS_SSPP0, 30, 6 },
	{ DBGBUS_SSPP0, 30, 7 },

	{ DBGBUS_SSPP0, 31, 0 },
	{ DBGBUS_SSPP0, 31, 1 },
	{ DBGBUS_SSPP0, 31, 2 },
	{ DBGBUS_SSPP0, 31, 3 },
	{ DBGBUS_SSPP0, 31, 4 },
	{ DBGBUS_SSPP0, 31, 5 },
	{ DBGBUS_SSPP0, 31, 6 },
	{ DBGBUS_SSPP0, 31, 7 },

	{ DBGBUS_SSPP0, 32, 0 },
	{ DBGBUS_SSPP0, 32, 1 },
	{ DBGBUS_SSPP0, 32, 2 },
	{ DBGBUS_SSPP0, 32, 3 },
	{ DBGBUS_SSPP0, 32, 4 },
	{ DBGBUS_SSPP0, 32, 5 },
	{ DBGBUS_SSPP0, 32, 6 },
	{ DBGBUS_SSPP0, 32, 7 },

	{ DBGBUS_SSPP0, 33, 0 },
	{ DBGBUS_SSPP0, 33, 1 },
	{ DBGBUS_SSPP0, 33, 2 },
	{ DBGBUS_SSPP0, 33, 3 },
	{ DBGBUS_SSPP0, 33, 4 },
	{ DBGBUS_SSPP0, 33, 5 },
	{ DBGBUS_SSPP0, 33, 6 },
	{ DBGBUS_SSPP0, 33, 7 },

	{ DBGBUS_SSPP0, 34, 0 },
	{ DBGBUS_SSPP0, 34, 1 },
	{ DBGBUS_SSPP0, 34, 2 },
	{ DBGBUS_SSPP0, 34, 3 },
	{ DBGBUS_SSPP0, 34, 4 },
	{ DBGBUS_SSPP0, 34, 5 },
	{ DBGBUS_SSPP0, 34, 6 },
	{ DBGBUS_SSPP0, 34, 7 },

	/* dma 0 */
	{ DBGBUS_SSPP0, 40, 0 },
	{ DBGBUS_SSPP0, 40, 1 },
	{ DBGBUS_SSPP0, 40, 2 },
	{ DBGBUS_SSPP0, 40, 3 },
	{ DBGBUS_SSPP0, 40, 4 },
	{ DBGBUS_SSPP0, 40, 5 },
	{ DBGBUS_SSPP0, 40, 6 },
	{ DBGBUS_SSPP0, 40, 7 },

	{ DBGBUS_SSPP0, 41, 0 },
	{ DBGBUS_SSPP0, 41, 1 },
	{ DBGBUS_SSPP0, 41, 2 },
	{ DBGBUS_SSPP0, 41, 3 },
	{ DBGBUS_SSPP0, 41, 4 },
	{ DBGBUS_SSPP0, 41, 5 },
	{ DBGBUS_SSPP0, 41, 6 },
	{ DBGBUS_SSPP0, 41, 7 },

	{ DBGBUS_SSPP0, 42, 0 },
	{ DBGBUS_SSPP0, 42, 1 },
	{ DBGBUS_SSPP0, 42, 2 },
	{ DBGBUS_SSPP0, 42, 3 },
	{ DBGBUS_SSPP0, 42, 4 },
	{ DBGBUS_SSPP0, 42, 5 },
	{ DBGBUS_SSPP0, 42, 6 },
	{ DBGBUS_SSPP0, 42, 7 },

	{ DBGBUS_SSPP0, 44, 0 },
	{ DBGBUS_SSPP0, 44, 1 },
	{ DBGBUS_SSPP0, 44, 2 },
	{ DBGBUS_SSPP0, 44, 3 },
	{ DBGBUS_SSPP0, 44, 4 },
	{ DBGBUS_SSPP0, 44, 5 },
	{ DBGBUS_SSPP0, 44, 6 },
	{ DBGBUS_SSPP0, 44, 7 },

	{ DBGBUS_SSPP0, 45, 0 },
	{ DBGBUS_SSPP0, 45, 1 },
	{ DBGBUS_SSPP0, 45, 2 },
	{ DBGBUS_SSPP0, 45, 3 },
	{ DBGBUS_SSPP0, 45, 4 },
	{ DBGBUS_SSPP0, 45, 5 },
	{ DBGBUS_SSPP0, 45, 6 },
	{ DBGBUS_SSPP0, 45, 7 },

	/* fetch sspp1 */
	/* vig 1 */
	{ DBGBUS_SSPP1, 0, 0 },
	{ DBGBUS_SSPP1, 0, 1 },
	{ DBGBUS_SSPP1, 0, 2 },
	{ DBGBUS_SSPP1, 0, 3 },
	{ DBGBUS_SSPP1, 0, 4 },
	{ DBGBUS_SSPP1, 0, 5 },
	{ DBGBUS_SSPP1, 0, 6 },
	{ DBGBUS_SSPP1, 0, 7 },

	{ DBGBUS_SSPP1, 1, 0 },
	{ DBGBUS_SSPP1, 1, 1 },
	{ DBGBUS_SSPP1, 1, 2 },
	{ DBGBUS_SSPP1, 1, 3 },
	{ DBGBUS_SSPP1, 1, 4 },
	{ DBGBUS_SSPP1, 1, 5 },
	{ DBGBUS_SSPP1, 1, 6 },
	{ DBGBUS_SSPP1, 1, 7 },

	{ DBGBUS_SSPP1, 2, 0 },
	{ DBGBUS_SSPP1, 2, 1 },
	{ DBGBUS_SSPP1, 2, 2 },
	{ DBGBUS_SSPP1, 2, 3 },
	{ DBGBUS_SSPP1, 2, 4 },
	{ DBGBUS_SSPP1, 2, 5 },
	{ DBGBUS_SSPP1, 2, 6 },
	{ DBGBUS_SSPP1, 2, 7 },

	{ DBGBUS_SSPP1, 4, 0 },
	{ DBGBUS_SSPP1, 4, 1 },
	{ DBGBUS_SSPP1, 4, 2 },
	{ DBGBUS_SSPP1, 4, 3 },
	{ DBGBUS_SSPP1, 4, 4 },
	{ DBGBUS_SSPP1, 4, 5 },
	{ DBGBUS_SSPP1, 4, 6 },
	{ DBGBUS_SSPP1, 4, 7 },

	{ DBGBUS_SSPP1, 5, 0 },
	{ DBGBUS_SSPP1, 5, 1 },
	{ DBGBUS_SSPP1, 5, 2 },
	{ DBGBUS_SSPP1, 5, 3 },
	{ DBGBUS_SSPP1, 5, 4 },
	{ DBGBUS_SSPP1, 5, 5 },
	{ DBGBUS_SSPP1, 5, 6 },
	{ DBGBUS_SSPP1, 5, 7 },

	/* vig 3 */
	{ DBGBUS_SSPP1, 20, 0 },
	{ DBGBUS_SSPP1, 20, 1 },
	{ DBGBUS_SSPP1, 20, 2 },
	{ DBGBUS_SSPP1, 20, 3 },
	{ DBGBUS_SSPP1, 20, 4 },
	{ DBGBUS_SSPP1, 20, 5 },
	{ DBGBUS_SSPP1, 20, 6 },
	{ DBGBUS_SSPP1, 20, 7 },

	{ DBGBUS_SSPP1, 21, 0 },
	{ DBGBUS_SSPP1, 21, 1 },
	{ DBGBUS_SSPP1, 21, 2 },
	{ DBGBUS_SSPP1, 21, 3 },
	{ DBGBUS_SSPP1, 21, 4 },
	{ DBGBUS_SSPP1, 21, 5 },
	{ DBGBUS_SSPP1, 21, 6 },
	{ DBGBUS_SSPP1, 21, 7 },

	{ DBGBUS_SSPP1, 22, 0 },
	{ DBGBUS_SSPP1, 22, 1 },
	{ DBGBUS_SSPP1, 22, 2 },
	{ DBGBUS_SSPP1, 22, 3 },
	{ DBGBUS_SSPP1, 22, 4 },
	{ DBGBUS_SSPP1, 22, 5 },
	{ DBGBUS_SSPP1, 22, 6 },
	{ DBGBUS_SSPP1, 22, 7 },

	{ DBGBUS_SSPP1, 24, 0 },
	{ DBGBUS_SSPP1, 24, 1 },
	{ DBGBUS_SSPP1, 24, 2 },
	{ DBGBUS_SSPP1, 24, 3 },
	{ DBGBUS_SSPP1, 24, 4 },
	{ DBGBUS_SSPP1, 24, 5 },
	{ DBGBUS_SSPP1, 24, 6 },
	{ DBGBUS_SSPP1, 24, 7 },

	{ DBGBUS_SSPP1, 25, 0 },
	{ DBGBUS_SSPP1, 25, 1 },
	{ DBGBUS_SSPP1, 25, 2 },
	{ DBGBUS_SSPP1, 25, 3 },
	{ DBGBUS_SSPP1, 25, 4 },
	{ DBGBUS_SSPP1, 25, 5 },
	{ DBGBUS_SSPP1, 25, 6 },
	{ DBGBUS_SSPP1, 25, 7 },

	/* dma 3 */
	{ DBGBUS_SSPP1, 30, 0 },
	{ DBGBUS_SSPP1, 30, 1 },
	{ DBGBUS_SSPP1, 30, 2 },
	{ DBGBUS_SSPP1, 30, 3 },
	{ DBGBUS_SSPP1, 30, 4 },
	{ DBGBUS_SSPP1, 30, 5 },
	{ DBGBUS_SSPP1, 30, 6 },
	{ DBGBUS_SSPP1, 30, 7 },

	{ DBGBUS_SSPP1, 31, 0 },
	{ DBGBUS_SSPP1, 31, 1 },
	{ DBGBUS_SSPP1, 31, 2 },
	{ DBGBUS_SSPP1, 31, 3 },
	{ DBGBUS_SSPP1, 31, 4 },
	{ DBGBUS_SSPP1, 31, 5 },
	{ DBGBUS_SSPP1, 31, 6 },
	{ DBGBUS_SSPP1, 31, 7 },

	{ DBGBUS_SSPP1, 32, 0 },
	{ DBGBUS_SSPP1, 32, 1 },
	{ DBGBUS_SSPP1, 32, 2 },
	{ DBGBUS_SSPP1, 32, 3 },
	{ DBGBUS_SSPP1, 32, 4 },
	{ DBGBUS_SSPP1, 32, 5 },
	{ DBGBUS_SSPP1, 32, 6 },
	{ DBGBUS_SSPP1, 32, 7 },

	{ DBGBUS_SSPP1, 33, 0 },
	{ DBGBUS_SSPP1, 33, 1 },
	{ DBGBUS_SSPP1, 33, 2 },
	{ DBGBUS_SSPP1, 33, 3 },
	{ DBGBUS_SSPP1, 33, 4 },
	{ DBGBUS_SSPP1, 33, 5 },
	{ DBGBUS_SSPP1, 33, 6 },
	{ DBGBUS_SSPP1, 33, 7 },

	{ DBGBUS_SSPP1, 34, 0 },
	{ DBGBUS_SSPP1, 34, 1 },
	{ DBGBUS_SSPP1, 34, 2 },
	{ DBGBUS_SSPP1, 34, 3 },
	{ DBGBUS_SSPP1, 34, 4 },
	{ DBGBUS_SSPP1, 34, 5 },
	{ DBGBUS_SSPP1, 34, 6 },
	{ DBGBUS_SSPP1, 34, 7 },

	/* dma 1 */
	{ DBGBUS_SSPP1, 40, 0 },
	{ DBGBUS_SSPP1, 40, 1 },
	{ DBGBUS_SSPP1, 40, 2 },
	{ DBGBUS_SSPP1, 40, 3 },
	{ DBGBUS_SSPP1, 40, 4 },
	{ DBGBUS_SSPP1, 40, 5 },
	{ DBGBUS_SSPP1, 40, 6 },
	{ DBGBUS_SSPP1, 40, 7 },

	{ DBGBUS_SSPP1, 41, 0 },
	{ DBGBUS_SSPP1, 41, 1 },
	{ DBGBUS_SSPP1, 41, 2 },
	{ DBGBUS_SSPP1, 41, 3 },
	{ DBGBUS_SSPP1, 41, 4 },
	{ DBGBUS_SSPP1, 41, 5 },
	{ DBGBUS_SSPP1, 41, 6 },
	{ DBGBUS_SSPP1, 41, 7 },

	{ DBGBUS_SSPP1, 42, 0 },
	{ DBGBUS_SSPP1, 42, 1 },
	{ DBGBUS_SSPP1, 42, 2 },
	{ DBGBUS_SSPP1, 42, 3 },
	{ DBGBUS_SSPP1, 42, 4 },
	{ DBGBUS_SSPP1, 42, 5 },
	{ DBGBUS_SSPP1, 42, 6 },
	{ DBGBUS_SSPP1, 42, 7 },

	{ DBGBUS_SSPP1, 44, 0 },
	{ DBGBUS_SSPP1, 44, 1 },
	{ DBGBUS_SSPP1, 44, 2 },
	{ DBGBUS_SSPP1, 44, 3 },
	{ DBGBUS_SSPP1, 44, 4 },
	{ DBGBUS_SSPP1, 44, 5 },
	{ DBGBUS_SSPP1, 44, 6 },
	{ DBGBUS_SSPP1, 44, 7 },

	{ DBGBUS_SSPP1, 45, 0 },
	{ DBGBUS_SSPP1, 45, 1 },
	{ DBGBUS_SSPP1, 45, 2 },
	{ DBGBUS_SSPP1, 45, 3 },
	{ DBGBUS_SSPP1, 45, 4 },
	{ DBGBUS_SSPP1, 45, 5 },
	{ DBGBUS_SSPP1, 45, 6 },
	{ DBGBUS_SSPP1, 45, 7 },

	/* ppb_0 */
	{ DBGBUS_DSPP, 31, 0, _sde_debug_bus_ppb0_dump },
	{ DBGBUS_DSPP, 33, 0, _sde_debug_bus_ppb0_dump },
	{ DBGBUS_DSPP, 35, 0, _sde_debug_bus_ppb0_dump },
	{ DBGBUS_DSPP, 42, 0, _sde_debug_bus_ppb0_dump },
	{ DBGBUS_DSPP, 47, 0, _sde_debug_bus_ppb0_dump },
	{ DBGBUS_DSPP, 49, 0, _sde_debug_bus_ppb0_dump },

	/* ppb_1 */
	{ DBGBUS_DSPP, 32, 0, _sde_debug_bus_ppb1_dump },
	{ DBGBUS_DSPP, 34, 0, _sde_debug_bus_ppb1_dump },
	{ DBGBUS_DSPP, 36, 0, _sde_debug_bus_ppb1_dump },
	{ DBGBUS_DSPP, 43, 0, _sde_debug_bus_ppb1_dump },
	{ DBGBUS_DSPP, 48, 0, _sde_debug_bus_ppb1_dump },
	{ DBGBUS_DSPP, 50, 0, _sde_debug_bus_ppb1_dump },

	/* crossbar */
	{ DBGBUS_DSPP, 0, 0, _sde_debug_bus_xbar_dump },

	/* rotator */
	{ DBGBUS_DSPP, 9, 0},

	/* blend */
	/* LM0 */
	{ DBGBUS_DSPP, 63, 1},
	{ DBGBUS_DSPP, 63, 2},
	{ DBGBUS_DSPP, 63, 3},
	{ DBGBUS_DSPP, 63, 4},
	{ DBGBUS_DSPP, 63, 5},
	{ DBGBUS_DSPP, 63, 6},
	{ DBGBUS_DSPP, 63, 7, _sde_debug_bus_lm_dump },

	{ DBGBUS_DSPP, 64, 1},
	{ DBGBUS_DSPP, 64, 2},
	{ DBGBUS_DSPP, 64, 3},
	{ DBGBUS_DSPP, 64, 4},
	{ DBGBUS_DSPP, 64, 5},
	{ DBGBUS_DSPP, 64, 6},
	{ DBGBUS_DSPP, 64, 7, _sde_debug_bus_lm_dump },

	{ DBGBUS_DSPP, 65, 1},
	{ DBGBUS_DSPP, 65, 2},
	{ DBGBUS_DSPP, 65, 3},
	{ DBGBUS_DSPP, 65, 4},
	{ DBGBUS_DSPP, 65, 5},
	{ DBGBUS_DSPP, 65, 6},
	{ DBGBUS_DSPP, 65, 7, _sde_debug_bus_lm_dump },

	{ DBGBUS_DSPP, 66, 1},
	{ DBGBUS_DSPP, 66, 2},
	{ DBGBUS_DSPP, 66, 3},
	{ DBGBUS_DSPP, 66, 4},
	{ DBGBUS_DSPP, 66, 5},
	{ DBGBUS_DSPP, 66, 6},
	{ DBGBUS_DSPP, 66, 7, _sde_debug_bus_lm_dump },

	{ DBGBUS_DSPP, 67, 1},
	{ DBGBUS_DSPP, 67, 2},
	{ DBGBUS_DSPP, 67, 3},
	{ DBGBUS_DSPP, 67, 4},
	{ DBGBUS_DSPP, 67, 5},
	{ DBGBUS_DSPP, 67, 6},
	{ DBGBUS_DSPP, 67, 7, _sde_debug_bus_lm_dump },

	{ DBGBUS_DSPP, 68, 1},
	{ DBGBUS_DSPP, 68, 2},
	{ DBGBUS_DSPP, 68, 3},
	{ DBGBUS_DSPP, 68, 4},
	{ DBGBUS_DSPP, 68, 5},
	{ DBGBUS_DSPP, 68, 6},
	{ DBGBUS_DSPP, 68, 7, _sde_debug_bus_lm_dump },

	{ DBGBUS_DSPP, 69, 1},
	{ DBGBUS_DSPP, 69, 2},
	{ DBGBUS_DSPP, 69, 3},
	{ DBGBUS_DSPP, 69, 4},
	{ DBGBUS_DSPP, 69, 5},
	{ DBGBUS_DSPP, 69, 6},
	{ DBGBUS_DSPP, 69, 7, _sde_debug_bus_lm_dump },

	{ DBGBUS_DSPP, 84, 1},
	{ DBGBUS_DSPP, 84, 2},
	{ DBGBUS_DSPP, 84, 3},
	{ DBGBUS_DSPP, 84, 4},
	{ DBGBUS_DSPP, 84, 5},
	{ DBGBUS_DSPP, 84, 6},
	{ DBGBUS_DSPP, 84, 7, _sde_debug_bus_lm_dump },


	{ DBGBUS_DSPP, 85, 1},
	{ DBGBUS_DSPP, 85, 2},
	{ DBGBUS_DSPP, 85, 3},
	{ DBGBUS_DSPP, 85, 4},
	{ DBGBUS_DSPP, 85, 5},
	{ DBGBUS_DSPP, 85, 6},
	{ DBGBUS_DSPP, 85, 7, _sde_debug_bus_lm_dump },


	{ DBGBUS_DSPP, 86, 1},
	{ DBGBUS_DSPP, 86, 2},
	{ DBGBUS_DSPP, 86, 3},
	{ DBGBUS_DSPP, 86, 4},
	{ DBGBUS_DSPP, 86, 5},
	{ DBGBUS_DSPP, 86, 6},
	{ DBGBUS_DSPP, 86, 7, _sde_debug_bus_lm_dump },


	{ DBGBUS_DSPP, 87, 1},
	{ DBGBUS_DSPP, 87, 2},
	{ DBGBUS_DSPP, 87, 3},
	{ DBGBUS_DSPP, 87, 4},
	{ DBGBUS_DSPP, 87, 5},
	{ DBGBUS_DSPP, 87, 6},
	{ DBGBUS_DSPP, 87, 7, _sde_debug_bus_lm_dump },

	/* LM1 */
	{ DBGBUS_DSPP, 70, 1},
	{ DBGBUS_DSPP, 70, 2},
	{ DBGBUS_DSPP, 70, 3},
	{ DBGBUS_DSPP, 70, 4},
	{ DBGBUS_DSPP, 70, 5},
	{ DBGBUS_DSPP, 70, 6},
	{ DBGBUS_DSPP, 70, 7, _sde_debug_bus_lm_dump },

	{ DBGBUS_DSPP, 71, 1},
	{ DBGBUS_DSPP, 71, 2},
	{ DBGBUS_DSPP, 71, 3},
	{ DBGBUS_DSPP, 71, 4},
	{ DBGBUS_DSPP, 71, 5},
	{ DBGBUS_DSPP, 71, 6},
	{ DBGBUS_DSPP, 71, 7, _sde_debug_bus_lm_dump },

	{ DBGBUS_DSPP, 72, 1},
	{ DBGBUS_DSPP, 72, 2},
	{ DBGBUS_DSPP, 72, 3},
	{ DBGBUS_DSPP, 72, 4},
	{ DBGBUS_DSPP, 72, 5},
	{ DBGBUS_DSPP, 72, 6},
	{ DBGBUS_DSPP, 72, 7, _sde_debug_bus_lm_dump },

	{ DBGBUS_DSPP, 73, 1},
	{ DBGBUS_DSPP, 73, 2},
	{ DBGBUS_DSPP, 73, 3},
	{ DBGBUS_DSPP, 73, 4},
	{ DBGBUS_DSPP, 73, 5},
	{ DBGBUS_DSPP, 73, 6},
	{ DBGBUS_DSPP, 73, 7, _sde_debug_bus_lm_dump },

	{ DBGBUS_DSPP, 74, 1},
	{ DBGBUS_DSPP, 74, 2},
	{ DBGBUS_DSPP, 74, 3},
	{ DBGBUS_DSPP, 74, 4},
	{ DBGBUS_DSPP, 74, 5},
	{ DBGBUS_DSPP, 74, 6},
	{ DBGBUS_DSPP, 74, 7, _sde_debug_bus_lm_dump },

	{ DBGBUS_DSPP, 75, 1},
	{ DBGBUS_DSPP, 75, 2},
	{ DBGBUS_DSPP, 75, 3},
	{ DBGBUS_DSPP, 75, 4},
	{ DBGBUS_DSPP, 75, 5},
	{ DBGBUS_DSPP, 75, 6},
	{ DBGBUS_DSPP, 75, 7, _sde_debug_bus_lm_dump },

	{ DBGBUS_DSPP, 76, 1},
	{ DBGBUS_DSPP, 76, 2},
	{ DBGBUS_DSPP, 76, 3},
	{ DBGBUS_DSPP, 76, 4},
	{ DBGBUS_DSPP, 76, 5},
	{ DBGBUS_DSPP, 76, 6},
	{ DBGBUS_DSPP, 76, 7, _sde_debug_bus_lm_dump },

	{ DBGBUS_DSPP, 88, 1},
	{ DBGBUS_DSPP, 88, 2},
	{ DBGBUS_DSPP, 88, 3},
	{ DBGBUS_DSPP, 88, 4},
	{ DBGBUS_DSPP, 88, 5},
	{ DBGBUS_DSPP, 88, 6},
	{ DBGBUS_DSPP, 88, 7, _sde_debug_bus_lm_dump },

	{ DBGBUS_DSPP, 89, 1},
	{ DBGBUS_DSPP, 89, 2},
	{ DBGBUS_DSPP, 89, 3},
	{ DBGBUS_DSPP, 89, 4},
	{ DBGBUS_DSPP, 89, 5},
	{ DBGBUS_DSPP, 89, 6},
	{ DBGBUS_DSPP, 89, 7, _sde_debug_bus_lm_dump },

	{ DBGBUS_DSPP, 90, 1},
	{ DBGBUS_DSPP, 90, 2},
	{ DBGBUS_DSPP, 90, 3},
	{ DBGBUS_DSPP, 90, 4},
	{ DBGBUS_DSPP, 90, 5},
	{ DBGBUS_DSPP, 90, 6},
	{ DBGBUS_DSPP, 90, 7, _sde_debug_bus_lm_dump },

	{ DBGBUS_DSPP, 91, 1},
	{ DBGBUS_DSPP, 91, 2},
	{ DBGBUS_DSPP, 91, 3},
	{ DBGBUS_DSPP, 91, 4},
	{ DBGBUS_DSPP, 91, 5},
	{ DBGBUS_DSPP, 91, 6},
	{ DBGBUS_DSPP, 91, 7, _sde_debug_bus_lm_dump },

	/* LM2 */
	{ DBGBUS_DSPP, 77, 0},
	{ DBGBUS_DSPP, 77, 1},
	{ DBGBUS_DSPP, 77, 2},
	{ DBGBUS_DSPP, 77, 3},
	{ DBGBUS_DSPP, 77, 4},
	{ DBGBUS_DSPP, 77, 5},
	{ DBGBUS_DSPP, 77, 6},
	{ DBGBUS_DSPP, 77, 7, _sde_debug_bus_lm_dump },

	{ DBGBUS_DSPP, 78, 0},
	{ DBGBUS_DSPP, 78, 1},
	{ DBGBUS_DSPP, 78, 2},
	{ DBGBUS_DSPP, 78, 3},
	{ DBGBUS_DSPP, 78, 4},
	{ DBGBUS_DSPP, 78, 5},
	{ DBGBUS_DSPP, 78, 6},
	{ DBGBUS_DSPP, 78, 7, _sde_debug_bus_lm_dump },

	{ DBGBUS_DSPP, 79, 0},
	{ DBGBUS_DSPP, 79, 1},
	{ DBGBUS_DSPP, 79, 2},
	{ DBGBUS_DSPP, 79, 3},
	{ DBGBUS_DSPP, 79, 4},
	{ DBGBUS_DSPP, 79, 5},
	{ DBGBUS_DSPP, 79, 6},
	{ DBGBUS_DSPP, 79, 7, _sde_debug_bus_lm_dump },

	{ DBGBUS_DSPP, 80, 0},
	{ DBGBUS_DSPP, 80, 1},
	{ DBGBUS_DSPP, 80, 2},
	{ DBGBUS_DSPP, 80, 3},
	{ DBGBUS_DSPP, 80, 4},
	{ DBGBUS_DSPP, 80, 5},
	{ DBGBUS_DSPP, 80, 6},
	{ DBGBUS_DSPP, 80, 7, _sde_debug_bus_lm_dump },

	{ DBGBUS_DSPP, 81, 0},
	{ DBGBUS_DSPP, 81, 1},
	{ DBGBUS_DSPP, 81, 2},
	{ DBGBUS_DSPP, 81, 3},
	{ DBGBUS_DSPP, 81, 4},
	{ DBGBUS_DSPP, 81, 5},
	{ DBGBUS_DSPP, 81, 6},
	{ DBGBUS_DSPP, 81, 7, _sde_debug_bus_lm_dump },

	{ DBGBUS_DSPP, 82, 0},
	{ DBGBUS_DSPP, 82, 1},
	{ DBGBUS_DSPP, 82, 2},
	{ DBGBUS_DSPP, 82, 3},
	{ DBGBUS_DSPP, 82, 4},
	{ DBGBUS_DSPP, 82, 5},
	{ DBGBUS_DSPP, 82, 6},
	{ DBGBUS_DSPP, 82, 7, _sde_debug_bus_lm_dump },

	{ DBGBUS_DSPP, 83, 0},
	{ DBGBUS_DSPP, 83, 1},
	{ DBGBUS_DSPP, 83, 2},
	{ DBGBUS_DSPP, 83, 3},
	{ DBGBUS_DSPP, 83, 4},
	{ DBGBUS_DSPP, 83, 5},
	{ DBGBUS_DSPP, 83, 6},
	{ DBGBUS_DSPP, 83, 7, _sde_debug_bus_lm_dump },

	{ DBGBUS_DSPP, 92, 1},
	{ DBGBUS_DSPP, 92, 2},
	{ DBGBUS_DSPP, 92, 3},
	{ DBGBUS_DSPP, 92, 4},
	{ DBGBUS_DSPP, 92, 5},
	{ DBGBUS_DSPP, 92, 6},
	{ DBGBUS_DSPP, 92, 7, _sde_debug_bus_lm_dump },

	{ DBGBUS_DSPP, 93, 1},
	{ DBGBUS_DSPP, 93, 2},
	{ DBGBUS_DSPP, 93, 3},
	{ DBGBUS_DSPP, 93, 4},
	{ DBGBUS_DSPP, 93, 5},
	{ DBGBUS_DSPP, 93, 6},
	{ DBGBUS_DSPP, 93, 7, _sde_debug_bus_lm_dump },

	{ DBGBUS_DSPP, 94, 1},
	{ DBGBUS_DSPP, 94, 2},
	{ DBGBUS_DSPP, 94, 3},
	{ DBGBUS_DSPP, 94, 4},
	{ DBGBUS_DSPP, 94, 5},
	{ DBGBUS_DSPP, 94, 6},
	{ DBGBUS_DSPP, 94, 7, _sde_debug_bus_lm_dump },

	{ DBGBUS_DSPP, 95, 1},
	{ DBGBUS_DSPP, 95, 2},
	{ DBGBUS_DSPP, 95, 3},
	{ DBGBUS_DSPP, 95, 4},
	{ DBGBUS_DSPP, 95, 5},
	{ DBGBUS_DSPP, 95, 6},
	{ DBGBUS_DSPP, 95, 7, _sde_debug_bus_lm_dump },


	/* LM3 */
	{ DBGBUS_DSPP, 110, 1},
	{ DBGBUS_DSPP, 110, 2},
	{ DBGBUS_DSPP, 110, 3},
	{ DBGBUS_DSPP, 110, 4},
	{ DBGBUS_DSPP, 110, 5},
	{ DBGBUS_DSPP, 110, 6},
	{ DBGBUS_DSPP, 110, 7, _sde_debug_bus_lm_dump },

	{ DBGBUS_DSPP, 111, 1},
	{ DBGBUS_DSPP, 111, 2},
	{ DBGBUS_DSPP, 111, 3},
	{ DBGBUS_DSPP, 111, 4},
	{ DBGBUS_DSPP, 111, 5},
	{ DBGBUS_DSPP, 111, 6},
	{ DBGBUS_DSPP, 111, 7, _sde_debug_bus_lm_dump },

	{ DBGBUS_DSPP, 112, 1},
	{ DBGBUS_DSPP, 112, 2},
	{ DBGBUS_DSPP, 112, 3},
	{ DBGBUS_DSPP, 112, 4},
	{ DBGBUS_DSPP, 112, 5},
	{ DBGBUS_DSPP, 112, 6},
	{ DBGBUS_DSPP, 112, 7, _sde_debug_bus_lm_dump },

	{ DBGBUS_DSPP, 113, 1},
	{ DBGBUS_DSPP, 113, 2},
	{ DBGBUS_DSPP, 113, 3},
	{ DBGBUS_DSPP, 113, 4},
	{ DBGBUS_DSPP, 113, 5},
	{ DBGBUS_DSPP, 113, 6},
	{ DBGBUS_DSPP, 113, 7, _sde_debug_bus_lm_dump },

	{ DBGBUS_DSPP, 114, 1},
	{ DBGBUS_DSPP, 114, 2},
	{ DBGBUS_DSPP, 114, 3},
	{ DBGBUS_DSPP, 114, 4},
	{ DBGBUS_DSPP, 114, 5},
	{ DBGBUS_DSPP, 114, 6},
	{ DBGBUS_DSPP, 114, 7, _sde_debug_bus_lm_dump },

	{ DBGBUS_DSPP, 115, 1},
	{ DBGBUS_DSPP, 115, 2},
	{ DBGBUS_DSPP, 115, 3},
	{ DBGBUS_DSPP, 115, 4},
	{ DBGBUS_DSPP, 115, 5},
	{ DBGBUS_DSPP, 115, 6},
	{ DBGBUS_DSPP, 115, 7, _sde_debug_bus_lm_dump },

	{ DBGBUS_DSPP, 116, 1},
	{ DBGBUS_DSPP, 116, 2},
	{ DBGBUS_DSPP, 116, 3},
	{ DBGBUS_DSPP, 116, 4},
	{ DBGBUS_DSPP, 116, 5},
	{ DBGBUS_DSPP, 116, 6},
	{ DBGBUS_DSPP, 116, 7, _sde_debug_bus_lm_dump },

	{ DBGBUS_DSPP, 117, 1},
	{ DBGBUS_DSPP, 117, 2},
	{ DBGBUS_DSPP, 117, 3},
	{ DBGBUS_DSPP, 117, 4},
	{ DBGBUS_DSPP, 117, 5},
	{ DBGBUS_DSPP, 117, 6},
	{ DBGBUS_DSPP, 117, 7, _sde_debug_bus_lm_dump },

	{ DBGBUS_DSPP, 118, 1},
	{ DBGBUS_DSPP, 118, 2},
	{ DBGBUS_DSPP, 118, 3},
	{ DBGBUS_DSPP, 118, 4},
	{ DBGBUS_DSPP, 118, 5},
	{ DBGBUS_DSPP, 118, 6},
	{ DBGBUS_DSPP, 118, 7, _sde_debug_bus_lm_dump },

	{ DBGBUS_DSPP, 119, 1},
	{ DBGBUS_DSPP, 119, 2},
	{ DBGBUS_DSPP, 119, 3},
	{ DBGBUS_DSPP, 119, 4},
	{ DBGBUS_DSPP, 119, 5},
	{ DBGBUS_DSPP, 119, 6},
	{ DBGBUS_DSPP, 119, 7, _sde_debug_bus_lm_dump },

	{ DBGBUS_DSPP, 120, 1},
	{ DBGBUS_DSPP, 120, 2},
	{ DBGBUS_DSPP, 120, 3},
	{ DBGBUS_DSPP, 120, 4},
	{ DBGBUS_DSPP, 120, 5},
	{ DBGBUS_DSPP, 120, 6},
	{ DBGBUS_DSPP, 120, 7, _sde_debug_bus_lm_dump },

	/* LM4 */
	{ DBGBUS_DSPP, 96, 1},
	{ DBGBUS_DSPP, 96, 2},
	{ DBGBUS_DSPP, 96, 3},
	{ DBGBUS_DSPP, 96, 4},
	{ DBGBUS_DSPP, 96, 5},
	{ DBGBUS_DSPP, 96, 6},
	{ DBGBUS_DSPP, 96, 7, _sde_debug_bus_lm_dump },

	{ DBGBUS_DSPP, 97, 1},
	{ DBGBUS_DSPP, 97, 2},
	{ DBGBUS_DSPP, 97, 3},
	{ DBGBUS_DSPP, 97, 4},
	{ DBGBUS_DSPP, 97, 5},
	{ DBGBUS_DSPP, 97, 6},
	{ DBGBUS_DSPP, 97, 7, _sde_debug_bus_lm_dump },

	{ DBGBUS_DSPP, 98, 1},
	{ DBGBUS_DSPP, 98, 2},
	{ DBGBUS_DSPP, 98, 3},
	{ DBGBUS_DSPP, 98, 4},
	{ DBGBUS_DSPP, 98, 5},
	{ DBGBUS_DSPP, 98, 6},
	{ DBGBUS_DSPP, 98, 7, _sde_debug_bus_lm_dump },

	{ DBGBUS_DSPP, 99, 1},
	{ DBGBUS_DSPP, 99, 2},
	{ DBGBUS_DSPP, 99, 3},
	{ DBGBUS_DSPP, 99, 4},
	{ DBGBUS_DSPP, 99, 5},
	{ DBGBUS_DSPP, 99, 6},
	{ DBGBUS_DSPP, 99, 7, _sde_debug_bus_lm_dump },

	{ DBGBUS_DSPP, 100, 1},
	{ DBGBUS_DSPP, 100, 2},
	{ DBGBUS_DSPP, 100, 3},
	{ DBGBUS_DSPP, 100, 4},
	{ DBGBUS_DSPP, 100, 5},
	{ DBGBUS_DSPP, 100, 6},
	{ DBGBUS_DSPP, 100, 7, _sde_debug_bus_lm_dump },

	{ DBGBUS_DSPP, 101, 1},
	{ DBGBUS_DSPP, 101, 2},
	{ DBGBUS_DSPP, 101, 3},
	{ DBGBUS_DSPP, 101, 4},
	{ DBGBUS_DSPP, 101, 5},
	{ DBGBUS_DSPP, 101, 6},
	{ DBGBUS_DSPP, 101, 7, _sde_debug_bus_lm_dump },

	{ DBGBUS_DSPP, 103, 1},
	{ DBGBUS_DSPP, 103, 2},
	{ DBGBUS_DSPP, 103, 3},
	{ DBGBUS_DSPP, 103, 4},
	{ DBGBUS_DSPP, 103, 5},
	{ DBGBUS_DSPP, 103, 6},
	{ DBGBUS_DSPP, 103, 7, _sde_debug_bus_lm_dump },

	{ DBGBUS_DSPP, 105, 1},
	{ DBGBUS_DSPP, 105, 2},
	{ DBGBUS_DSPP, 105, 3},
	{ DBGBUS_DSPP, 105, 4},
	{ DBGBUS_DSPP, 105, 5},
	{ DBGBUS_DSPP, 105, 6},
	{ DBGBUS_DSPP, 105, 7, _sde_debug_bus_lm_dump },

	{ DBGBUS_DSPP, 106, 1},
	{ DBGBUS_DSPP, 106, 2},
	{ DBGBUS_DSPP, 106, 3},
	{ DBGBUS_DSPP, 106, 4},
	{ DBGBUS_DSPP, 106, 5},
	{ DBGBUS_DSPP, 106, 6},
	{ DBGBUS_DSPP, 106, 7, _sde_debug_bus_lm_dump },

	{ DBGBUS_DSPP, 109, 1},
	{ DBGBUS_DSPP, 109, 2},
	{ DBGBUS_DSPP, 109, 3},
	{ DBGBUS_DSPP, 109, 4},
	{ DBGBUS_DSPP, 109, 5},
	{ DBGBUS_DSPP, 109, 6},
	{ DBGBUS_DSPP, 109, 7, _sde_debug_bus_lm_dump },

	{ DBGBUS_DSPP, 122, 1},
	{ DBGBUS_DSPP, 122, 2},
	{ DBGBUS_DSPP, 122, 3},
	{ DBGBUS_DSPP, 122, 4},
	{ DBGBUS_DSPP, 122, 5},
	{ DBGBUS_DSPP, 122, 6},
	{ DBGBUS_DSPP, 122, 7, _sde_debug_bus_lm_dump },

	/* LM5 */
	{ DBGBUS_DSPP, 124, 1},
	{ DBGBUS_DSPP, 124, 2},
	{ DBGBUS_DSPP, 124, 3},
	{ DBGBUS_DSPP, 124, 4},
	{ DBGBUS_DSPP, 124, 5},
	{ DBGBUS_DSPP, 124, 6},
	{ DBGBUS_DSPP, 124, 7, _sde_debug_bus_lm_dump },

	{ DBGBUS_DSPP, 125, 1},
	{ DBGBUS_DSPP, 125, 2},
	{ DBGBUS_DSPP, 125, 3},
	{ DBGBUS_DSPP, 125, 4},
	{ DBGBUS_DSPP, 125, 5},
	{ DBGBUS_DSPP, 125, 6},
	{ DBGBUS_DSPP, 125, 7, _sde_debug_bus_lm_dump },

	{ DBGBUS_DSPP, 126, 1},
	{ DBGBUS_DSPP, 126, 2},
	{ DBGBUS_DSPP, 126, 3},
	{ DBGBUS_DSPP, 126, 4},
	{ DBGBUS_DSPP, 126, 5},
	{ DBGBUS_DSPP, 126, 6},
	{ DBGBUS_DSPP, 126, 7, _sde_debug_bus_lm_dump },

	{ DBGBUS_DSPP, 127, 1},
	{ DBGBUS_DSPP, 127, 2},
	{ DBGBUS_DSPP, 127, 3},
	{ DBGBUS_DSPP, 127, 4},
	{ DBGBUS_DSPP, 127, 5},
	{ DBGBUS_DSPP, 127, 6},
	{ DBGBUS_DSPP, 127, 7, _sde_debug_bus_lm_dump },

	{ DBGBUS_DSPP, 128, 1},
	{ DBGBUS_DSPP, 128, 2},
	{ DBGBUS_DSPP, 128, 3},
	{ DBGBUS_DSPP, 128, 4},
	{ DBGBUS_DSPP, 128, 5},
	{ DBGBUS_DSPP, 128, 6},
	{ DBGBUS_DSPP, 128, 7, _sde_debug_bus_lm_dump },

	{ DBGBUS_DSPP, 129, 1},
	{ DBGBUS_DSPP, 129, 2},
	{ DBGBUS_DSPP, 129, 3},
	{ DBGBUS_DSPP, 129, 4},
	{ DBGBUS_DSPP, 129, 5},
	{ DBGBUS_DSPP, 129, 6},
	{ DBGBUS_DSPP, 129, 7, _sde_debug_bus_lm_dump },

	{ DBGBUS_DSPP, 131, 1},
	{ DBGBUS_DSPP, 131, 2},
	{ DBGBUS_DSPP, 131, 3},
	{ DBGBUS_DSPP, 131, 4},
	{ DBGBUS_DSPP, 131, 5},
	{ DBGBUS_DSPP, 131, 6},
	{ DBGBUS_DSPP, 131, 7, _sde_debug_bus_lm_dump },

	{ DBGBUS_DSPP, 132, 1},
	{ DBGBUS_DSPP, 132, 2},
	{ DBGBUS_DSPP, 132, 3},
	{ DBGBUS_DSPP, 132, 4},
	{ DBGBUS_DSPP, 132, 5},
	{ DBGBUS_DSPP, 132, 6},
	{ DBGBUS_DSPP, 132, 7, _sde_debug_bus_lm_dump },

	{ DBGBUS_DSPP, 133, 1},
	{ DBGBUS_DSPP, 133, 2},
	{ DBGBUS_DSPP, 133, 3},
	{ DBGBUS_DSPP, 133, 4},
	{ DBGBUS_DSPP, 133, 5},
	{ DBGBUS_DSPP, 133, 6},
	{ DBGBUS_DSPP, 133, 7, _sde_debug_bus_lm_dump },

	{ DBGBUS_DSPP, 134, 1},
	{ DBGBUS_DSPP, 134, 2},
	{ DBGBUS_DSPP, 134, 3},
	{ DBGBUS_DSPP, 134, 4},
	{ DBGBUS_DSPP, 134, 5},
	{ DBGBUS_DSPP, 134, 6},
	{ DBGBUS_DSPP, 134, 7, _sde_debug_bus_lm_dump },

	{ DBGBUS_DSPP, 135, 1},
	{ DBGBUS_DSPP, 135, 2},
	{ DBGBUS_DSPP, 135, 3},
	{ DBGBUS_DSPP, 135, 4},
	{ DBGBUS_DSPP, 135, 5},
	{ DBGBUS_DSPP, 135, 6},
	{ DBGBUS_DSPP, 135, 7, _sde_debug_bus_lm_dump },

	/* csc */
	{ DBGBUS_SSPP0, 7, 0},
	{ DBGBUS_SSPP0, 7, 1},
	{ DBGBUS_SSPP0, 7, 2},
	{ DBGBUS_SSPP0, 27, 0},
	{ DBGBUS_SSPP0, 27, 1},
	{ DBGBUS_SSPP0, 27, 2},
	{ DBGBUS_SSPP1, 7, 0},
	{ DBGBUS_SSPP1, 7, 1},
	{ DBGBUS_SSPP1, 7, 2},
	{ DBGBUS_SSPP1, 27, 0},
	{ DBGBUS_SSPP1, 27, 1},
	{ DBGBUS_SSPP1, 27, 2},

	/* pcc */
	{ DBGBUS_SSPP0, 43, 3},
	{ DBGBUS_SSPP0, 47, 3},
	{ DBGBUS_SSPP1, 43, 3},
	{ DBGBUS_SSPP1, 47, 3},

	/* spa */
	{ DBGBUS_SSPP0, 8,  0},
	{ DBGBUS_SSPP0, 28, 0},
	{ DBGBUS_SSPP1, 8,  0},
	{ DBGBUS_SSPP1, 28, 0},

	/* dspp pa */
	{ DBGBUS_DSPP, 13, 0},
	{ DBGBUS_DSPP, 19, 0},
	{ DBGBUS_DSPP, 24, 0},
	{ DBGBUS_DSPP, 37, 0},

	/* igc */
	{ DBGBUS_SSPP0, 39, 0},
	{ DBGBUS_SSPP0, 39, 1},
	{ DBGBUS_SSPP0, 39, 2},

	{ DBGBUS_SSPP1, 39, 0},
	{ DBGBUS_SSPP1, 39, 1},
	{ DBGBUS_SSPP1, 39, 2},

	{ DBGBUS_SSPP0, 46, 0},
	{ DBGBUS_SSPP0, 46, 1},
	{ DBGBUS_SSPP0, 46, 2},

	{ DBGBUS_SSPP1, 46, 0},
	{ DBGBUS_SSPP1, 46, 1},
	{ DBGBUS_SSPP1, 46, 2},

	{ DBGBUS_DSPP, 14, 0},
	{ DBGBUS_DSPP, 14, 1},
	{ DBGBUS_DSPP, 14, 2},
	{ DBGBUS_DSPP, 20, 0},
	{ DBGBUS_DSPP, 20, 1},
	{ DBGBUS_DSPP, 20, 2},
	{ DBGBUS_DSPP, 25, 0},
	{ DBGBUS_DSPP, 25, 1},
	{ DBGBUS_DSPP, 25, 2},
	{ DBGBUS_DSPP, 38, 0},
	{ DBGBUS_DSPP, 38, 1},
	{ DBGBUS_DSPP, 38, 2},

	/* intf0-3 */
	{ DBGBUS_PERIPH, 0, 0},
	{ DBGBUS_PERIPH, 1, 0},
	{ DBGBUS_PERIPH, 2, 0},
	{ DBGBUS_PERIPH, 3, 0},
	{ DBGBUS_PERIPH, 4, 0},
	{ DBGBUS_PERIPH, 5, 0},

	/* te counter wrapper */
	{ DBGBUS_PERIPH, 60, 0},
	{ DBGBUS_PERIPH, 60, 1},
	{ DBGBUS_PERIPH, 60, 2},
	{ DBGBUS_PERIPH, 60, 3},
	{ DBGBUS_PERIPH, 60, 4},
	{ DBGBUS_PERIPH, 60, 5},

	/* dsc0 */
	{ DBGBUS_PERIPH, 47, 0},
	{ DBGBUS_PERIPH, 47, 1},
	{ DBGBUS_PERIPH, 47, 2},
	{ DBGBUS_PERIPH, 47, 3},
	{ DBGBUS_PERIPH, 47, 4},
	{ DBGBUS_PERIPH, 47, 5},
	{ DBGBUS_PERIPH, 47, 6},
	{ DBGBUS_PERIPH, 47, 7},

	/* dsc1 */
	{ DBGBUS_PERIPH, 48, 0},
	{ DBGBUS_PERIPH, 48, 1},
	{ DBGBUS_PERIPH, 48, 2},
	{ DBGBUS_PERIPH, 48, 3},
	{ DBGBUS_PERIPH, 48, 4},
	{ DBGBUS_PERIPH, 48, 5},
	{ DBGBUS_PERIPH, 48, 6},
	{ DBGBUS_PERIPH, 48, 7},

	/* dsc2 */
	{ DBGBUS_PERIPH, 50, 0},
	{ DBGBUS_PERIPH, 50, 1},
	{ DBGBUS_PERIPH, 50, 2},
	{ DBGBUS_PERIPH, 50, 3},
	{ DBGBUS_PERIPH, 50, 4},
	{ DBGBUS_PERIPH, 50, 5},
	{ DBGBUS_PERIPH, 50, 6},
	{ DBGBUS_PERIPH, 50, 7},

	/* dsc3 */
	{ DBGBUS_PERIPH, 51, 0},
	{ DBGBUS_PERIPH, 51, 1},
	{ DBGBUS_PERIPH, 51, 2},
	{ DBGBUS_PERIPH, 51, 3},
	{ DBGBUS_PERIPH, 51, 4},
	{ DBGBUS_PERIPH, 51, 5},
	{ DBGBUS_PERIPH, 51, 6},
	{ DBGBUS_PERIPH, 51, 7},

	/* dsc4 */
	{ DBGBUS_PERIPH, 52, 0},
	{ DBGBUS_PERIPH, 52, 1},
	{ DBGBUS_PERIPH, 52, 2},
	{ DBGBUS_PERIPH, 52, 3},
	{ DBGBUS_PERIPH, 52, 4},
	{ DBGBUS_PERIPH, 52, 5},
	{ DBGBUS_PERIPH, 52, 6},
	{ DBGBUS_PERIPH, 52, 7},

	/* dsc5 */
	{ DBGBUS_PERIPH, 53, 0},
	{ DBGBUS_PERIPH, 53, 1},
	{ DBGBUS_PERIPH, 53, 2},
	{ DBGBUS_PERIPH, 53, 3},
	{ DBGBUS_PERIPH, 53, 4},
	{ DBGBUS_PERIPH, 53, 5},
	{ DBGBUS_PERIPH, 53, 6},
	{ DBGBUS_PERIPH, 53, 7},

	/* tear-check */
	/* INTF_0 */
	{ DBGBUS_PERIPH, 63, 0 },
	{ DBGBUS_PERIPH, 63, 1 },
	{ DBGBUS_PERIPH, 63, 2 },
	{ DBGBUS_PERIPH, 63, 3 },
	{ DBGBUS_PERIPH, 63, 4 },
	{ DBGBUS_PERIPH, 63, 5 },
	{ DBGBUS_PERIPH, 63, 6 },
	{ DBGBUS_PERIPH, 63, 7 },

	/* INTF_1 */
	{ DBGBUS_PERIPH, 64, 0 },
	{ DBGBUS_PERIPH, 64, 1 },
	{ DBGBUS_PERIPH, 64, 2 },
	{ DBGBUS_PERIPH, 64, 3 },
	{ DBGBUS_PERIPH, 64, 4 },
	{ DBGBUS_PERIPH, 64, 5 },
	{ DBGBUS_PERIPH, 64, 6 },
	{ DBGBUS_PERIPH, 64, 7 },

	/* INTF_2 */
	{ DBGBUS_PERIPH, 65, 0 },
	{ DBGBUS_PERIPH, 65, 1 },
	{ DBGBUS_PERIPH, 65, 2 },
	{ DBGBUS_PERIPH, 65, 3 },
	{ DBGBUS_PERIPH, 65, 4 },
	{ DBGBUS_PERIPH, 65, 5 },
	{ DBGBUS_PERIPH, 65, 6 },
	{ DBGBUS_PERIPH, 65, 7 },

	/* INTF_4 */
	{ DBGBUS_PERIPH, 66, 0 },
	{ DBGBUS_PERIPH, 66, 1 },
	{ DBGBUS_PERIPH, 66, 2 },
	{ DBGBUS_PERIPH, 66, 3 },
	{ DBGBUS_PERIPH, 66, 4 },
	{ DBGBUS_PERIPH, 66, 5 },
	{ DBGBUS_PERIPH, 66, 6 },
	{ DBGBUS_PERIPH, 66, 7 },

	/* INTF_5 */
	{ DBGBUS_PERIPH, 67, 0 },
	{ DBGBUS_PERIPH, 67, 1 },
	{ DBGBUS_PERIPH, 67, 2 },
	{ DBGBUS_PERIPH, 67, 3 },
	{ DBGBUS_PERIPH, 67, 4 },
	{ DBGBUS_PERIPH, 67, 5 },
	{ DBGBUS_PERIPH, 67, 6 },
	{ DBGBUS_PERIPH, 67, 7 },

	/* INTF_3 */
	{ DBGBUS_PERIPH, 73, 0 },
	{ DBGBUS_PERIPH, 73, 1 },
	{ DBGBUS_PERIPH, 73, 2 },
	{ DBGBUS_PERIPH, 73, 3 },
	{ DBGBUS_PERIPH, 73, 4 },
	{ DBGBUS_PERIPH, 73, 5 },
	{ DBGBUS_PERIPH, 73, 6 },
	{ DBGBUS_PERIPH, 73, 7 },

	/* cdwn */
	{ DBGBUS_PERIPH, 80, 0},
	{ DBGBUS_PERIPH, 80, 1},
	{ DBGBUS_PERIPH, 80, 2},

	{ DBGBUS_PERIPH, 81, 0},
	{ DBGBUS_PERIPH, 81, 1},
	{ DBGBUS_PERIPH, 81, 2},

	{ DBGBUS_PERIPH, 82, 0},
	{ DBGBUS_PERIPH, 82, 1},
	{ DBGBUS_PERIPH, 82, 2},
	{ DBGBUS_PERIPH, 82, 3},
	{ DBGBUS_PERIPH, 82, 4},
	{ DBGBUS_PERIPH, 82, 5},
	{ DBGBUS_PERIPH, 82, 6},
	{ DBGBUS_PERIPH, 82, 7},

	/* DPTX1 */
	{ DBGBUS_PERIPH, 68, 0},
	{ DBGBUS_PERIPH, 68, 1},
	{ DBGBUS_PERIPH, 68, 2},
	{ DBGBUS_PERIPH, 68, 3},
	{ DBGBUS_PERIPH, 68, 4},
	{ DBGBUS_PERIPH, 68, 5},
	{ DBGBUS_PERIPH, 68, 6},
	{ DBGBUS_PERIPH, 68, 7},

	/* DP */
	{ DBGBUS_PERIPH, 69, 0},
	{ DBGBUS_PERIPH, 69, 1},
	{ DBGBUS_PERIPH, 69, 2},
	{ DBGBUS_PERIPH, 69, 3},
	{ DBGBUS_PERIPH, 69, 4},
	{ DBGBUS_PERIPH, 69, 5},

	/* dsi0 */
	{ DBGBUS_PERIPH, 70, 0},
	{ DBGBUS_PERIPH, 70, 1},
	{ DBGBUS_PERIPH, 70, 2},
	{ DBGBUS_PERIPH, 70, 3},
	{ DBGBUS_PERIPH, 70, 4},
	{ DBGBUS_PERIPH, 70, 5},

	/* dsi1 */
	{ DBGBUS_PERIPH, 71, 0},
	{ DBGBUS_PERIPH, 71, 1},
	{ DBGBUS_PERIPH, 71, 2},
	{ DBGBUS_PERIPH, 71, 3},
	{ DBGBUS_PERIPH, 71, 4},
	{ DBGBUS_PERIPH, 71, 5},

	/* eDP */
	{ DBGBUS_PERIPH, 72, 0},
	{ DBGBUS_PERIPH, 72, 1},
	{ DBGBUS_PERIPH, 72, 2},
	{ DBGBUS_PERIPH, 72, 3},
	{ DBGBUS_PERIPH, 72, 4},
	{ DBGBUS_PERIPH, 72, 5},

};

static struct vbif_debug_bus_entry vbif_dbg_bus_msm8998[] = {
	{0x214, 0x21c, 16, 2, 0x0, 0xd},     /* arb clients */
	{0x214, 0x21c, 16, 2, 0x80, 0xc0},   /* arb clients */
	{0x214, 0x21c, 16, 2, 0x100, 0x140}, /* arb clients */
	{0x214, 0x21c, 0, 16, 0x0, 0xf},     /* xin blocks - axi side */
	{0x214, 0x21c, 0, 16, 0x80, 0xa4},   /* xin blocks - axi side */
	{0x214, 0x21c, 0, 15, 0x100, 0x124}, /* xin blocks - axi side */
	{0x21c, 0x214, 0, 14, 0, 0xc}, /* xin blocks - clock side */
};

static u32 dsi_dbg_bus_sdm845[] = {
	0x0001, 0x1001, 0x0001, 0x0011,
	0x1021, 0x0021, 0x0031, 0x0041,
	0x0051, 0x0061, 0x3061, 0x0061,
	0x2061, 0x2061, 0x1061, 0x1061,
	0x1061, 0x0071, 0x0071, 0x0071,
	0x0081, 0x0081, 0x00A1, 0x00A1,
	0x10A1, 0x20A1, 0x30A1, 0x10A1,
	0x10A1, 0x30A1, 0x20A1, 0x00B1,
	0x00C1, 0x00C1, 0x10C1, 0x20C1,
	0x30C1, 0x00D1, 0x00D1, 0x20D1,
	0x30D1, 0x00E1, 0x00E1, 0x00E1,
	0x00F1, 0x00F1, 0x0101, 0x0101,
	0x1101, 0x2101, 0x3101, 0x0111,
	0x0141, 0x1141, 0x0141, 0x1141,
	0x1141, 0x0151, 0x0151, 0x1151,
	0x2151, 0x3151, 0x0161, 0x0161,
	0x1161, 0x0171, 0x0171, 0x0181,
	0x0181, 0x0191, 0x0191, 0x01A1,
	0x01A1, 0x01B1, 0x01B1, 0x11B1,
	0x21B1, 0x01C1, 0x01C1, 0x11C1,
	0x21C1, 0x31C1, 0x01D1, 0x01D1,
	0x01D1, 0x01D1, 0x11D1, 0x21D1,
	0x21D1, 0x01E1, 0x01E1, 0x01F1,
	0x01F1, 0x0201, 0x0201, 0x0211,
	0x0221, 0x0231, 0x0241, 0x0251,
	0x0281, 0x0291, 0x0281, 0x0291,
	0x02A1, 0x02B1, 0x02C1, 0x0321,
	0x0321, 0x1321, 0x2321, 0x3321,
	0x0331, 0x0331, 0x1331, 0x0341,
	0x0341, 0x1341, 0x2341, 0x3341,
	0x0351, 0x0361, 0x0361, 0x1361,
	0x2361, 0x0371, 0x0381, 0x0391,
	0x03C1, 0x03D1, 0x03E1, 0x03F1,
};

/**
 * _sde_dbg_enable_power - use callback to turn power on for hw register access
 * @enable: whether to turn power on or off
 * Return: zero if success; error code otherwise
 */
static inline int _sde_dbg_enable_power(int enable)
{
	if (!sde_dbg_base.power_ctrl.enable_fn)
		return -EINVAL;
	return sde_dbg_base.power_ctrl.enable_fn(
			sde_dbg_base.power_ctrl.handle,
			sde_dbg_base.power_ctrl.client,
			enable);
}

/**
 * _sde_power_check - check if power needs to enabled
 * @dump_mode: to check if power need to be enabled
 * Return: true if success; false otherwise
 */
static inline bool _sde_power_check(enum sde_dbg_dump_context dump_mode)
{
	return (dump_mode == SDE_DBG_DUMP_CLK_ENABLED_CTX ||
		dump_mode == SDE_DBG_DUMP_IRQ_CTX) ? false : true;
}

/**
 * _sde_dump_reg - helper function for dumping rotator register set content
 * @dump_name: register set name
 * @reg_dump_flag: dumping flag controlling in-log/memory dump location
 * @base_addr: starting address of io region for calculating offsets to print
 * @addr: starting address offset for dumping
 * @len_bytes: range of the register set
 * @dump_mem: output buffer for memory dump location option
 * @from_isr: whether being called from isr context
 */
static void _sde_dump_reg(const char *dump_name, u32 reg_dump_flag,
		char *base_addr, char *addr, size_t len_bytes, u32 **dump_mem)
{
	u32 in_log, in_mem, len_align, len_padded;
	u32 *dump_addr = NULL;
	char *end_addr;
	int i;
	int rc;

	if (!len_bytes)
		return;

	in_log = (reg_dump_flag & SDE_DBG_DUMP_IN_LOG);
	in_mem = (reg_dump_flag & SDE_DBG_DUMP_IN_MEM);

	pr_debug("%s: reg_dump_flag=%d in_log=%d in_mem=%d\n",
		dump_name, reg_dump_flag, in_log, in_mem);

	if (!in_log && !in_mem)
		return;

	if (in_log)
		dev_info(sde_dbg_base.dev, "%s: start_offset 0x%lx len 0x%zx\n",
				dump_name, (unsigned long)(addr - base_addr),
					len_bytes);

	len_align = (len_bytes + REG_DUMP_ALIGN - 1) / REG_DUMP_ALIGN;
	len_padded = len_align * REG_DUMP_ALIGN;
	end_addr = addr + len_bytes;

	if (in_mem) {
		if (dump_mem && !(*dump_mem)) {
			phys_addr_t phys = 0;
			*dump_mem = dma_alloc_coherent(sde_dbg_base.dev,
					len_padded, &phys, GFP_KERNEL);
		}

		if (dump_mem && *dump_mem) {
			dump_addr = *dump_mem;
			dev_dbg(sde_dbg_base.dev,
				"%s: start_addr:0x%pK len:0x%x reg_offset=0x%lx\n",
				dump_name, dump_addr, len_padded,
				(unsigned long)(addr - base_addr));
		} else {
			in_mem = 0;
			pr_err("dump_mem: kzalloc fails!\n");
		}
	}

	if (_sde_power_check(sde_dbg_base.dump_mode)) {
		rc = _sde_dbg_enable_power(true);
		if (rc) {
			pr_err("failed to enable power %d\n", rc);
			return;
		}
	}

	for (i = 0; i < len_align; i++) {
		u32 x0, x4, x8, xc;

		x0 = (addr < end_addr) ? readl_relaxed(addr + 0x0) : 0;
		x4 = (addr + 0x4 < end_addr) ? readl_relaxed(addr + 0x4) : 0;
		x8 = (addr + 0x8 < end_addr) ? readl_relaxed(addr + 0x8) : 0;
		xc = (addr + 0xc < end_addr) ? readl_relaxed(addr + 0xc) : 0;

		if (in_log)
			dev_info(sde_dbg_base.dev,
					"0x%lx : %08x %08x %08x %08x\n",
					(unsigned long)(addr - base_addr),
					x0, x4, x8, xc);

		if (dump_addr) {
			dump_addr[i * 4] = x0;
			dump_addr[i * 4 + 1] = x4;
			dump_addr[i * 4 + 2] = x8;
			dump_addr[i * 4 + 3] = xc;
		}

		addr += REG_DUMP_ALIGN;
	}

	if (_sde_power_check(sde_dbg_base.dump_mode))
		_sde_dbg_enable_power(false);
}

/**
 * _sde_dbg_get_dump_range - helper to retrieve dump length for a range node
 * @range_node: range node to dump
 * @max_offset: max offset of the register base
 * @Return: length
 */
static u32 _sde_dbg_get_dump_range(struct sde_dbg_reg_offset *range_node,
		size_t max_offset)
{
	u32 length = 0;

	if (range_node->start == 0 && range_node->end == 0) {
		length = max_offset;
	} else if (range_node->start < max_offset) {
		if (range_node->end > max_offset)
			length = max_offset - range_node->start;
		else if (range_node->start < range_node->end)
			length = range_node->end - range_node->start;
	}

	return length;
}

static int _sde_dump_reg_range_cmp(void *priv, struct list_head *a,
		struct list_head *b)
{
	struct sde_dbg_reg_range *ar, *br;

	if (!a || !b)
		return 0;

	ar = container_of(a, struct sde_dbg_reg_range, head);
	br = container_of(b, struct sde_dbg_reg_range, head);

	return ar->offset.start - br->offset.start;
}

static const char *const exclude_modules[] = {
	"vbif_rt",
	"vbif_nrt",
	"wb_2",
	NULL
};

static bool is_block_exclude(char **modules, char *name)
{
	char **ptr = modules;

	while (*ptr != NULL) {
		if (!strcmp(name, *ptr))
			return true;
		++ptr;
	}
	return false;
}

/**
 * _sde_dump_reg_by_ranges - dump ranges or full range of the register blk base
 * @dbg: register blk base structure
 * @reg_dump_flag: dump target, memory, kernel log, or both
 */
static void _sde_dump_reg_by_ranges(struct sde_dbg_reg_base *dbg,
	u32 reg_dump_flag, bool dump_secure)
{
	char *addr;
	size_t len;
	struct sde_dbg_reg_range *range_node;
	bool in_log = false;

	if (!dbg || !(dbg->base || dbg->cb)) {
		pr_err("dbg base is null!\n");
		return;
	}

	in_log = reg_dump_flag & SDE_DBG_DUMP_IN_LOG;

	if (in_log)
		dev_info(sde_dbg_base.dev, "%s:========= %s DUMP=========\n",
			__func__, dbg->name);

	if (dbg->cb) {
		dbg->cb(dbg->cb_ptr);
	/* If there is a list to dump the registers by ranges, use the ranges */
	} else if (!list_empty(&dbg->sub_range_list)) {
		/* sort the list by start address first */
		list_sort(NULL, &dbg->sub_range_list, _sde_dump_reg_range_cmp);
		list_for_each_entry(range_node, &dbg->sub_range_list, head) {
			len = _sde_dbg_get_dump_range(&range_node->offset,
				dbg->max_offset);
			addr = dbg->base + range_node->offset.start;

			if (dump_secure &&
				is_block_exclude((char **)exclude_modules,
				range_node->range_name))
				continue;

			pr_debug("%s: range_base=0x%pK start=0x%x end=0x%x\n",
				range_node->range_name,
				addr, range_node->offset.start,
				range_node->offset.end);

			_sde_dump_reg(range_node->range_name, reg_dump_flag,
					dbg->base, addr, len,
					&range_node->reg_dump);
		}
	} else {
		/* If there is no list to dump ranges, dump all registers */
		if (in_log) {
			dev_info(sde_dbg_base.dev,
				"Ranges not found, will dump full registers\n");
			dev_info(sde_dbg_base.dev, "base:0x%pK len:0x%zx\n",
				dbg->base, dbg->max_offset);
		}
		addr = dbg->base;
		len = dbg->max_offset;
		_sde_dump_reg(dbg->name, reg_dump_flag, dbg->base, addr, len,
				&dbg->reg_dump);
	}
}

/**
 * _sde_dump_reg_by_blk - dump a named register base region
 * @blk_name: register blk name
 */
static void _sde_dump_reg_by_blk(const char *blk_name, bool dump_secure)
{
	struct sde_dbg_base *dbg_base = &sde_dbg_base;
	struct sde_dbg_reg_base *blk_base;

	if (!dbg_base)
		return;

	list_for_each_entry(blk_base, &dbg_base->reg_base_list, reg_base_head) {
		if (strlen(blk_base->name) &&
			!strcmp(blk_base->name, blk_name)) {
			_sde_dump_reg_by_ranges(blk_base,
				dbg_base->enable_reg_dump, dump_secure);
			break;
		}
	}
}

/**
 * _sde_dump_reg_all - dump all register regions
 */
static void _sde_dump_reg_all(bool dump_secure)
{
	struct sde_dbg_base *dbg_base = &sde_dbg_base;
	struct sde_dbg_reg_base *blk_base;

	if (!dbg_base)
		return;

	list_for_each_entry(blk_base, &dbg_base->reg_base_list, reg_base_head) {

		if (!strlen(blk_base->name))
			continue;

		if (dump_secure &&
			is_block_exclude((char **)exclude_modules,
			blk_base->name))
			continue;

		_sde_dump_reg_by_blk(blk_base->name, dump_secure);
	}
}

/**
 * _sde_dump_get_blk_addr - retrieve register block address by name
 * @blk_name: register blk name
 * @Return: register blk base, or NULL
 */
static struct sde_dbg_reg_base *_sde_dump_get_blk_addr(const char *blk_name)
{
	struct sde_dbg_base *dbg_base = &sde_dbg_base;
	struct sde_dbg_reg_base *blk_base;

	list_for_each_entry(blk_base, &dbg_base->reg_base_list, reg_base_head)
		if (strlen(blk_base->name) && !strcmp(blk_base->name, blk_name))
			return blk_base;

	return NULL;
}

static void _sde_dbg_dump_sde_dbg_bus(struct sde_dbg_sde_debug_bus *bus)
{
	bool in_log, in_mem;
	u32 **dump_mem = NULL;
	u32 *dump_addr = NULL;
	u32 status = 0;
	struct sde_debug_bus_entry *head;
	phys_addr_t phys = 0;
	int list_size;
	int i;
	u32 offset;
	void __iomem *mem_base = NULL;
	struct sde_dbg_reg_base *reg_base;
	int rc;

	if (!bus || !bus->cmn.entries_size)
		return;

	list_for_each_entry(reg_base, &sde_dbg_base.reg_base_list,
			reg_base_head)
		if (strlen(reg_base->name) &&
			!strcmp(reg_base->name, bus->cmn.name))
			mem_base = reg_base->base + bus->top_blk_off;

	if (!mem_base) {
		pr_err("unable to find mem_base for %s\n", bus->cmn.name);
		return;
	}

	dump_mem = &bus->cmn.dumped_content;

	/* will keep in memory 4 entries of 4 bytes each */
	list_size = (bus->cmn.entries_size * 4 * 4);

	in_log = (bus->cmn.enable_mask & SDE_DBG_DUMP_IN_LOG);
	in_mem = (bus->cmn.enable_mask & SDE_DBG_DUMP_IN_MEM);

	if (!in_log && !in_mem)
		return;

	dev_info(sde_dbg_base.dev, "======== start %s dump =========\n",
			bus->cmn.name);

	if (in_mem) {
		if (!(*dump_mem))
			*dump_mem = dma_alloc_coherent(sde_dbg_base.dev,
				list_size, &phys, GFP_KERNEL);

		if (*dump_mem) {
			dump_addr = *dump_mem;
			if (in_log)
				dev_info(sde_dbg_base.dev,
					"%s: start_addr:0x%pK len:0x%x\n",
					__func__, dump_addr, list_size);
		} else {
			in_mem = false;
			pr_err("dump_mem: allocation fails\n");
		}
	}

	if (_sde_power_check(sde_dbg_base.dump_mode)) {
		rc = _sde_dbg_enable_power(true);
		if (rc) {
			pr_err("failed to enable power %d\n", rc);
			return;
		}
	}

	for (i = 0; i < bus->cmn.entries_size; i++) {
		head = bus->entries + i;
		writel_relaxed(TEST_MASK(head->block_id, head->test_id),
				mem_base + head->wr_addr);
		wmb(); /* make sure test bits were written */

		if (bus->cmn.flags & DBGBUS_FLAGS_DSPP) {
			offset = DBGBUS_DSPP_STATUS;
			/* keep DSPP test point enabled */
			if (head->wr_addr != DBGBUS_DSPP)
				writel_relaxed(0x7001, mem_base + DBGBUS_DSPP);
		} else {
			offset = head->wr_addr + 0x4;
		}

		status = readl_relaxed(mem_base + offset);

		if (in_log)
			dev_info(sde_dbg_base.dev,
					"waddr=0x%x blk=%d tst=%d val=0x%x\n",
					head->wr_addr, head->block_id,
					head->test_id, status);

		if (dump_addr && in_mem) {
			dump_addr[i*4]     = head->wr_addr;
			dump_addr[i*4 + 1] = head->block_id;
			dump_addr[i*4 + 2] = head->test_id;
			dump_addr[i*4 + 3] = status;
		}

		if (head->analyzer)
			head->analyzer(mem_base, head, status);

		/* Disable debug bus once we are done */
		writel_relaxed(0, mem_base + head->wr_addr);
		if (bus->cmn.flags & DBGBUS_FLAGS_DSPP &&
						head->wr_addr != DBGBUS_DSPP)
			writel_relaxed(0x0, mem_base + DBGBUS_DSPP);
	}

	if (_sde_power_check(sde_dbg_base.dump_mode))
		_sde_dbg_enable_power(false);

	dev_info(sde_dbg_base.dev, "======== end %s dump =========\n",
			bus->cmn.name);
}

static void _sde_dbg_dump_vbif_debug_bus_entry(
		struct vbif_debug_bus_entry *head, void __iomem *mem_base,
		u32 *dump_addr, bool in_log)
{
	int i, j;
	u32 val;

	if (!dump_addr && !in_log)
		return;

	for (i = 0; i < head->block_cnt; i++) {
		writel_relaxed(1 << (i + head->bit_offset),
				mem_base + head->block_bus_addr);
		/* make sure that current bus blcok enable */
		wmb();
		for (j = head->test_pnt_start; j < head->test_pnt_cnt; j++) {
			writel_relaxed(j, mem_base + head->block_bus_addr + 4);
			/* make sure that test point is enabled */
			wmb();
			val = readl_relaxed(mem_base + MMSS_VBIF_TEST_BUS_OUT);
			if (dump_addr) {
				*dump_addr++ = head->block_bus_addr;
				*dump_addr++ = i;
				*dump_addr++ = j;
				*dump_addr++ = val;
			}
			if (in_log)
				dev_info(sde_dbg_base.dev,
					"testpoint:%x arb/xin id=%d index=%d val=0x%x\n",
					head->block_bus_addr, i, j, val);
		}
	}
}

static void _sde_dbg_dump_vbif_dbg_bus(struct sde_dbg_vbif_debug_bus *bus)
{
	bool in_log, in_mem;
	u32 **dump_mem = NULL;
	u32 *dump_addr = NULL;
	u32 value, d0, d1;
	unsigned long reg, reg1, reg2;
	struct vbif_debug_bus_entry *head;
	phys_addr_t phys = 0;
	int i, list_size = 0;
	void __iomem *mem_base = NULL;
	struct vbif_debug_bus_entry *dbg_bus;
	u32 bus_size;
	struct sde_dbg_reg_base *reg_base;
	int rc;

	if (!bus || !bus->cmn.entries_size)
		return;

	list_for_each_entry(reg_base, &sde_dbg_base.reg_base_list,
			reg_base_head)
		if (strlen(reg_base->name) &&
			!strcmp(reg_base->name, bus->cmn.name))
			mem_base = reg_base->base;

	if (!mem_base) {
		pr_err("unable to find mem_base for %s\n", bus->cmn.name);
		return;
	}

	dbg_bus = bus->entries;
	bus_size = bus->cmn.entries_size;
	list_size = bus->cmn.entries_size;
	dump_mem = &bus->cmn.dumped_content;

	dev_info(sde_dbg_base.dev, "======== start %s dump =========\n",
			bus->cmn.name);

	if (!dump_mem || !dbg_bus || !bus_size || !list_size)
		return;

	/* allocate memory for each test point */
	for (i = 0; i < bus_size; i++) {
		head = dbg_bus + i;
		list_size += (head->block_cnt * head->test_pnt_cnt);
	}

	/* 4 bytes * 4 entries for each test point*/
	list_size *= 16;

	in_log = (bus->cmn.enable_mask & SDE_DBG_DUMP_IN_LOG);
	in_mem = (bus->cmn.enable_mask & SDE_DBG_DUMP_IN_MEM);

	if (!in_log && !in_mem)
		return;

	if (in_mem) {
		if (!(*dump_mem))
			*dump_mem = dma_alloc_coherent(sde_dbg_base.dev,
				list_size, &phys, GFP_KERNEL);

		if (*dump_mem) {
			dump_addr = *dump_mem;
			if (in_log)
				dev_info(sde_dbg_base.dev,
					"%s: start_addr:0x%pK len:0x%x\n",
					__func__, dump_addr, list_size);
		} else {
			in_mem = false;
			pr_err("dump_mem: allocation fails\n");
		}
	}


	if (_sde_power_check(sde_dbg_base.dump_mode)) {
		rc = _sde_dbg_enable_power(true);
		if (rc) {
			pr_err("failed to enable power %d\n", rc);
			return;
		}
	}

	value = readl_relaxed(mem_base + MMSS_VBIF_CLKON);
	writel_relaxed(value | BIT(1), mem_base + MMSS_VBIF_CLKON);

	/* make sure that vbif core is on */
	wmb();

	/**
	 * Extract VBIF error info based on XIN halt and error status.
	 * If the XIN client is not in HALT state, or an error is detected,
	 * then retrieve the VBIF error info for it.
	 */
	reg = readl_relaxed(mem_base + MMSS_VBIF_XIN_HALT_CTRL1);
	reg1 = readl_relaxed(mem_base + MMSS_VBIF_PND_ERR);
	reg2 = readl_relaxed(mem_base + MMSS_VBIF_SRC_ERR);
	dev_err(sde_dbg_base.dev,
			"XIN HALT:0x%lX, PND ERR:0x%lX, SRC ERR:0x%lX\n",
			reg, reg1, reg2);
	reg >>= 16;
	reg &= ~(reg1 | reg2);
	for (i = 0; i < MMSS_VBIF_CLIENT_NUM; i++) {
		if (!test_bit(0, &reg)) {
			writel_relaxed(i, mem_base + MMSS_VBIF_ERR_INFO);
			/* make sure reg write goes through */
			wmb();

			d0 = readl_relaxed(mem_base + MMSS_VBIF_ERR_INFO);
			d1 = readl_relaxed(mem_base + MMSS_VBIF_ERR_INFO_1);

			dev_err(sde_dbg_base.dev,
					"Client:%d, errinfo=0x%X, errinfo1=0x%X\n",
					i, d0, d1);
		}
		reg >>= 1;
	}

	for (i = 0; i < bus_size; i++) {
		head = dbg_bus + i;

		writel_relaxed(0, mem_base + head->disable_bus_addr);
		writel_relaxed(BIT(0), mem_base + MMSS_VBIF_TEST_BUS_OUT_CTRL);
		/* make sure that other bus is off */
		wmb();

		_sde_dbg_dump_vbif_debug_bus_entry(head, mem_base, dump_addr,
				in_log);
		if (dump_addr)
			dump_addr += (head->block_cnt * head->test_pnt_cnt * 4);
	}

	if (_sde_power_check(sde_dbg_base.dump_mode))
		_sde_dbg_enable_power(false);

	dev_info(sde_dbg_base.dev, "======== end %s dump =========\n",
			bus->cmn.name);
}

/**
 * _sde_dump_array - dump array of register bases
 * @blk_arr: array of register base pointers
 * @len: length of blk_arr
 * @do_panic: whether to trigger a panic after dumping
 * @name: string indicating origin of dump
 * @dump_dbgbus_sde: whether to dump the sde debug bus
 * @dump_dbgbus_vbif_rt: whether to dump the vbif rt debug bus
 */
static void _sde_dump_array(struct sde_dbg_reg_base *blk_arr[],
	u32 len, bool do_panic, const char *name, bool dump_dbgbus_sde,
	bool dump_dbgbus_vbif_rt, bool dump_all, bool dump_secure)
{
	int i;

	mutex_lock(&sde_dbg_base.mutex);

	if (dump_all)
		sde_evtlog_dump_all(sde_dbg_base.evtlog);

	if (dump_all || !blk_arr || !len) {
		_sde_dump_reg_all(dump_secure);
	} else {
		for (i = 0; i < len; i++) {
			if (blk_arr[i] != NULL)
				_sde_dump_reg_by_ranges(blk_arr[i],
					sde_dbg_base.enable_reg_dump,
					dump_secure);
		}
	}

	if (sde_dbg_base.enable_reg_dump & SDE_DBG_DUMP_IN_MEM)
		pr_info("=========Captured reg dump in memory=========\n");

	if (dump_dbgbus_sde)
		_sde_dbg_dump_sde_dbg_bus(&sde_dbg_base.dbgbus_sde);

	if (dump_dbgbus_vbif_rt)
		_sde_dbg_dump_vbif_dbg_bus(&sde_dbg_base.dbgbus_vbif_rt);

	if (sde_dbg_base.dsi_dbg_bus)
		dsi_ctrl_debug_dump(sde_dbg_base.dbgbus_dsi.entries,
				    sde_dbg_base.dbgbus_dsi.size);

	if (do_panic && sde_dbg_base.panic_on_err)
		panic(name);

	mutex_unlock(&sde_dbg_base.mutex);
}

/**
 * _sde_dump_work - deferred dump work function
 * @work: work structure
 */
static void _sde_dump_work(struct work_struct *work)
{
	_sde_dump_array(sde_dbg_base.req_dump_blks,
		ARRAY_SIZE(sde_dbg_base.req_dump_blks),
		sde_dbg_base.work_panic, "evtlog_workitem",
		sde_dbg_base.dbgbus_sde.cmn.include_in_deferred_work,
		sde_dbg_base.dbgbus_vbif_rt.cmn.include_in_deferred_work,
		sde_dbg_base.dump_all,
		sde_dbg_base.dump_secure);
}

void sde_dbg_dump(enum sde_dbg_dump_context dump_mode, const char *name, ...)
{
	int i, index = 0;
	bool do_panic = false;
	bool dump_dbgbus_sde = false;
	bool dump_dbgbus_vbif_rt = false;
	bool dump_all = false;
	bool dump_secure = false;
	va_list args;
	char *blk_name = NULL;
	struct sde_dbg_reg_base *blk_base = NULL;
	struct sde_dbg_reg_base **blk_arr;
	u32 blk_len;

	if (!sde_evtlog_is_enabled(sde_dbg_base.evtlog, SDE_EVTLOG_ALWAYS))
		return;

	if ((dump_mode == SDE_DBG_DUMP_IRQ_CTX) &&
		work_pending(&sde_dbg_base.dump_work))
		return;

	blk_arr = &sde_dbg_base.req_dump_blks[0];
	blk_len = ARRAY_SIZE(sde_dbg_base.req_dump_blks);

	memset(sde_dbg_base.req_dump_blks, 0,
			sizeof(sde_dbg_base.req_dump_blks));
	sde_dbg_base.dump_all = false;
	sde_dbg_base.dump_mode = dump_mode;

	va_start(args, name);
	i = 0;
	while ((blk_name = va_arg(args, char*))) {
		if (i++ >= SDE_EVTLOG_MAX_DATA) {
			pr_err("could not parse all dump arguments\n");
			break;
		}
		if (IS_ERR_OR_NULL(blk_name))
			break;

		blk_base = _sde_dump_get_blk_addr(blk_name);
		if (blk_base) {
			if (index < blk_len) {
				blk_arr[index] = blk_base;
				index++;
			} else {
				pr_err("insufficient space to to dump %s\n",
						blk_name);
			}
		}

		if (!strcmp(blk_name, "all"))
			dump_all = true;

		if (!strcmp(blk_name, "dbg_bus"))
			dump_dbgbus_sde = true;

		if (!strcmp(blk_name, "vbif_dbg_bus"))
			dump_dbgbus_vbif_rt = true;

		if (!strcmp(blk_name, "dsi_dbg_bus"))
			sde_dbg_base.dsi_dbg_bus = true;

		if (!strcmp(blk_name, "panic"))
			do_panic = true;

		if (!strcmp(blk_name, "secure"))
			dump_secure = true;
	}
	va_end(args);

	if (dump_mode == SDE_DBG_DUMP_IRQ_CTX) {
		/* schedule work to dump later */
		sde_dbg_base.work_panic = do_panic;
		sde_dbg_base.dbgbus_sde.cmn.include_in_deferred_work =
				dump_dbgbus_sde;
		sde_dbg_base.dbgbus_vbif_rt.cmn.include_in_deferred_work =
				dump_dbgbus_vbif_rt;
		sde_dbg_base.dump_all = dump_all;
		schedule_work(&sde_dbg_base.dump_work);
	} else {
		_sde_dump_array(blk_arr, blk_len, do_panic, name,
				dump_dbgbus_sde, dump_dbgbus_vbif_rt, dump_all,
				dump_secure);
	}
}

void sde_dbg_ctrl(const char *name, ...)
{
	int i = 0;
	va_list args;
	char *blk_name = NULL;

	/* no debugfs controlled events are enabled, just return */
	if (!sde_dbg_base.debugfs_ctrl)
		return;

	va_start(args, name);

	while ((blk_name = va_arg(args, char*))) {
		if (i++ >= SDE_EVTLOG_MAX_DATA) {
			pr_err("could not parse all dbg arguments\n");
			break;
		}

		if (IS_ERR_OR_NULL(blk_name))
			break;

		if (!strcmp(blk_name, "stop_ftrace") &&
				sde_dbg_base.debugfs_ctrl &
				DBG_CTRL_STOP_FTRACE) {
			pr_debug("tracing off\n");
			tracing_off();
		}

		if (!strcmp(blk_name, "panic_underrun") &&
				sde_dbg_base.debugfs_ctrl &
				DBG_CTRL_PANIC_UNDERRUN) {
			pr_err("panic underrun\n");
			SDE_DBG_DUMP_WQ("all", "dbg_bus", "vbif_dbg_bus",
					"panic");
		}

		if (!strcmp(blk_name, "reset_hw_panic") &&
				sde_dbg_base.debugfs_ctrl &
				DBG_CTRL_RESET_HW_PANIC) {
			pr_debug("reset hw panic\n");
			panic("reset_hw");
		}
	}

	va_end(args);
}


/*
 * sde_dbg_debugfs_open - debugfs open handler for evtlog dump
 * @inode: debugfs inode
 * @file: file handle
 */
static int sde_dbg_debugfs_open(struct inode *inode, struct file *file)
{
	if (!inode || !file)
		return -EINVAL;

	/* non-seekable */
	file->f_mode &= ~(FMODE_LSEEK | FMODE_PREAD | FMODE_PWRITE);
	file->private_data = inode->i_private;
	mutex_lock(&sde_dbg_base.mutex);
	sde_dbg_base.cur_evt_index = 0;
	sde_dbg_base.evtlog->first = sde_dbg_base.evtlog->curr + 1;
	sde_dbg_base.evtlog->last =
		sde_dbg_base.evtlog->first + SDE_EVTLOG_ENTRY;
	mutex_unlock(&sde_dbg_base.mutex);
	return 0;
}

/**
 * sde_evtlog_dump_read - debugfs read handler for evtlog dump
 * @file: file handler
 * @buff: user buffer content for debugfs
 * @count: size of user buffer
 * @ppos: position offset of user buffer
 */
static ssize_t sde_evtlog_dump_read(struct file *file, char __user *buff,
		size_t count, loff_t *ppos)
{
	ssize_t len = 0;
	char evtlog_buf[SDE_EVTLOG_BUF_MAX];

	if (!buff || !ppos)
		return -EINVAL;

	mutex_lock(&sde_dbg_base.mutex);
	len = sde_evtlog_dump_to_buffer(sde_dbg_base.evtlog,
			evtlog_buf, SDE_EVTLOG_BUF_MAX,
			!sde_dbg_base.cur_evt_index, true);
	sde_dbg_base.cur_evt_index++;
	mutex_unlock(&sde_dbg_base.mutex);

	if (len < 0 || len > count) {
		pr_err("len is more than user buffer size");
		return 0;
	}

	if (copy_to_user(buff, evtlog_buf, len))
		return -EFAULT;
	*ppos += len;

	return len;
}

<<<<<<< HEAD
/**
 * sde_evtlog_dump_write - debugfs write handler for evtlog dump
 * @file: file handler
 * @user_buf: user buffer content from debugfs
 * @count: size of user buffer
 * @ppos: position offset of user buffer
 */
static ssize_t sde_evtlog_dump_write(struct file *file,
	const char __user *user_buf, size_t count, loff_t *ppos)
{
	_sde_dump_array(NULL, 0, sde_dbg_base.panic_on_err, "dump_debugfs",
		true, true, true, false);

	return count;
}

=======
>>>>>>> 15457316
static const struct file_operations sde_evtlog_fops = {
	.open = sde_dbg_debugfs_open,
	.read = sde_evtlog_dump_read,
};

/**
 * sde_dbg_ctrl_read - debugfs read handler for debug ctrl read
 * @file: file handler
 * @buff: user buffer content for debugfs
 * @count: size of user buffer
 * @ppos: position offset of user buffer
 */
static ssize_t sde_dbg_ctrl_read(struct file *file, char __user *buff,
		size_t count, loff_t *ppos)
{
	ssize_t len = 0;
	char buf[24] = {'\0'};

	if (!buff || !ppos)
		return -EINVAL;

	if (*ppos)
		return 0;	/* the end */

	len = snprintf(buf, sizeof(buf), "0x%x\n", sde_dbg_base.debugfs_ctrl);
	pr_debug("%s: ctrl:0x%x len:0x%zx\n",
		__func__, sde_dbg_base.debugfs_ctrl, len);

	if ((count < sizeof(buf)) || copy_to_user(buff, buf, len)) {
		pr_err("error copying the buffer! count:0x%zx\n", count);
		return -EFAULT;
	}

	*ppos += len;	/* increase offset */
	return len;
}

/**
 * sde_dbg_ctrl_write - debugfs read handler for debug ctrl write
 * @file: file handler
 * @user_buf: user buffer content from debugfs
 * @count: size of user buffer
 * @ppos: position offset of user buffer
 */
static ssize_t sde_dbg_ctrl_write(struct file *file,
	const char __user *user_buf, size_t count, loff_t *ppos)
{
	u32 dbg_ctrl = 0;
	char buf[24];

	if (!file) {
		pr_err("DbgDbg: %s: error no file --\n", __func__);
		return -EINVAL;
	}

	if (count >= sizeof(buf))
		return -EFAULT;


	if (copy_from_user(buf, user_buf, count))
		return -EFAULT;

	buf[count] = 0; /* end of string */

	if (kstrtouint(buf, 0, &dbg_ctrl)) {
		pr_err("%s: error in the number of bytes\n", __func__);
		return -EFAULT;
	}

	pr_debug("dbg_ctrl_read:0x%x\n", dbg_ctrl);
	sde_dbg_base.debugfs_ctrl = dbg_ctrl;

	return count;
}

static const struct file_operations sde_dbg_ctrl_fops = {
	.open = sde_dbg_debugfs_open,
	.read = sde_dbg_ctrl_read,
	.write = sde_dbg_ctrl_write,
};

/*
 * sde_evtlog_filter_show - read callback for evtlog filter
 * @s: pointer to seq_file object
 * @data: pointer to private data
 */
static int sde_evtlog_filter_show(struct seq_file *s, void *data)
{
	struct sde_dbg_evtlog *evtlog;
	char buffer[64];
	int i;

	if (!s || !s->private)
		return -EINVAL;

	evtlog = s->private;

	for (i = 0; !sde_evtlog_get_filter(
				evtlog, i, buffer, ARRAY_SIZE(buffer)); ++i)
		seq_printf(s, "*%s*\n", buffer);
	return 0;
}

/*
 * sde_evtlog_filter_open - debugfs open handler for evtlog filter
 * @inode: debugfs inode
 * @file: file handle
 * Returns: zero on success
 */
static int sde_evtlog_filter_open(struct inode *inode, struct file *file)
{
	if (!inode || !file)
		return -EINVAL;

	return single_open(file, sde_evtlog_filter_show, inode->i_private);
}

/*
 * sde_evtlog_filter_write - write callback for evtlog filter
 * @file: pointer to file structure
 * @user_buf: pointer to incoming user data
 * @count: size of incoming user buffer
 * @ppos: pointer to file offset
 */
static ssize_t sde_evtlog_filter_write(struct file *file,
	const char __user *user_buf, size_t count, loff_t *ppos)
{
	char *tmp_filter = NULL;
	ssize_t rc = 0;

	if (!user_buf)
		return -EINVAL;

	if (count > 0) {
		/* copy user provided string and null terminate it */
		tmp_filter = kzalloc(count + 1, GFP_KERNEL);
		if (!tmp_filter)
			rc = -ENOMEM;
		else if (copy_from_user(tmp_filter, user_buf, count))
			rc = -EFAULT;
	}

	/* update actual filter configuration on success */
	if (!rc) {
		sde_evtlog_set_filter(sde_dbg_base.evtlog, tmp_filter);
		rc = count;
	}
	kfree(tmp_filter);

	return rc;
}

static const struct file_operations sde_evtlog_filter_fops = {
	.open =		sde_evtlog_filter_open,
	.write =	sde_evtlog_filter_write,
	.read =		seq_read,
	.llseek =	seq_lseek,
	.release =	seq_release
};

static int sde_recovery_regdump_open(struct inode *inode, struct file *file)
{
	if (!inode || !file)
		return -EINVAL;

	/* non-seekable */
	file->f_mode &= ~(FMODE_LSEEK | FMODE_PREAD | FMODE_PWRITE);
	file->private_data = inode->i_private;

	/* initialize to start position */
	sde_dbg_base.regbuf.rpos = 0;
	sde_dbg_base.regbuf.cur_blk = NULL;
	sde_dbg_base.regbuf.dump_done = false;

	return 0;
}

static ssize_t _sde_dbg_dump_reg_rows(u32 reg_start,
		void *start, int count, char *buf, int buflen)
{
	int i;
	int len = 0;
	u32 *addr;
	u32  reg_offset = 0;
	int rows = min(count / DUMP_CLMN_COUNT, DUMP_MAX_LINES_PER_BLK);

	if (!start || !buf) {
		pr_err("invalid address for dump\n");
		return len;
	}

	if (buflen < PAGE_SIZE) {
		pr_err("buffer too small for dump\n");
		return len;
	}

	for (i = 0; i < rows; i++) {
		addr = start + (i * DUMP_CLMN_COUNT * sizeof(u32));
		reg_offset = reg_start + (i * DUMP_CLMN_COUNT * sizeof(u32));
		if (buflen < (len + DUMP_LINE_SIZE))
			break;

		len += snprintf(buf + len, DUMP_LINE_SIZE,
				"0x%.8X | %.8X %.8X %.8X %.8X\n",
				reg_offset, addr[0], addr[1], addr[2], addr[3]);
	}

	return len;
}

static int  _sde_dbg_recovery_dump_sub_blk(struct sde_dbg_reg_range *sub_blk,
		char  *buf, int buflen)
{
	int count = 0;
	int len = 0;

	if (!sub_blk || (buflen < PAGE_SIZE)) {
		pr_err("invalid params buflen:%d subblk valid:%d\n",
				buflen, sub_blk != NULL);
		return len;
	}

	count = (sub_blk->offset.end - sub_blk->offset.start) / (sizeof(u32));
	if (count < DUMP_CLMN_COUNT) {
		pr_err("invalid count for register dumps :%d\n", count);
		return len;
	}

	len += snprintf(buf + len, DUMP_LINE_SIZE,
			"------------------------------------------\n");
	len += snprintf(buf + len, DUMP_LINE_SIZE,
			"**** sub block [%s] - size:%d ****\n",
			sub_blk->range_name, count);
	len += _sde_dbg_dump_reg_rows(sub_blk->offset.start, sub_blk->reg_dump,
			count, buf + len, buflen - len);

	return len;
}

static int  _sde_dbg_recovery_dump_reg_blk(struct sde_dbg_reg_base *blk,
		char *buf, int buf_size, int *out_len)
{
	int ret = 0;
	int len = 0;
	struct sde_dbg_reg_range *sub_blk;

	if (buf_size < PAGE_SIZE) {
		pr_err("buffer too small for dump\n");
		return len;
	}

	if (!blk || !strlen(blk->name)) {
		len += snprintf(buf + len, DUMP_LINE_SIZE,
			"Found one invalid block - skip dump\n");
		*out_len = len;
		return len;
	}

	len += snprintf(buf + len, DUMP_LINE_SIZE,
			"******************************************\n");
	len += snprintf(buf + len, DUMP_LINE_SIZE,
			"==========================================\n");
	len += snprintf(buf + len, DUMP_LINE_SIZE,
			"*********** DUMP of %s block *************\n",
			blk->name);
	len += snprintf(buf + len, DUMP_LINE_SIZE,
			"count:%ld max-off:0x%lx has_sub_blk:%d\n",
			blk->cnt, blk->max_offset,
			!list_empty(&blk->sub_range_list));

	if (list_empty(&blk->sub_range_list)) {
		len += _sde_dbg_dump_reg_rows(0, blk->reg_dump,
				blk->max_offset / sizeof(u32), buf + len,
				buf_size - len);
	} else {
		list_for_each_entry(sub_blk, &blk->sub_range_list, head)
			len += _sde_dbg_recovery_dump_sub_blk(sub_blk,
					buf + len, buf_size - len);
	}
	*out_len = len;

	return ret;
}

static ssize_t sde_recovery_regdump_read(struct file *file, char __user *ubuf,
		size_t count, loff_t *ppos)
{
	ssize_t len = 0;
	int usize = 0;
	struct sde_dbg_base *dbg_base = &sde_dbg_base;
	struct sde_dbg_regbuf *rbuf = &dbg_base->regbuf;

	mutex_lock(&sde_dbg_base.mutex);
	if (!rbuf->dump_done && !rbuf->cur_blk) {
		if (!rbuf->buf)
			rbuf->buf = kzalloc(DUMP_BUF_SIZE, GFP_KERNEL);
		if (!rbuf->buf) {
			len =  -ENOMEM;
			goto err;
		}
		rbuf->rpos = 0;
		rbuf->len = 0;
		rbuf->buf_size = DUMP_BUF_SIZE;

		rbuf->cur_blk = list_first_entry(&dbg_base->reg_base_list,
				struct sde_dbg_reg_base, reg_base_head);
		if (rbuf->cur_blk)
			_sde_dbg_recovery_dump_reg_blk(rbuf->cur_blk,
					rbuf->buf,
					rbuf->buf_size,
					&rbuf->len);
		pr_debug("dumping done for blk:%s len:%d\n", rbuf->cur_blk ?
				rbuf->cur_blk->name : "unknown", rbuf->len);
	} else if (rbuf->len == rbuf->rpos && rbuf->cur_blk) {
		rbuf->rpos = 0;
		rbuf->len = 0;
		rbuf->buf_size = DUMP_BUF_SIZE;

		if (rbuf->cur_blk == list_last_entry(&dbg_base->reg_base_list,
					struct sde_dbg_reg_base, reg_base_head))
			rbuf->cur_blk = NULL;
		else
			rbuf->cur_blk = list_next_entry(rbuf->cur_blk,
					reg_base_head);

		if (rbuf->cur_blk)
			_sde_dbg_recovery_dump_reg_blk(rbuf->cur_blk,
					rbuf->buf,
					rbuf->buf_size,
					&rbuf->len);
		pr_debug("dumping done for blk:%s len:%d\n", rbuf->cur_blk ?
				rbuf->cur_blk->name : "unknown", rbuf->len);
	}

	if ((rbuf->len - rbuf->rpos) > 0) {
		usize = ((rbuf->len - rbuf->rpos) > count) ?
			count  : rbuf->len - rbuf->rpos;
		if (copy_to_user(ubuf, rbuf->buf + rbuf->rpos, usize)) {
			len =  -EFAULT;
			goto err;
		}

		len = usize;
		rbuf->rpos += usize;
		*ppos += usize;
	}

	if (!len && rbuf->buf)
		rbuf->dump_done = true;
err:
	mutex_unlock(&sde_dbg_base.mutex);

	return len;
}

static const struct file_operations sde_recovery_reg_fops = {
	.open = sde_recovery_regdump_open,
	.read = sde_recovery_regdump_read,
};

static int sde_recovery_dbgbus_dump_open(struct inode *inode, struct file *file)
{
	if (!inode || !file)
		return -EINVAL;

	/* non-seekable */
	file->f_mode &= ~(FMODE_LSEEK | FMODE_PREAD | FMODE_PWRITE);
	file->private_data = inode->i_private;

	mutex_lock(&sde_dbg_base.mutex);
	sde_dbg_base.dbgbus_dump_idx = 0;
	mutex_unlock(&sde_dbg_base.mutex);

	return 0;
}

static ssize_t sde_recovery_dbgbus_dump_read(struct file *file,
		char __user *buff,
		size_t count, loff_t *ppos)
{
	ssize_t len = 0;
	char evtlog_buf[SDE_EVTLOG_BUF_MAX];
	u32 *data;
	struct sde_dbg_sde_debug_bus *bus;

	mutex_lock(&sde_dbg_base.mutex);
	bus = &sde_dbg_base.dbgbus_sde;
	if (!bus->cmn.dumped_content || !bus->cmn.entries_size)
		goto dump_done;

	if (sde_dbg_base.dbgbus_dump_idx <=
			((bus->cmn.entries_size - 1) * DUMP_CLMN_COUNT)) {
		data = &bus->cmn.dumped_content[
			sde_dbg_base.dbgbus_dump_idx];
		len = snprintf(evtlog_buf, SDE_EVTLOG_BUF_MAX,
				"0x%.8X | %.8X %.8X %.8X %.8X\n",
				sde_dbg_base.dbgbus_dump_idx,
				data[0], data[1], data[2], data[3]);
		sde_dbg_base.dbgbus_dump_idx += DUMP_CLMN_COUNT;
		if ((count < len) || copy_to_user(buff, evtlog_buf, len)) {
			len = -EFAULT;
			goto dump_done;
		}
		*ppos += len;
	}
dump_done:
	mutex_unlock(&sde_dbg_base.mutex);

	return len;
}

static const struct file_operations sde_recovery_dbgbus_fops = {
	.open = sde_recovery_dbgbus_dump_open,
	.read = sde_recovery_dbgbus_dump_read,
};

static int sde_recovery_vbif_dbgbus_dump_open(struct inode *inode,
		struct file *file)
{
	if (!inode || !file)
		return -EINVAL;

	/* non-seekable */
	file->f_mode &= ~(FMODE_LSEEK | FMODE_PREAD | FMODE_PWRITE);
	file->private_data = inode->i_private;

	mutex_lock(&sde_dbg_base.mutex);
	sde_dbg_base.vbif_dbgbus_dump_idx = 0;
	mutex_unlock(&sde_dbg_base.mutex);

	return 0;
}

static ssize_t sde_recovery_vbif_dbgbus_dump_read(struct file *file,
		char __user *buff,
		size_t count, loff_t *ppos)
{
	ssize_t len = 0;
	char evtlog_buf[SDE_EVTLOG_BUF_MAX];
	int i;
	u32 *data;
	u32 list_size = 0;
	struct vbif_debug_bus_entry *head;
	struct sde_dbg_vbif_debug_bus *bus;

	mutex_lock(&sde_dbg_base.mutex);
	bus = &sde_dbg_base.dbgbus_vbif_rt;
	if (!bus->cmn.dumped_content || !bus->cmn.entries_size)
		goto dump_done;

	/* calculate total number of test point */
	for (i = 0; i < bus->cmn.entries_size; i++) {
		head = bus->entries + i;
		list_size += (head->block_cnt * head->test_pnt_cnt);
	}

	/* 4 entries for each test point*/
	list_size *= DUMP_CLMN_COUNT;
	if (sde_dbg_base.vbif_dbgbus_dump_idx < list_size) {
		data = &bus->cmn.dumped_content[
			sde_dbg_base.vbif_dbgbus_dump_idx];
		len = snprintf(evtlog_buf, SDE_EVTLOG_BUF_MAX,
				"0x%.8X | %.8X %.8X %.8X %.8X\n",
				sde_dbg_base.vbif_dbgbus_dump_idx,
				data[0], data[1], data[2], data[3]);
		sde_dbg_base.vbif_dbgbus_dump_idx += DUMP_CLMN_COUNT;
		if ((count < len) || copy_to_user(buff, evtlog_buf, len)) {
			len = -EFAULT;
			goto dump_done;
		}
		*ppos += len;
	}
dump_done:
	mutex_unlock(&sde_dbg_base.mutex);

	return len;
}

static const struct file_operations sde_recovery_vbif_dbgbus_fops = {
	.open = sde_recovery_vbif_dbgbus_dump_open,
	.read = sde_recovery_vbif_dbgbus_dump_read,
};

/**
 * sde_dbg_reg_base_release - release allocated reg dump file private data
 * @inode: debugfs inode
 * @file: file handle
 * @Return: 0 on success
 */
static int sde_dbg_reg_base_release(struct inode *inode, struct file *file)
{
	struct sde_dbg_reg_base *dbg;

	if (!file)
		return -EINVAL;

	dbg = file->private_data;
	if (!dbg)
		return -ENODEV;

	mutex_lock(&sde_dbg_base.mutex);
	if (dbg && dbg->buf) {
		kfree(dbg->buf);
		dbg->buf_len = 0;
		dbg->buf = NULL;
	}
	mutex_unlock(&sde_dbg_base.mutex);

	return 0;
}

/**
 * sde_dbg_reg_base_is_valid_range - verify if requested memory range is valid
 * @off: address offset in bytes
 * @cnt: memory size in bytes
 * Return: true if valid; false otherwise
 */
static bool sde_dbg_reg_base_is_valid_range(u32 off, u32 cnt)
{
	static struct sde_dbg_base *dbg_base = &sde_dbg_base;
	struct sde_dbg_reg_range *node;
	struct sde_dbg_reg_base *base;

	pr_debug("check offset=0x%x cnt=0x%x\n", off, cnt);

	list_for_each_entry(base, &dbg_base->reg_base_list, reg_base_head) {
		list_for_each_entry(node, &base->sub_range_list, head) {
			pr_debug("%s: start=0x%x end=0x%x\n", node->range_name,
					node->offset.start, node->offset.end);

			if (node->offset.start <= off
					&& off <= node->offset.end
					&& off + cnt <= node->offset.end) {
				pr_debug("valid range requested\n");
				return true;
			}
		}
	}

	pr_err("invalid range requested\n");
	return false;
}

/**
 * sde_dbg_reg_base_offset_write - set new offset and len to debugfs reg base
 * @file: file handler
 * @user_buf: user buffer content from debugfs
 * @count: size of user buffer
 * @ppos: position offset of user buffer
 */
static ssize_t sde_dbg_reg_base_offset_write(struct file *file,
		const char __user *user_buf, size_t count, loff_t *ppos)
{
	struct sde_dbg_reg_base *dbg;
	u32 off = 0;
	u32 cnt = DEFAULT_BASE_REG_CNT;
	char buf[24];

	if (!file)
		return -EINVAL;

	dbg = file->private_data;
	if (!dbg)
		return -ENODEV;

	if (count >= sizeof(buf))
		return -EFAULT;

	if (copy_from_user(buf, user_buf, count))
		return -EFAULT;

	buf[count] = 0;	/* end of string */

	if (sscanf(buf, "%5x %x", &off, &cnt) != 2)
		return -EFAULT;

	if (off > dbg->max_offset)
		return -EINVAL;

	if (off % sizeof(u32))
		return -EINVAL;

	if (cnt > (dbg->max_offset - off))
		cnt = dbg->max_offset - off;

	if (cnt == 0)
		return -EINVAL;

	if (!sde_dbg_reg_base_is_valid_range(off, cnt))
		return -EINVAL;

	mutex_lock(&sde_dbg_base.mutex);
	dbg->off = off;
	dbg->cnt = cnt;
	mutex_unlock(&sde_dbg_base.mutex);

	pr_debug("offset=%x cnt=%x\n", off, cnt);

	return count;
}

/**
 * sde_dbg_reg_base_offset_read - read current offset and len of register base
 * @file: file handler
 * @user_buf: user buffer content from debugfs
 * @count: size of user buffer
 * @ppos: position offset of user buffer
 */
static ssize_t sde_dbg_reg_base_offset_read(struct file *file,
			char __user *buff, size_t count, loff_t *ppos)
{
	struct sde_dbg_reg_base *dbg;
	int len = 0;
	char buf[24] = {'\0'};

	if (!file)
		return -EINVAL;

	dbg = file->private_data;
	if (!dbg)
		return -ENODEV;

	if (!ppos)
		return -EINVAL;

	if (*ppos)
		return 0;	/* the end */

	mutex_lock(&sde_dbg_base.mutex);
	if (dbg->off % sizeof(u32)) {
		mutex_unlock(&sde_dbg_base.mutex);
		return -EFAULT;
	}

	len = snprintf(buf, sizeof(buf), "0x%08zx %zx\n", dbg->off, dbg->cnt);
	if (len < 0 || len >= sizeof(buf)) {
		mutex_unlock(&sde_dbg_base.mutex);
		return 0;
	}

	if ((count < sizeof(buf)) || copy_to_user(buff, buf, len)) {
		mutex_unlock(&sde_dbg_base.mutex);
		return -EFAULT;
	}

	*ppos += len;	/* increase offset */
	mutex_unlock(&sde_dbg_base.mutex);

	return len;
}

/**
 * sde_dbg_reg_base_reg_write - write to reg base hw at offset a given value
 * @file: file handler
 * @user_buf: user buffer content from debugfs
 * @count: size of user buffer
 * @ppos: position offset of user buffer
 */
static ssize_t sde_dbg_reg_base_reg_write(struct file *file,
		const char __user *user_buf, size_t count, loff_t *ppos)
{
	struct sde_dbg_reg_base *dbg;
	size_t off;
	u32 data, cnt;
	char buf[24];
	int rc;

	if (!file)
		return -EINVAL;

	dbg = file->private_data;
	if (!dbg)
		return -ENODEV;

	if (count >= sizeof(buf))
		return -EFAULT;

	if (copy_from_user(buf, user_buf, count))
		return -EFAULT;

	buf[count] = 0;	/* end of string */

	cnt = sscanf(buf, "%zx %x", &off, &data);

	if (cnt < 2)
		return -EFAULT;

	if (off % sizeof(u32))
		return -EFAULT;

	mutex_lock(&sde_dbg_base.mutex);
	if (off >= dbg->max_offset) {
		mutex_unlock(&sde_dbg_base.mutex);
		return -EFAULT;
	}

	rc = _sde_dbg_enable_power(true);
	if (rc) {
		mutex_unlock(&sde_dbg_base.mutex);
		pr_err("failed to enable power %d\n", rc);
		return rc;
	}

	writel_relaxed(data, dbg->base + off);

	_sde_dbg_enable_power(false);

	mutex_unlock(&sde_dbg_base.mutex);

	pr_debug("addr=%zx data=%x\n", off, data);

	return count;
}

/**
 * sde_dbg_reg_base_reg_read - read len from reg base hw at current offset
 * @file: file handler
 * @user_buf: user buffer content from debugfs
 * @count: size of user buffer
 * @ppos: position offset of user buffer
 */
static ssize_t sde_dbg_reg_base_reg_read(struct file *file,
			char __user *user_buf, size_t count, loff_t *ppos)
{
	struct sde_dbg_reg_base *dbg;
	size_t len;
	int rc;

	if (!file)
		return -EINVAL;

	dbg = file->private_data;
	if (!dbg) {
		pr_err("invalid handle\n");
		return -ENODEV;
	}

	if (!ppos)
		return -EINVAL;

	mutex_lock(&sde_dbg_base.mutex);
	if (!dbg->buf) {
		char dump_buf[64];
		char *ptr;
		int cnt, tot;

		dbg->buf_len = sizeof(dump_buf) *
			DIV_ROUND_UP(dbg->cnt, ROW_BYTES);
		dbg->buf = kzalloc(dbg->buf_len, GFP_KERNEL);

		if (!dbg->buf) {
			mutex_unlock(&sde_dbg_base.mutex);
			return -ENOMEM;
		}

		if (dbg->off % sizeof(u32)) {
			mutex_unlock(&sde_dbg_base.mutex);
			return -EFAULT;
		}

		ptr = dbg->base + dbg->off;
		tot = 0;

		rc = _sde_dbg_enable_power(true);
		if (rc) {
			mutex_unlock(&sde_dbg_base.mutex);
			pr_err("failed to enable power %d\n", rc);
			return rc;
		}

		for (cnt = dbg->cnt; cnt > 0; cnt -= ROW_BYTES) {
			hex_dump_to_buffer(ptr, min(cnt, ROW_BYTES),
					   ROW_BYTES, GROUP_BYTES, dump_buf,
					   sizeof(dump_buf), false);
			len = scnprintf(dbg->buf + tot, dbg->buf_len - tot,
					"0x%08x: %s\n",
					((int) (unsigned long) ptr) -
					((int) (unsigned long) dbg->base),
					dump_buf);

			ptr += ROW_BYTES;
			tot += len;
			if (tot >= dbg->buf_len)
				break;
		}

		_sde_dbg_enable_power(false);

		dbg->buf_len = tot;
	}

	if (*ppos >= dbg->buf_len) {
		mutex_unlock(&sde_dbg_base.mutex);
		return 0; /* done reading */
	}

	len = min(count, dbg->buf_len - (size_t) *ppos);
	if (copy_to_user(user_buf, dbg->buf + *ppos, len)) {
		mutex_unlock(&sde_dbg_base.mutex);
		pr_err("failed to copy to user\n");
		return -EFAULT;
	}

	*ppos += len; /* increase offset */
	mutex_unlock(&sde_dbg_base.mutex);

	return len;
}

static const struct file_operations sde_off_fops = {
	.open = sde_dbg_debugfs_open,
	.release = sde_dbg_reg_base_release,
	.read = sde_dbg_reg_base_offset_read,
	.write = sde_dbg_reg_base_offset_write,
};

static const struct file_operations sde_reg_fops = {
	.open = sde_dbg_debugfs_open,
	.release = sde_dbg_reg_base_release,
	.read = sde_dbg_reg_base_reg_read,
	.write = sde_dbg_reg_base_reg_write,
};

int sde_dbg_debugfs_register(struct dentry *debugfs_root)
{
	static struct sde_dbg_base *dbg = &sde_dbg_base;
	struct sde_dbg_reg_base *blk_base;
	char debug_name[80] = "";

	if (!debugfs_root)
		return -EINVAL;

	debugfs_create_file("dbg_ctrl", 0600, debugfs_root, NULL,
			&sde_dbg_ctrl_fops);
	debugfs_create_file("dump", 0600, debugfs_root, NULL,
			&sde_evtlog_fops);
	debugfs_create_u32("enable", 0600, debugfs_root,
			&(sde_dbg_base.evtlog->enable));
	debugfs_create_file("filter", 0600, debugfs_root,
			sde_dbg_base.evtlog,
			&sde_evtlog_filter_fops);
	debugfs_create_u32("panic", 0600, debugfs_root,
			&sde_dbg_base.panic_on_err);
	debugfs_create_u32("reg_dump", 0600, debugfs_root,
			&sde_dbg_base.enable_reg_dump);
	debugfs_create_file("recovery_reg", 0400, debugfs_root, NULL,
			&sde_recovery_reg_fops);
	debugfs_create_file("recovery_dbgbus", 0400, debugfs_root, NULL,
			&sde_recovery_dbgbus_fops);
	debugfs_create_file("recovery_vbif_dbgbus", 0400, debugfs_root, NULL,
			&sde_recovery_vbif_dbgbus_fops);

	if (dbg->dbgbus_sde.entries) {
		dbg->dbgbus_sde.cmn.name = DBGBUS_NAME_SDE;
		snprintf(debug_name, sizeof(debug_name), "%s_dbgbus",
				dbg->dbgbus_sde.cmn.name);
		dbg->dbgbus_sde.cmn.enable_mask = DEFAULT_DBGBUS_SDE;
		debugfs_create_u32(debug_name, 0600, debugfs_root,
				&dbg->dbgbus_sde.cmn.enable_mask);
	}

	if (dbg->dbgbus_vbif_rt.entries) {
		dbg->dbgbus_vbif_rt.cmn.name = DBGBUS_NAME_VBIF_RT;
		snprintf(debug_name, sizeof(debug_name), "%s_dbgbus",
				dbg->dbgbus_vbif_rt.cmn.name);
		dbg->dbgbus_vbif_rt.cmn.enable_mask = DEFAULT_DBGBUS_VBIFRT;
		debugfs_create_u32(debug_name, 0600, debugfs_root,
				&dbg->dbgbus_vbif_rt.cmn.enable_mask);
	}

	list_for_each_entry(blk_base, &dbg->reg_base_list, reg_base_head) {
		snprintf(debug_name, sizeof(debug_name), "%s_off",
				blk_base->name);
		debugfs_create_file(debug_name, 0600, debugfs_root, blk_base,
				&sde_off_fops);

		snprintf(debug_name, sizeof(debug_name), "%s_reg",
				blk_base->name);
		debugfs_create_file(debug_name, 0600, debugfs_root, blk_base,
				&sde_reg_fops);
	}

	return 0;
}

static void _sde_dbg_debugfs_destroy(void)
{
}

void sde_dbg_init_dbg_buses(u32 hwversion)
{
	static struct sde_dbg_base *dbg = &sde_dbg_base;

	memset(&dbg->dbgbus_sde, 0, sizeof(dbg->dbgbus_sde));
	memset(&dbg->dbgbus_vbif_rt, 0, sizeof(dbg->dbgbus_vbif_rt));

	if (IS_MSM8998_TARGET(hwversion)) {
		dbg->dbgbus_sde.entries = dbg_bus_sde_8998;
		dbg->dbgbus_sde.cmn.entries_size = ARRAY_SIZE(dbg_bus_sde_8998);
		dbg->dbgbus_sde.cmn.flags = DBGBUS_FLAGS_DSPP;

		dbg->dbgbus_vbif_rt.entries = vbif_dbg_bus_msm8998;
		dbg->dbgbus_vbif_rt.cmn.entries_size =
				ARRAY_SIZE(vbif_dbg_bus_msm8998);
		dbg->dbgbus_dsi.entries = NULL;
		dbg->dbgbus_dsi.size = 0;
	} else if (IS_SDM845_TARGET(hwversion) || IS_SDM670_TARGET(hwversion)) {
		dbg->dbgbus_sde.entries = dbg_bus_sde_sdm845;
		dbg->dbgbus_sde.cmn.entries_size =
				ARRAY_SIZE(dbg_bus_sde_sdm845);
		dbg->dbgbus_sde.cmn.flags = DBGBUS_FLAGS_DSPP;

		/* vbif is unchanged vs 8998 */
		dbg->dbgbus_vbif_rt.entries = vbif_dbg_bus_msm8998;
		dbg->dbgbus_vbif_rt.cmn.entries_size =
				ARRAY_SIZE(vbif_dbg_bus_msm8998);
		dbg->dbgbus_dsi.entries = dsi_dbg_bus_sdm845;
		dbg->dbgbus_dsi.size = ARRAY_SIZE(dsi_dbg_bus_sdm845);
	} else if (IS_SM8150_TARGET(hwversion) || IS_SM6150_TARGET(hwversion) ||
				IS_SDMMAGPIE_TARGET(hwversion) ||
<<<<<<< HEAD
				IS_SDMTRINKET_TARGET(hwversion)) {
=======
				IS_SDMTRINKET_TARGET(hwversion) ||
				IS_ATOLL_TARGET(hwversion)) {
>>>>>>> 15457316
		dbg->dbgbus_sde.entries = dbg_bus_sde_sm8150;
		dbg->dbgbus_sde.cmn.entries_size =
				ARRAY_SIZE(dbg_bus_sde_sm8150);
		dbg->dbgbus_sde.cmn.flags = DBGBUS_FLAGS_DSPP;

		dbg->dbgbus_vbif_rt.entries = vbif_dbg_bus_msm8998;
		dbg->dbgbus_vbif_rt.cmn.entries_size =
				ARRAY_SIZE(vbif_dbg_bus_msm8998);
		dbg->dbgbus_dsi.entries = dsi_dbg_bus_sdm845;
		dbg->dbgbus_dsi.size = ARRAY_SIZE(dsi_dbg_bus_sdm845);
	} else {
		pr_err("unsupported chipset id %X\n", hwversion);
	}
}

int sde_dbg_init(struct device *dev, struct sde_dbg_power_ctrl *power_ctrl)
{
	if (!dev || !power_ctrl) {
		pr_err("invalid params\n");
		return -EINVAL;
	}

	mutex_init(&sde_dbg_base.mutex);
	INIT_LIST_HEAD(&sde_dbg_base.reg_base_list);
	sde_dbg_base.dev = dev;
	sde_dbg_base.power_ctrl = *power_ctrl;

	sde_dbg_base.evtlog = sde_evtlog_init();
	if (IS_ERR_OR_NULL(sde_dbg_base.evtlog))
		return PTR_ERR(sde_dbg_base.evtlog);

	sde_dbg_base_evtlog = sde_dbg_base.evtlog;

	INIT_WORK(&sde_dbg_base.dump_work, _sde_dump_work);
	sde_dbg_base.work_panic = false;
	sde_dbg_base.panic_on_err = DEFAULT_PANIC;
	sde_dbg_base.enable_reg_dump = DEFAULT_REGDUMP;
	memset(&sde_dbg_base.regbuf, 0, sizeof(sde_dbg_base.regbuf));

	pr_info("evtlog_status: enable:%d, panic:%d, dump:%d\n",
		sde_dbg_base.evtlog->enable, sde_dbg_base.panic_on_err,
		sde_dbg_base.enable_reg_dump);

	return 0;
}

static void sde_dbg_reg_base_destroy(void)
{
	struct sde_dbg_reg_range *range_node, *range_tmp;
	struct sde_dbg_reg_base *blk_base, *blk_tmp;
	struct sde_dbg_base *dbg_base = &sde_dbg_base;

	if (!dbg_base)
		return;

	list_for_each_entry_safe(blk_base, blk_tmp, &dbg_base->reg_base_list,
							reg_base_head) {
		list_for_each_entry_safe(range_node, range_tmp,
				&blk_base->sub_range_list, head) {
			list_del(&range_node->head);
			kfree(range_node);
		}
		list_del(&blk_base->reg_base_head);
		kfree(blk_base);
	}
}
/**
 * sde_dbg_destroy - destroy sde debug facilities
 */
void sde_dbg_destroy(void)
{
	kfree(sde_dbg_base.regbuf.buf);
	memset(&sde_dbg_base.regbuf, 0, sizeof(sde_dbg_base.regbuf));
	_sde_dbg_debugfs_destroy();
	sde_dbg_base_evtlog = NULL;
	sde_evtlog_destroy(sde_dbg_base.evtlog);
	sde_dbg_base.evtlog = NULL;
	sde_dbg_reg_base_destroy();
	mutex_destroy(&sde_dbg_base.mutex);
}

int sde_dbg_reg_register_base(const char *name, void __iomem *base,
		size_t max_offset)
{
	struct sde_dbg_base *dbg_base = &sde_dbg_base;
	struct sde_dbg_reg_base *reg_base;

	if (!name || !strlen(name)) {
		pr_err("no debug name provided\n");
		return -EINVAL;
	}

	reg_base = kzalloc(sizeof(*reg_base), GFP_KERNEL);
	if (!reg_base)
		return -ENOMEM;

	strlcpy(reg_base->name, name, sizeof(reg_base->name));
	reg_base->base = base;
	reg_base->max_offset = max_offset;
	reg_base->off = 0;
	reg_base->cnt = DEFAULT_BASE_REG_CNT;
	reg_base->reg_dump = NULL;

	/* Initialize list to make sure check for null list will be valid */
	INIT_LIST_HEAD(&reg_base->sub_range_list);

	pr_debug("%s base: %pK max_offset 0x%zX\n", reg_base->name,
			reg_base->base, reg_base->max_offset);

	list_add(&reg_base->reg_base_head, &dbg_base->reg_base_list);

	return 0;
}

int sde_dbg_reg_register_cb(const char *name, void (*cb)(void *), void *ptr)
{
	struct sde_dbg_base *dbg_base = &sde_dbg_base;
	struct sde_dbg_reg_base *reg_base;

	if (!name || !strlen(name)) {
		pr_err("no debug name provided\n");
		return -EINVAL;
	}

	reg_base = kzalloc(sizeof(*reg_base), GFP_KERNEL);
	if (!reg_base)
		return -ENOMEM;

	strlcpy(reg_base->name, name, sizeof(reg_base->name));
	reg_base->base = NULL;
	reg_base->max_offset = 0;
	reg_base->off = 0;
	reg_base->cnt = DEFAULT_BASE_REG_CNT;
	reg_base->reg_dump = NULL;
	reg_base->cb = cb;
	reg_base->cb_ptr = ptr;

	/* Initialize list to make sure check for null list will be valid */
	INIT_LIST_HEAD(&reg_base->sub_range_list);

	pr_debug("%s cb: %pK cb_ptr: %pK\n", reg_base->name,
			reg_base->cb, reg_base->cb_ptr);

	list_add(&reg_base->reg_base_head, &dbg_base->reg_base_list);

	return 0;
}

void sde_dbg_reg_unregister_cb(const char *name, void (*cb)(void *), void *ptr)
{
	struct sde_dbg_base *dbg_base = &sde_dbg_base;
	struct sde_dbg_reg_base *reg_base;

	if (!dbg_base)
		return;

	list_for_each_entry(reg_base, &dbg_base->reg_base_list, reg_base_head) {
		if (strlen(reg_base->name) &&
			!strcmp(reg_base->name, name)) {
			pr_debug("%s cb: %pK cb_ptr: %pK\n", reg_base->name,
					reg_base->cb, reg_base->cb_ptr);
			list_del(&reg_base->reg_base_head);
			kfree(reg_base);
			break;
		}
	}
}

void sde_dbg_reg_register_dump_range(const char *base_name,
		const char *range_name, u32 offset_start, u32 offset_end,
		uint32_t xin_id)
{
	struct sde_dbg_reg_base *reg_base;
	struct sde_dbg_reg_range *range;

	reg_base = _sde_dump_get_blk_addr(base_name);
	if (!reg_base) {
		pr_err("error: for range %s unable to locate base %s\n",
				range_name, base_name);
		return;
	}

	if (!range_name || strlen(range_name) == 0) {
		pr_err("%pS: bad range name, base_name %s, offset_start 0x%X, end 0x%X\n",
				__builtin_return_address(0), base_name,
				offset_start, offset_end);
		return;
	}

	if (offset_end - offset_start < REG_DUMP_ALIGN ||
			offset_start > offset_end) {
		pr_err("%pS: bad range, base_name %s, range_name %s, offset_start 0x%X, end 0x%X\n",
				__builtin_return_address(0), base_name,
				range_name, offset_start, offset_end);
		return;
	}

	range = kzalloc(sizeof(*range), GFP_KERNEL);
	if (!range)
		return;

	strlcpy(range->range_name, range_name, sizeof(range->range_name));
	range->offset.start = offset_start;
	range->offset.end = offset_end;
	range->xin_id = xin_id;
	list_add_tail(&range->head, &reg_base->sub_range_list);

	pr_debug("base %s, range %s, start 0x%X, end 0x%X\n",
			base_name, range->range_name,
			range->offset.start, range->offset.end);
}

void sde_dbg_set_sde_top_offset(u32 blk_off)
{
	sde_dbg_base.dbgbus_sde.top_blk_off = blk_off;
}<|MERGE_RESOLUTION|>--- conflicted
+++ resolved
@@ -4223,25 +4223,6 @@
 	return len;
 }
 
-<<<<<<< HEAD
-/**
- * sde_evtlog_dump_write - debugfs write handler for evtlog dump
- * @file: file handler
- * @user_buf: user buffer content from debugfs
- * @count: size of user buffer
- * @ppos: position offset of user buffer
- */
-static ssize_t sde_evtlog_dump_write(struct file *file,
-	const char __user *user_buf, size_t count, loff_t *ppos)
-{
-	_sde_dump_array(NULL, 0, sde_dbg_base.panic_on_err, "dump_debugfs",
-		true, true, true, false);
-
-	return count;
-}
-
-=======
->>>>>>> 15457316
 static const struct file_operations sde_evtlog_fops = {
 	.open = sde_dbg_debugfs_open,
 	.read = sde_evtlog_dump_read,
@@ -5162,12 +5143,8 @@
 		dbg->dbgbus_dsi.size = ARRAY_SIZE(dsi_dbg_bus_sdm845);
 	} else if (IS_SM8150_TARGET(hwversion) || IS_SM6150_TARGET(hwversion) ||
 				IS_SDMMAGPIE_TARGET(hwversion) ||
-<<<<<<< HEAD
-				IS_SDMTRINKET_TARGET(hwversion)) {
-=======
 				IS_SDMTRINKET_TARGET(hwversion) ||
 				IS_ATOLL_TARGET(hwversion)) {
->>>>>>> 15457316
 		dbg->dbgbus_sde.entries = dbg_bus_sde_sm8150;
 		dbg->dbgbus_sde.cmn.entries_size =
 				ARRAY_SIZE(dbg_bus_sde_sm8150);
