--- conflicted
+++ resolved
@@ -167,10 +167,7 @@
 	void (*halt_execution)(struct kgsl_device *device);
 	int (*wait_for_active_transition)(struct adreno_device *adreno_dev);
 	bool (*is_initialized)(struct adreno_device *adreno_dev);
-<<<<<<< HEAD
-=======
 	u64 (*read_ao_counter)(struct kgsl_device *device);
->>>>>>> 15457316
 	const unsigned int gmu2host_intr_mask;
 	const unsigned int gmu_ao_intr_mask;
 };
@@ -235,8 +232,5 @@
 		unsigned int mask, unsigned int bits);
 const char *gmu_core_oob_type_str(enum oob_request req);
 bool gmu_core_is_initialized(struct kgsl_device *device);
-<<<<<<< HEAD
-=======
 u64 gmu_core_dev_read_ao_counter(struct kgsl_device *device);
->>>>>>> 15457316
 #endif /* __KGSL_GMU_CORE_H */