/* Copyright (c) 2018-2019, The Linux Foundation. All rights reserved.
 *
 * This program is free software; you can redistribute it and/or modify
 * it under the terms of the GNU General Public License version 2 and
 * only version 2 as published by the Free Software Foundation.
 *
 * This program is distributed in the hope that it will be useful,
 * but WITHOUT ANY WARRANTY; without even the implied warranty of
 * MERCHANTABILITY or FITNESS FOR A PARTICULAR PURPOSE. See the
 * GNU General Public License for more details.
 */

#include <linux/debugfs.h>
#include <linux/delay.h>
#include <linux/device.h>
#include <linux/dma-direction.h>
#include <linux/dma-mapping.h>
#include <linux/firmware.h>
#include <linux/interrupt.h>
#include <linux/list.h>
#include <linux/of.h>
#include <linux/module.h>
#include <linux/random.h>
#include <linux/slab.h>
#include <linux/wait.h>
#include <linux/mhi.h>
#include "mhi_internal.h"


/* setup rddm vector table for rddm transfer and program rxvec */
void mhi_rddm_prepare(struct mhi_controller *mhi_cntrl,
			     struct image_info *img_info)
{
	struct mhi_buf *mhi_buf = img_info->mhi_buf;
	struct bhi_vec_entry *bhi_vec = img_info->bhi_vec;
	void __iomem *base = mhi_cntrl->bhie;
	u32 sequence_id;
	int i = 0;

	for (i = 0; i < img_info->entries - 1; i++, mhi_buf++, bhi_vec++) {
		MHI_VERB("Setting vector:%pad size:%zu\n",
			 &mhi_buf->dma_addr, mhi_buf->len);
		bhi_vec->dma_addr = mhi_buf->dma_addr;
		bhi_vec->size = mhi_buf->len;
	}

	MHI_LOG("BHIe programming for RDDM\n");

<<<<<<< HEAD
	mhi_write_reg(mhi_cntrl, base, BHIE_RXVECADDR_HIGH_OFFS,
		      upper_32_bits(mhi_buf->dma_addr));

	mhi_write_reg(mhi_cntrl, base, BHIE_RXVECADDR_LOW_OFFS,
		      lower_32_bits(mhi_buf->dma_addr));

	mhi_write_reg(mhi_cntrl, base, BHIE_RXVECSIZE_OFFS, mhi_buf->len);
=======
	mhi_cntrl->write_reg(mhi_cntrl, base, BHIE_RXVECADDR_HIGH_OFFS,
		      upper_32_bits(mhi_buf->dma_addr));

	mhi_cntrl->write_reg(mhi_cntrl, base, BHIE_RXVECADDR_LOW_OFFS,
		      lower_32_bits(mhi_buf->dma_addr));

	mhi_cntrl->write_reg(mhi_cntrl, base, BHIE_RXVECSIZE_OFFS,
			mhi_buf->len);
>>>>>>> 15457316
	sequence_id = prandom_u32() & BHIE_RXVECSTATUS_SEQNUM_BMSK;

	if (unlikely(!sequence_id))
		sequence_id = 1;

	mhi_write_reg_field(mhi_cntrl, base, BHIE_RXVECDB_OFFS,
			    BHIE_RXVECDB_SEQNUM_BMSK, BHIE_RXVECDB_SEQNUM_SHFT,
			    sequence_id);

	MHI_LOG("address:%pad len:0x%lx sequence:%u\n",
		&mhi_buf->dma_addr, mhi_buf->len, sequence_id);
}

/* collect rddm during kernel panic */
static int __mhi_download_rddm_in_panic(struct mhi_controller *mhi_cntrl)
{
	int ret;
	u32 rx_status;
	enum mhi_ee ee;
	const u32 delayus = 2000;
	u32 retry = (mhi_cntrl->timeout_ms * 1000) / delayus;
	const u32 rddm_timeout_us = 200000;
	int rddm_retry = rddm_timeout_us / delayus; /* time to enter rddm */
	void __iomem *base = mhi_cntrl->bhie;

	MHI_LOG("Entered with pm_state:%s dev_state:%s ee:%s\n",
		to_mhi_pm_state_str(mhi_cntrl->pm_state),
		TO_MHI_STATE_STR(mhi_cntrl->dev_state),
		TO_MHI_EXEC_STR(mhi_cntrl->ee));

	/*
	 * This should only be executing during a kernel panic, we expect all
	 * other cores to shutdown while we're collecting rddm buffer. After
	 * returning from this function, we expect device to reset.
	 *
	 * Normaly, we would read/write pm_state only after grabbing
	 * pm_lock, since we're in a panic, skipping it. Also there is no
	 * gurantee this state change would take effect since
	 * we're setting it w/o grabbing pmlock, it's best effort
	 */
	mhi_cntrl->pm_state = MHI_PM_LD_ERR_FATAL_DETECT;
	/* update should take the effect immediately */
	smp_wmb();

	/*
	 * Make sure device is not already in RDDM.
	 * In case device asserts and a kernel panic follows, device will
	 * already be in RDDM. Do not trigger SYS ERR again and proceed with
	 * waiting for image download completion.
	 */
	ee = mhi_get_exec_env(mhi_cntrl);
	if (ee != MHI_EE_RDDM) {
<<<<<<< HEAD

		MHI_LOG("Trigger device into RDDM mode using SYSERR\n");
		mhi_set_mhi_state(mhi_cntrl, MHI_STATE_SYS_ERR);

=======

		MHI_LOG("Trigger device into RDDM mode using SYSERR\n");
		mhi_set_mhi_state(mhi_cntrl, MHI_STATE_SYS_ERR);

>>>>>>> 15457316
		MHI_LOG("Waiting for device to enter RDDM\n");
		while (rddm_retry--) {
			ee = mhi_get_exec_env(mhi_cntrl);
			if (ee == MHI_EE_RDDM)
				break;

			udelay(delayus);
		}

		if (rddm_retry <= 0) {
			/* Hardware reset; force device to enter rddm */
			MHI_LOG(
				"Did not enter RDDM, do a host req. reset\n");
<<<<<<< HEAD
			mhi_write_reg(mhi_cntrl, mhi_cntrl->regs,
=======
			mhi_cntrl->write_reg(mhi_cntrl, mhi_cntrl->regs,
>>>>>>> 15457316
				      MHI_SOC_RESET_REQ_OFFSET,
				      MHI_SOC_RESET_REQ);
			udelay(delayus);
		}

		ee = mhi_get_exec_env(mhi_cntrl);
	}

	MHI_LOG("Waiting for image download completion, current EE:%s\n",
		TO_MHI_EXEC_STR(ee));
	while (retry--) {
		ret = mhi_read_reg_field(mhi_cntrl, base, BHIE_RXVECSTATUS_OFFS,
					 BHIE_RXVECSTATUS_STATUS_BMSK,
					 BHIE_RXVECSTATUS_STATUS_SHFT,
					 &rx_status);
		if (ret)
			return -EIO;

		if (rx_status == BHIE_RXVECSTATUS_STATUS_XFER_COMPL) {
			MHI_LOG("RDDM successfully collected\n");
			return 0;
		}

		udelay(delayus);
	}

	ee = mhi_get_exec_env(mhi_cntrl);
	ret = mhi_read_reg(mhi_cntrl, base, BHIE_RXVECSTATUS_OFFS, &rx_status);

	MHI_ERR("Did not complete RDDM transfer\n");
	MHI_ERR("Current EE:%s\n", TO_MHI_EXEC_STR(ee));
	MHI_ERR("RXVEC_STATUS:0x%x, ret:%d\n", rx_status, ret);

	return -EIO;
}

/* download ramdump image from device */
int mhi_download_rddm_img(struct mhi_controller *mhi_cntrl, bool in_panic)
{
	void __iomem *base = mhi_cntrl->bhie;
	u32 rx_status;

	if (in_panic)
		return __mhi_download_rddm_in_panic(mhi_cntrl);

	MHI_LOG("Waiting for image download completion\n");

	/* waiting for image download completion */
	wait_event_timeout(mhi_cntrl->state_event,
			   mhi_read_reg_field(mhi_cntrl, base,
					      BHIE_RXVECSTATUS_OFFS,
					      BHIE_RXVECSTATUS_STATUS_BMSK,
					      BHIE_RXVECSTATUS_STATUS_SHFT,
					      &rx_status) || rx_status,
			   msecs_to_jiffies(mhi_cntrl->timeout_ms));

	return (rx_status == BHIE_RXVECSTATUS_STATUS_XFER_COMPL) ? 0 : -EIO;
}
EXPORT_SYMBOL(mhi_download_rddm_img);

static int mhi_fw_load_amss(struct mhi_controller *mhi_cntrl,
			    const struct mhi_buf *mhi_buf)
{
	void __iomem *base = mhi_cntrl->bhie;
	rwlock_t *pm_lock = &mhi_cntrl->pm_lock;
	u32 tx_status;

	read_lock_bh(pm_lock);
	if (!MHI_REG_ACCESS_VALID(mhi_cntrl->pm_state)) {
		read_unlock_bh(pm_lock);
		return -EIO;
	}

	MHI_LOG("Starting BHIe Programming\n");

	mhi_cntrl->write_reg(mhi_cntrl, base, BHIE_TXVECADDR_HIGH_OFFS,
		      upper_32_bits(mhi_buf->dma_addr));

	mhi_cntrl->write_reg(mhi_cntrl, base, BHIE_TXVECADDR_LOW_OFFS,
		      lower_32_bits(mhi_buf->dma_addr));

	mhi_cntrl->write_reg(mhi_cntrl, base, BHIE_TXVECSIZE_OFFS,
			mhi_buf->len);

	mhi_cntrl->sequence_id = prandom_u32() & BHIE_TXVECSTATUS_SEQNUM_BMSK;
	mhi_write_reg_field(mhi_cntrl, base, BHIE_TXVECDB_OFFS,
			    BHIE_TXVECDB_SEQNUM_BMSK, BHIE_TXVECDB_SEQNUM_SHFT,
			    mhi_cntrl->sequence_id);
	read_unlock_bh(pm_lock);

	MHI_LOG("Upper:0x%x Lower:0x%x len:0x%lx sequence:%u\n",
		upper_32_bits(mhi_buf->dma_addr),
		lower_32_bits(mhi_buf->dma_addr),
		mhi_buf->len, mhi_cntrl->sequence_id);
	MHI_LOG("Waiting for image transfer completion\n");

	/* waiting for image download completion */
	wait_event_timeout(mhi_cntrl->state_event,
			   MHI_PM_IN_ERROR_STATE(mhi_cntrl->pm_state) ||
			   mhi_read_reg_field(mhi_cntrl, base,
					      BHIE_TXVECSTATUS_OFFS,
					      BHIE_TXVECSTATUS_STATUS_BMSK,
					      BHIE_TXVECSTATUS_STATUS_SHFT,
					      &tx_status) || tx_status,
			   msecs_to_jiffies(mhi_cntrl->timeout_ms));

	if (MHI_PM_IN_ERROR_STATE(mhi_cntrl->pm_state))
		return -EIO;

	return (tx_status == BHIE_TXVECSTATUS_STATUS_XFER_COMPL) ? 0 : -EIO;
}

static int mhi_fw_load_sbl(struct mhi_controller *mhi_cntrl,
			   dma_addr_t dma_addr,
			   size_t size)
{
	u32 tx_status, val;
	int i, ret;
	void __iomem *base = mhi_cntrl->bhi;
	rwlock_t *pm_lock = &mhi_cntrl->pm_lock;
	struct {
		char *name;
		u32 offset;
	} error_reg[] = {
		{ "ERROR_CODE", BHI_ERRCODE },
		{ "ERROR_DBG1", BHI_ERRDBG1 },
		{ "ERROR_DBG2", BHI_ERRDBG2 },
		{ "ERROR_DBG3", BHI_ERRDBG3 },
		{ NULL },
	};

	MHI_LOG("Starting BHI programming\n");

	/* program start sbl download via  bhi protocol */
	read_lock_bh(pm_lock);
	if (!MHI_REG_ACCESS_VALID(mhi_cntrl->pm_state)) {
		read_unlock_bh(pm_lock);
		goto invalid_pm_state;
	}

	mhi_cntrl->write_reg(mhi_cntrl, base, BHI_STATUS, 0);
	mhi_cntrl->write_reg(mhi_cntrl, base, BHI_IMGADDR_HIGH,
		      upper_32_bits(dma_addr));
	mhi_cntrl->write_reg(mhi_cntrl, base, BHI_IMGADDR_LOW,
		      lower_32_bits(dma_addr));
	mhi_cntrl->write_reg(mhi_cntrl, base, BHI_IMGSIZE, size);
	mhi_cntrl->session_id = prandom_u32() & BHI_TXDB_SEQNUM_BMSK;
	mhi_cntrl->write_reg(mhi_cntrl, base, BHI_IMGTXDB,
			mhi_cntrl->session_id);
	read_unlock_bh(pm_lock);

	MHI_LOG("Waiting for image transfer completion\n");

	/* waiting for image download completion */
	wait_event_timeout(mhi_cntrl->state_event,
			   MHI_PM_IN_ERROR_STATE(mhi_cntrl->pm_state) ||
			   mhi_read_reg_field(mhi_cntrl, base, BHI_STATUS,
					      BHI_STATUS_MASK, BHI_STATUS_SHIFT,
					      &tx_status) || tx_status,
			   msecs_to_jiffies(mhi_cntrl->timeout_ms));
	if (MHI_PM_IN_ERROR_STATE(mhi_cntrl->pm_state))
		goto invalid_pm_state;

	if (tx_status == BHI_STATUS_ERROR) {
		MHI_ERR("Image transfer failed\n");
		read_lock_bh(pm_lock);
		if (MHI_REG_ACCESS_VALID(mhi_cntrl->pm_state)) {
			for (i = 0; error_reg[i].name; i++) {
				ret = mhi_read_reg(mhi_cntrl, base,
						   error_reg[i].offset, &val);
				if (ret)
					break;
				MHI_ERR("reg:%s value:0x%x\n",
					error_reg[i].name, val);
			}
		}
		read_unlock_bh(pm_lock);
		goto invalid_pm_state;
	}

	return (tx_status == BHI_STATUS_SUCCESS) ? 0 : -ETIMEDOUT;

invalid_pm_state:

	return -EIO;
}

void mhi_free_bhie_table(struct mhi_controller *mhi_cntrl,
			 struct image_info *image_info)
{
	int i;
	struct mhi_buf *mhi_buf = image_info->mhi_buf;

	for (i = 0; i < image_info->entries; i++, mhi_buf++)
		mhi_free_coherent(mhi_cntrl, mhi_buf->len, mhi_buf->buf,
				  mhi_buf->dma_addr);

	kfree(image_info->mhi_buf);
	kfree(image_info);
}

int mhi_alloc_bhie_table(struct mhi_controller *mhi_cntrl,
			 struct image_info **image_info,
			 size_t alloc_size)
{
	size_t seg_size = mhi_cntrl->seg_len;
	/* requier additional entry for vec table */
	int segments = DIV_ROUND_UP(alloc_size, seg_size) + 1;
	int i;
	struct image_info *img_info;
	struct mhi_buf *mhi_buf;

	MHI_LOG("Allocating bytes:%zu seg_size:%zu total_seg:%u\n",
		alloc_size, seg_size, segments);

	img_info = kzalloc(sizeof(*img_info), GFP_KERNEL);
	if (!img_info)
		return -ENOMEM;

	/* allocate memory for entries */
	img_info->mhi_buf = kcalloc(segments, sizeof(*img_info->mhi_buf),
				    GFP_KERNEL);
	if (!img_info->mhi_buf)
		goto error_alloc_mhi_buf;

	/* allocate and populate vector table */
	mhi_buf = img_info->mhi_buf;
	for (i = 0; i < segments; i++, mhi_buf++) {
		size_t vec_size = seg_size;

		/* last entry is for vector table */
		if (i == segments - 1)
			vec_size = sizeof(struct bhi_vec_entry) * i;

		mhi_buf->len = vec_size;
		mhi_buf->buf = mhi_alloc_coherent(mhi_cntrl, vec_size,
					&mhi_buf->dma_addr, GFP_KERNEL);
		if (!mhi_buf->buf)
			goto error_alloc_segment;

		MHI_LOG("Entry:%d Address:0x%llx size:%lu\n", i,
			mhi_buf->dma_addr, mhi_buf->len);
	}

	img_info->bhi_vec = img_info->mhi_buf[segments - 1].buf;
	img_info->entries = segments;
	*image_info = img_info;

	MHI_LOG("Successfully allocated bhi vec table\n");

	return 0;

error_alloc_segment:
	for (--i, --mhi_buf; i >= 0; i--, mhi_buf--)
		mhi_free_coherent(mhi_cntrl, mhi_buf->len, mhi_buf->buf,
				  mhi_buf->dma_addr);

error_alloc_mhi_buf:
	kfree(img_info);

	return -ENOMEM;
}

static void mhi_firmware_copy(struct mhi_controller *mhi_cntrl,
			      const struct firmware *firmware,
			      struct image_info *img_info)
{
	size_t remainder = firmware->size;
	size_t to_cpy;
	const u8 *buf = firmware->data;
	int i = 0;
	struct mhi_buf *mhi_buf = img_info->mhi_buf;
	struct bhi_vec_entry *bhi_vec = img_info->bhi_vec;

	while (remainder) {
		MHI_ASSERT(i >= img_info->entries, "malformed vector table");

		to_cpy = min(remainder, mhi_buf->len);
		memcpy(mhi_buf->buf, buf, to_cpy);
		bhi_vec->dma_addr = mhi_buf->dma_addr;
		bhi_vec->size = to_cpy;

		MHI_VERB("Setting Vector:0x%llx size: %llu\n",
			 bhi_vec->dma_addr, bhi_vec->size);
		buf += to_cpy;
		remainder -= to_cpy;
		i++;
		bhi_vec++;
		mhi_buf++;
	}
}

void mhi_fw_load_worker(struct work_struct *work)
{
	int ret;
	struct mhi_controller *mhi_cntrl;
	const char *fw_name;
	const struct firmware *firmware = NULL;
	struct image_info *image_info;
	void *buf;
	dma_addr_t dma_addr;
	size_t size;

	mhi_cntrl = container_of(work, struct mhi_controller, fw_worker);

	MHI_LOG("Waiting for device to enter PBL from EE:%s\n",
		TO_MHI_EXEC_STR(mhi_cntrl->ee));

	ret = wait_event_timeout(mhi_cntrl->state_event,
				 MHI_IN_PBL(mhi_cntrl->ee) ||
				 MHI_PM_IN_ERROR_STATE(mhi_cntrl->pm_state),
				 msecs_to_jiffies(mhi_cntrl->timeout_ms));

	if (!ret || MHI_PM_IN_ERROR_STATE(mhi_cntrl->pm_state)) {
		MHI_ERR("MHI is not in valid state\n");
		return;
	}

	MHI_LOG("Device current EE:%s\n", TO_MHI_EXEC_STR(mhi_cntrl->ee));

	/* if device in pthru, do reset to ready state transition */
	if (mhi_cntrl->ee == MHI_EE_PTHRU)
		goto fw_load_ee_pthru;

	fw_name = (mhi_cntrl->ee == MHI_EE_EDL) ?
		mhi_cntrl->edl_image : mhi_cntrl->fw_image;

	if (!fw_name || (mhi_cntrl->fbc_download && (!mhi_cntrl->sbl_size ||
						     !mhi_cntrl->seg_len))) {
		MHI_ERR("No firmware image defined or !sbl_size || !seg_len\n");
		return;
	}

	ret = request_firmware(&firmware, fw_name, mhi_cntrl->dev);
	if (ret) {
		MHI_ERR("Error loading firmware, ret:%d\n", ret);
		return;
	}

	size = (mhi_cntrl->fbc_download) ? mhi_cntrl->sbl_size : firmware->size;

	/* the sbl size provided is maximum size, not necessarily image size */
	if (size > firmware->size)
		size = firmware->size;

	buf = mhi_alloc_coherent(mhi_cntrl, size, &dma_addr, GFP_KERNEL);
	if (!buf) {
		MHI_ERR("Could not allocate memory for image\n");
		release_firmware(firmware);
		return;
	}

	/* load sbl image */
	memcpy(buf, firmware->data, size);
	ret = mhi_fw_load_sbl(mhi_cntrl, dma_addr, size);
	mhi_free_coherent(mhi_cntrl, size, buf, dma_addr);

	if (!mhi_cntrl->fbc_download || ret || mhi_cntrl->ee == MHI_EE_EDL)
		release_firmware(firmware);

	/* error or in edl, we're done */
	if (ret || mhi_cntrl->ee == MHI_EE_EDL)
		return;

	write_lock_irq(&mhi_cntrl->pm_lock);
	mhi_cntrl->dev_state = MHI_STATE_RESET;
	write_unlock_irq(&mhi_cntrl->pm_lock);

	/*
	 * if we're doing fbc, populate vector tables while
	 * device transitioning into MHI READY state
	 */
	if (mhi_cntrl->fbc_download) {
		ret = mhi_alloc_bhie_table(mhi_cntrl, &mhi_cntrl->fbc_image,
					   firmware->size);
		if (ret) {
			MHI_ERR("Error alloc size of %zu\n", firmware->size);
			goto error_alloc_fw_table;
		}

		MHI_LOG("Copying firmware image into vector table\n");

		/* load the firmware into BHIE vec table */
		mhi_firmware_copy(mhi_cntrl, firmware, mhi_cntrl->fbc_image);
	}

fw_load_ee_pthru:
	/* transitioning into MHI RESET->READY state */
	ret = mhi_ready_state_transition(mhi_cntrl);

	MHI_LOG("To Reset->Ready PM_STATE:%s MHI_STATE:%s EE:%s, ret:%d\n",
		to_mhi_pm_state_str(mhi_cntrl->pm_state),
		TO_MHI_STATE_STR(mhi_cntrl->dev_state),
		TO_MHI_EXEC_STR(mhi_cntrl->ee), ret);

	if (!mhi_cntrl->fbc_download)
		return;

	if (ret) {
		MHI_ERR("Did not transition to READY state\n");
		goto error_read;
	}

	/* wait for SBL event */
	ret = wait_event_timeout(mhi_cntrl->state_event,
				 mhi_cntrl->ee == MHI_EE_SBL ||
				 MHI_PM_IN_ERROR_STATE(mhi_cntrl->pm_state),
				 msecs_to_jiffies(mhi_cntrl->timeout_ms));

	if (!ret || MHI_PM_IN_ERROR_STATE(mhi_cntrl->pm_state)) {
		MHI_ERR("MHI did not enter BHIE\n");
		goto error_read;
	}

	/* start full firmware image download */
	image_info = mhi_cntrl->fbc_image;
	ret = mhi_fw_load_amss(mhi_cntrl,
			       /* last entry is vec table */
			       &image_info->mhi_buf[image_info->entries - 1]);

	MHI_LOG("amss fw_load, ret:%d\n", ret);

	release_firmware(firmware);

	return;

error_read:
	mhi_free_bhie_table(mhi_cntrl, mhi_cntrl->fbc_image);
	mhi_cntrl->fbc_image = NULL;

error_alloc_fw_table:
	release_firmware(firmware);
}<|MERGE_RESOLUTION|>--- conflicted
+++ resolved
@@ -46,15 +46,6 @@
 
 	MHI_LOG("BHIe programming for RDDM\n");
 
-<<<<<<< HEAD
-	mhi_write_reg(mhi_cntrl, base, BHIE_RXVECADDR_HIGH_OFFS,
-		      upper_32_bits(mhi_buf->dma_addr));
-
-	mhi_write_reg(mhi_cntrl, base, BHIE_RXVECADDR_LOW_OFFS,
-		      lower_32_bits(mhi_buf->dma_addr));
-
-	mhi_write_reg(mhi_cntrl, base, BHIE_RXVECSIZE_OFFS, mhi_buf->len);
-=======
 	mhi_cntrl->write_reg(mhi_cntrl, base, BHIE_RXVECADDR_HIGH_OFFS,
 		      upper_32_bits(mhi_buf->dma_addr));
 
@@ -63,7 +54,6 @@
 
 	mhi_cntrl->write_reg(mhi_cntrl, base, BHIE_RXVECSIZE_OFFS,
 			mhi_buf->len);
->>>>>>> 15457316
 	sequence_id = prandom_u32() & BHIE_RXVECSTATUS_SEQNUM_BMSK;
 
 	if (unlikely(!sequence_id))
@@ -116,17 +106,10 @@
 	 */
 	ee = mhi_get_exec_env(mhi_cntrl);
 	if (ee != MHI_EE_RDDM) {
-<<<<<<< HEAD
 
 		MHI_LOG("Trigger device into RDDM mode using SYSERR\n");
 		mhi_set_mhi_state(mhi_cntrl, MHI_STATE_SYS_ERR);
 
-=======
-
-		MHI_LOG("Trigger device into RDDM mode using SYSERR\n");
-		mhi_set_mhi_state(mhi_cntrl, MHI_STATE_SYS_ERR);
-
->>>>>>> 15457316
 		MHI_LOG("Waiting for device to enter RDDM\n");
 		while (rddm_retry--) {
 			ee = mhi_get_exec_env(mhi_cntrl);
@@ -140,11 +123,7 @@
 			/* Hardware reset; force device to enter rddm */
 			MHI_LOG(
 				"Did not enter RDDM, do a host req. reset\n");
-<<<<<<< HEAD
-			mhi_write_reg(mhi_cntrl, mhi_cntrl->regs,
-=======
 			mhi_cntrl->write_reg(mhi_cntrl, mhi_cntrl->regs,
->>>>>>> 15457316
 				      MHI_SOC_RESET_REQ_OFFSET,
 				      MHI_SOC_RESET_REQ);
 			udelay(delayus);
