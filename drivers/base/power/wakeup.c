/*
 * drivers/base/power/wakeup.c - System wakeup events framework
 *
 * Copyright (c) 2010 Rafael J. Wysocki <rjw@sisk.pl>, Novell Inc.
 *
 * This file is released under the GPLv2.
 */

#include <linux/device.h>
#include <linux/slab.h>
#include <linux/sched/signal.h>
#include <linux/capability.h>
#include <linux/export.h>
#include <linux/suspend.h>
#include <linux/seq_file.h>
#include <linux/debugfs.h>
#include <linux/pm_wakeirq.h>
#include <linux/types.h>
#include <trace/events/power.h>
#include <linux/irq.h>
#include <linux/interrupt.h>
#include <linux/irqdesc.h>
#include <linux/wakeup_reason.h>

#include "power.h"

<<<<<<< HEAD
#ifdef CONFIG_BOEFFLA_WL_BLOCKER
#include "boeffla_wl_blocker.h"

char list_wl_search[LENGTH_LIST_WL_SEARCH] = {0};
bool wl_blocker_active = false;
bool wl_blocker_debug = false;

static void wakeup_source_deactivate(struct wakeup_source *ws);
#endif


=======
#ifndef CONFIG_SUSPEND
suspend_state_t pm_suspend_target_state;
#define pm_suspend_target_state	(PM_SUSPEND_ON)
#endif

>>>>>>> 4045d8f3
/*
 * If set, the suspend/hibernate code will abort transitions to a sleep state
 * if wakeup events are registered during or immediately before the transition.
 */
bool events_check_enabled __read_mostly;

/* First wakeup IRQ seen by the kernel in the last cycle. */
unsigned int pm_wakeup_irq __read_mostly;

/* If greater than 0 and the system is suspending, terminate the suspend. */
static atomic_t pm_abort_suspend __read_mostly;

/*
 * Combined counters of registered wakeup events and wakeup events in progress.
 * They need to be modified together atomically, so it's better to use one
 * atomic variable to hold them both.
 */
static atomic_t combined_event_count = ATOMIC_INIT(0);

#define IN_PROGRESS_BITS	(sizeof(int) * 4)
#define MAX_IN_PROGRESS		((1 << IN_PROGRESS_BITS) - 1)

static void split_counters(unsigned int *cnt, unsigned int *inpr)
{
	unsigned int comb = atomic_read(&combined_event_count);

	*cnt = (comb >> IN_PROGRESS_BITS);
	*inpr = comb & MAX_IN_PROGRESS;
}

/* A preserved old value of the events counter. */
static unsigned int saved_count;

static DEFINE_SPINLOCK(events_lock);

static void pm_wakeup_timer_fn(unsigned long data);

static LIST_HEAD(wakeup_sources);

static DECLARE_WAIT_QUEUE_HEAD(wakeup_count_wait_queue);

DEFINE_STATIC_SRCU(wakeup_srcu);

static struct wakeup_source deleted_ws = {
	.name = "deleted",
	.lock =  __SPIN_LOCK_UNLOCKED(deleted_ws.lock),
};

static DEFINE_IDA(wakeup_ida);

/**
 * wakeup_source_prepare - Prepare a new wakeup source for initialization.
 * @ws: Wakeup source to prepare.
 * @name: Pointer to the name of the new wakeup source.
 *
 * Callers must ensure that the @name string won't be freed when @ws is still in
 * use.
 */
void wakeup_source_prepare(struct wakeup_source *ws, const char *name)
{
	if (ws) {
		memset(ws, 0, sizeof(*ws));
		ws->name = name;
	}
}
EXPORT_SYMBOL_GPL(wakeup_source_prepare);

/**
 * wakeup_source_create - Create a struct wakeup_source object.
 * @name: Name of the new wakeup source.
 */
struct wakeup_source *wakeup_source_create(const char *name)
{
 	struct wakeup_source *ws;
	const char *ws_name;
	int id;

	ws = kzalloc(sizeof(*ws), GFP_KERNEL);
	if (!ws)
		goto err_ws;

	ws_name = kstrdup_const(name, GFP_KERNEL);
	if (!ws_name)
		goto err_name;
	ws->name = ws_name;

	id = ida_simple_get(&wakeup_ida, 0, 0, GFP_KERNEL);
	if (id < 0)
		goto err_id;
	ws->id = id;

	return ws;

err_id:
	kfree_const(ws->name);
err_name:
	kfree(ws);
err_ws:
	return NULL;
}
EXPORT_SYMBOL_GPL(wakeup_source_create);

/**
 * wakeup_source_drop - Prepare a struct wakeup_source object for destruction.
 * @ws: Wakeup source to prepare for destruction.
 *
 * Callers must ensure that __pm_stay_awake() or __pm_wakeup_event() will never
 * be run in parallel with this function for the same wakeup source object.
 */
void wakeup_source_drop(struct wakeup_source *ws)
{
	if (!ws)
		return;

	__pm_relax(ws);
}
EXPORT_SYMBOL_GPL(wakeup_source_drop);

/*
 * Record wakeup_source statistics being deleted into a dummy wakeup_source.
 */
static void wakeup_source_record(struct wakeup_source *ws)
{
	unsigned long flags;

	spin_lock_irqsave(&deleted_ws.lock, flags);

	if (ws->event_count) {
		deleted_ws.total_time =
			ktime_add(deleted_ws.total_time, ws->total_time);
		deleted_ws.prevent_sleep_time =
			ktime_add(deleted_ws.prevent_sleep_time,
				  ws->prevent_sleep_time);
		deleted_ws.max_time =
			ktime_compare(deleted_ws.max_time, ws->max_time) > 0 ?
				deleted_ws.max_time : ws->max_time;
		deleted_ws.event_count += ws->event_count;
		deleted_ws.active_count += ws->active_count;
		deleted_ws.relax_count += ws->relax_count;
		deleted_ws.expire_count += ws->expire_count;
		deleted_ws.wakeup_count += ws->wakeup_count;
	}

	spin_unlock_irqrestore(&deleted_ws.lock, flags);
}

static void wakeup_source_free(struct wakeup_source *ws)
{
	ida_simple_remove(&wakeup_ida, ws->id);
	kfree_const(ws->name);
	kfree(ws);
}

/**
 * wakeup_source_destroy - Destroy a struct wakeup_source object.
 * @ws: Wakeup source to destroy.
 *
 * Use only for wakeup source objects created with wakeup_source_create().
 */
void wakeup_source_destroy(struct wakeup_source *ws)
{
	if (!ws)
		return;

	wakeup_source_drop(ws);
	wakeup_source_record(ws);
	wakeup_source_free(ws);
}
EXPORT_SYMBOL_GPL(wakeup_source_destroy);

/**
 * wakeup_source_add - Add given object to the list of wakeup sources.
 * @ws: Wakeup source object to add to the list.
 */
void wakeup_source_add(struct wakeup_source *ws)
{
	unsigned long flags;

	if (WARN_ON(!ws))
		return;

	spin_lock_init(&ws->lock);
	setup_timer(&ws->timer, pm_wakeup_timer_fn, (unsigned long)ws);
	ws->active = false;

	spin_lock_irqsave(&events_lock, flags);
	list_add_rcu(&ws->entry, &wakeup_sources);
	spin_unlock_irqrestore(&events_lock, flags);
}
EXPORT_SYMBOL_GPL(wakeup_source_add);

/**
 * wakeup_source_remove - Remove given object from the wakeup sources list.
 * @ws: Wakeup source object to remove from the list.
 */
void wakeup_source_remove(struct wakeup_source *ws)
{
	unsigned long flags;

	if (WARN_ON(!ws))
		return;

	spin_lock_irqsave(&events_lock, flags);
	list_del_rcu(&ws->entry);
	spin_unlock_irqrestore(&events_lock, flags);
	synchronize_srcu(&wakeup_srcu);

	del_timer_sync(&ws->timer);
	/*
	 * Clear timer.function to make wakeup_source_not_registered() treat
	 * this wakeup source as not registered.
	 */
	ws->timer.function = NULL;
}
EXPORT_SYMBOL_GPL(wakeup_source_remove);

/**
 * wakeup_source_register - Create wakeup source and add it to the list.
 * @dev: Device this wakeup source is associated with (or NULL if virtual).
 * @name: Name of the wakeup source to register.
 */
struct wakeup_source *wakeup_source_register(struct device *dev,
					     const char *name)
{
	struct wakeup_source *ws;
	int ret;

	ws = wakeup_source_create(name);
	if (ws) {
		if (!dev || device_is_registered(dev)) {
			ret = wakeup_source_sysfs_add(dev, ws);
			if (ret) {
				wakeup_source_free(ws);
				return NULL;
			}
		}
		wakeup_source_add(ws);
	}
	return ws;
}
EXPORT_SYMBOL_GPL(wakeup_source_register);

/**
 * wakeup_source_unregister - Remove wakeup source from the list and remove it.
 * @ws: Wakeup source object to unregister.
 */
void wakeup_source_unregister(struct wakeup_source *ws)
{
	if (ws) {
		wakeup_source_remove(ws);
		wakeup_source_sysfs_remove(ws);
		wakeup_source_destroy(ws);
	}
}
EXPORT_SYMBOL_GPL(wakeup_source_unregister);

/**
 * device_wakeup_attach - Attach a wakeup source object to a device object.
 * @dev: Device to handle.
 * @ws: Wakeup source object to attach to @dev.
 *
 * This causes @dev to be treated as a wakeup device.
 */
static int device_wakeup_attach(struct device *dev, struct wakeup_source *ws)
{
	spin_lock_irq(&dev->power.lock);
	if (dev->power.wakeup) {
		spin_unlock_irq(&dev->power.lock);
		return -EEXIST;
	}
	dev->power.wakeup = ws;
	if (dev->power.wakeirq)
		device_wakeup_attach_irq(dev, dev->power.wakeirq);
	spin_unlock_irq(&dev->power.lock);
	return 0;
}

/**
 * device_wakeup_enable - Enable given device to be a wakeup source.
 * @dev: Device to handle.
 *
 * Create a wakeup source object, register it and attach it to @dev.
 */
int device_wakeup_enable(struct device *dev)
{
	struct wakeup_source *ws;
	int ret;

	if (!dev || !dev->power.can_wakeup)
		return -EINVAL;

	if (pm_suspend_target_state != PM_SUSPEND_ON)
		dev_dbg(dev, "Suspicious %s() during system transition!\n", __func__);

	ws = wakeup_source_register(dev, dev_name(dev));
	if (!ws)
		return -ENOMEM;

	ret = device_wakeup_attach(dev, ws);
	if (ret)
		wakeup_source_unregister(ws);

	return ret;
}
EXPORT_SYMBOL_GPL(device_wakeup_enable);

/**
 * device_wakeup_attach_irq - Attach a wakeirq to a wakeup source
 * @dev: Device to handle
 * @wakeirq: Device specific wakeirq entry
 *
 * Attach a device wakeirq to the wakeup source so the device
 * wake IRQ can be configured automatically for suspend and
 * resume.
 *
 * Call under the device's power.lock lock.
 */
int device_wakeup_attach_irq(struct device *dev,
			     struct wake_irq *wakeirq)
{
	struct wakeup_source *ws;

	ws = dev->power.wakeup;
	if (!ws) {
		dev_err(dev, "forgot to call call device_init_wakeup?\n");
		return -EINVAL;
	}

	if (ws->wakeirq)
		return -EEXIST;

	ws->wakeirq = wakeirq;
	return 0;
}

/**
 * device_wakeup_detach_irq - Detach a wakeirq from a wakeup source
 * @dev: Device to handle
 *
 * Removes a device wakeirq from the wakeup source.
 *
 * Call under the device's power.lock lock.
 */
void device_wakeup_detach_irq(struct device *dev)
{
	struct wakeup_source *ws;

	ws = dev->power.wakeup;
	if (ws)
		ws->wakeirq = NULL;
}

/**
 * device_wakeup_arm_wake_irqs(void)
 *
 * Itereates over the list of device wakeirqs to arm them.
 */
void device_wakeup_arm_wake_irqs(void)
{
	struct wakeup_source *ws;
	int srcuidx;

	srcuidx = srcu_read_lock(&wakeup_srcu);
	list_for_each_entry_rcu(ws, &wakeup_sources, entry)
		dev_pm_arm_wake_irq(ws->wakeirq);
	srcu_read_unlock(&wakeup_srcu, srcuidx);
}

/**
 * device_wakeup_disarm_wake_irqs(void)
 *
 * Itereates over the list of device wakeirqs to disarm them.
 */
void device_wakeup_disarm_wake_irqs(void)
{
	struct wakeup_source *ws;
	int srcuidx;

	srcuidx = srcu_read_lock(&wakeup_srcu);
	list_for_each_entry_rcu(ws, &wakeup_sources, entry)
		dev_pm_disarm_wake_irq(ws->wakeirq);
	srcu_read_unlock(&wakeup_srcu, srcuidx);
}

/**
 * device_wakeup_detach - Detach a device's wakeup source object from it.
 * @dev: Device to detach the wakeup source object from.
 *
 * After it returns, @dev will not be treated as a wakeup device any more.
 */
static struct wakeup_source *device_wakeup_detach(struct device *dev)
{
	struct wakeup_source *ws;

	spin_lock_irq(&dev->power.lock);
	ws = dev->power.wakeup;
	dev->power.wakeup = NULL;
	spin_unlock_irq(&dev->power.lock);
	return ws;
}

/**
 * device_wakeup_disable - Do not regard a device as a wakeup source any more.
 * @dev: Device to handle.
 *
 * Detach the @dev's wakeup source object from it, unregister this wakeup source
 * object and destroy it.
 */
int device_wakeup_disable(struct device *dev)
{
	struct wakeup_source *ws;

	if (!dev || !dev->power.can_wakeup)
		return -EINVAL;

	ws = device_wakeup_detach(dev);
	wakeup_source_unregister(ws);
	return 0;
}
EXPORT_SYMBOL_GPL(device_wakeup_disable);

/**
 * device_set_wakeup_capable - Set/reset device wakeup capability flag.
 * @dev: Device to handle.
 * @capable: Whether or not @dev is capable of waking up the system from sleep.
 *
 * If @capable is set, set the @dev's power.can_wakeup flag and add its
 * wakeup-related attributes to sysfs.  Otherwise, unset the @dev's
 * power.can_wakeup flag and remove its wakeup-related attributes from sysfs.
 *
 * This function may sleep and it can't be called from any context where
 * sleeping is not allowed.
 */
void device_set_wakeup_capable(struct device *dev, bool capable)
{
	if (!!dev->power.can_wakeup == !!capable)
		return;

	dev->power.can_wakeup = capable;
	if (device_is_registered(dev) && !list_empty(&dev->power.entry)) {
		if (capable) {
			int ret = wakeup_sysfs_add(dev);

			if (ret)
				dev_info(dev, "Wakeup sysfs attributes not added\n");
		} else {
			wakeup_sysfs_remove(dev);
		}
	}
}
EXPORT_SYMBOL_GPL(device_set_wakeup_capable);

/**
 * device_init_wakeup - Device wakeup initialization.
 * @dev: Device to handle.
 * @enable: Whether or not to enable @dev as a wakeup device.
 *
 * By default, most devices should leave wakeup disabled.  The exceptions are
 * devices that everyone expects to be wakeup sources: keyboards, power buttons,
 * possibly network interfaces, etc.  Also, devices that don't generate their
 * own wakeup requests but merely forward requests from one bus to another
 * (like PCI bridges) should have wakeup enabled by default.
 */
int device_init_wakeup(struct device *dev, bool enable)
{
	int ret = 0;

	if (!dev)
		return -EINVAL;

	if (enable) {
		device_set_wakeup_capable(dev, true);
		ret = device_wakeup_enable(dev);
	} else {
		if (dev->power.can_wakeup)
			device_wakeup_disable(dev);

		device_set_wakeup_capable(dev, false);
	}

	return ret;
}
EXPORT_SYMBOL_GPL(device_init_wakeup);

/**
 * device_set_wakeup_enable - Enable or disable a device to wake up the system.
 * @dev: Device to handle.
 */
int device_set_wakeup_enable(struct device *dev, bool enable)
{
	if (!dev || !dev->power.can_wakeup)
		return -EINVAL;

	return enable ? device_wakeup_enable(dev) : device_wakeup_disable(dev);
}
EXPORT_SYMBOL_GPL(device_set_wakeup_enable);

/**
 * wakeup_source_not_registered - validate the given wakeup source.
 * @ws: Wakeup source to be validated.
 */
static bool wakeup_source_not_registered(struct wakeup_source *ws)
{
	/*
	 * Use timer struct to check if the given source is initialized
	 * by wakeup_source_add.
	 */
	return ws->timer.function != pm_wakeup_timer_fn ||
		   ws->timer.data != (unsigned long)ws;
}

/*
 * The functions below use the observation that each wakeup event starts a
 * period in which the system should not be suspended.  The moment this period
 * will end depends on how the wakeup event is going to be processed after being
 * detected and all of the possible cases can be divided into two distinct
 * groups.
 *
 * First, a wakeup event may be detected by the same functional unit that will
 * carry out the entire processing of it and possibly will pass it to user space
 * for further processing.  In that case the functional unit that has detected
 * the event may later "close" the "no suspend" period associated with it
 * directly as soon as it has been dealt with.  The pair of pm_stay_awake() and
 * pm_relax(), balanced with each other, is supposed to be used in such
 * situations.
 *
 * Second, a wakeup event may be detected by one functional unit and processed
 * by another one.  In that case the unit that has detected it cannot really
 * "close" the "no suspend" period associated with it, unless it knows in
 * advance what's going to happen to the event during processing.  This
 * knowledge, however, may not be available to it, so it can simply specify time
 * to wait before the system can be suspended and pass it as the second
 * argument of pm_wakeup_event().
 *
 * It is valid to call pm_relax() after pm_wakeup_event(), in which case the
 * "no suspend" period will be ended either by the pm_relax(), or by the timer
 * function executed when the timer expires, whichever comes first.
 */

/**
 * wakup_source_activate - Mark given wakeup source as active.
 * @ws: Wakeup source to handle.
 *
 * Update the @ws' statistics and, if @ws has just been activated, notify the PM
 * core of the event by incrementing the counter of of wakeup events being
 * processed.
 */
static void wakeup_source_activate(struct wakeup_source *ws)
{
	unsigned int cec;

	if (WARN_ONCE(wakeup_source_not_registered(ws),
			"unregistered wakeup source\n"))
		return;

	ws->active = true;
	ws->active_count++;
	ws->last_time = ktime_get();
	if (ws->autosleep_enabled)
		ws->start_prevent_time = ws->last_time;

	/* Increment the counter of events in progress. */
	cec = atomic_inc_return(&combined_event_count);

	trace_wakeup_source_activate(ws->name, cec);
}

#ifdef CONFIG_BOEFFLA_WL_BLOCKER
// AP: Function to check if a wakelock is on the wakelock blocker list
static bool check_for_block(struct wakeup_source *ws)
{
	char wakelock_name[52] = {0};
	int length;

	// if debug mode on, print every wakelock requested
	if (wl_blocker_debug)
		printk("Boeffla WL blocker: %s requested\n", ws->name);

	// if there is no list of wakelocks to be blocked, exit without futher checking
	if (!wl_blocker_active)
		return false;

	// only if ws structure is valid
	if (ws)
	{
		// wake lock names handled have maximum length=50 and minimum=1
		length = strlen(ws->name);
		if ((length > 50) || (length < 1))
			return false;

		// check if wakelock is in wake lock list to be blocked
		sprintf(wakelock_name, ";%s;", ws->name);

		if(strstr(list_wl_search, wakelock_name) == NULL)
			return false;

		// wake lock is in list, print it if debug mode on
		if (wl_blocker_debug)
			printk("Boeffla WL blocker: %s blocked\n", ws->name);

		// if it is currently active, deactivate it immediately + log in debug mode
		if (ws->active)
		{
			wakeup_source_deactivate(ws);

			if (wl_blocker_debug)
				printk("Boeffla WL blocker: %s killed\n", ws->name);
		}

		// finally block it
		return true;
	}

	// there was no valid ws structure, do not block by default
	return false;
}
#endif

/**
 * wakeup_source_report_event - Report wakeup event using the given source.
 * @ws: Wakeup source to report the event for.
 * @hard: If set, abort suspends in progress and wake up from suspend-to-idle.
 */
static void wakeup_source_report_event(struct wakeup_source *ws, bool hard)
{
#ifdef CONFIG_BOEFFLA_WL_BLOCKER
	if (!check_for_block(ws))	// AP: check if wakelock is on wakelock blocker list
	{
#endif
	ws->event_count++;
	/* This is racy, but the counter is approximate anyway. */
	if (events_check_enabled)
		ws->wakeup_count++;

	if (!ws->active)
		wakeup_source_activate(ws);

#ifdef CONFIG_BOEFFLA_WL_BLOCKER
	}
#endif

	if (hard)
		pm_system_wakeup();
}

/**
 * __pm_stay_awake - Notify the PM core of a wakeup event.
 * @ws: Wakeup source object associated with the source of the event.
 *
 * It is safe to call this function from interrupt context.
 */
void __pm_stay_awake(struct wakeup_source *ws)
{
	unsigned long flags;

	if (!ws)
		return;

	spin_lock_irqsave(&ws->lock, flags);

	wakeup_source_report_event(ws, false);
	del_timer(&ws->timer);
	ws->timer_expires = 0;

	spin_unlock_irqrestore(&ws->lock, flags);
}
EXPORT_SYMBOL_GPL(__pm_stay_awake);

/**
 * pm_stay_awake - Notify the PM core that a wakeup event is being processed.
 * @dev: Device the wakeup event is related to.
 *
 * Notify the PM core of a wakeup event (signaled by @dev) by calling
 * __pm_stay_awake for the @dev's wakeup source object.
 *
 * Call this function after detecting of a wakeup event if pm_relax() is going
 * to be called directly after processing the event (and possibly passing it to
 * user space for further processing).
 */
void pm_stay_awake(struct device *dev)
{
	unsigned long flags;

	if (!dev)
		return;

	spin_lock_irqsave(&dev->power.lock, flags);
	__pm_stay_awake(dev->power.wakeup);
	spin_unlock_irqrestore(&dev->power.lock, flags);
}
EXPORT_SYMBOL_GPL(pm_stay_awake);

#ifdef CONFIG_PM_AUTOSLEEP
static void update_prevent_sleep_time(struct wakeup_source *ws, ktime_t now)
{
	ktime_t delta = ktime_sub(now, ws->start_prevent_time);
	ws->prevent_sleep_time = ktime_add(ws->prevent_sleep_time, delta);
}
#else
static inline void update_prevent_sleep_time(struct wakeup_source *ws,
					     ktime_t now) {}
#endif

/**
 * wakup_source_deactivate - Mark given wakeup source as inactive.
 * @ws: Wakeup source to handle.
 *
 * Update the @ws' statistics and notify the PM core that the wakeup source has
 * become inactive by decrementing the counter of wakeup events being processed
 * and incrementing the counter of registered wakeup events.
 */
static void wakeup_source_deactivate(struct wakeup_source *ws)
{
	unsigned int cnt, inpr, cec;
	ktime_t duration;
	ktime_t now;

	ws->relax_count++;
	/*
	 * __pm_relax() may be called directly or from a timer function.
	 * If it is called directly right after the timer function has been
	 * started, but before the timer function calls __pm_relax(), it is
	 * possible that __pm_stay_awake() will be called in the meantime and
	 * will set ws->active.  Then, ws->active may be cleared immediately
	 * by the __pm_relax() called from the timer function, but in such a
	 * case ws->relax_count will be different from ws->active_count.
	 */
	if (ws->relax_count != ws->active_count) {
		ws->relax_count--;
		return;
	}

	ws->active = false;

	now = ktime_get();
	duration = ktime_sub(now, ws->last_time);
	ws->total_time = ktime_add(ws->total_time, duration);
	if (ktime_to_ns(duration) > ktime_to_ns(ws->max_time))
		ws->max_time = duration;

	ws->last_time = now;
	del_timer(&ws->timer);
	ws->timer_expires = 0;

	if (ws->autosleep_enabled)
		update_prevent_sleep_time(ws, now);

	/*
	 * Increment the counter of registered wakeup events and decrement the
	 * couter of wakeup events in progress simultaneously.
	 */
	cec = atomic_add_return(MAX_IN_PROGRESS, &combined_event_count);
	trace_wakeup_source_deactivate(ws->name, cec);

	split_counters(&cnt, &inpr);
	if (!inpr && waitqueue_active(&wakeup_count_wait_queue))
		wake_up(&wakeup_count_wait_queue);
}

/**
 * __pm_relax - Notify the PM core that processing of a wakeup event has ended.
 * @ws: Wakeup source object associated with the source of the event.
 *
 * Call this function for wakeup events whose processing started with calling
 * __pm_stay_awake().
 *
 * It is safe to call it from interrupt context.
 */
void __pm_relax(struct wakeup_source *ws)
{
	unsigned long flags;

	if (!ws)
		return;

	spin_lock_irqsave(&ws->lock, flags);
	if (ws->active)
		wakeup_source_deactivate(ws);
	spin_unlock_irqrestore(&ws->lock, flags);
}
EXPORT_SYMBOL_GPL(__pm_relax);

/**
 * pm_relax - Notify the PM core that processing of a wakeup event has ended.
 * @dev: Device that signaled the event.
 *
 * Execute __pm_relax() for the @dev's wakeup source object.
 */
void pm_relax(struct device *dev)
{
	unsigned long flags;

	if (!dev)
		return;

	spin_lock_irqsave(&dev->power.lock, flags);
	__pm_relax(dev->power.wakeup);
	spin_unlock_irqrestore(&dev->power.lock, flags);
}
EXPORT_SYMBOL_GPL(pm_relax);

/**
 * pm_wakeup_timer_fn - Delayed finalization of a wakeup event.
 * @data: Address of the wakeup source object associated with the event source.
 *
 * Call wakeup_source_deactivate() for the wakeup source whose address is stored
 * in @data if it is currently active and its timer has not been canceled and
 * the expiration time of the timer is not in future.
 */
static void pm_wakeup_timer_fn(unsigned long data)
{
	struct wakeup_source *ws = (struct wakeup_source *)data;
	unsigned long flags;

	spin_lock_irqsave(&ws->lock, flags);

	if (ws->active && ws->timer_expires
	    && time_after_eq(jiffies, ws->timer_expires)) {
		wakeup_source_deactivate(ws);
		ws->expire_count++;
	}

	spin_unlock_irqrestore(&ws->lock, flags);
}

/**
 * pm_wakeup_ws_event - Notify the PM core of a wakeup event.
 * @ws: Wakeup source object associated with the event source.
 * @msec: Anticipated event processing time (in milliseconds).
 * @hard: If set, abort suspends in progress and wake up from suspend-to-idle.
 *
 * Notify the PM core of a wakeup event whose source is @ws that will take
 * approximately @msec milliseconds to be processed by the kernel.  If @ws is
 * not active, activate it.  If @msec is nonzero, set up the @ws' timer to
 * execute pm_wakeup_timer_fn() in future.
 *
 * It is safe to call this function from interrupt context.
 */
void pm_wakeup_ws_event(struct wakeup_source *ws, unsigned int msec, bool hard)
{
	unsigned long flags;
	unsigned long expires;

	if (!ws)
		return;

	spin_lock_irqsave(&ws->lock, flags);

	wakeup_source_report_event(ws, hard);

	if (!msec) {
		wakeup_source_deactivate(ws);
		goto unlock;
	}

	expires = jiffies + msecs_to_jiffies(msec);
	if (!expires)
		expires = 1;

	if (!ws->timer_expires || time_after(expires, ws->timer_expires)) {
		mod_timer(&ws->timer, expires);
		ws->timer_expires = expires;
	}

 unlock:
	spin_unlock_irqrestore(&ws->lock, flags);
}
EXPORT_SYMBOL_GPL(pm_wakeup_ws_event);

/**
 * pm_wakeup_event - Notify the PM core of a wakeup event.
 * @dev: Device the wakeup event is related to.
 * @msec: Anticipated event processing time (in milliseconds).
 * @hard: If set, abort suspends in progress and wake up from suspend-to-idle.
 *
 * Call pm_wakeup_ws_event() for the @dev's wakeup source object.
 */
void pm_wakeup_dev_event(struct device *dev, unsigned int msec, bool hard)
{
	unsigned long flags;

	if (!dev)
		return;

	spin_lock_irqsave(&dev->power.lock, flags);
	pm_wakeup_ws_event(dev->power.wakeup, msec, hard);
	spin_unlock_irqrestore(&dev->power.lock, flags);
}
EXPORT_SYMBOL_GPL(pm_wakeup_dev_event);

void pm_get_active_wakeup_sources(char *pending_wakeup_source, size_t max)
{
	struct wakeup_source *ws, *last_active_ws = NULL;
	int len = 0;
	bool active = false;
	int srcuidx;

	srcuidx = srcu_read_lock(&wakeup_srcu);
	list_for_each_entry_rcu(ws, &wakeup_sources, entry) {
		if (ws->active && len < max) {
			if (!active)
				len += scnprintf(pending_wakeup_source, max,
						"Pending Wakeup Sources: ");
			len += scnprintf(pending_wakeup_source + len, max - len,
				"%s ", ws->name);
			active = true;
		} else if (!active &&
			   (!last_active_ws ||
			    ktime_to_ns(ws->last_time) >
			    ktime_to_ns(last_active_ws->last_time))) {
			last_active_ws = ws;
		}
	}
	if (!active && last_active_ws) {
		scnprintf(pending_wakeup_source, max,
				"Last active Wakeup Source: %s",
				last_active_ws->name);
	}
	srcu_read_unlock(&wakeup_srcu, srcuidx);
}
EXPORT_SYMBOL_GPL(pm_get_active_wakeup_sources);

void pm_print_active_wakeup_sources(void)
{
	struct wakeup_source *ws;
	int srcuidx, active = 0;
	struct wakeup_source *last_activity_ws = NULL;

	srcuidx = srcu_read_lock(&wakeup_srcu);
	list_for_each_entry_rcu(ws, &wakeup_sources, entry) {
		if (ws->active) {
			pr_debug("active wakeup source: %s\n", ws->name);
#ifdef CONFIG_BOEFFLA_WL_BLOCKER
			if (!check_for_block(ws))	// AP: check if wakelock is on wakelock blocker list
#endif
				active = 1;
		} else if (!active &&
			   (!last_activity_ws ||
			    ktime_to_ns(ws->last_time) >
			    ktime_to_ns(last_activity_ws->last_time))) {
			last_activity_ws = ws;
		}
	}

	if (!active && last_activity_ws)
		pr_debug("last active wakeup source: %s\n",
			last_activity_ws->name);
	srcu_read_unlock(&wakeup_srcu, srcuidx);
}
EXPORT_SYMBOL_GPL(pm_print_active_wakeup_sources);

/**
 * pm_wakeup_pending - Check if power transition in progress should be aborted.
 *
 * Compare the current number of registered wakeup events with its preserved
 * value from the past and return true if new wakeup events have been registered
 * since the old value was stored.  Also return true if the current number of
 * wakeup events being processed is different from zero.
 */
bool pm_wakeup_pending(void)
{
	unsigned long flags;
	bool ret = false;
	char suspend_abort[MAX_SUSPEND_ABORT_LEN];

	spin_lock_irqsave(&events_lock, flags);
	if (events_check_enabled) {
		unsigned int cnt, inpr;

		split_counters(&cnt, &inpr);
		ret = (cnt != saved_count || inpr > 0);
		events_check_enabled = !ret;
	}
	spin_unlock_irqrestore(&events_lock, flags);

	if (ret) {
		pr_info("PM: Wakeup pending, aborting suspend\n");
		pm_get_active_wakeup_sources(suspend_abort,
					     MAX_SUSPEND_ABORT_LEN);
		log_suspend_abort_reason(suspend_abort);
		pr_info("PM: %s\n", suspend_abort);
	}

	return ret || atomic_read(&pm_abort_suspend) > 0;
}

void pm_system_wakeup(void)
{
	atomic_inc(&pm_abort_suspend);
	s2idle_wake();
}
EXPORT_SYMBOL_GPL(pm_system_wakeup);

void pm_system_cancel_wakeup(void)
{
	atomic_dec(&pm_abort_suspend);
}

void pm_wakeup_clear(bool reset)
{
	pm_wakeup_irq = 0;
	if (reset)
		atomic_set(&pm_abort_suspend, 0);
}

void pm_system_irq_wakeup(unsigned int irq_number)
{
	struct irq_desc *desc;
	const char *name = "null";

	if (pm_wakeup_irq == 0) {
		if (msm_show_resume_irq_mask) {
			desc = irq_to_desc(irq_number);
			if (desc == NULL)
				name = "stray irq";
			else if (desc->action && desc->action->name)
				name = desc->action->name;

			log_base_wakeup_reason(irq_number);
			pr_warn("%s: %d triggered %s\n", __func__,
					irq_number, name);

		}
		pm_wakeup_irq = irq_number;
		pm_system_wakeup();
	}
}

/**
 * pm_get_wakeup_count - Read the number of registered wakeup events.
 * @count: Address to store the value at.
 * @block: Whether or not to block.
 *
 * Store the number of registered wakeup events at the address in @count.  If
 * @block is set, block until the current number of wakeup events being
 * processed is zero.
 *
 * Return 'false' if the current number of wakeup events being processed is
 * nonzero.  Otherwise return 'true'.
 */
bool pm_get_wakeup_count(unsigned int *count, bool block)
{
	unsigned int cnt, inpr;

	if (block) {
		DEFINE_WAIT(wait);

		for (;;) {
			prepare_to_wait(&wakeup_count_wait_queue, &wait,
					TASK_INTERRUPTIBLE);
			split_counters(&cnt, &inpr);
			if (inpr == 0 || signal_pending(current))
				break;
			pm_print_active_wakeup_sources();
			schedule();
		}
		finish_wait(&wakeup_count_wait_queue, &wait);
	}

	split_counters(&cnt, &inpr);
	*count = cnt;
	return !inpr;
}

/**
 * pm_save_wakeup_count - Save the current number of registered wakeup events.
 * @count: Value to compare with the current number of registered wakeup events.
 *
 * If @count is equal to the current number of registered wakeup events and the
 * current number of wakeup events being processed is zero, store @count as the
 * old number of registered wakeup events for pm_check_wakeup_events(), enable
 * wakeup events detection and return 'true'.  Otherwise disable wakeup events
 * detection and return 'false'.
 */
bool pm_save_wakeup_count(unsigned int count)
{
	unsigned int cnt, inpr;
	unsigned long flags;

	events_check_enabled = false;
	spin_lock_irqsave(&events_lock, flags);
	split_counters(&cnt, &inpr);
	if (cnt == count && inpr == 0) {
		saved_count = count;
		events_check_enabled = true;
	}
	spin_unlock_irqrestore(&events_lock, flags);
	return events_check_enabled;
}

#ifdef CONFIG_PM_AUTOSLEEP
/**
 * pm_wakep_autosleep_enabled - Modify autosleep_enabled for all wakeup sources.
 * @enabled: Whether to set or to clear the autosleep_enabled flags.
 */
void pm_wakep_autosleep_enabled(bool set)
{
	struct wakeup_source *ws;
	ktime_t now = ktime_get();
	int srcuidx;

	srcuidx = srcu_read_lock(&wakeup_srcu);
	list_for_each_entry_rcu(ws, &wakeup_sources, entry) {
		spin_lock_irq(&ws->lock);
		if (ws->autosleep_enabled != set) {
			ws->autosleep_enabled = set;
			if (ws->active) {
				if (set)
					ws->start_prevent_time = now;
				else
					update_prevent_sleep_time(ws, now);
			}
		}
		spin_unlock_irq(&ws->lock);
	}
	srcu_read_unlock(&wakeup_srcu, srcuidx);
}
#endif /* CONFIG_PM_AUTOSLEEP */

static struct dentry *wakeup_sources_stats_dentry;

/**
 * print_wakeup_source_stats - Print wakeup source statistics information.
 * @m: seq_file to print the statistics into.
 * @ws: Wakeup source object to print the statistics for.
 */
static int print_wakeup_source_stats(struct seq_file *m,
				     struct wakeup_source *ws)
{
	unsigned long flags;
	ktime_t total_time;
	ktime_t max_time;
	unsigned long active_count;
	ktime_t active_time;
	ktime_t prevent_sleep_time;

	spin_lock_irqsave(&ws->lock, flags);

	total_time = ws->total_time;
	max_time = ws->max_time;
	prevent_sleep_time = ws->prevent_sleep_time;
	active_count = ws->active_count;
	if (ws->active) {
		ktime_t now = ktime_get();

		active_time = ktime_sub(now, ws->last_time);
		total_time = ktime_add(total_time, active_time);
		if (active_time > max_time)
			max_time = active_time;

		if (ws->autosleep_enabled)
			prevent_sleep_time = ktime_add(prevent_sleep_time,
				ktime_sub(now, ws->start_prevent_time));
	} else {
		active_time = 0;
	}

	seq_printf(m, "%-32s\t%lu\t\t%lu\t\t%lu\t\t%lu\t\t%lld\t\t%lld\t\t%lld\t\t%lld\t\t%lld\n",
		   ws->name, active_count, ws->event_count,
		   ws->wakeup_count, ws->expire_count,
		   ktime_to_ms(active_time), ktime_to_ms(total_time),
		   ktime_to_ms(max_time), ktime_to_ms(ws->last_time),
		   ktime_to_ms(prevent_sleep_time));

	spin_unlock_irqrestore(&ws->lock, flags);

	return 0;
}

/**
 * wakeup_sources_stats_show - Print wakeup sources statistics information.
 * @m: seq_file to print the statistics into.
 */
static int wakeup_sources_stats_show(struct seq_file *m, void *unused)
{
	struct wakeup_source *ws;
	int srcuidx;

	seq_puts(m, "name\t\t\t\t\tactive_count\tevent_count\twakeup_count\t"
		"expire_count\tactive_since\ttotal_time\tmax_time\t"
		"last_change\tprevent_suspend_time\n");

	srcuidx = srcu_read_lock(&wakeup_srcu);
	list_for_each_entry_rcu(ws, &wakeup_sources, entry)
		print_wakeup_source_stats(m, ws);
	srcu_read_unlock(&wakeup_srcu, srcuidx);

	print_wakeup_source_stats(m, &deleted_ws);

	return 0;
}

static int wakeup_sources_stats_open(struct inode *inode, struct file *file)
{
	return single_open(file, wakeup_sources_stats_show, NULL);
}

static const struct file_operations wakeup_sources_stats_fops = {
	.owner = THIS_MODULE,
	.open = wakeup_sources_stats_open,
	.read = seq_read,
	.llseek = seq_lseek,
	.release = single_release,
};

static int __init wakeup_sources_debugfs_init(void)
{
	wakeup_sources_stats_dentry = debugfs_create_file("wakeup_sources",
			S_IRUGO, NULL, NULL, &wakeup_sources_stats_fops);
	return 0;
}

postcore_initcall(wakeup_sources_debugfs_init);<|MERGE_RESOLUTION|>--- conflicted
+++ resolved
@@ -24,7 +24,6 @@
 
 #include "power.h"
 
-<<<<<<< HEAD
 #ifdef CONFIG_BOEFFLA_WL_BLOCKER
 #include "boeffla_wl_blocker.h"
 
@@ -36,13 +35,11 @@
 #endif
 
 
-=======
 #ifndef CONFIG_SUSPEND
 suspend_state_t pm_suspend_target_state;
 #define pm_suspend_target_state	(PM_SUSPEND_ON)
 #endif
 
->>>>>>> 4045d8f3
 /*
  * If set, the suspend/hibernate code will abort transitions to a sleep state
  * if wakeup events are registered during or immediately before the transition.
