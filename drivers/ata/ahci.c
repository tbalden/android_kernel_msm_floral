--- conflicted
+++ resolved
@@ -1169,7 +1169,6 @@
 
 	if (hpriv->flags & AHCI_HFLAG_NO_MSI)
 		goto intx;
-<<<<<<< HEAD
 
 	rc = pci_msi_vec_count(pdev);
 	if (rc < 0)
@@ -1185,27 +1184,6 @@
 
 	nvec = rc;
 	rc = pci_enable_msi_block(pdev, nvec);
-	if (rc)
-		goto intx;
-
-	return nvec;
-
-=======
-
-	rc = pci_msi_vec_count(pdev);
-	if (rc < 0)
-		goto intx;
-
-	/*
-	 * If number of MSIs is less than number of ports then Sharing Last
-	 * Message mode could be enforced. In this case assume that advantage
-	 * of multipe MSIs is negated and use single MSI mode instead.
-	 */
-	if (rc < n_ports)
-		goto single_msi;
-
-	nvec = rc;
-	rc = pci_enable_msi_block(pdev, nvec);
 	if (rc < 0)
 		goto intx;
 	else if (rc > 0)
@@ -1213,7 +1191,6 @@
 
 	return nvec;
 
->>>>>>> e3703f8c
 single_msi:
 	rc = pci_enable_msi(pdev);
 	if (rc)
