--- conflicted
+++ resolved
@@ -401,12 +401,9 @@
 
 	down_read(&mm->mmap_sem);
 
-<<<<<<< HEAD
 	vaddr = untagged_addr(vaddr);
 
-=======
 retry:
->>>>>>> 8ff218ad
 	vma = find_vma_intersection(mm, vaddr, vaddr + 1);
 
 	if (vma && vma->vm_flags & VM_PFNMAP) {
