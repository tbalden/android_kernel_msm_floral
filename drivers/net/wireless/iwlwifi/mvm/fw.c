/******************************************************************************
 *
 * This file is provided under a dual BSD/GPLv2 license.  When using or
 * redistributing this file, you may do so under either license.
 *
 * GPL LICENSE SUMMARY
 *
 * Copyright(c) 2012 - 2014 Intel Corporation. All rights reserved.
 * Copyright(c) 2013 - 2014 Intel Mobile Communications GmbH
 *
 * This program is free software; you can redistribute it and/or modify
 * it under the terms of version 2 of the GNU General Public License as
 * published by the Free Software Foundation.
 *
 * This program is distributed in the hope that it will be useful, but
 * WITHOUT ANY WARRANTY; without even the implied warranty of
 * MERCHANTABILITY or FITNESS FOR A PARTICULAR PURPOSE.  See the GNU
 * General Public License for more details.
 *
 * You should have received a copy of the GNU General Public License
 * along with this program; if not, write to the Free Software
 * Foundation, Inc., 51 Franklin Street, Fifth Floor, Boston, MA 02110,
 * USA
 *
 * The full GNU General Public License is included in this distribution
 * in the file called COPYING.
 *
 * Contact Information:
 *  Intel Linux Wireless <ilw@linux.intel.com>
 * Intel Corporation, 5200 N.E. Elam Young Parkway, Hillsboro, OR 97124-6497
 *
 * BSD LICENSE
 *
 * Copyright(c) 2012 - 2014 Intel Corporation. All rights reserved.
 * Copyright(c) 2013 - 2014 Intel Mobile Communications GmbH
 * All rights reserved.
 *
 * Redistribution and use in source and binary forms, with or without
 * modification, are permitted provided that the following conditions
 * are met:
 *
 *  * Redistributions of source code must retain the above copyright
 *    notice, this list of conditions and the following disclaimer.
 *  * Redistributions in binary form must reproduce the above copyright
 *    notice, this list of conditions and the following disclaimer in
 *    the documentation and/or other materials provided with the
 *    distribution.
 *  * Neither the name Intel Corporation nor the names of its
 *    contributors may be used to endorse or promote products derived
 *    from this software without specific prior written permission.
 *
 * THIS SOFTWARE IS PROVIDED BY THE COPYRIGHT HOLDERS AND CONTRIBUTORS
 * "AS IS" AND ANY EXPRESS OR IMPLIED WARRANTIES, INCLUDING, BUT NOT
 * LIMITED TO, THE IMPLIED WARRANTIES OF MERCHANTABILITY AND FITNESS FOR
 * A PARTICULAR PURPOSE ARE DISCLAIMED. IN NO EVENT SHALL THE COPYRIGHT
 * OWNER OR CONTRIBUTORS BE LIABLE FOR ANY DIRECT, INDIRECT, INCIDENTAL,
 * SPECIAL, EXEMPLARY, OR CONSEQUENTIAL DAMAGES (INCLUDING, BUT NOT
 * LIMITED TO, PROCUREMENT OF SUBSTITUTE GOODS OR SERVICES; LOSS OF USE,
 * DATA, OR PROFITS; OR BUSINESS INTERRUPTION) HOWEVER CAUSED AND ON ANY
 * THEORY OF LIABILITY, WHETHER IN CONTRACT, STRICT LIABILITY, OR TORT
 * (INCLUDING NEGLIGENCE OR OTHERWISE) ARISING IN ANY WAY OUT OF THE USE
 * OF THIS SOFTWARE, EVEN IF ADVISED OF THE POSSIBILITY OF SUCH DAMAGE.
 *
 *****************************************************************************/
#include <net/mac80211.h>

#include "iwl-trans.h"
#include "iwl-op-mode.h"
#include "iwl-fw.h"
#include "iwl-debug.h"
#include "iwl-csr.h" /* for iwl_mvm_rx_card_state_notif */
#include "iwl-io.h" /* for iwl_mvm_rx_card_state_notif */
#include "iwl-prph.h"
#include "iwl-eeprom-parse.h"

#include "mvm.h"
#include "iwl-phy-db.h"

#define MVM_UCODE_ALIVE_TIMEOUT	HZ
#define MVM_UCODE_CALIB_TIMEOUT	(2*HZ)

#define UCODE_VALID_OK	cpu_to_le32(0x1)

struct iwl_mvm_alive_data {
	bool valid;
	u32 scd_base_addr;
};

static inline const struct fw_img *
iwl_get_ucode_image(struct iwl_mvm *mvm, enum iwl_ucode_type ucode_type)
{
	if (ucode_type >= IWL_UCODE_TYPE_MAX)
		return NULL;

	return &mvm->fw->img[ucode_type];
}

static int iwl_send_tx_ant_cfg(struct iwl_mvm *mvm, u8 valid_tx_ant)
{
	struct iwl_tx_ant_cfg_cmd tx_ant_cmd = {
		.valid = cpu_to_le32(valid_tx_ant),
	};

	IWL_DEBUG_FW(mvm, "select valid tx ant: %u\n", valid_tx_ant);
	return iwl_mvm_send_cmd_pdu(mvm, TX_ANT_CONFIGURATION_CMD, 0,
				    sizeof(tx_ant_cmd), &tx_ant_cmd);
}

static bool iwl_alive_fn(struct iwl_notif_wait_data *notif_wait,
			 struct iwl_rx_packet *pkt, void *data)
{
	struct iwl_mvm *mvm =
		container_of(notif_wait, struct iwl_mvm, notif_wait);
	struct iwl_mvm_alive_data *alive_data = data;
	struct mvm_alive_resp_ver1 *palive1;
	struct mvm_alive_resp_ver2 *palive2;
	struct mvm_alive_resp *palive;

	if (iwl_rx_packet_payload_len(pkt) == sizeof(*palive1)) {
		palive1 = (void *)pkt->data;

		mvm->support_umac_log = false;
		mvm->error_event_table =
			le32_to_cpu(palive1->error_event_table_ptr);
		mvm->log_event_table =
			le32_to_cpu(palive1->log_event_table_ptr);
		alive_data->scd_base_addr = le32_to_cpu(palive1->scd_base_ptr);

		alive_data->valid = le16_to_cpu(palive1->status) ==
				    IWL_ALIVE_STATUS_OK;
		IWL_DEBUG_FW(mvm,
			     "Alive VER1 ucode status 0x%04x revision 0x%01X 0x%01X flags 0x%01X\n",
			     le16_to_cpu(palive1->status), palive1->ver_type,
			     palive1->ver_subtype, palive1->flags);
	} else if (iwl_rx_packet_payload_len(pkt) == sizeof(*palive2)) {
		palive2 = (void *)pkt->data;

		mvm->error_event_table =
			le32_to_cpu(palive2->error_event_table_ptr);
		mvm->log_event_table =
			le32_to_cpu(palive2->log_event_table_ptr);
		alive_data->scd_base_addr = le32_to_cpu(palive2->scd_base_ptr);
		mvm->umac_error_event_table =
			le32_to_cpu(palive2->error_info_addr);
		mvm->sf_space.addr = le32_to_cpu(palive2->st_fwrd_addr);
		mvm->sf_space.size = le32_to_cpu(palive2->st_fwrd_size);

		alive_data->valid = le16_to_cpu(palive2->status) ==
				    IWL_ALIVE_STATUS_OK;
		if (mvm->umac_error_event_table)
			mvm->support_umac_log = true;

		IWL_DEBUG_FW(mvm,
			     "Alive VER2 ucode status 0x%04x revision 0x%01X 0x%01X flags 0x%01X\n",
			     le16_to_cpu(palive2->status), palive2->ver_type,
			     palive2->ver_subtype, palive2->flags);

		IWL_DEBUG_FW(mvm,
			     "UMAC version: Major - 0x%x, Minor - 0x%x\n",
			     palive2->umac_major, palive2->umac_minor);
	} else if (iwl_rx_packet_payload_len(pkt) == sizeof(*palive)) {
		palive = (void *)pkt->data;

		mvm->error_event_table =
			le32_to_cpu(palive->error_event_table_ptr);
		mvm->log_event_table =
			le32_to_cpu(palive->log_event_table_ptr);
		alive_data->scd_base_addr = le32_to_cpu(palive->scd_base_ptr);
		mvm->umac_error_event_table =
			le32_to_cpu(palive->error_info_addr);
		mvm->sf_space.addr = le32_to_cpu(palive->st_fwrd_addr);
		mvm->sf_space.size = le32_to_cpu(palive->st_fwrd_size);

		alive_data->valid = le16_to_cpu(palive->status) ==
				    IWL_ALIVE_STATUS_OK;
		if (mvm->umac_error_event_table)
			mvm->support_umac_log = true;

		IWL_DEBUG_FW(mvm,
			     "Alive VER3 ucode status 0x%04x revision 0x%01X 0x%01X flags 0x%01X\n",
			     le16_to_cpu(palive->status), palive->ver_type,
			     palive->ver_subtype, palive->flags);

		IWL_DEBUG_FW(mvm,
			     "UMAC version: Major - 0x%x, Minor - 0x%x\n",
			     le32_to_cpu(palive->umac_major),
			     le32_to_cpu(palive->umac_minor));
	}

	return true;
}

static bool iwl_wait_phy_db_entry(struct iwl_notif_wait_data *notif_wait,
				  struct iwl_rx_packet *pkt, void *data)
{
	struct iwl_phy_db *phy_db = data;

	if (pkt->hdr.cmd != CALIB_RES_NOTIF_PHY_DB) {
		WARN_ON(pkt->hdr.cmd != INIT_COMPLETE_NOTIF);
		return true;
	}

	WARN_ON(iwl_phy_db_set_section(phy_db, pkt, GFP_ATOMIC));

	return false;
}

static int iwl_mvm_load_ucode_wait_alive(struct iwl_mvm *mvm,
					 enum iwl_ucode_type ucode_type)
{
	struct iwl_notification_wait alive_wait;
	struct iwl_mvm_alive_data alive_data;
	const struct fw_img *fw;
	int ret, i;
	enum iwl_ucode_type old_type = mvm->cur_ucode;
	static const u8 alive_cmd[] = { MVM_ALIVE };
	struct iwl_sf_region st_fwrd_space;

	if (ucode_type == IWL_UCODE_REGULAR &&
	    iwl_fw_dbg_conf_usniffer(mvm->fw, FW_DBG_START_FROM_ALIVE))
		fw = iwl_get_ucode_image(mvm, IWL_UCODE_REGULAR_USNIFFER);
	else
		fw = iwl_get_ucode_image(mvm, ucode_type);
	if (WARN_ON(!fw))
		return -EINVAL;
	mvm->cur_ucode = ucode_type;
	mvm->ucode_loaded = false;

	iwl_init_notification_wait(&mvm->notif_wait, &alive_wait,
				   alive_cmd, ARRAY_SIZE(alive_cmd),
				   iwl_alive_fn, &alive_data);

	ret = iwl_trans_start_fw(mvm->trans, fw, ucode_type == IWL_UCODE_INIT);
	if (ret) {
		mvm->cur_ucode = old_type;
		iwl_remove_notification(&mvm->notif_wait, &alive_wait);
		return ret;
	}

	/*
	 * Some things may run in the background now, but we
	 * just wait for the ALIVE notification here.
	 */
	ret = iwl_wait_notification(&mvm->notif_wait, &alive_wait,
				    MVM_UCODE_ALIVE_TIMEOUT);
	if (ret) {
		mvm->cur_ucode = old_type;
		return ret;
	}

	if (!alive_data.valid) {
		IWL_ERR(mvm, "Loaded ucode is not valid!\n");
		mvm->cur_ucode = old_type;
		return -EIO;
	}

	/*
	 * update the sdio allocation according to the pointer we get in the
	 * alive notification.
	 */
	st_fwrd_space.addr = mvm->sf_space.addr;
	st_fwrd_space.size = mvm->sf_space.size;
	ret = iwl_trans_update_sf(mvm->trans, &st_fwrd_space);
	if (ret) {
		IWL_ERR(mvm, "Failed to update SF size. ret %d\n", ret);
		return ret;
	}

	iwl_trans_fw_alive(mvm->trans, alive_data.scd_base_addr);

	/*
	 * Note: all the queues are enabled as part of the interface
	 * initialization, but in firmware restart scenarios they
	 * could be stopped, so wake them up. In firmware restart,
	 * mac80211 will have the queues stopped as well until the
	 * reconfiguration completes. During normal startup, they
	 * will be empty.
	 */

	for (i = 0; i < IWL_MAX_HW_QUEUES; i++) {
		if (i < mvm->first_agg_queue && i != IWL_MVM_CMD_QUEUE)
			mvm->queue_to_mac80211[i] = i;
		else
			mvm->queue_to_mac80211[i] = IWL_INVALID_MAC80211_QUEUE;
	}

	for (i = 0; i < IEEE80211_MAX_QUEUES; i++)
		atomic_set(&mvm->mac80211_queue_stop_count[i], 0);

	mvm->ucode_loaded = true;

	return 0;
}

static int iwl_send_phy_cfg_cmd(struct iwl_mvm *mvm)
{
	struct iwl_phy_cfg_cmd phy_cfg_cmd;
	enum iwl_ucode_type ucode_type = mvm->cur_ucode;

	/* Set parameters */
	phy_cfg_cmd.phy_cfg = cpu_to_le32(iwl_mvm_get_phy_config(mvm));
	phy_cfg_cmd.calib_control.event_trigger =
		mvm->fw->default_calib[ucode_type].event_trigger;
	phy_cfg_cmd.calib_control.flow_trigger =
		mvm->fw->default_calib[ucode_type].flow_trigger;

	IWL_DEBUG_INFO(mvm, "Sending Phy CFG command: 0x%x\n",
		       phy_cfg_cmd.phy_cfg);

	return iwl_mvm_send_cmd_pdu(mvm, PHY_CONFIGURATION_CMD, 0,
				    sizeof(phy_cfg_cmd), &phy_cfg_cmd);
}

int iwl_run_init_mvm_ucode(struct iwl_mvm *mvm, bool read_nvm)
{
	struct iwl_notification_wait calib_wait;
	static const u8 init_complete[] = {
		INIT_COMPLETE_NOTIF,
		CALIB_RES_NOTIF_PHY_DB
	};
	int ret;

	lockdep_assert_held(&mvm->mutex);

	if (WARN_ON_ONCE(mvm->init_ucode_complete || mvm->calibrating))
		return 0;

	iwl_init_notification_wait(&mvm->notif_wait,
				   &calib_wait,
				   init_complete,
				   ARRAY_SIZE(init_complete),
				   iwl_wait_phy_db_entry,
				   mvm->phy_db);

	/* Will also start the device */
	ret = iwl_mvm_load_ucode_wait_alive(mvm, IWL_UCODE_INIT);
	if (ret) {
		IWL_ERR(mvm, "Failed to start INIT ucode: %d\n", ret);
		goto error;
	}

	ret = iwl_send_bt_init_conf(mvm);
	if (ret)
		goto error;

	/* Read the NVM only at driver load time, no need to do this twice */
	if (read_nvm) {
		/* Read nvm */
		ret = iwl_nvm_init(mvm, true);
		if (ret) {
			IWL_ERR(mvm, "Failed to read NVM: %d\n", ret);
			goto error;
		}
	}

	/* In case we read the NVM from external file, load it to the NIC */
	if (mvm->nvm_file_name)
		iwl_mvm_load_nvm_to_nic(mvm);

	ret = iwl_nvm_check_version(mvm->nvm_data, mvm->trans);
	WARN_ON(ret);

	/*
	 * abort after reading the nvm in case RF Kill is on, we will complete
	 * the init seq later when RF kill will switch to off
	 */
	if (iwl_mvm_is_radio_killed(mvm)) {
		IWL_DEBUG_RF_KILL(mvm,
				  "jump over all phy activities due to RF kill\n");
		iwl_remove_notification(&mvm->notif_wait, &calib_wait);
		ret = 1;
		goto out;
	}

	mvm->calibrating = true;

	/* Send TX valid antennas before triggering calibrations */
	ret = iwl_send_tx_ant_cfg(mvm, iwl_mvm_get_valid_tx_ant(mvm));
	if (ret)
		goto error;

	/*
	 * Send phy configurations command to init uCode
	 * to start the 16.0 uCode init image internal calibrations.
	 */
	ret = iwl_send_phy_cfg_cmd(mvm);
	if (ret) {
		IWL_ERR(mvm, "Failed to run INIT calibrations: %d\n",
			ret);
		goto error;
	}

	/*
	 * Some things may run in the background now, but we
	 * just wait for the calibration complete notification.
	 */
	ret = iwl_wait_notification(&mvm->notif_wait, &calib_wait,
			MVM_UCODE_CALIB_TIMEOUT);
	if (!ret)
		mvm->init_ucode_complete = true;

	if (ret && iwl_mvm_is_radio_killed(mvm)) {
		IWL_DEBUG_RF_KILL(mvm, "RFKILL while calibrating.\n");
		ret = 1;
	}
	goto out;

error:
	iwl_remove_notification(&mvm->notif_wait, &calib_wait);
out:
	mvm->calibrating = false;
	if (iwlmvm_mod_params.init_dbg && !mvm->nvm_data) {
		/* we want to debug INIT and we have no NVM - fake */
		mvm->nvm_data = kzalloc(sizeof(struct iwl_nvm_data) +
					sizeof(struct ieee80211_channel) +
					sizeof(struct ieee80211_rate),
					GFP_KERNEL);
		if (!mvm->nvm_data)
			return -ENOMEM;
		mvm->nvm_data->bands[0].channels = mvm->nvm_data->channels;
		mvm->nvm_data->bands[0].n_channels = 1;
		mvm->nvm_data->bands[0].n_bitrates = 1;
		mvm->nvm_data->bands[0].bitrates =
			(void *)mvm->nvm_data->channels + 1;
		mvm->nvm_data->bands[0].bitrates->hw_value = 10;
	}

	return ret;
}

static void iwl_mvm_get_shared_mem_conf(struct iwl_mvm *mvm)
{
	struct iwl_host_cmd cmd = {
		.id = SHARED_MEM_CFG,
		.flags = CMD_WANT_SKB,
		.data = { NULL, },
		.len = { 0, },
	};
	struct iwl_rx_packet *pkt;
	struct iwl_shared_mem_cfg *mem_cfg;
	u32 i;

	lockdep_assert_held(&mvm->mutex);

	if (WARN_ON(iwl_mvm_send_cmd(mvm, &cmd)))
		return;

	pkt = cmd.resp_pkt;
	if (pkt->hdr.flags & IWL_CMD_FAILED_MSK) {
		IWL_ERR(mvm, "Bad return from SHARED_MEM_CFG (0x%08X)\n",
			pkt->hdr.flags);
		goto exit;
	}

	mem_cfg = (void *)pkt->data;

	mvm->shared_mem_cfg.shared_mem_addr =
		le32_to_cpu(mem_cfg->shared_mem_addr);
	mvm->shared_mem_cfg.shared_mem_size =
		le32_to_cpu(mem_cfg->shared_mem_size);
	mvm->shared_mem_cfg.sample_buff_addr =
		le32_to_cpu(mem_cfg->sample_buff_addr);
	mvm->shared_mem_cfg.sample_buff_size =
		le32_to_cpu(mem_cfg->sample_buff_size);
	mvm->shared_mem_cfg.txfifo_addr = le32_to_cpu(mem_cfg->txfifo_addr);
	for (i = 0; i < ARRAY_SIZE(mvm->shared_mem_cfg.txfifo_size); i++)
		mvm->shared_mem_cfg.txfifo_size[i] =
			le32_to_cpu(mem_cfg->txfifo_size[i]);
	for (i = 0; i < ARRAY_SIZE(mvm->shared_mem_cfg.rxfifo_size); i++)
		mvm->shared_mem_cfg.rxfifo_size[i] =
			le32_to_cpu(mem_cfg->rxfifo_size[i]);
	mvm->shared_mem_cfg.page_buff_addr =
		le32_to_cpu(mem_cfg->page_buff_addr);
	mvm->shared_mem_cfg.page_buff_size =
		le32_to_cpu(mem_cfg->page_buff_size);
	IWL_DEBUG_INFO(mvm, "SHARED MEM CFG: got memory offsets/sizes\n");

exit:
	iwl_free_resp(&cmd);
}

int iwl_mvm_fw_dbg_collect_desc(struct iwl_mvm *mvm,
				struct iwl_mvm_dump_desc *desc,
				unsigned int delay)
{
	if (test_and_set_bit(IWL_MVM_STATUS_DUMPING_FW_LOG, &mvm->status))
		return -EBUSY;

	if (WARN_ON(mvm->fw_dump_desc))
		iwl_mvm_free_fw_dump_desc(mvm);

	IWL_WARN(mvm, "Collecting data: trigger %d fired.\n",
		 le32_to_cpu(desc->trig_desc.type));

	mvm->fw_dump_desc = desc;

	/* stop recording */
	if (mvm->cfg->device_family == IWL_DEVICE_FAMILY_7000) {
		iwl_set_bits_prph(mvm->trans, MON_BUFF_SAMPLE_CTL, 0x100);
	} else {
		iwl_write_prph(mvm->trans, DBGC_IN_SAMPLE, 0);
		/* wait before we collect the data till the DBGC stop */
		udelay(100);
<<<<<<< HEAD
	}

	queue_delayed_work(system_wq, &mvm->fw_dump_wk, delay);

	return 0;
}

int iwl_mvm_fw_dbg_collect(struct iwl_mvm *mvm, enum iwl_fw_dbg_trigger trig,
			   const char *str, size_t len, unsigned int delay)
{
	struct iwl_mvm_dump_desc *desc;

	desc = kzalloc(sizeof(*desc) + len, GFP_ATOMIC);
	if (!desc)
		return -ENOMEM;

	desc->len = len;
	desc->trig_desc.type = cpu_to_le32(trig);
	memcpy(desc->trig_desc.data, str, len);

	return iwl_mvm_fw_dbg_collect_desc(mvm, desc, delay);
}

int iwl_mvm_fw_dbg_collect_trig(struct iwl_mvm *mvm,
				struct iwl_fw_dbg_trigger_tlv *trigger,
				const char *str, size_t len)
{
	unsigned int delay = msecs_to_jiffies(le32_to_cpu(trigger->stop_delay));
	u16 occurrences = le16_to_cpu(trigger->occurrences);
	int ret;

	if (!occurrences)
		return 0;

	ret = iwl_mvm_fw_dbg_collect(mvm, le32_to_cpu(trigger->id), str,
=======
	}

	queue_delayed_work(system_wq, &mvm->fw_dump_wk, delay);

	return 0;
}

int iwl_mvm_fw_dbg_collect(struct iwl_mvm *mvm, enum iwl_fw_dbg_trigger trig,
			   const char *str, size_t len, unsigned int delay)
{
	struct iwl_mvm_dump_desc *desc;

	desc = kzalloc(sizeof(*desc) + len, GFP_ATOMIC);
	if (!desc)
		return -ENOMEM;

	desc->len = len;
	desc->trig_desc.type = cpu_to_le32(trig);
	memcpy(desc->trig_desc.data, str, len);

	return iwl_mvm_fw_dbg_collect_desc(mvm, desc, delay);
}

int iwl_mvm_fw_dbg_collect_trig(struct iwl_mvm *mvm,
				struct iwl_fw_dbg_trigger_tlv *trigger,
				const char *fmt, ...)
{
	unsigned int delay = msecs_to_jiffies(le32_to_cpu(trigger->stop_delay));
	u16 occurrences = le16_to_cpu(trigger->occurrences);
	int ret, len = 0;
	char buf[64];

	if (!occurrences)
		return 0;

	if (fmt) {
		va_list ap;

		buf[sizeof(buf) - 1] = '\0';

		va_start(ap, fmt);
		vsnprintf(buf, sizeof(buf), fmt, ap);
		va_end(ap);

		/* check for truncation */
		if (WARN_ON_ONCE(buf[sizeof(buf) - 1]))
			buf[sizeof(buf) - 1] = '\0';

		len = strlen(buf) + 1;
	}

	ret = iwl_mvm_fw_dbg_collect(mvm, le32_to_cpu(trigger->id), buf,
>>>>>>> 31755207
				     len, delay);
	if (ret)
		return ret;

	trigger->occurrences = cpu_to_le16(occurrences - 1);
	return 0;
<<<<<<< HEAD
}

static inline void iwl_mvm_restart_early_start(struct iwl_mvm *mvm)
{
	if (mvm->cfg->device_family == IWL_DEVICE_FAMILY_7000)
		iwl_clear_bits_prph(mvm->trans, MON_BUFF_SAMPLE_CTL, 0x100);
	else
		iwl_write_prph(mvm->trans, DBGC_IN_SAMPLE, 1);
}

=======
}

static inline void iwl_mvm_restart_early_start(struct iwl_mvm *mvm)
{
	if (mvm->cfg->device_family == IWL_DEVICE_FAMILY_7000)
		iwl_clear_bits_prph(mvm->trans, MON_BUFF_SAMPLE_CTL, 0x100);
	else
		iwl_write_prph(mvm->trans, DBGC_IN_SAMPLE, 1);
}

>>>>>>> 31755207
int iwl_mvm_start_fw_dbg_conf(struct iwl_mvm *mvm, u8 conf_id)
{
	u8 *ptr;
	int ret;
	int i;

	if (WARN_ONCE(conf_id >= ARRAY_SIZE(mvm->fw->dbg_conf_tlv),
		      "Invalid configuration %d\n", conf_id))
		return -EINVAL;

	/* EARLY START - firmware's configuration is hard coded */
	if ((!mvm->fw->dbg_conf_tlv[conf_id] ||
	     !mvm->fw->dbg_conf_tlv[conf_id]->num_of_hcmds) &&
	    conf_id == FW_DBG_START_FROM_ALIVE) {
		iwl_mvm_restart_early_start(mvm);
		return 0;
	}

	if (!mvm->fw->dbg_conf_tlv[conf_id])
		return -EINVAL;

	if (mvm->fw_dbg_conf != FW_DBG_INVALID)
		IWL_WARN(mvm, "FW already configured (%d) - re-configuring\n",
			 mvm->fw_dbg_conf);

	/* Send all HCMDs for configuring the FW debug */
	ptr = (void *)&mvm->fw->dbg_conf_tlv[conf_id]->hcmd;
	for (i = 0; i < mvm->fw->dbg_conf_tlv[conf_id]->num_of_hcmds; i++) {
		struct iwl_fw_dbg_conf_hcmd *cmd = (void *)ptr;

		ret = iwl_mvm_send_cmd_pdu(mvm, cmd->id, 0,
					   le16_to_cpu(cmd->len), cmd->data);
		if (ret)
			return ret;

		ptr += sizeof(*cmd);
		ptr += le16_to_cpu(cmd->len);
	}

	mvm->fw_dbg_conf = conf_id;
	return ret;
}

static int iwl_mvm_config_ltr_v1(struct iwl_mvm *mvm)
{
	struct iwl_ltr_config_cmd_v1 cmd_v1 = {
		.flags = cpu_to_le32(LTR_CFG_FLAG_FEATURE_ENABLE),
	};

	if (!mvm->trans->ltr_enabled)
		return 0;

	return iwl_mvm_send_cmd_pdu(mvm, LTR_CONFIG, 0,
				    sizeof(cmd_v1), &cmd_v1);
}

static int iwl_mvm_config_ltr(struct iwl_mvm *mvm)
{
	struct iwl_ltr_config_cmd cmd = {
		.flags = cpu_to_le32(LTR_CFG_FLAG_FEATURE_ENABLE),
	};

	if (!mvm->trans->ltr_enabled)
		return 0;

	if (!(mvm->fw->ucode_capa.api[0] & IWL_UCODE_TLV_API_HDC_PHASE_0))
		return iwl_mvm_config_ltr_v1(mvm);

	return iwl_mvm_send_cmd_pdu(mvm, LTR_CONFIG, 0,
				    sizeof(cmd), &cmd);
}

int iwl_mvm_up(struct iwl_mvm *mvm)
{
	int ret, i;
	struct ieee80211_channel *chan;
	struct cfg80211_chan_def chandef;

	lockdep_assert_held(&mvm->mutex);

	ret = iwl_trans_start_hw(mvm->trans);
	if (ret)
		return ret;

	/*
	 * If we haven't completed the run of the init ucode during
	 * module loading, load init ucode now
	 * (for example, if we were in RFKILL)
	 */
	if (!mvm->init_ucode_complete) {
		ret = iwl_run_init_mvm_ucode(mvm, false);
		if (ret && !iwlmvm_mod_params.init_dbg) {
			IWL_ERR(mvm, "Failed to run INIT ucode: %d\n", ret);
			/* this can't happen */
			if (WARN_ON(ret > 0))
				ret = -ERFKILL;
			goto error;
		}
		if (!iwlmvm_mod_params.init_dbg) {
			/*
			 * should stop and start HW since that INIT
			 * image just loaded
			 */
			iwl_trans_stop_device(mvm->trans);
			ret = iwl_trans_start_hw(mvm->trans);
			if (ret)
				return ret;
		}
	}

	if (iwlmvm_mod_params.init_dbg)
		return 0;

	ret = iwl_mvm_load_ucode_wait_alive(mvm, IWL_UCODE_REGULAR);
	if (ret) {
		IWL_ERR(mvm, "Failed to start RT ucode: %d\n", ret);
		goto error;
	}

	if (IWL_UCODE_API(mvm->fw->ucode_ver) >= 10)
		iwl_mvm_get_shared_mem_conf(mvm);

	ret = iwl_mvm_sf_update(mvm, NULL, false);
	if (ret)
		IWL_ERR(mvm, "Failed to initialize Smart Fifo\n");

	mvm->fw_dbg_conf = FW_DBG_INVALID;
	/* if we have a destination, assume EARLY START */
	if (mvm->fw->dbg_dest_tlv)
		mvm->fw_dbg_conf = FW_DBG_START_FROM_ALIVE;
	iwl_mvm_start_fw_dbg_conf(mvm, FW_DBG_START_FROM_ALIVE);

	ret = iwl_send_tx_ant_cfg(mvm, iwl_mvm_get_valid_tx_ant(mvm));
	if (ret)
		goto error;

	ret = iwl_send_bt_init_conf(mvm);
	if (ret)
		goto error;

	/* Send phy db control command and then phy db calibration*/
	ret = iwl_send_phy_db_data(mvm->phy_db);
	if (ret)
		goto error;

	ret = iwl_send_phy_cfg_cmd(mvm);
	if (ret)
		goto error;

	/* init the fw <-> mac80211 STA mapping */
	for (i = 0; i < IWL_MVM_STATION_COUNT; i++)
		RCU_INIT_POINTER(mvm->fw_id_to_mac_id[i], NULL);

	mvm->tdls_cs.peer.sta_id = IWL_MVM_STATION_COUNT;

	/* reset quota debouncing buffer - 0xff will yield invalid data */
	memset(&mvm->last_quota_cmd, 0xff, sizeof(mvm->last_quota_cmd));

	/* Add auxiliary station for scanning */
	ret = iwl_mvm_add_aux_sta(mvm);
	if (ret)
		goto error;

	/* Add all the PHY contexts */
	chan = &mvm->hw->wiphy->bands[IEEE80211_BAND_2GHZ]->channels[0];
	cfg80211_chandef_create(&chandef, chan, NL80211_CHAN_NO_HT);
	for (i = 0; i < NUM_PHY_CTX; i++) {
		/*
		 * The channel used here isn't relevant as it's
		 * going to be overwritten in the other flows.
		 * For now use the first channel we have.
		 */
		ret = iwl_mvm_phy_ctxt_add(mvm, &mvm->phy_ctxts[i],
					   &chandef, 1, 1);
		if (ret)
			goto error;
	}

	/* Initialize tx backoffs to the minimal possible */
	iwl_mvm_tt_tx_backoff(mvm, 0);

	WARN_ON(iwl_mvm_config_ltr(mvm));

	ret = iwl_mvm_power_update_device(mvm);
	if (ret)
		goto error;

	/*
	 * RTNL is not taken during Ct-kill, but we don't need to scan/Tx
	 * anyway, so don't init MCC.
	 */
	if (!test_bit(IWL_MVM_STATUS_HW_CTKILL, &mvm->status)) {
		ret = iwl_mvm_init_mcc(mvm);
		if (ret)
			goto error;
	}

	if (mvm->fw->ucode_capa.capa[0] & IWL_UCODE_TLV_CAPA_UMAC_SCAN) {
		ret = iwl_mvm_config_scan(mvm);
		if (ret)
			goto error;
	}

	/* allow FW/transport low power modes if not during restart */
	if (!test_bit(IWL_MVM_STATUS_IN_HW_RESTART, &mvm->status))
		iwl_mvm_unref(mvm, IWL_MVM_REF_UCODE_DOWN);

	IWL_DEBUG_INFO(mvm, "RT uCode started.\n");
	return 0;
 error:
	iwl_trans_stop_device(mvm->trans);
	return ret;
}

int iwl_mvm_load_d3_fw(struct iwl_mvm *mvm)
{
	int ret, i;

	lockdep_assert_held(&mvm->mutex);

	ret = iwl_trans_start_hw(mvm->trans);
	if (ret)
		return ret;

	ret = iwl_mvm_load_ucode_wait_alive(mvm, IWL_UCODE_WOWLAN);
	if (ret) {
		IWL_ERR(mvm, "Failed to start WoWLAN firmware: %d\n", ret);
		goto error;
	}

	ret = iwl_send_tx_ant_cfg(mvm, iwl_mvm_get_valid_tx_ant(mvm));
	if (ret)
		goto error;

	/* Send phy db control command and then phy db calibration*/
	ret = iwl_send_phy_db_data(mvm->phy_db);
	if (ret)
		goto error;

	ret = iwl_send_phy_cfg_cmd(mvm);
	if (ret)
		goto error;

	/* init the fw <-> mac80211 STA mapping */
	for (i = 0; i < IWL_MVM_STATION_COUNT; i++)
		RCU_INIT_POINTER(mvm->fw_id_to_mac_id[i], NULL);

	/* Add auxiliary station for scanning */
	ret = iwl_mvm_add_aux_sta(mvm);
	if (ret)
		goto error;

	return 0;
 error:
	iwl_trans_stop_device(mvm->trans);
	return ret;
}

int iwl_mvm_rx_card_state_notif(struct iwl_mvm *mvm,
				    struct iwl_rx_cmd_buffer *rxb,
				    struct iwl_device_cmd *cmd)
{
	struct iwl_rx_packet *pkt = rxb_addr(rxb);
	struct iwl_card_state_notif *card_state_notif = (void *)pkt->data;
	u32 flags = le32_to_cpu(card_state_notif->flags);

	IWL_DEBUG_RF_KILL(mvm, "Card state received: HW:%s SW:%s CT:%s\n",
			  (flags & HW_CARD_DISABLED) ? "Kill" : "On",
			  (flags & SW_CARD_DISABLED) ? "Kill" : "On",
			  (flags & CT_KILL_CARD_DISABLED) ?
			  "Reached" : "Not reached");

	return 0;
}

int iwl_mvm_rx_radio_ver(struct iwl_mvm *mvm, struct iwl_rx_cmd_buffer *rxb,
			 struct iwl_device_cmd *cmd)
{
	struct iwl_rx_packet *pkt = rxb_addr(rxb);
	struct iwl_radio_version_notif *radio_version = (void *)pkt->data;

	/* TODO: what to do with that? */
	IWL_DEBUG_INFO(mvm,
		       "Radio version: flavor: 0x%08x, step 0x%08x, dash 0x%08x\n",
		       le32_to_cpu(radio_version->radio_flavor),
		       le32_to_cpu(radio_version->radio_step),
		       le32_to_cpu(radio_version->radio_dash));
	return 0;
}

int iwl_mvm_rx_mfuart_notif(struct iwl_mvm *mvm,
			    struct iwl_rx_cmd_buffer *rxb,
			    struct iwl_device_cmd *cmd)
{
	struct iwl_rx_packet *pkt = rxb_addr(rxb);
	struct iwl_mfuart_load_notif *mfuart_notif = (void *)pkt->data;

	IWL_DEBUG_INFO(mvm,
		       "MFUART: installed ver: 0x%08x, external ver: 0x%08x, status: 0x%08x, duration: 0x%08x\n",
		       le32_to_cpu(mfuart_notif->installed_ver),
		       le32_to_cpu(mfuart_notif->external_ver),
		       le32_to_cpu(mfuart_notif->status),
		       le32_to_cpu(mfuart_notif->duration));
	return 0;
}<|MERGE_RESOLUTION|>--- conflicted
+++ resolved
@@ -501,43 +501,6 @@
 		iwl_write_prph(mvm->trans, DBGC_IN_SAMPLE, 0);
 		/* wait before we collect the data till the DBGC stop */
 		udelay(100);
-<<<<<<< HEAD
-	}
-
-	queue_delayed_work(system_wq, &mvm->fw_dump_wk, delay);
-
-	return 0;
-}
-
-int iwl_mvm_fw_dbg_collect(struct iwl_mvm *mvm, enum iwl_fw_dbg_trigger trig,
-			   const char *str, size_t len, unsigned int delay)
-{
-	struct iwl_mvm_dump_desc *desc;
-
-	desc = kzalloc(sizeof(*desc) + len, GFP_ATOMIC);
-	if (!desc)
-		return -ENOMEM;
-
-	desc->len = len;
-	desc->trig_desc.type = cpu_to_le32(trig);
-	memcpy(desc->trig_desc.data, str, len);
-
-	return iwl_mvm_fw_dbg_collect_desc(mvm, desc, delay);
-}
-
-int iwl_mvm_fw_dbg_collect_trig(struct iwl_mvm *mvm,
-				struct iwl_fw_dbg_trigger_tlv *trigger,
-				const char *str, size_t len)
-{
-	unsigned int delay = msecs_to_jiffies(le32_to_cpu(trigger->stop_delay));
-	u16 occurrences = le16_to_cpu(trigger->occurrences);
-	int ret;
-
-	if (!occurrences)
-		return 0;
-
-	ret = iwl_mvm_fw_dbg_collect(mvm, le32_to_cpu(trigger->id), str,
-=======
 	}
 
 	queue_delayed_work(system_wq, &mvm->fw_dump_wk, delay);
@@ -590,14 +553,12 @@
 	}
 
 	ret = iwl_mvm_fw_dbg_collect(mvm, le32_to_cpu(trigger->id), buf,
->>>>>>> 31755207
 				     len, delay);
 	if (ret)
 		return ret;
 
 	trigger->occurrences = cpu_to_le16(occurrences - 1);
 	return 0;
-<<<<<<< HEAD
 }
 
 static inline void iwl_mvm_restart_early_start(struct iwl_mvm *mvm)
@@ -608,18 +569,6 @@
 		iwl_write_prph(mvm->trans, DBGC_IN_SAMPLE, 1);
 }
 
-=======
-}
-
-static inline void iwl_mvm_restart_early_start(struct iwl_mvm *mvm)
-{
-	if (mvm->cfg->device_family == IWL_DEVICE_FAMILY_7000)
-		iwl_clear_bits_prph(mvm->trans, MON_BUFF_SAMPLE_CTL, 0x100);
-	else
-		iwl_write_prph(mvm->trans, DBGC_IN_SAMPLE, 1);
-}
-
->>>>>>> 31755207
 int iwl_mvm_start_fw_dbg_conf(struct iwl_mvm *mvm, u8 conf_id)
 {
 	u8 *ptr;
