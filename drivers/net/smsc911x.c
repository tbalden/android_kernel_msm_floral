--- conflicted
+++ resolved
@@ -1669,11 +1669,7 @@
 	}
 
 	if (e2cmd & E2P_CMD_EPC_TIMEOUT_) {
-<<<<<<< HEAD
-		SMSC_TRACE(pdata, drv, "Error occured during eeprom operation");
-=======
-		SMSC_TRACE(DRV, "Error occurred during eeprom operation");
->>>>>>> 4a9f65f6
+		SMSC_TRACE(pdata, drv, "Error occurred during eeprom operation");
 		return -EINVAL;
 	}
 
