/*
 * Virtual network driver for conversing with remote driver backends.
 *
 * Copyright (c) 2002-2005, K A Fraser
 * Copyright (c) 2005, XenSource Ltd
 *
 * This program is free software; you can redistribute it and/or
 * modify it under the terms of the GNU General Public License version 2
 * as published by the Free Software Foundation; or, when distributed
 * separately from the Linux kernel or incorporated into other
 * software packages, subject to the following license:
 *
 * Permission is hereby granted, free of charge, to any person obtaining a copy
 * of this source file (the "Software"), to deal in the Software without
 * restriction, including without limitation the rights to use, copy, modify,
 * merge, publish, distribute, sublicense, and/or sell copies of the Software,
 * and to permit persons to whom the Software is furnished to do so, subject to
 * the following conditions:
 *
 * The above copyright notice and this permission notice shall be included in
 * all copies or substantial portions of the Software.
 *
 * THE SOFTWARE IS PROVIDED "AS IS", WITHOUT WARRANTY OF ANY KIND, EXPRESS OR
 * IMPLIED, INCLUDING BUT NOT LIMITED TO THE WARRANTIES OF MERCHANTABILITY,
 * FITNESS FOR A PARTICULAR PURPOSE AND NONINFRINGEMENT. IN NO EVENT SHALL THE
 * AUTHORS OR COPYRIGHT HOLDERS BE LIABLE FOR ANY CLAIM, DAMAGES OR OTHER
 * LIABILITY, WHETHER IN AN ACTION OF CONTRACT, TORT OR OTHERWISE, ARISING
 * FROM, OUT OF OR IN CONNECTION WITH THE SOFTWARE OR THE USE OR OTHER DEALINGS
 * IN THE SOFTWARE.
 */

#define pr_fmt(fmt) KBUILD_MODNAME ": " fmt

#include <linux/module.h>
#include <linux/kernel.h>
#include <linux/netdevice.h>
#include <linux/etherdevice.h>
#include <linux/skbuff.h>
#include <linux/ethtool.h>
#include <linux/if_ether.h>
#include <net/tcp.h>
#include <linux/udp.h>
#include <linux/moduleparam.h>
#include <linux/mm.h>
#include <linux/slab.h>
#include <net/ip.h>

#include <xen/xen.h>
#include <xen/xenbus.h>
#include <xen/events.h>
#include <xen/page.h>
#include <xen/platform_pci.h>
#include <xen/grant_table.h>

#include <xen/interface/io/netif.h>
#include <xen/interface/memory.h>
#include <xen/interface/grant_table.h>

/* Module parameters */
#define MAX_QUEUES_DEFAULT 8
static unsigned int xennet_max_queues;
module_param_named(max_queues, xennet_max_queues, uint, 0644);
MODULE_PARM_DESC(max_queues,
		 "Maximum number of queues per virtual interface");

static const struct ethtool_ops xennet_ethtool_ops;

struct netfront_cb {
	int pull_to;
};

#define NETFRONT_SKB_CB(skb)	((struct netfront_cb *)((skb)->cb))

#define RX_COPY_THRESHOLD 256

#define GRANT_INVALID_REF	0

#define NET_TX_RING_SIZE __CONST_RING_SIZE(xen_netif_tx, XEN_PAGE_SIZE)
#define NET_RX_RING_SIZE __CONST_RING_SIZE(xen_netif_rx, XEN_PAGE_SIZE)

/* Minimum number of Rx slots (includes slot for GSO metadata). */
#define NET_RX_SLOTS_MIN (XEN_NETIF_NR_SLOTS_MIN + 1)

/* Queue name is interface name with "-qNNN" appended */
#define QUEUE_NAME_SIZE (IFNAMSIZ + 6)

/* IRQ name is queue name with "-tx" or "-rx" appended */
#define IRQ_NAME_SIZE (QUEUE_NAME_SIZE + 3)

static DECLARE_WAIT_QUEUE_HEAD(module_wq);

struct netfront_stats {
	u64			packets;
	u64			bytes;
	struct u64_stats_sync	syncp;
};

struct netfront_info;

struct netfront_queue {
	unsigned int id; /* Queue ID, 0-based */
	char name[QUEUE_NAME_SIZE]; /* DEVNAME-qN */
	struct netfront_info *info;

	struct napi_struct napi;

	/* Split event channels support, tx_* == rx_* when using
	 * single event channel.
	 */
	unsigned int tx_evtchn, rx_evtchn;
	unsigned int tx_irq, rx_irq;
	/* Only used when split event channels support is enabled */
	char tx_irq_name[IRQ_NAME_SIZE]; /* DEVNAME-qN-tx */
	char rx_irq_name[IRQ_NAME_SIZE]; /* DEVNAME-qN-rx */

	spinlock_t   tx_lock;
	struct xen_netif_tx_front_ring tx;
	int tx_ring_ref;

	/*
	 * {tx,rx}_skbs store outstanding skbuffs. Free tx_skb entries
	 * are linked from tx_skb_freelist through skb_entry.link.
	 *
	 *  NB. Freelist index entries are always going to be less than
	 *  PAGE_OFFSET, whereas pointers to skbs will always be equal or
	 *  greater than PAGE_OFFSET: we use this property to distinguish
	 *  them.
	 */
	union skb_entry {
		struct sk_buff *skb;
		unsigned long link;
	} tx_skbs[NET_TX_RING_SIZE];
	grant_ref_t gref_tx_head;
	grant_ref_t grant_tx_ref[NET_TX_RING_SIZE];
	struct page *grant_tx_page[NET_TX_RING_SIZE];
	unsigned tx_skb_freelist;

	spinlock_t   rx_lock ____cacheline_aligned_in_smp;
	struct xen_netif_rx_front_ring rx;
	int rx_ring_ref;

	struct timer_list rx_refill_timer;

	struct sk_buff *rx_skbs[NET_RX_RING_SIZE];
	grant_ref_t gref_rx_head;
	grant_ref_t grant_rx_ref[NET_RX_RING_SIZE];
};

struct netfront_info {
	struct list_head list;
	struct net_device *netdev;

	struct xenbus_device *xbdev;

	/* Multi-queue support */
	struct netfront_queue *queues;

	/* Statistics */
	struct netfront_stats __percpu *rx_stats;
	struct netfront_stats __percpu *tx_stats;

	atomic_t rx_gso_checksum_fixup;
};

struct netfront_rx_info {
	struct xen_netif_rx_response rx;
	struct xen_netif_extra_info extras[XEN_NETIF_EXTRA_TYPE_MAX - 1];
};

static void skb_entry_set_link(union skb_entry *list, unsigned short id)
{
	list->link = id;
}

static int skb_entry_is_link(const union skb_entry *list)
{
	BUILD_BUG_ON(sizeof(list->skb) != sizeof(list->link));
	return (unsigned long)list->skb < PAGE_OFFSET;
}

/*
 * Access macros for acquiring freeing slots in tx_skbs[].
 */

static void add_id_to_freelist(unsigned *head, union skb_entry *list,
			       unsigned short id)
{
	skb_entry_set_link(&list[id], *head);
	*head = id;
}

static unsigned short get_id_from_freelist(unsigned *head,
					   union skb_entry *list)
{
	unsigned int id = *head;
	*head = list[id].link;
	return id;
}

static int xennet_rxidx(RING_IDX idx)
{
	return idx & (NET_RX_RING_SIZE - 1);
}

static struct sk_buff *xennet_get_rx_skb(struct netfront_queue *queue,
					 RING_IDX ri)
{
	int i = xennet_rxidx(ri);
	struct sk_buff *skb = queue->rx_skbs[i];
	queue->rx_skbs[i] = NULL;
	return skb;
}

static grant_ref_t xennet_get_rx_ref(struct netfront_queue *queue,
					    RING_IDX ri)
{
	int i = xennet_rxidx(ri);
	grant_ref_t ref = queue->grant_rx_ref[i];
	queue->grant_rx_ref[i] = GRANT_INVALID_REF;
	return ref;
}

#ifdef CONFIG_SYSFS
static const struct attribute_group xennet_dev_group;
#endif

static bool xennet_can_sg(struct net_device *dev)
{
	return dev->features & NETIF_F_SG;
}


static void rx_refill_timeout(unsigned long data)
{
	struct netfront_queue *queue = (struct netfront_queue *)data;
	napi_schedule(&queue->napi);
}

static int netfront_tx_slot_available(struct netfront_queue *queue)
{
	return (queue->tx.req_prod_pvt - queue->tx.rsp_cons) <
		(NET_TX_RING_SIZE - XEN_NETIF_NR_SLOTS_MIN - 1);
}

static void xennet_maybe_wake_tx(struct netfront_queue *queue)
{
	struct net_device *dev = queue->info->netdev;
	struct netdev_queue *dev_queue = netdev_get_tx_queue(dev, queue->id);

	if (unlikely(netif_tx_queue_stopped(dev_queue)) &&
	    netfront_tx_slot_available(queue) &&
	    likely(netif_running(dev)))
		netif_tx_wake_queue(netdev_get_tx_queue(dev, queue->id));
}


static struct sk_buff *xennet_alloc_one_rx_buffer(struct netfront_queue *queue)
{
	struct sk_buff *skb;
	struct page *page;

	skb = __netdev_alloc_skb(queue->info->netdev,
				 RX_COPY_THRESHOLD + NET_IP_ALIGN,
				 GFP_ATOMIC | __GFP_NOWARN);
	if (unlikely(!skb))
		return NULL;

	page = alloc_page(GFP_ATOMIC | __GFP_NOWARN);
	if (!page) {
		kfree_skb(skb);
		return NULL;
	}
	skb_add_rx_frag(skb, 0, page, 0, 0, PAGE_SIZE);

	/* Align ip header to a 16 bytes boundary */
	skb_reserve(skb, NET_IP_ALIGN);
	skb->dev = queue->info->netdev;

	return skb;
}


static void xennet_alloc_rx_buffers(struct netfront_queue *queue)
{
	RING_IDX req_prod = queue->rx.req_prod_pvt;
	int notify;
	int err = 0;

	if (unlikely(!netif_carrier_ok(queue->info->netdev)))
		return;

	for (req_prod = queue->rx.req_prod_pvt;
	     req_prod - queue->rx.rsp_cons < NET_RX_RING_SIZE;
	     req_prod++) {
		struct sk_buff *skb;
		unsigned short id;
		grant_ref_t ref;
		struct page *page;
		struct xen_netif_rx_request *req;

		skb = xennet_alloc_one_rx_buffer(queue);
		if (!skb) {
			err = -ENOMEM;
			break;
		}

		id = xennet_rxidx(req_prod);

		BUG_ON(queue->rx_skbs[id]);
		queue->rx_skbs[id] = skb;

		ref = gnttab_claim_grant_reference(&queue->gref_rx_head);
		WARN_ON_ONCE(IS_ERR_VALUE((unsigned long)(int)ref));
		queue->grant_rx_ref[id] = ref;

		page = skb_frag_page(&skb_shinfo(skb)->frags[0]);

		req = RING_GET_REQUEST(&queue->rx, req_prod);
		gnttab_page_grant_foreign_access_ref_one(ref,
							 queue->info->xbdev->otherend_id,
							 page,
							 0);
		req->id = id;
		req->gref = ref;
	}

	queue->rx.req_prod_pvt = req_prod;

	/* Try again later if there are not enough requests or skb allocation
	 * failed.
	 * Enough requests is quantified as the sum of newly created slots and
	 * the unconsumed slots at the backend.
	 */
	if (req_prod - queue->rx.rsp_cons < NET_RX_SLOTS_MIN ||
	    unlikely(err)) {
		mod_timer(&queue->rx_refill_timer, jiffies + (HZ/10));
		return;
	}

	wmb();		/* barrier so backend seens requests */

	RING_PUSH_REQUESTS_AND_CHECK_NOTIFY(&queue->rx, notify);
	if (notify)
		notify_remote_via_irq(queue->rx_irq);
}

static int xennet_open(struct net_device *dev)
{
	struct netfront_info *np = netdev_priv(dev);
	unsigned int num_queues = dev->real_num_tx_queues;
	unsigned int i = 0;
	struct netfront_queue *queue = NULL;

	if (!np->queues)
		return -ENODEV;

	for (i = 0; i < num_queues; ++i) {
		queue = &np->queues[i];
		napi_enable(&queue->napi);

		spin_lock_bh(&queue->rx_lock);
		if (netif_carrier_ok(dev)) {
			xennet_alloc_rx_buffers(queue);
			queue->rx.sring->rsp_event = queue->rx.rsp_cons + 1;
			if (RING_HAS_UNCONSUMED_RESPONSES(&queue->rx))
				napi_schedule(&queue->napi);
		}
		spin_unlock_bh(&queue->rx_lock);
	}

	netif_tx_start_all_queues(dev);

	return 0;
}

static void xennet_tx_buf_gc(struct netfront_queue *queue)
{
	RING_IDX cons, prod;
	unsigned short id;
	struct sk_buff *skb;
	bool more_to_do;

	BUG_ON(!netif_carrier_ok(queue->info->netdev));

	do {
		prod = queue->tx.sring->rsp_prod;
		rmb(); /* Ensure we see responses up to 'rp'. */

		for (cons = queue->tx.rsp_cons; cons != prod; cons++) {
			struct xen_netif_tx_response *txrsp;

			txrsp = RING_GET_RESPONSE(&queue->tx, cons);
			if (txrsp->status == XEN_NETIF_RSP_NULL)
				continue;

			id  = txrsp->id;
			skb = queue->tx_skbs[id].skb;
			if (unlikely(gnttab_query_foreign_access(
				queue->grant_tx_ref[id]) != 0)) {
				pr_alert("%s: warning -- grant still in use by backend domain\n",
					 __func__);
				BUG();
			}
			gnttab_end_foreign_access_ref(
				queue->grant_tx_ref[id], GNTMAP_readonly);
			gnttab_release_grant_reference(
				&queue->gref_tx_head, queue->grant_tx_ref[id]);
			queue->grant_tx_ref[id] = GRANT_INVALID_REF;
			queue->grant_tx_page[id] = NULL;
			add_id_to_freelist(&queue->tx_skb_freelist, queue->tx_skbs, id);
			dev_kfree_skb_irq(skb);
		}

		queue->tx.rsp_cons = prod;

		RING_FINAL_CHECK_FOR_RESPONSES(&queue->tx, more_to_do);
	} while (more_to_do);

	xennet_maybe_wake_tx(queue);
}

struct xennet_gnttab_make_txreq {
	struct netfront_queue *queue;
	struct sk_buff *skb;
	struct page *page;
	struct xen_netif_tx_request *tx; /* Last request */
	unsigned int size;
};

static void xennet_tx_setup_grant(unsigned long gfn, unsigned int offset,
				  unsigned int len, void *data)
{
	struct xennet_gnttab_make_txreq *info = data;
	unsigned int id;
	struct xen_netif_tx_request *tx;
	grant_ref_t ref;
	/* convenient aliases */
	struct page *page = info->page;
	struct netfront_queue *queue = info->queue;
	struct sk_buff *skb = info->skb;

	id = get_id_from_freelist(&queue->tx_skb_freelist, queue->tx_skbs);
	tx = RING_GET_REQUEST(&queue->tx, queue->tx.req_prod_pvt++);
	ref = gnttab_claim_grant_reference(&queue->gref_tx_head);
	WARN_ON_ONCE(IS_ERR_VALUE((unsigned long)(int)ref));

	gnttab_grant_foreign_access_ref(ref, queue->info->xbdev->otherend_id,
					gfn, GNTMAP_readonly);

	queue->tx_skbs[id].skb = skb;
	queue->grant_tx_page[id] = page;
	queue->grant_tx_ref[id] = ref;

	tx->id = id;
	tx->gref = ref;
	tx->offset = offset;
	tx->size = len;
	tx->flags = 0;

	info->tx = tx;
	info->size += tx->size;
}

static struct xen_netif_tx_request *xennet_make_first_txreq(
	struct netfront_queue *queue, struct sk_buff *skb,
	struct page *page, unsigned int offset, unsigned int len)
{
	struct xennet_gnttab_make_txreq info = {
		.queue = queue,
		.skb = skb,
		.page = page,
		.size = 0,
	};

	gnttab_for_one_grant(page, offset, len, xennet_tx_setup_grant, &info);

	return info.tx;
}

static void xennet_make_one_txreq(unsigned long gfn, unsigned int offset,
				  unsigned int len, void *data)
{
	struct xennet_gnttab_make_txreq *info = data;

	info->tx->flags |= XEN_NETTXF_more_data;
	skb_get(info->skb);
	xennet_tx_setup_grant(gfn, offset, len, data);
}

static struct xen_netif_tx_request *xennet_make_txreqs(
	struct netfront_queue *queue, struct xen_netif_tx_request *tx,
	struct sk_buff *skb, struct page *page,
	unsigned int offset, unsigned int len)
{
	struct xennet_gnttab_make_txreq info = {
		.queue = queue,
		.skb = skb,
		.tx = tx,
	};

	/* Skip unused frames from start of page */
	page += offset >> PAGE_SHIFT;
	offset &= ~PAGE_MASK;

	while (len) {
		info.page = page;
		info.size = 0;

		gnttab_foreach_grant_in_range(page, offset, len,
					      xennet_make_one_txreq,
					      &info);

		page++;
		offset = 0;
		len -= info.size;
	}

	return info.tx;
}

/*
 * Count how many ring slots are required to send this skb. Each frag
 * might be a compound page.
 */
static int xennet_count_skb_slots(struct sk_buff *skb)
{
	int i, frags = skb_shinfo(skb)->nr_frags;
	int slots;

	slots = gnttab_count_grant(offset_in_page(skb->data),
				   skb_headlen(skb));

	for (i = 0; i < frags; i++) {
		skb_frag_t *frag = skb_shinfo(skb)->frags + i;
		unsigned long size = skb_frag_size(frag);
		unsigned long offset = frag->page_offset;

		/* Skip unused frames from start of page */
		offset &= ~PAGE_MASK;

		slots += gnttab_count_grant(offset, size);
	}

	return slots;
}

static u16 xennet_select_queue(struct net_device *dev, struct sk_buff *skb,
			       void *accel_priv, select_queue_fallback_t fallback)
{
	unsigned int num_queues = dev->real_num_tx_queues;
	u32 hash;
	u16 queue_idx;

	/* First, check if there is only one queue */
	if (num_queues == 1) {
		queue_idx = 0;
	} else {
		hash = skb_get_hash(skb);
		queue_idx = hash % num_queues;
	}

	return queue_idx;
}

#define MAX_XEN_SKB_FRAGS (65536 / XEN_PAGE_SIZE + 1)

static int xennet_start_xmit(struct sk_buff *skb, struct net_device *dev)
{
	struct netfront_info *np = netdev_priv(dev);
	struct netfront_stats *tx_stats = this_cpu_ptr(np->tx_stats);
	struct xen_netif_tx_request *tx, *first_tx;
	unsigned int i;
	int notify;
	int slots;
	struct page *page;
	unsigned int offset;
	unsigned int len;
	unsigned long flags;
	struct netfront_queue *queue = NULL;
	unsigned int num_queues = dev->real_num_tx_queues;
	u16 queue_index;
	struct sk_buff *nskb;

	/* Drop the packet if no queues are set up */
	if (num_queues < 1)
		goto drop;
	/* Determine which queue to transmit this SKB on */
	queue_index = skb_get_queue_mapping(skb);
	queue = &np->queues[queue_index];

	/* If skb->len is too big for wire format, drop skb and alert
	 * user about misconfiguration.
	 */
	if (unlikely(skb->len > XEN_NETIF_MAX_TX_SIZE)) {
		net_alert_ratelimited(
			"xennet: skb->len = %u, too big for wire format\n",
			skb->len);
		goto drop;
	}

	slots = xennet_count_skb_slots(skb);
	if (unlikely(slots > MAX_XEN_SKB_FRAGS + 1)) {
		net_dbg_ratelimited("xennet: skb rides the rocket: %d slots, %d bytes\n",
				    slots, skb->len);
		if (skb_linearize(skb))
			goto drop;
	}

	page = virt_to_page(skb->data);
	offset = offset_in_page(skb->data);

	/* The first req should be at least ETH_HLEN size or the packet will be
	 * dropped by netback.
	 */
	if (unlikely(PAGE_SIZE - offset < ETH_HLEN)) {
		nskb = skb_copy(skb, GFP_ATOMIC);
		if (!nskb)
			goto drop;
		dev_consume_skb_any(skb);
		skb = nskb;
		page = virt_to_page(skb->data);
		offset = offset_in_page(skb->data);
	}

	len = skb_headlen(skb);

	spin_lock_irqsave(&queue->tx_lock, flags);

	if (unlikely(!netif_carrier_ok(dev) ||
		     (slots > 1 && !xennet_can_sg(dev)) ||
		     netif_needs_gso(skb, netif_skb_features(skb)))) {
		spin_unlock_irqrestore(&queue->tx_lock, flags);
		goto drop;
	}

	/* First request for the linear area. */
	first_tx = tx = xennet_make_first_txreq(queue, skb,
						page, offset, len);
	offset += tx->size;
	if (offset == PAGE_SIZE) {
		page++;
		offset = 0;
	}
	len -= tx->size;

	if (skb->ip_summed == CHECKSUM_PARTIAL)
		/* local packet? */
		tx->flags |= XEN_NETTXF_csum_blank | XEN_NETTXF_data_validated;
	else if (skb->ip_summed == CHECKSUM_UNNECESSARY)
		/* remote but checksummed. */
		tx->flags |= XEN_NETTXF_data_validated;

	/* Optional extra info after the first request. */
	if (skb_shinfo(skb)->gso_size) {
		struct xen_netif_extra_info *gso;

		gso = (struct xen_netif_extra_info *)
			RING_GET_REQUEST(&queue->tx, queue->tx.req_prod_pvt++);

		tx->flags |= XEN_NETTXF_extra_info;

		gso->u.gso.size = skb_shinfo(skb)->gso_size;
		gso->u.gso.type = (skb_shinfo(skb)->gso_type & SKB_GSO_TCPV6) ?
			XEN_NETIF_GSO_TYPE_TCPV6 :
			XEN_NETIF_GSO_TYPE_TCPV4;
		gso->u.gso.pad = 0;
		gso->u.gso.features = 0;

		gso->type = XEN_NETIF_EXTRA_TYPE_GSO;
		gso->flags = 0;
	}

	/* Requests for the rest of the linear area. */
	tx = xennet_make_txreqs(queue, tx, skb, page, offset, len);

	/* Requests for all the frags. */
	for (i = 0; i < skb_shinfo(skb)->nr_frags; i++) {
		skb_frag_t *frag = &skb_shinfo(skb)->frags[i];
		tx = xennet_make_txreqs(queue, tx, skb,
					skb_frag_page(frag), frag->page_offset,
					skb_frag_size(frag));
	}

	/* First request has the packet length. */
	first_tx->size = skb->len;

	RING_PUSH_REQUESTS_AND_CHECK_NOTIFY(&queue->tx, notify);
	if (notify)
		notify_remote_via_irq(queue->tx_irq);

	u64_stats_update_begin(&tx_stats->syncp);
	tx_stats->bytes += skb->len;
	tx_stats->packets++;
	u64_stats_update_end(&tx_stats->syncp);

	/* Note: It is not safe to access skb after xennet_tx_buf_gc()! */
	xennet_tx_buf_gc(queue);

	if (!netfront_tx_slot_available(queue))
		netif_tx_stop_queue(netdev_get_tx_queue(dev, queue->id));

	spin_unlock_irqrestore(&queue->tx_lock, flags);

	return NETDEV_TX_OK;

 drop:
	dev->stats.tx_dropped++;
	dev_kfree_skb_any(skb);
	return NETDEV_TX_OK;
}

static int xennet_close(struct net_device *dev)
{
	struct netfront_info *np = netdev_priv(dev);
	unsigned int num_queues = dev->real_num_tx_queues;
	unsigned int i;
	struct netfront_queue *queue;
	netif_tx_stop_all_queues(np->netdev);
	for (i = 0; i < num_queues; ++i) {
		queue = &np->queues[i];
		napi_disable(&queue->napi);
	}
	return 0;
}

static void xennet_move_rx_slot(struct netfront_queue *queue, struct sk_buff *skb,
				grant_ref_t ref)
{
	int new = xennet_rxidx(queue->rx.req_prod_pvt);

	BUG_ON(queue->rx_skbs[new]);
	queue->rx_skbs[new] = skb;
	queue->grant_rx_ref[new] = ref;
	RING_GET_REQUEST(&queue->rx, queue->rx.req_prod_pvt)->id = new;
	RING_GET_REQUEST(&queue->rx, queue->rx.req_prod_pvt)->gref = ref;
	queue->rx.req_prod_pvt++;
}

static int xennet_get_extras(struct netfront_queue *queue,
			     struct xen_netif_extra_info *extras,
			     RING_IDX rp)

{
	struct xen_netif_extra_info *extra;
	struct device *dev = &queue->info->netdev->dev;
	RING_IDX cons = queue->rx.rsp_cons;
	int err = 0;

	do {
		struct sk_buff *skb;
		grant_ref_t ref;

		if (unlikely(cons + 1 == rp)) {
			if (net_ratelimit())
				dev_warn(dev, "Missing extra info\n");
			err = -EBADR;
			break;
		}

		extra = (struct xen_netif_extra_info *)
			RING_GET_RESPONSE(&queue->rx, ++cons);

		if (unlikely(!extra->type ||
			     extra->type >= XEN_NETIF_EXTRA_TYPE_MAX)) {
			if (net_ratelimit())
				dev_warn(dev, "Invalid extra type: %d\n",
					extra->type);
			err = -EINVAL;
		} else {
			memcpy(&extras[extra->type - 1], extra,
			       sizeof(*extra));
		}

		skb = xennet_get_rx_skb(queue, cons);
		ref = xennet_get_rx_ref(queue, cons);
		xennet_move_rx_slot(queue, skb, ref);
	} while (extra->flags & XEN_NETIF_EXTRA_FLAG_MORE);

	queue->rx.rsp_cons = cons;
	return err;
}

static int xennet_get_responses(struct netfront_queue *queue,
				struct netfront_rx_info *rinfo, RING_IDX rp,
				struct sk_buff_head *list)
{
	struct xen_netif_rx_response *rx = &rinfo->rx;
	struct xen_netif_extra_info *extras = rinfo->extras;
	struct device *dev = &queue->info->netdev->dev;
	RING_IDX cons = queue->rx.rsp_cons;
	struct sk_buff *skb = xennet_get_rx_skb(queue, cons);
	grant_ref_t ref = xennet_get_rx_ref(queue, cons);
	int max = XEN_NETIF_NR_SLOTS_MIN + (rx->status <= RX_COPY_THRESHOLD);
	int slots = 1;
	int err = 0;
	unsigned long ret;

	if (rx->flags & XEN_NETRXF_extra_info) {
		err = xennet_get_extras(queue, extras, rp);
		cons = queue->rx.rsp_cons;
	}

	for (;;) {
		if (unlikely(rx->status < 0 ||
			     rx->offset + rx->status > XEN_PAGE_SIZE)) {
			if (net_ratelimit())
				dev_warn(dev, "rx->offset: %u, size: %d\n",
					 rx->offset, rx->status);
			xennet_move_rx_slot(queue, skb, ref);
			err = -EINVAL;
			goto next;
		}

		/*
		 * This definitely indicates a bug, either in this driver or in
		 * the backend driver. In future this should flag the bad
		 * situation to the system controller to reboot the backend.
		 */
		if (ref == GRANT_INVALID_REF) {
			if (net_ratelimit())
				dev_warn(dev, "Bad rx response id %d.\n",
					 rx->id);
			err = -EINVAL;
			goto next;
		}

		ret = gnttab_end_foreign_access_ref(ref, 0);
		BUG_ON(!ret);

		gnttab_release_grant_reference(&queue->gref_rx_head, ref);

		__skb_queue_tail(list, skb);

next:
		if (!(rx->flags & XEN_NETRXF_more_data))
			break;

		if (cons + slots == rp) {
			if (net_ratelimit())
				dev_warn(dev, "Need more slots\n");
			err = -ENOENT;
			break;
		}

		rx = RING_GET_RESPONSE(&queue->rx, cons + slots);
		skb = xennet_get_rx_skb(queue, cons + slots);
		ref = xennet_get_rx_ref(queue, cons + slots);
		slots++;
	}

	if (unlikely(slots > max)) {
		if (net_ratelimit())
			dev_warn(dev, "Too many slots\n");
		err = -E2BIG;
	}

	if (unlikely(err))
		queue->rx.rsp_cons = cons + slots;

	return err;
}

static int xennet_set_skb_gso(struct sk_buff *skb,
			      struct xen_netif_extra_info *gso)
{
	if (!gso->u.gso.size) {
		if (net_ratelimit())
			pr_warn("GSO size must not be zero\n");
		return -EINVAL;
	}

	if (gso->u.gso.type != XEN_NETIF_GSO_TYPE_TCPV4 &&
	    gso->u.gso.type != XEN_NETIF_GSO_TYPE_TCPV6) {
		if (net_ratelimit())
			pr_warn("Bad GSO type %d\n", gso->u.gso.type);
		return -EINVAL;
	}

	skb_shinfo(skb)->gso_size = gso->u.gso.size;
	skb_shinfo(skb)->gso_type =
		(gso->u.gso.type == XEN_NETIF_GSO_TYPE_TCPV4) ?
		SKB_GSO_TCPV4 :
		SKB_GSO_TCPV6;

	/* Header must be checked, and gso_segs computed. */
	skb_shinfo(skb)->gso_type |= SKB_GSO_DODGY;
	skb_shinfo(skb)->gso_segs = 0;

	return 0;
}

static RING_IDX xennet_fill_frags(struct netfront_queue *queue,
				  struct sk_buff *skb,
				  struct sk_buff_head *list)
{
	RING_IDX cons = queue->rx.rsp_cons;
	struct sk_buff *nskb;

	while ((nskb = __skb_dequeue(list))) {
		struct xen_netif_rx_response *rx =
			RING_GET_RESPONSE(&queue->rx, ++cons);
		skb_frag_t *nfrag = &skb_shinfo(nskb)->frags[0];

		if (skb_shinfo(skb)->nr_frags == MAX_SKB_FRAGS) {
			unsigned int pull_to = NETFRONT_SKB_CB(skb)->pull_to;

			BUG_ON(pull_to <= skb_headlen(skb));
			__pskb_pull_tail(skb, pull_to - skb_headlen(skb));
		}
<<<<<<< HEAD
		BUG_ON(skb_shinfo(skb)->nr_frags >= MAX_SKB_FRAGS);
=======
		if (unlikely(skb_shinfo(skb)->nr_frags >= MAX_SKB_FRAGS)) {
			queue->rx.rsp_cons = ++cons;
			kfree_skb(nskb);
			return ~0U;
		}
>>>>>>> 4bd759b6

		skb_add_rx_frag(skb, skb_shinfo(skb)->nr_frags,
				skb_frag_page(nfrag),
				rx->offset, rx->status, PAGE_SIZE);

		skb_shinfo(nskb)->nr_frags = 0;
		kfree_skb(nskb);
	}

	return cons;
}

static int checksum_setup(struct net_device *dev, struct sk_buff *skb)
{
	bool recalculate_partial_csum = false;

	/*
	 * A GSO SKB must be CHECKSUM_PARTIAL. However some buggy
	 * peers can fail to set NETRXF_csum_blank when sending a GSO
	 * frame. In this case force the SKB to CHECKSUM_PARTIAL and
	 * recalculate the partial checksum.
	 */
	if (skb->ip_summed != CHECKSUM_PARTIAL && skb_is_gso(skb)) {
		struct netfront_info *np = netdev_priv(dev);
		atomic_inc(&np->rx_gso_checksum_fixup);
		skb->ip_summed = CHECKSUM_PARTIAL;
		recalculate_partial_csum = true;
	}

	/* A non-CHECKSUM_PARTIAL SKB does not require setup. */
	if (skb->ip_summed != CHECKSUM_PARTIAL)
		return 0;

	return skb_checksum_setup(skb, recalculate_partial_csum);
}

static int handle_incoming_queue(struct netfront_queue *queue,
				 struct sk_buff_head *rxq)
{
	struct netfront_stats *rx_stats = this_cpu_ptr(queue->info->rx_stats);
	int packets_dropped = 0;
	struct sk_buff *skb;

	while ((skb = __skb_dequeue(rxq)) != NULL) {
		int pull_to = NETFRONT_SKB_CB(skb)->pull_to;

		if (pull_to > skb_headlen(skb))
			__pskb_pull_tail(skb, pull_to - skb_headlen(skb));

		/* Ethernet work: Delayed to here as it peeks the header. */
		skb->protocol = eth_type_trans(skb, queue->info->netdev);
		skb_reset_network_header(skb);

		if (checksum_setup(queue->info->netdev, skb)) {
			kfree_skb(skb);
			packets_dropped++;
			queue->info->netdev->stats.rx_errors++;
			continue;
		}

		u64_stats_update_begin(&rx_stats->syncp);
		rx_stats->packets++;
		rx_stats->bytes += skb->len;
		u64_stats_update_end(&rx_stats->syncp);

		/* Pass it up. */
		napi_gro_receive(&queue->napi, skb);
	}

	return packets_dropped;
}

static int xennet_poll(struct napi_struct *napi, int budget)
{
	struct netfront_queue *queue = container_of(napi, struct netfront_queue, napi);
	struct net_device *dev = queue->info->netdev;
	struct sk_buff *skb;
	struct netfront_rx_info rinfo;
	struct xen_netif_rx_response *rx = &rinfo.rx;
	struct xen_netif_extra_info *extras = rinfo.extras;
	RING_IDX i, rp;
	int work_done;
	struct sk_buff_head rxq;
	struct sk_buff_head errq;
	struct sk_buff_head tmpq;
	int err;

	spin_lock(&queue->rx_lock);

	skb_queue_head_init(&rxq);
	skb_queue_head_init(&errq);
	skb_queue_head_init(&tmpq);

	rp = queue->rx.sring->rsp_prod;
	rmb(); /* Ensure we see queued responses up to 'rp'. */

	i = queue->rx.rsp_cons;
	work_done = 0;
	while ((i != rp) && (work_done < budget)) {
		memcpy(rx, RING_GET_RESPONSE(&queue->rx, i), sizeof(*rx));
		memset(extras, 0, sizeof(rinfo.extras));

		err = xennet_get_responses(queue, &rinfo, rp, &tmpq);

		if (unlikely(err)) {
err:
			while ((skb = __skb_dequeue(&tmpq)))
				__skb_queue_tail(&errq, skb);
			dev->stats.rx_errors++;
			i = queue->rx.rsp_cons;
			continue;
		}

		skb = __skb_dequeue(&tmpq);

		if (extras[XEN_NETIF_EXTRA_TYPE_GSO - 1].type) {
			struct xen_netif_extra_info *gso;
			gso = &extras[XEN_NETIF_EXTRA_TYPE_GSO - 1];

			if (unlikely(xennet_set_skb_gso(skb, gso))) {
				__skb_queue_head(&tmpq, skb);
				queue->rx.rsp_cons += skb_queue_len(&tmpq);
				goto err;
			}
		}

		NETFRONT_SKB_CB(skb)->pull_to = rx->status;
		if (NETFRONT_SKB_CB(skb)->pull_to > RX_COPY_THRESHOLD)
			NETFRONT_SKB_CB(skb)->pull_to = RX_COPY_THRESHOLD;

		skb_shinfo(skb)->frags[0].page_offset = rx->offset;
		skb_frag_size_set(&skb_shinfo(skb)->frags[0], rx->status);
		skb->data_len = rx->status;
		skb->len += rx->status;

		i = xennet_fill_frags(queue, skb, &tmpq);
		if (unlikely(i == ~0U))
			goto err;

		if (rx->flags & XEN_NETRXF_csum_blank)
			skb->ip_summed = CHECKSUM_PARTIAL;
		else if (rx->flags & XEN_NETRXF_data_validated)
			skb->ip_summed = CHECKSUM_UNNECESSARY;

		__skb_queue_tail(&rxq, skb);

		queue->rx.rsp_cons = ++i;
		work_done++;
	}

	__skb_queue_purge(&errq);

	work_done -= handle_incoming_queue(queue, &rxq);

	xennet_alloc_rx_buffers(queue);

	if (work_done < budget) {
		int more_to_do = 0;

		napi_complete_done(napi, work_done);

		RING_FINAL_CHECK_FOR_RESPONSES(&queue->rx, more_to_do);
		if (more_to_do)
			napi_schedule(napi);
	}

	spin_unlock(&queue->rx_lock);

	return work_done;
}

static int xennet_change_mtu(struct net_device *dev, int mtu)
{
	int max = xennet_can_sg(dev) ? XEN_NETIF_MAX_TX_SIZE : ETH_DATA_LEN;

	if (mtu > max)
		return -EINVAL;
	dev->mtu = mtu;
	return 0;
}

static void xennet_get_stats64(struct net_device *dev,
			       struct rtnl_link_stats64 *tot)
{
	struct netfront_info *np = netdev_priv(dev);
	int cpu;

	for_each_possible_cpu(cpu) {
		struct netfront_stats *rx_stats = per_cpu_ptr(np->rx_stats, cpu);
		struct netfront_stats *tx_stats = per_cpu_ptr(np->tx_stats, cpu);
		u64 rx_packets, rx_bytes, tx_packets, tx_bytes;
		unsigned int start;

		do {
			start = u64_stats_fetch_begin_irq(&tx_stats->syncp);
			tx_packets = tx_stats->packets;
			tx_bytes = tx_stats->bytes;
		} while (u64_stats_fetch_retry_irq(&tx_stats->syncp, start));

		do {
			start = u64_stats_fetch_begin_irq(&rx_stats->syncp);
			rx_packets = rx_stats->packets;
			rx_bytes = rx_stats->bytes;
		} while (u64_stats_fetch_retry_irq(&rx_stats->syncp, start));

		tot->rx_packets += rx_packets;
		tot->tx_packets += tx_packets;
		tot->rx_bytes   += rx_bytes;
		tot->tx_bytes   += tx_bytes;
	}

	tot->rx_errors  = dev->stats.rx_errors;
	tot->tx_dropped = dev->stats.tx_dropped;
}

static void xennet_release_tx_bufs(struct netfront_queue *queue)
{
	struct sk_buff *skb;
	int i;

	for (i = 0; i < NET_TX_RING_SIZE; i++) {
		/* Skip over entries which are actually freelist references */
		if (skb_entry_is_link(&queue->tx_skbs[i]))
			continue;

		skb = queue->tx_skbs[i].skb;
		get_page(queue->grant_tx_page[i]);
		gnttab_end_foreign_access(queue->grant_tx_ref[i],
					  GNTMAP_readonly,
					  (unsigned long)page_address(queue->grant_tx_page[i]));
		queue->grant_tx_page[i] = NULL;
		queue->grant_tx_ref[i] = GRANT_INVALID_REF;
		add_id_to_freelist(&queue->tx_skb_freelist, queue->tx_skbs, i);
		dev_kfree_skb_irq(skb);
	}
}

static void xennet_release_rx_bufs(struct netfront_queue *queue)
{
	int id, ref;

	spin_lock_bh(&queue->rx_lock);

	for (id = 0; id < NET_RX_RING_SIZE; id++) {
		struct sk_buff *skb;
		struct page *page;

		skb = queue->rx_skbs[id];
		if (!skb)
			continue;

		ref = queue->grant_rx_ref[id];
		if (ref == GRANT_INVALID_REF)
			continue;

		page = skb_frag_page(&skb_shinfo(skb)->frags[0]);

		/* gnttab_end_foreign_access() needs a page ref until
		 * foreign access is ended (which may be deferred).
		 */
		get_page(page);
		gnttab_end_foreign_access(ref, 0,
					  (unsigned long)page_address(page));
		queue->grant_rx_ref[id] = GRANT_INVALID_REF;

		kfree_skb(skb);
	}

	spin_unlock_bh(&queue->rx_lock);
}

static netdev_features_t xennet_fix_features(struct net_device *dev,
	netdev_features_t features)
{
	struct netfront_info *np = netdev_priv(dev);

	if (features & NETIF_F_SG &&
	    !xenbus_read_unsigned(np->xbdev->otherend, "feature-sg", 0))
		features &= ~NETIF_F_SG;

	if (features & NETIF_F_IPV6_CSUM &&
	    !xenbus_read_unsigned(np->xbdev->otherend,
				  "feature-ipv6-csum-offload", 0))
		features &= ~NETIF_F_IPV6_CSUM;

	if (features & NETIF_F_TSO &&
	    !xenbus_read_unsigned(np->xbdev->otherend, "feature-gso-tcpv4", 0))
		features &= ~NETIF_F_TSO;

	if (features & NETIF_F_TSO6 &&
	    !xenbus_read_unsigned(np->xbdev->otherend, "feature-gso-tcpv6", 0))
		features &= ~NETIF_F_TSO6;

	return features;
}

static int xennet_set_features(struct net_device *dev,
	netdev_features_t features)
{
	if (!(features & NETIF_F_SG) && dev->mtu > ETH_DATA_LEN) {
		netdev_info(dev, "Reducing MTU because no SG offload");
		dev->mtu = ETH_DATA_LEN;
	}

	return 0;
}

static irqreturn_t xennet_tx_interrupt(int irq, void *dev_id)
{
	struct netfront_queue *queue = dev_id;
	unsigned long flags;

	spin_lock_irqsave(&queue->tx_lock, flags);
	xennet_tx_buf_gc(queue);
	spin_unlock_irqrestore(&queue->tx_lock, flags);

	return IRQ_HANDLED;
}

static irqreturn_t xennet_rx_interrupt(int irq, void *dev_id)
{
	struct netfront_queue *queue = dev_id;
	struct net_device *dev = queue->info->netdev;

	if (likely(netif_carrier_ok(dev) &&
		   RING_HAS_UNCONSUMED_RESPONSES(&queue->rx)))
		napi_schedule(&queue->napi);

	return IRQ_HANDLED;
}

static irqreturn_t xennet_interrupt(int irq, void *dev_id)
{
	xennet_tx_interrupt(irq, dev_id);
	xennet_rx_interrupt(irq, dev_id);
	return IRQ_HANDLED;
}

#ifdef CONFIG_NET_POLL_CONTROLLER
static void xennet_poll_controller(struct net_device *dev)
{
	/* Poll each queue */
	struct netfront_info *info = netdev_priv(dev);
	unsigned int num_queues = dev->real_num_tx_queues;
	unsigned int i;
	for (i = 0; i < num_queues; ++i)
		xennet_interrupt(0, &info->queues[i]);
}
#endif

static const struct net_device_ops xennet_netdev_ops = {
	.ndo_open            = xennet_open,
	.ndo_stop            = xennet_close,
	.ndo_start_xmit      = xennet_start_xmit,
	.ndo_change_mtu	     = xennet_change_mtu,
	.ndo_get_stats64     = xennet_get_stats64,
	.ndo_set_mac_address = eth_mac_addr,
	.ndo_validate_addr   = eth_validate_addr,
	.ndo_fix_features    = xennet_fix_features,
	.ndo_set_features    = xennet_set_features,
	.ndo_select_queue    = xennet_select_queue,
#ifdef CONFIG_NET_POLL_CONTROLLER
	.ndo_poll_controller = xennet_poll_controller,
#endif
};

static void xennet_free_netdev(struct net_device *netdev)
{
	struct netfront_info *np = netdev_priv(netdev);

	free_percpu(np->rx_stats);
	free_percpu(np->tx_stats);
	free_netdev(netdev);
}

static struct net_device *xennet_create_dev(struct xenbus_device *dev)
{
	int err;
	struct net_device *netdev;
	struct netfront_info *np;

	netdev = alloc_etherdev_mq(sizeof(struct netfront_info), xennet_max_queues);
	if (!netdev)
		return ERR_PTR(-ENOMEM);

	np                   = netdev_priv(netdev);
	np->xbdev            = dev;

	np->queues = NULL;

	err = -ENOMEM;
	np->rx_stats = netdev_alloc_pcpu_stats(struct netfront_stats);
	if (np->rx_stats == NULL)
		goto exit;
	np->tx_stats = netdev_alloc_pcpu_stats(struct netfront_stats);
	if (np->tx_stats == NULL)
		goto exit;

	netdev->netdev_ops	= &xennet_netdev_ops;

	netdev->features        = NETIF_F_IP_CSUM | NETIF_F_RXCSUM |
				  NETIF_F_GSO_ROBUST;
	netdev->hw_features	= NETIF_F_SG |
				  NETIF_F_IPV6_CSUM |
				  NETIF_F_TSO | NETIF_F_TSO6;

	/*
         * Assume that all hw features are available for now. This set
         * will be adjusted by the call to netdev_update_features() in
         * xennet_connect() which is the earliest point where we can
         * negotiate with the backend regarding supported features.
         */
	netdev->features |= netdev->hw_features;

	netdev->ethtool_ops = &xennet_ethtool_ops;
	netdev->min_mtu = ETH_MIN_MTU;
	netdev->max_mtu = XEN_NETIF_MAX_TX_SIZE;
	SET_NETDEV_DEV(netdev, &dev->dev);

	np->netdev = netdev;

	netif_carrier_off(netdev);

	xenbus_switch_state(dev, XenbusStateInitialising);
	wait_event(module_wq,
		   xenbus_read_driver_state(dev->otherend) !=
		   XenbusStateClosed &&
		   xenbus_read_driver_state(dev->otherend) !=
		   XenbusStateUnknown);
	return netdev;

 exit:
	xennet_free_netdev(netdev);
	return ERR_PTR(err);
}

/**
 * Entry point to this code when a new device is created.  Allocate the basic
 * structures and the ring buffers for communication with the backend, and
 * inform the backend of the appropriate details for those.
 */
static int netfront_probe(struct xenbus_device *dev,
			  const struct xenbus_device_id *id)
{
	int err;
	struct net_device *netdev;
	struct netfront_info *info;

	netdev = xennet_create_dev(dev);
	if (IS_ERR(netdev)) {
		err = PTR_ERR(netdev);
		xenbus_dev_fatal(dev, err, "creating netdev");
		return err;
	}

	info = netdev_priv(netdev);
	dev_set_drvdata(&dev->dev, info);
#ifdef CONFIG_SYSFS
	info->netdev->sysfs_groups[0] = &xennet_dev_group;
#endif

	return 0;
}

static void xennet_end_access(int ref, void *page)
{
	/* This frees the page as a side-effect */
	if (ref != GRANT_INVALID_REF)
		gnttab_end_foreign_access(ref, 0, (unsigned long)page);
}

static void xennet_disconnect_backend(struct netfront_info *info)
{
	unsigned int i = 0;
	unsigned int num_queues = info->netdev->real_num_tx_queues;

	netif_carrier_off(info->netdev);

	for (i = 0; i < num_queues && info->queues; ++i) {
		struct netfront_queue *queue = &info->queues[i];

		del_timer_sync(&queue->rx_refill_timer);

		if (queue->tx_irq && (queue->tx_irq == queue->rx_irq))
			unbind_from_irqhandler(queue->tx_irq, queue);
		if (queue->tx_irq && (queue->tx_irq != queue->rx_irq)) {
			unbind_from_irqhandler(queue->tx_irq, queue);
			unbind_from_irqhandler(queue->rx_irq, queue);
		}
		queue->tx_evtchn = queue->rx_evtchn = 0;
		queue->tx_irq = queue->rx_irq = 0;

		if (netif_running(info->netdev))
			napi_synchronize(&queue->napi);

		xennet_release_tx_bufs(queue);
		xennet_release_rx_bufs(queue);
		gnttab_free_grant_references(queue->gref_tx_head);
		gnttab_free_grant_references(queue->gref_rx_head);

		/* End access and free the pages */
		xennet_end_access(queue->tx_ring_ref, queue->tx.sring);
		xennet_end_access(queue->rx_ring_ref, queue->rx.sring);

		queue->tx_ring_ref = GRANT_INVALID_REF;
		queue->rx_ring_ref = GRANT_INVALID_REF;
		queue->tx.sring = NULL;
		queue->rx.sring = NULL;
	}
}

/**
 * We are reconnecting to the backend, due to a suspend/resume, or a backend
 * driver restart.  We tear down our netif structure and recreate it, but
 * leave the device-layer structures intact so that this is transparent to the
 * rest of the kernel.
 */
static int netfront_resume(struct xenbus_device *dev)
{
	struct netfront_info *info = dev_get_drvdata(&dev->dev);

	dev_dbg(&dev->dev, "%s\n", dev->nodename);

	xennet_disconnect_backend(info);
	return 0;
}

static int xen_net_read_mac(struct xenbus_device *dev, u8 mac[])
{
	char *s, *e, *macstr;
	int i;

	macstr = s = xenbus_read(XBT_NIL, dev->nodename, "mac", NULL);
	if (IS_ERR(macstr))
		return PTR_ERR(macstr);

	for (i = 0; i < ETH_ALEN; i++) {
		mac[i] = simple_strtoul(s, &e, 16);
		if ((s == e) || (*e != ((i == ETH_ALEN-1) ? '\0' : ':'))) {
			kfree(macstr);
			return -ENOENT;
		}
		s = e+1;
	}

	kfree(macstr);
	return 0;
}

static int setup_netfront_single(struct netfront_queue *queue)
{
	int err;

	err = xenbus_alloc_evtchn(queue->info->xbdev, &queue->tx_evtchn);
	if (err < 0)
		goto fail;

	err = bind_evtchn_to_irqhandler(queue->tx_evtchn,
					xennet_interrupt,
					0, queue->info->netdev->name, queue);
	if (err < 0)
		goto bind_fail;
	queue->rx_evtchn = queue->tx_evtchn;
	queue->rx_irq = queue->tx_irq = err;

	return 0;

bind_fail:
	xenbus_free_evtchn(queue->info->xbdev, queue->tx_evtchn);
	queue->tx_evtchn = 0;
fail:
	return err;
}

static int setup_netfront_split(struct netfront_queue *queue)
{
	int err;

	err = xenbus_alloc_evtchn(queue->info->xbdev, &queue->tx_evtchn);
	if (err < 0)
		goto fail;
	err = xenbus_alloc_evtchn(queue->info->xbdev, &queue->rx_evtchn);
	if (err < 0)
		goto alloc_rx_evtchn_fail;

	snprintf(queue->tx_irq_name, sizeof(queue->tx_irq_name),
		 "%s-tx", queue->name);
	err = bind_evtchn_to_irqhandler(queue->tx_evtchn,
					xennet_tx_interrupt,
					0, queue->tx_irq_name, queue);
	if (err < 0)
		goto bind_tx_fail;
	queue->tx_irq = err;

	snprintf(queue->rx_irq_name, sizeof(queue->rx_irq_name),
		 "%s-rx", queue->name);
	err = bind_evtchn_to_irqhandler(queue->rx_evtchn,
					xennet_rx_interrupt,
					0, queue->rx_irq_name, queue);
	if (err < 0)
		goto bind_rx_fail;
	queue->rx_irq = err;

	return 0;

bind_rx_fail:
	unbind_from_irqhandler(queue->tx_irq, queue);
	queue->tx_irq = 0;
bind_tx_fail:
	xenbus_free_evtchn(queue->info->xbdev, queue->rx_evtchn);
	queue->rx_evtchn = 0;
alloc_rx_evtchn_fail:
	xenbus_free_evtchn(queue->info->xbdev, queue->tx_evtchn);
	queue->tx_evtchn = 0;
fail:
	return err;
}

static int setup_netfront(struct xenbus_device *dev,
			struct netfront_queue *queue, unsigned int feature_split_evtchn)
{
	struct xen_netif_tx_sring *txs;
	struct xen_netif_rx_sring *rxs;
	grant_ref_t gref;
	int err;

	queue->tx_ring_ref = GRANT_INVALID_REF;
	queue->rx_ring_ref = GRANT_INVALID_REF;
	queue->rx.sring = NULL;
	queue->tx.sring = NULL;

	txs = (struct xen_netif_tx_sring *)get_zeroed_page(GFP_NOIO | __GFP_HIGH);
	if (!txs) {
		err = -ENOMEM;
		xenbus_dev_fatal(dev, err, "allocating tx ring page");
		goto fail;
	}
	SHARED_RING_INIT(txs);
	FRONT_RING_INIT(&queue->tx, txs, XEN_PAGE_SIZE);

	err = xenbus_grant_ring(dev, txs, 1, &gref);
	if (err < 0)
		goto grant_tx_ring_fail;
	queue->tx_ring_ref = gref;

	rxs = (struct xen_netif_rx_sring *)get_zeroed_page(GFP_NOIO | __GFP_HIGH);
	if (!rxs) {
		err = -ENOMEM;
		xenbus_dev_fatal(dev, err, "allocating rx ring page");
		goto alloc_rx_ring_fail;
	}
	SHARED_RING_INIT(rxs);
	FRONT_RING_INIT(&queue->rx, rxs, XEN_PAGE_SIZE);

	err = xenbus_grant_ring(dev, rxs, 1, &gref);
	if (err < 0)
		goto grant_rx_ring_fail;
	queue->rx_ring_ref = gref;

	if (feature_split_evtchn)
		err = setup_netfront_split(queue);
	/* setup single event channel if
	 *  a) feature-split-event-channels == 0
	 *  b) feature-split-event-channels == 1 but failed to setup
	 */
	if (!feature_split_evtchn || (feature_split_evtchn && err))
		err = setup_netfront_single(queue);

	if (err)
		goto alloc_evtchn_fail;

	return 0;

	/* If we fail to setup netfront, it is safe to just revoke access to
	 * granted pages because backend is not accessing it at this point.
	 */
alloc_evtchn_fail:
	gnttab_end_foreign_access_ref(queue->rx_ring_ref, 0);
grant_rx_ring_fail:
	free_page((unsigned long)rxs);
alloc_rx_ring_fail:
	gnttab_end_foreign_access_ref(queue->tx_ring_ref, 0);
grant_tx_ring_fail:
	free_page((unsigned long)txs);
fail:
	return err;
}

/* Queue-specific initialisation
 * This used to be done in xennet_create_dev() but must now
 * be run per-queue.
 */
static int xennet_init_queue(struct netfront_queue *queue)
{
	unsigned short i;
	int err = 0;
	char *devid;

	spin_lock_init(&queue->tx_lock);
	spin_lock_init(&queue->rx_lock);

	setup_timer(&queue->rx_refill_timer, rx_refill_timeout,
		    (unsigned long)queue);

	devid = strrchr(queue->info->xbdev->nodename, '/') + 1;
	snprintf(queue->name, sizeof(queue->name), "vif%s-q%u",
		 devid, queue->id);

	/* Initialise tx_skbs as a free chain containing every entry. */
	queue->tx_skb_freelist = 0;
	for (i = 0; i < NET_TX_RING_SIZE; i++) {
		skb_entry_set_link(&queue->tx_skbs[i], i+1);
		queue->grant_tx_ref[i] = GRANT_INVALID_REF;
		queue->grant_tx_page[i] = NULL;
	}

	/* Clear out rx_skbs */
	for (i = 0; i < NET_RX_RING_SIZE; i++) {
		queue->rx_skbs[i] = NULL;
		queue->grant_rx_ref[i] = GRANT_INVALID_REF;
	}

	/* A grant for every tx ring slot */
	if (gnttab_alloc_grant_references(NET_TX_RING_SIZE,
					  &queue->gref_tx_head) < 0) {
		pr_alert("can't alloc tx grant refs\n");
		err = -ENOMEM;
		goto exit;
	}

	/* A grant for every rx ring slot */
	if (gnttab_alloc_grant_references(NET_RX_RING_SIZE,
					  &queue->gref_rx_head) < 0) {
		pr_alert("can't alloc rx grant refs\n");
		err = -ENOMEM;
		goto exit_free_tx;
	}

	return 0;

 exit_free_tx:
	gnttab_free_grant_references(queue->gref_tx_head);
 exit:
	return err;
}

static int write_queue_xenstore_keys(struct netfront_queue *queue,
			   struct xenbus_transaction *xbt, int write_hierarchical)
{
	/* Write the queue-specific keys into XenStore in the traditional
	 * way for a single queue, or in a queue subkeys for multiple
	 * queues.
	 */
	struct xenbus_device *dev = queue->info->xbdev;
	int err;
	const char *message;
	char *path;
	size_t pathsize;

	/* Choose the correct place to write the keys */
	if (write_hierarchical) {
		pathsize = strlen(dev->nodename) + 10;
		path = kzalloc(pathsize, GFP_KERNEL);
		if (!path) {
			err = -ENOMEM;
			message = "out of memory while writing ring references";
			goto error;
		}
		snprintf(path, pathsize, "%s/queue-%u",
				dev->nodename, queue->id);
	} else {
		path = (char *)dev->nodename;
	}

	/* Write ring references */
	err = xenbus_printf(*xbt, path, "tx-ring-ref", "%u",
			queue->tx_ring_ref);
	if (err) {
		message = "writing tx-ring-ref";
		goto error;
	}

	err = xenbus_printf(*xbt, path, "rx-ring-ref", "%u",
			queue->rx_ring_ref);
	if (err) {
		message = "writing rx-ring-ref";
		goto error;
	}

	/* Write event channels; taking into account both shared
	 * and split event channel scenarios.
	 */
	if (queue->tx_evtchn == queue->rx_evtchn) {
		/* Shared event channel */
		err = xenbus_printf(*xbt, path,
				"event-channel", "%u", queue->tx_evtchn);
		if (err) {
			message = "writing event-channel";
			goto error;
		}
	} else {
		/* Split event channels */
		err = xenbus_printf(*xbt, path,
				"event-channel-tx", "%u", queue->tx_evtchn);
		if (err) {
			message = "writing event-channel-tx";
			goto error;
		}

		err = xenbus_printf(*xbt, path,
				"event-channel-rx", "%u", queue->rx_evtchn);
		if (err) {
			message = "writing event-channel-rx";
			goto error;
		}
	}

	if (write_hierarchical)
		kfree(path);
	return 0;

error:
	if (write_hierarchical)
		kfree(path);
	xenbus_dev_fatal(dev, err, "%s", message);
	return err;
}

static void xennet_destroy_queues(struct netfront_info *info)
{
	unsigned int i;

	for (i = 0; i < info->netdev->real_num_tx_queues; i++) {
		struct netfront_queue *queue = &info->queues[i];

		if (netif_running(info->netdev))
			napi_disable(&queue->napi);
		netif_napi_del(&queue->napi);
	}

	kfree(info->queues);
	info->queues = NULL;
}

static int xennet_create_queues(struct netfront_info *info,
				unsigned int *num_queues)
{
	unsigned int i;
	int ret;

	info->queues = kcalloc(*num_queues, sizeof(struct netfront_queue),
			       GFP_KERNEL);
	if (!info->queues)
		return -ENOMEM;

	for (i = 0; i < *num_queues; i++) {
		struct netfront_queue *queue = &info->queues[i];

		queue->id = i;
		queue->info = info;

		ret = xennet_init_queue(queue);
		if (ret < 0) {
			dev_warn(&info->xbdev->dev,
				 "only created %d queues\n", i);
			*num_queues = i;
			break;
		}

		netif_napi_add(queue->info->netdev, &queue->napi,
			       xennet_poll, 64);
		if (netif_running(info->netdev))
			napi_enable(&queue->napi);
	}

	netif_set_real_num_tx_queues(info->netdev, *num_queues);

	if (*num_queues == 0) {
		dev_err(&info->xbdev->dev, "no queues\n");
		return -EINVAL;
	}
	return 0;
}

/* Common code used when first setting up, and when resuming. */
static int talk_to_netback(struct xenbus_device *dev,
			   struct netfront_info *info)
{
	const char *message;
	struct xenbus_transaction xbt;
	int err;
	unsigned int feature_split_evtchn;
	unsigned int i = 0;
	unsigned int max_queues = 0;
	struct netfront_queue *queue = NULL;
	unsigned int num_queues = 1;

	info->netdev->irq = 0;

	/* Check if backend supports multiple queues */
	max_queues = xenbus_read_unsigned(info->xbdev->otherend,
					  "multi-queue-max-queues", 1);
	num_queues = min(max_queues, xennet_max_queues);

	/* Check feature-split-event-channels */
	feature_split_evtchn = xenbus_read_unsigned(info->xbdev->otherend,
					"feature-split-event-channels", 0);

	/* Read mac addr. */
	err = xen_net_read_mac(dev, info->netdev->dev_addr);
	if (err) {
		xenbus_dev_fatal(dev, err, "parsing %s/mac", dev->nodename);
		goto out;
	}

	rtnl_lock();
	if (info->queues)
		xennet_destroy_queues(info);

	err = xennet_create_queues(info, &num_queues);
	if (err < 0) {
		xenbus_dev_fatal(dev, err, "creating queues");
		kfree(info->queues);
		info->queues = NULL;
		goto out;
	}
	rtnl_unlock();

	/* Create shared ring, alloc event channel -- for each queue */
	for (i = 0; i < num_queues; ++i) {
		queue = &info->queues[i];
		err = setup_netfront(dev, queue, feature_split_evtchn);
		if (err)
			goto destroy_ring;
	}

again:
	err = xenbus_transaction_start(&xbt);
	if (err) {
		xenbus_dev_fatal(dev, err, "starting transaction");
		goto destroy_ring;
	}

	if (xenbus_exists(XBT_NIL,
			  info->xbdev->otherend, "multi-queue-max-queues")) {
		/* Write the number of queues */
		err = xenbus_printf(xbt, dev->nodename,
				    "multi-queue-num-queues", "%u", num_queues);
		if (err) {
			message = "writing multi-queue-num-queues";
			goto abort_transaction_no_dev_fatal;
		}
	}

	if (num_queues == 1) {
		err = write_queue_xenstore_keys(&info->queues[0], &xbt, 0); /* flat */
		if (err)
			goto abort_transaction_no_dev_fatal;
	} else {
		/* Write the keys for each queue */
		for (i = 0; i < num_queues; ++i) {
			queue = &info->queues[i];
			err = write_queue_xenstore_keys(queue, &xbt, 1); /* hierarchical */
			if (err)
				goto abort_transaction_no_dev_fatal;
		}
	}

	/* The remaining keys are not queue-specific */
	err = xenbus_printf(xbt, dev->nodename, "request-rx-copy", "%u",
			    1);
	if (err) {
		message = "writing request-rx-copy";
		goto abort_transaction;
	}

	err = xenbus_printf(xbt, dev->nodename, "feature-rx-notify", "%d", 1);
	if (err) {
		message = "writing feature-rx-notify";
		goto abort_transaction;
	}

	err = xenbus_printf(xbt, dev->nodename, "feature-sg", "%d", 1);
	if (err) {
		message = "writing feature-sg";
		goto abort_transaction;
	}

	err = xenbus_printf(xbt, dev->nodename, "feature-gso-tcpv4", "%d", 1);
	if (err) {
		message = "writing feature-gso-tcpv4";
		goto abort_transaction;
	}

	err = xenbus_write(xbt, dev->nodename, "feature-gso-tcpv6", "1");
	if (err) {
		message = "writing feature-gso-tcpv6";
		goto abort_transaction;
	}

	err = xenbus_write(xbt, dev->nodename, "feature-ipv6-csum-offload",
			   "1");
	if (err) {
		message = "writing feature-ipv6-csum-offload";
		goto abort_transaction;
	}

	err = xenbus_transaction_end(xbt, 0);
	if (err) {
		if (err == -EAGAIN)
			goto again;
		xenbus_dev_fatal(dev, err, "completing transaction");
		goto destroy_ring;
	}

	return 0;

 abort_transaction:
	xenbus_dev_fatal(dev, err, "%s", message);
abort_transaction_no_dev_fatal:
	xenbus_transaction_end(xbt, 1);
 destroy_ring:
	xennet_disconnect_backend(info);
	rtnl_lock();
	xennet_destroy_queues(info);
 out:
	rtnl_unlock();
	device_unregister(&dev->dev);
	return err;
}

static int xennet_connect(struct net_device *dev)
{
	struct netfront_info *np = netdev_priv(dev);
	unsigned int num_queues = 0;
	int err;
	unsigned int j = 0;
	struct netfront_queue *queue = NULL;

	if (!xenbus_read_unsigned(np->xbdev->otherend, "feature-rx-copy", 0)) {
		dev_info(&dev->dev,
			 "backend does not support copying receive path\n");
		return -ENODEV;
	}

	err = talk_to_netback(np->xbdev, np);
	if (err)
		return err;

	/* talk_to_netback() sets the correct number of queues */
	num_queues = dev->real_num_tx_queues;

	rtnl_lock();
	netdev_update_features(dev);
	rtnl_unlock();

	if (dev->reg_state == NETREG_UNINITIALIZED) {
		err = register_netdev(dev);
		if (err) {
			pr_warn("%s: register_netdev err=%d\n", __func__, err);
			device_unregister(&np->xbdev->dev);
			return err;
		}
	}

	/*
	 * All public and private state should now be sane.  Get
	 * ready to start sending and receiving packets and give the driver
	 * domain a kick because we've probably just requeued some
	 * packets.
	 */
	netif_carrier_on(np->netdev);
	for (j = 0; j < num_queues; ++j) {
		queue = &np->queues[j];

		notify_remote_via_irq(queue->tx_irq);
		if (queue->tx_irq != queue->rx_irq)
			notify_remote_via_irq(queue->rx_irq);

		spin_lock_irq(&queue->tx_lock);
		xennet_tx_buf_gc(queue);
		spin_unlock_irq(&queue->tx_lock);

		spin_lock_bh(&queue->rx_lock);
		xennet_alloc_rx_buffers(queue);
		spin_unlock_bh(&queue->rx_lock);
	}

	return 0;
}

/**
 * Callback received when the backend's state changes.
 */
static void netback_changed(struct xenbus_device *dev,
			    enum xenbus_state backend_state)
{
	struct netfront_info *np = dev_get_drvdata(&dev->dev);
	struct net_device *netdev = np->netdev;

	dev_dbg(&dev->dev, "%s\n", xenbus_strstate(backend_state));

	wake_up_all(&module_wq);

	switch (backend_state) {
	case XenbusStateInitialising:
	case XenbusStateInitialised:
	case XenbusStateReconfiguring:
	case XenbusStateReconfigured:
	case XenbusStateUnknown:
		break;

	case XenbusStateInitWait:
		if (dev->state != XenbusStateInitialising)
			break;
		if (xennet_connect(netdev) != 0)
			break;
		xenbus_switch_state(dev, XenbusStateConnected);
		break;

	case XenbusStateConnected:
		netdev_notify_peers(netdev);
		break;

	case XenbusStateClosed:
		if (dev->state == XenbusStateClosed)
			break;
		/* Missed the backend's CLOSING state -- fallthrough */
	case XenbusStateClosing:
		xenbus_frontend_closed(dev);
		break;
	}
}

static const struct xennet_stat {
	char name[ETH_GSTRING_LEN];
	u16 offset;
} xennet_stats[] = {
	{
		"rx_gso_checksum_fixup",
		offsetof(struct netfront_info, rx_gso_checksum_fixup)
	},
};

static int xennet_get_sset_count(struct net_device *dev, int string_set)
{
	switch (string_set) {
	case ETH_SS_STATS:
		return ARRAY_SIZE(xennet_stats);
	default:
		return -EINVAL;
	}
}

static void xennet_get_ethtool_stats(struct net_device *dev,
				     struct ethtool_stats *stats, u64 * data)
{
	void *np = netdev_priv(dev);
	int i;

	for (i = 0; i < ARRAY_SIZE(xennet_stats); i++)
		data[i] = atomic_read((atomic_t *)(np + xennet_stats[i].offset));
}

static void xennet_get_strings(struct net_device *dev, u32 stringset, u8 * data)
{
	int i;

	switch (stringset) {
	case ETH_SS_STATS:
		for (i = 0; i < ARRAY_SIZE(xennet_stats); i++)
			memcpy(data + i * ETH_GSTRING_LEN,
			       xennet_stats[i].name, ETH_GSTRING_LEN);
		break;
	}
}

static const struct ethtool_ops xennet_ethtool_ops =
{
	.get_link = ethtool_op_get_link,

	.get_sset_count = xennet_get_sset_count,
	.get_ethtool_stats = xennet_get_ethtool_stats,
	.get_strings = xennet_get_strings,
};

#ifdef CONFIG_SYSFS
static ssize_t show_rxbuf(struct device *dev,
			  struct device_attribute *attr, char *buf)
{
	return sprintf(buf, "%lu\n", NET_RX_RING_SIZE);
}

static ssize_t store_rxbuf(struct device *dev,
			   struct device_attribute *attr,
			   const char *buf, size_t len)
{
	char *endp;
	unsigned long target;

	if (!capable(CAP_NET_ADMIN))
		return -EPERM;

	target = simple_strtoul(buf, &endp, 0);
	if (endp == buf)
		return -EBADMSG;

	/* rxbuf_min and rxbuf_max are no longer configurable. */

	return len;
}

static DEVICE_ATTR(rxbuf_min, S_IRUGO|S_IWUSR, show_rxbuf, store_rxbuf);
static DEVICE_ATTR(rxbuf_max, S_IRUGO|S_IWUSR, show_rxbuf, store_rxbuf);
static DEVICE_ATTR(rxbuf_cur, S_IRUGO, show_rxbuf, NULL);

static struct attribute *xennet_dev_attrs[] = {
	&dev_attr_rxbuf_min.attr,
	&dev_attr_rxbuf_max.attr,
	&dev_attr_rxbuf_cur.attr,
	NULL
};

static const struct attribute_group xennet_dev_group = {
	.attrs = xennet_dev_attrs
};
#endif /* CONFIG_SYSFS */

static int xennet_remove(struct xenbus_device *dev)
{
	struct netfront_info *info = dev_get_drvdata(&dev->dev);

	dev_dbg(&dev->dev, "%s\n", dev->nodename);

	if (xenbus_read_driver_state(dev->otherend) != XenbusStateClosed) {
		xenbus_switch_state(dev, XenbusStateClosing);
		wait_event(module_wq,
			   xenbus_read_driver_state(dev->otherend) ==
			   XenbusStateClosing ||
			   xenbus_read_driver_state(dev->otherend) ==
			   XenbusStateUnknown);

		xenbus_switch_state(dev, XenbusStateClosed);
		wait_event(module_wq,
			   xenbus_read_driver_state(dev->otherend) ==
			   XenbusStateClosed ||
			   xenbus_read_driver_state(dev->otherend) ==
			   XenbusStateUnknown);
	}

	xennet_disconnect_backend(info);

	if (info->netdev->reg_state == NETREG_REGISTERED)
		unregister_netdev(info->netdev);

	if (info->queues) {
		rtnl_lock();
		xennet_destroy_queues(info);
		rtnl_unlock();
	}
	xennet_free_netdev(info->netdev);

	return 0;
}

static const struct xenbus_device_id netfront_ids[] = {
	{ "vif" },
	{ "" }
};

static struct xenbus_driver netfront_driver = {
	.ids = netfront_ids,
	.probe = netfront_probe,
	.remove = xennet_remove,
	.resume = netfront_resume,
	.otherend_changed = netback_changed,
};

static int __init netif_init(void)
{
	if (!xen_domain())
		return -ENODEV;

	if (!xen_has_pv_nic_devices())
		return -ENODEV;

	pr_info("Initialising Xen virtual ethernet driver\n");

	/* Allow as many queues as there are CPUs inut max. 8 if user has not
	 * specified a value.
	 */
	if (xennet_max_queues == 0)
		xennet_max_queues = min_t(unsigned int, MAX_QUEUES_DEFAULT,
					  num_online_cpus());

	return xenbus_register_frontend(&netfront_driver);
}
module_init(netif_init);


static void __exit netif_exit(void)
{
	xenbus_unregister_driver(&netfront_driver);
}
module_exit(netif_exit);

MODULE_DESCRIPTION("Xen virtual network device frontend");
MODULE_LICENSE("GPL");
MODULE_ALIAS("xen:vif");
MODULE_ALIAS("xennet");<|MERGE_RESOLUTION|>--- conflicted
+++ resolved
@@ -907,15 +907,11 @@
 			BUG_ON(pull_to <= skb_headlen(skb));
 			__pskb_pull_tail(skb, pull_to - skb_headlen(skb));
 		}
-<<<<<<< HEAD
-		BUG_ON(skb_shinfo(skb)->nr_frags >= MAX_SKB_FRAGS);
-=======
 		if (unlikely(skb_shinfo(skb)->nr_frags >= MAX_SKB_FRAGS)) {
 			queue->rx.rsp_cons = ++cons;
 			kfree_skb(nskb);
 			return ~0U;
 		}
->>>>>>> 4bd759b6
 
 		skb_add_rx_frag(skb, skb_shinfo(skb)->nr_frags,
 				skb_frag_page(nfrag),
