// SPDX-License-Identifier: GPL-2.0
// Copyright (c) 2018-19, Linaro Limited
// Copyright (c) 2020, The Linux Foundation. All rights reserved.

#include <linux/module.h>
#include <linux/of.h>
#include <linux/of_device.h>
#include <linux/platform_device.h>
#include <linux/phy.h>
#include <linux/regulator/consumer.h>
#include <linux/of_gpio.h>
#include <linux/io.h>
#include <linux/iopoll.h>
#include <linux/mii.h>
#include <linux/of_mdio.h>
#include <linux/slab.h>
#include <linux/poll.h>
#include <linux/debugfs.h>
#include <asm/dma-iommu.h>
#include <linux/iommu.h>
#include <linux/micrel_phy.h>
#include <linux/tcp.h>
#include <linux/ip.h>
#include <linux/ipv6.h>
#include <linux/rtnetlink.h>

#include "stmmac.h"
#include "stmmac_platform.h"
#include "dwmac-qcom-ethqos.h"
#include "stmmac_ptp.h"
#include "dwmac-qcom-ipa-offload.h"

static unsigned long tlmm_central_base_addr;
bool phy_intr_en;

struct qcom_ethqos *pethqos;

struct stmmac_emb_smmu_cb_ctx stmmac_emb_smmu_ctx = {0};
static unsigned char dev_addr[ETH_ALEN] = {
	0, 0x55, 0x7b, 0xb5, 0x7d, 0xf7};

void *ipc_stmmac_log_ctxt;
static struct qmp_pkt pkt;
static char qmp_buf[MAX_QMP_MSG_SIZE + 1] = {0};
<<<<<<< HEAD
=======
static struct ip_params pparams = {"", "", "", ""};

static inline unsigned int dwmac_qcom_get_eth_type(unsigned char *buf)
{
	return
		((((u16)buf[QTAG_ETH_TYPE_OFFSET] << 8) |
		  buf[QTAG_ETH_TYPE_OFFSET + 1]) == ETH_P_8021Q) ?
		(((u16)buf[QTAG_VLAN_ETH_TYPE_OFFSET] << 8) |
		 buf[QTAG_VLAN_ETH_TYPE_OFFSET + 1]) :
		 (((u16)buf[QTAG_ETH_TYPE_OFFSET] << 8) |
		  buf[QTAG_ETH_TYPE_OFFSET + 1]);
}

static inline unsigned int dwmac_qcom_get_vlan_ucp(unsigned char  *buf)
{
	return
		(((u16)buf[QTAG_UCP_FIELD_OFFSET] << 8)
		 | buf[QTAG_UCP_FIELD_OFFSET + 1]);
}

u16 dwmac_qcom_select_queue(
	struct net_device *dev,
	struct sk_buff *skb,
	void *accel_priv,
	select_queue_fallback_t fallback)
{
	u16 txqueue_select = ALL_OTHER_TRAFFIC_TX_CHANNEL;
	unsigned int eth_type, priority;
	bool ipa_enabled = pethqos->ipa_enabled;

	/* Retrieve ETH type */
	eth_type = dwmac_qcom_get_eth_type(skb->data);

	if (eth_type == ETH_P_TSN) {
		/* Read VLAN priority field from skb->data */
		priority = dwmac_qcom_get_vlan_ucp(skb->data);

		priority >>= VLAN_TAG_UCP_SHIFT;
		if (priority == CLASS_A_TRAFFIC_UCP) {
			txqueue_select = CLASS_A_TRAFFIC_TX_CHANNEL;
		} else if (priority == CLASS_B_TRAFFIC_UCP) {
			txqueue_select = CLASS_B_TRAFFIC_TX_CHANNEL;
		} else {
			if (ipa_enabled)
				txqueue_select = ALL_OTHER_TRAFFIC_TX_CHANNEL;
			else
				txqueue_select =
				ALL_OTHER_TX_TRAFFIC_IPA_DISABLED;
		}
	} else {
		/* VLAN tagged IP packet or any other non vlan packets (PTP)*/
		if (ipa_enabled)
			txqueue_select = ALL_OTHER_TRAFFIC_TX_CHANNEL;
		else
			txqueue_select = ALL_OTHER_TX_TRAFFIC_IPA_DISABLED;
	}

	if (ipa_enabled && txqueue_select == IPA_DMA_TX_CH) {
		ETHQOSERR("TX Channel [%d] is not a valid for SW path\n",
			  txqueue_select);
		WARN_ON(1);
	}
	ETHQOSDBG("tx_queue %d\n", txqueue_select);
	return txqueue_select;
}

void dwmac_qcom_program_avb_algorithm(
	struct stmmac_priv *priv, struct ifr_data_struct *req)
{
	struct dwmac_qcom_avb_algorithm l_avb_struct, *u_avb_struct =
		(struct dwmac_qcom_avb_algorithm *)req->ptr;
	struct dwmac_qcom_avb_algorithm_params *avb_params;

	ETHQOSDBG("\n");

	if (copy_from_user(&l_avb_struct, (void __user *)u_avb_struct,
			   sizeof(struct dwmac_qcom_avb_algorithm)))
		ETHQOSERR("Failed to fetch AVB Struct\n");

	if (priv->speed == SPEED_1000)
		avb_params = &l_avb_struct.speed1000params;
	else
		avb_params = &l_avb_struct.speed100params;

	/* Application uses 1 for CLASS A traffic and
	 * 2 for CLASS B traffic
	 * Configure right channel accordingly
	 */
	if (l_avb_struct.qinx == 1)
		l_avb_struct.qinx = CLASS_A_TRAFFIC_TX_CHANNEL;
	else if (l_avb_struct.qinx == 2)
		l_avb_struct.qinx = CLASS_B_TRAFFIC_TX_CHANNEL;

	priv->plat->tx_queues_cfg[l_avb_struct.qinx].mode_to_use =
		MTL_QUEUE_AVB;
	priv->plat->tx_queues_cfg[l_avb_struct.qinx].send_slope =
		avb_params->send_slope,
	priv->plat->tx_queues_cfg[l_avb_struct.qinx].idle_slope =
		avb_params->idle_slope,
	priv->plat->tx_queues_cfg[l_avb_struct.qinx].high_credit =
		avb_params->hi_credit,
	priv->plat->tx_queues_cfg[l_avb_struct.qinx].low_credit =
		avb_params->low_credit,

	priv->hw->mac->config_cbs(
	   priv->hw, priv->plat->tx_queues_cfg[l_avb_struct.qinx].send_slope,
	   priv->plat->tx_queues_cfg[l_avb_struct.qinx].idle_slope,
	   priv->plat->tx_queues_cfg[l_avb_struct.qinx].high_credit,
	   priv->plat->tx_queues_cfg[l_avb_struct.qinx].low_credit,
	   l_avb_struct.qinx);

	ETHQOSDBG("\n");
}

unsigned int dwmac_qcom_get_plat_tx_coal_frames(
	struct sk_buff *skb)
{
	bool is_udp;
	unsigned int eth_type;

	eth_type = dwmac_qcom_get_eth_type(skb->data);

#ifdef CONFIG_PTPSUPPORT_OBJ
	if (eth_type == ETH_P_1588)
		return PTP_INT_MOD;
#endif

	if (eth_type == ETH_P_TSN)
		return AVB_INT_MOD;
	if (eth_type == ETH_P_IP || eth_type == ETH_P_IPV6) {
#ifdef CONFIG_PTPSUPPORT_OBJ
		is_udp = (((eth_type == ETH_P_IP) &&
				   (ip_hdr(skb)->protocol ==
					IPPROTO_UDP)) ||
				  ((eth_type == ETH_P_IPV6) &&
				   (ipv6_hdr(skb)->nexthdr ==
					IPPROTO_UDP)));

		if (is_udp && ((udp_hdr(skb)->dest ==
			htons(PTP_UDP_EV_PORT)) ||
			(udp_hdr(skb)->dest ==
			  htons(PTP_UDP_GEN_PORT))))
			return PTP_INT_MOD;
#endif
		return IP_PKT_INT_MOD;
	}
	return DEFAULT_INT_MOD;
}

int ethqos_handle_prv_ioctl(struct net_device *dev, struct ifreq *ifr, int cmd)
{
	struct stmmac_priv *pdata = netdev_priv(dev);
	struct ifr_data_struct req;
	struct pps_cfg eth_pps_cfg;
	int ret = 0;

	if (copy_from_user(&req, ifr->ifr_ifru.ifru_data,
			   sizeof(struct ifr_data_struct)))
		return -EFAULT;

	switch (req.cmd) {
	case ETHQOS_CONFIG_PPSOUT_CMD:
		if (copy_from_user(&eth_pps_cfg, (void __user *)req.ptr,
				   sizeof(struct pps_cfg)))
			return -EFAULT;

		if (eth_pps_cfg.ppsout_ch < 0 ||
		    eth_pps_cfg.ppsout_ch >= pdata->dma_cap.pps_out_num)
			ret = -EOPNOTSUPP;
		else if ((eth_pps_cfg.ppsout_align == 1) &&
			 ((eth_pps_cfg.ppsout_ch != DWC_ETH_QOS_PPS_CH_0) &&
			 (eth_pps_cfg.ppsout_ch != DWC_ETH_QOS_PPS_CH_3)))
			ret = -EOPNOTSUPP;
		else
			ret = ppsout_config(pdata, &eth_pps_cfg);
		break;
	case ETHQOS_AVB_ALGORITHM:
		dwmac_qcom_program_avb_algorithm(pdata, &req);
		break;
	default:
		break;
	}
	return ret;
}

static int __init set_early_ethernet_ipv4(char *ipv4_addr_in)
{
	int ret = 1;

	pparams.is_valid_ipv4_addr = false;

	if (!ipv4_addr_in)
		return ret;

	strlcpy(pparams.ipv4_addr_str,
		ipv4_addr_in, sizeof(pparams.ipv4_addr_str));
	ETHQOSDBG("Early ethernet IPv4 addr: %s\n", pparams.ipv4_addr_str);

	ret = in4_pton(pparams.ipv4_addr_str, -1,
		       (u8 *)&pparams.ipv4_addr.s_addr, -1, NULL);
	if (ret != 1 || pparams.ipv4_addr.s_addr == 0) {
		ETHQOSERR("Invalid ipv4 address programmed: %s\n",
			  ipv4_addr_in);
		return ret;
	}

	pparams.is_valid_ipv4_addr = true;
	return ret;
}

__setup("eipv4=", set_early_ethernet_ipv4);

static int __init set_early_ethernet_ipv6(char *ipv6_addr_in)
{
	int ret = 1;

	pparams.is_valid_ipv6_addr = false;

	if (!ipv6_addr_in)
		return ret;

	strlcpy(pparams.ipv6_addr_str,
		ipv6_addr_in, sizeof(pparams.ipv6_addr_str));
	ETHQOSDBG("Early ethernet IPv6 addr: %s\n", pparams.ipv6_addr_str);

	ret = in6_pton(pparams.ipv6_addr_str, -1,
		       (u8 *)&pparams.ipv6_addr.ifr6_addr.s6_addr32, -1, NULL);
	if (ret != 1 || !pparams.ipv6_addr.ifr6_addr.s6_addr32)  {
		ETHQOSERR("Invalid ipv6 address programmed: %s\n",
			  ipv6_addr_in);
		return ret;
	}

	pparams.is_valid_ipv6_addr = true;
	return ret;
}

__setup("eipv6=", set_early_ethernet_ipv6);

static int __init set_early_ethernet_mac(char *mac_addr)
{
	int ret = 1;
	bool valid_mac = false;

	pparams.is_valid_mac_addr = false;
	if (!mac_addr)
		return ret;

	valid_mac = mac_pton(mac_addr, pparams.mac_addr);
	if (!valid_mac)
		goto fail;

	valid_mac = is_valid_ether_addr(pparams.mac_addr);
	if (!valid_mac)
		goto fail;

	pparams.is_valid_mac_addr = true;
	return ret;

fail:
	ETHQOSERR("Invalid Mac address programmed: %s\n", mac_addr);
	return ret;
}

__setup("ermac=", set_early_ethernet_mac);

static int qcom_ethqos_add_ipaddr(struct ip_params *ip_info,
				  struct net_device *dev)
{
	int res = 0;
	struct ifreq ir;
	struct sockaddr_in *sin = (void *)&ir.ifr_ifru.ifru_addr;
	struct net *net = dev_net(dev);

	if (!net || !net->genl_sock || !net->genl_sock->sk_socket) {
		ETHQOSINFO("Sock is null, unable to assign ipv4 address\n");
		return res;
	}
	/*For valid Ipv4 address*/
	memset(&ir, 0, sizeof(ir));
	memcpy(&sin->sin_addr.s_addr, &ip_info->ipv4_addr,
	       sizeof(sin->sin_addr.s_addr));

	strlcpy(ir.ifr_ifrn.ifrn_name,
		dev->name, sizeof(ir.ifr_ifrn.ifrn_name));
	sin->sin_family = AF_INET;
	sin->sin_port = 0;

	res = inet_ioctl(net->genl_sock->sk_socket,
			 SIOCSIFADDR, (unsigned long)(void *)&ir);
		if (res) {
			ETHQOSERR("can't setup IPv4 address!: %d\r\n", res);
		} else {
			ETHQOSINFO("Assigned IPv4 address: %s\r\n",
				   ip_info->ipv4_addr_str);
#ifdef CONFIG_MSM_BOOT_TIME_MARKER
place_marker("M - Etherent Assigned IPv4 address");
#endif
		}
	return res;
}

static int qcom_ethqos_add_ipv6addr(struct ip_params *ip_info,
				    struct net_device *dev)
{
	int ret = -EFAULT;
	struct in6_ifreq ir6;
	char *prefix;
	struct net *net = dev_net(dev);
	/*For valid IPv6 address*/

	if (!net || !net->genl_sock || !net->genl_sock->sk_socket)
		ETHQOSERR("Sock is null, unable to assign ipv6 address\n");

	if (!net->ipv6.devconf_dflt) {
		ETHQOSERR("ipv6.devconf_dflt is null, schedule wq\n");
		schedule_delayed_work(&pethqos->ipv6_addr_assign_wq,
				      msecs_to_jiffies(1000));
		return ret;
	}
	memset(&ir6, 0, sizeof(ir6));
	memcpy(&ir6, &ip_info->ipv6_addr, sizeof(struct in6_ifreq));
	ir6.ifr6_ifindex = dev->ifindex;

	prefix = strnchr(ip_info->ipv6_addr_str,
			 strlen(ip_info->ipv6_addr_str), '/');

	if (!prefix) {
		ir6.ifr6_prefixlen = 0;
	} else {
		kstrtoul(prefix + 1, 0, (unsigned long *)&ir6.ifr6_prefixlen);
		if (ir6.ifr6_prefixlen > 128)
			ir6.ifr6_prefixlen = 0;
	}
	ret = inet6_ioctl(net->genl_sock->sk_socket,
			  SIOCSIFADDR, (unsigned long)(void *)&ir6);
		if (ret) {
			ETHQOSDBG("Can't setup IPv6 address!\r\n");
		} else {
			ETHQOSDBG("Assigned IPv6 address: %s\r\n",
				  ip_info->ipv6_addr_str);
#ifdef CONFIG_MSM_BOOT_TIME_MARKER
		place_marker("M - Ethernet Assigned IPv6 address");
#endif
		}
	return ret;
}

>>>>>>> 3f527a98
static int rgmii_readl(struct qcom_ethqos *ethqos, unsigned int offset)
{
	return readl(ethqos->rgmii_base + offset);
}

static void rgmii_writel(struct qcom_ethqos *ethqos,
			 int value, unsigned int offset)
{
	writel(value, ethqos->rgmii_base + offset);
}

static void rgmii_updatel(struct qcom_ethqos *ethqos,
			  int mask, int val, unsigned int offset)
{
	unsigned int temp;

	temp =  rgmii_readl(ethqos, offset);
	temp = (temp & ~(mask)) | val;
	rgmii_writel(ethqos, temp, offset);
}

static void rgmii_dump(struct qcom_ethqos *ethqos)
{
	dev_dbg(&ethqos->pdev->dev, "Rgmii register dump\n");
	dev_dbg(&ethqos->pdev->dev, "RGMII_IO_MACRO_CONFIG: %x\n",
		rgmii_readl(ethqos, RGMII_IO_MACRO_CONFIG));
	dev_dbg(&ethqos->pdev->dev, "SDCC_HC_REG_DLL_CONFIG: %x\n",
		rgmii_readl(ethqos, SDCC_HC_REG_DLL_CONFIG));
	dev_dbg(&ethqos->pdev->dev, "SDCC_HC_REG_DDR_CONFIG: %x\n",
		rgmii_readl(ethqos, SDCC_HC_REG_DDR_CONFIG));
	dev_dbg(&ethqos->pdev->dev, "SDCC_HC_REG_DLL_CONFIG2: %x\n",
		rgmii_readl(ethqos, SDCC_HC_REG_DLL_CONFIG2));
	dev_dbg(&ethqos->pdev->dev, "SDC4_STATUS: %x\n",
		rgmii_readl(ethqos, SDC4_STATUS));
	dev_dbg(&ethqos->pdev->dev, "SDCC_USR_CTL: %x\n",
		rgmii_readl(ethqos, SDCC_USR_CTL));
	dev_dbg(&ethqos->pdev->dev, "RGMII_IO_MACRO_CONFIG2: %x\n",
		rgmii_readl(ethqos, RGMII_IO_MACRO_CONFIG2));
	dev_dbg(&ethqos->pdev->dev, "RGMII_IO_MACRO_DEBUG1: %x\n",
		rgmii_readl(ethqos, RGMII_IO_MACRO_DEBUG1));
	dev_dbg(&ethqos->pdev->dev, "EMAC_SYSTEM_LOW_POWER_DEBUG: %x\n",
		rgmii_readl(ethqos, EMAC_SYSTEM_LOW_POWER_DEBUG));
}

/* Clock rates */
#define RGMII_1000_NOM_CLK_FREQ			(250 * 1000 * 1000UL)
#define RGMII_ID_MODE_100_LOW_SVS_CLK_FREQ	 (50 * 1000 * 1000UL)
#define RGMII_ID_MODE_10_LOW_SVS_CLK_FREQ	  (5 * 1000 * 1000UL)

static void
ethqos_update_rgmii_clk_and_bus_cfg(struct qcom_ethqos *ethqos,
				    unsigned int speed)
{
	int ret;

	switch (speed) {
	case SPEED_1000:
		ethqos->rgmii_clk_rate =  RGMII_1000_NOM_CLK_FREQ;
		break;

	case SPEED_100:
		ethqos->rgmii_clk_rate =  RGMII_ID_MODE_100_LOW_SVS_CLK_FREQ;
		break;

	case SPEED_10:
		ethqos->rgmii_clk_rate =  RGMII_ID_MODE_10_LOW_SVS_CLK_FREQ;
		break;
	}

	switch (speed) {
	case SPEED_1000:
		ethqos->vote_idx = VOTE_IDX_1000MBPS;
		break;
	case SPEED_100:
		ethqos->vote_idx = VOTE_IDX_100MBPS;
		break;
	case SPEED_10:
		ethqos->vote_idx = VOTE_IDX_10MBPS;
		break;
	case 0:
		ethqos->vote_idx = VOTE_IDX_0MBPS;
		ethqos->rgmii_clk_rate = 0;
		break;
	}

	if (ethqos->bus_hdl) {
		ret = msm_bus_scale_client_update_request(ethqos->bus_hdl,
							  ethqos->vote_idx);
		WARN_ON(ret);
	}

	clk_set_rate(ethqos->rgmii_clk, ethqos->rgmii_clk_rate);
}

static int qcom_ethqos_qmp_mailbox_init(struct qcom_ethqos *ethqos)
{
	ethqos->qmp_mbox_client = devm_kzalloc(
	&ethqos->pdev->dev, sizeof(*ethqos->qmp_mbox_client), GFP_KERNEL);

	if (IS_ERR(ethqos->qmp_mbox_client)) {
		ETHQOSERR("qmp alloc client failed\n");
		return -EINVAL;
	}

	ethqos->qmp_mbox_client->dev = &ethqos->pdev->dev;
	ethqos->qmp_mbox_client->tx_block = true;
	ethqos->qmp_mbox_client->tx_tout = 1000;
	ethqos->qmp_mbox_client->knows_txdone = false;

	ethqos->qmp_mbox_chan = mbox_request_channel(ethqos->qmp_mbox_client,
						     0);

	if (IS_ERR(ethqos->qmp_mbox_chan)) {
		ETHQOSERR("qmp request channel failed\n");
		return -EINVAL;
	}

	return 0;
}

static int qcom_ethqos_qmp_mailbox_send_message(struct qcom_ethqos *ethqos)
{
	int ret = 0;

	memset(&qmp_buf[0], 0, MAX_QMP_MSG_SIZE + 1);

	snprintf(qmp_buf, MAX_QMP_MSG_SIZE, "{class:ctile, pc:0}");

	pkt.size = ((size_t)strlen(qmp_buf) + 0x3) & ~0x3;
	pkt.data = qmp_buf;

	ret = mbox_send_message(ethqos->qmp_mbox_chan, (void *)&pkt);

	ETHQOSDBG("qmp mbox_send_message ret = %d\n", ret);

	if (ret < 0) {
		ETHQOSERR("Disabling c-tile power collapse failed\n");
		return ret;
	}

	ETHQOSDBG("Disabling c-tile power collapse succeded");

	return 0;
}

/**
 *  DWC_ETH_QOS_qmp_mailbox_work - Scheduled from probe
 *  @work: work_struct
 */
static void qcom_ethqos_qmp_mailbox_work(struct work_struct *work)
{
	struct qcom_ethqos *ethqos =
		container_of(work, struct qcom_ethqos, qmp_mailbox_work);

	ETHQOSDBG("Enter\n");

	/* Send QMP message to disable c-tile power collapse */
	qcom_ethqos_qmp_mailbox_send_message(ethqos);

	ETHQOSDBG("Exit\n");
}

static void ethqos_set_func_clk_en(struct qcom_ethqos *ethqos)
{
	rgmii_updatel(ethqos, RGMII_CONFIG_FUNC_CLK_EN,
		      RGMII_CONFIG_FUNC_CLK_EN, RGMII_IO_MACRO_CONFIG);
}

static int ethqos_dll_configure(struct qcom_ethqos *ethqos)
{
	unsigned int val;
	int retry = 1000;

	/* Set CDR_EN */
	if (ethqos->emac_ver == EMAC_HW_v2_3_2 ||
	    ethqos->emac_ver == EMAC_HW_v2_1_2)
		rgmii_updatel(ethqos, SDCC_DLL_CONFIG_CDR_EN,
			      0, SDCC_HC_REG_DLL_CONFIG);
	else
		rgmii_updatel(ethqos, SDCC_DLL_CONFIG_CDR_EN,
			      SDCC_DLL_CONFIG_CDR_EN, SDCC_HC_REG_DLL_CONFIG);

	/* Set CDR_EXT_EN */
	rgmii_updatel(ethqos, SDCC_DLL_CONFIG_CDR_EXT_EN,
		      SDCC_DLL_CONFIG_CDR_EXT_EN, SDCC_HC_REG_DLL_CONFIG);

	/* Clear CK_OUT_EN */
	rgmii_updatel(ethqos, SDCC_DLL_CONFIG_CK_OUT_EN,
		      0, SDCC_HC_REG_DLL_CONFIG);

	/* Set DLL_EN */
	rgmii_updatel(ethqos, SDCC_DLL_CONFIG_DLL_EN,
		      SDCC_DLL_CONFIG_DLL_EN, SDCC_HC_REG_DLL_CONFIG);

	if (ethqos->emac_ver != EMAC_HW_v2_3_2 &&
	    ethqos->emac_ver != EMAC_HW_v2_1_2) {
		rgmii_updatel(ethqos, SDCC_DLL_MCLK_GATING_EN,
			      0, SDCC_HC_REG_DLL_CONFIG);

		rgmii_updatel(ethqos, SDCC_DLL_CDR_FINE_PHASE,
			      0, SDCC_HC_REG_DLL_CONFIG);
	}
	/* Wait for CK_OUT_EN clear */
	do {
		val = rgmii_readl(ethqos, SDCC_HC_REG_DLL_CONFIG);
		val &= SDCC_DLL_CONFIG_CK_OUT_EN;
		if (!val)
			break;
		mdelay(1);
		retry--;
	} while (retry > 0);
	if (!retry)
		dev_err(&ethqos->pdev->dev, "Clear CK_OUT_EN timedout\n");

	/* Set CK_OUT_EN */
	rgmii_updatel(ethqos, SDCC_DLL_CONFIG_CK_OUT_EN,
		      SDCC_DLL_CONFIG_CK_OUT_EN, SDCC_HC_REG_DLL_CONFIG);

	/* Wait for CK_OUT_EN set */
	retry = 1000;
	do {
		val = rgmii_readl(ethqos, SDCC_HC_REG_DLL_CONFIG);
		val &= SDCC_DLL_CONFIG_CK_OUT_EN;
		if (val)
			break;
		mdelay(1);
		retry--;
	} while (retry > 0);
	if (!retry)
		dev_err(&ethqos->pdev->dev, "Set CK_OUT_EN timedout\n");

	/* Set DDR_CAL_EN */
	rgmii_updatel(ethqos, SDCC_DLL_CONFIG2_DDR_CAL_EN,
		      SDCC_DLL_CONFIG2_DDR_CAL_EN, SDCC_HC_REG_DLL_CONFIG2);

	if (ethqos->emac_ver != EMAC_HW_v2_3_2 &&
	    ethqos->emac_ver != EMAC_HW_v2_1_2) {
		rgmii_updatel(ethqos, SDCC_DLL_CONFIG2_DLL_CLOCK_DIS,
			      0, SDCC_HC_REG_DLL_CONFIG2);

		rgmii_updatel(ethqos, SDCC_DLL_CONFIG2_MCLK_FREQ_CALC,
			      0x1A << 10, SDCC_HC_REG_DLL_CONFIG2);

		rgmii_updatel(ethqos, SDCC_DLL_CONFIG2_DDR_TRAFFIC_INIT_SEL,
			      BIT(2), SDCC_HC_REG_DLL_CONFIG2);

		rgmii_updatel(ethqos, SDCC_DLL_CONFIG2_DDR_TRAFFIC_INIT_SW,
			      SDCC_DLL_CONFIG2_DDR_TRAFFIC_INIT_SW,
			      SDCC_HC_REG_DLL_CONFIG2);
	}

	return 0;
}

static int ethqos_rgmii_macro_init(struct qcom_ethqos *ethqos)
{
	/* Disable loopback mode */
	rgmii_updatel(ethqos, RGMII_CONFIG2_TX_TO_RX_LOOPBACK_EN,
		      0, RGMII_IO_MACRO_CONFIG2);

	/* Select RGMII, write 0 to interface select */
	rgmii_updatel(ethqos, RGMII_CONFIG_INTF_SEL,
		      0, RGMII_IO_MACRO_CONFIG);

	switch (ethqos->speed) {
	case SPEED_1000:
		rgmii_updatel(ethqos, RGMII_CONFIG_DDR_MODE,
			      RGMII_CONFIG_DDR_MODE, RGMII_IO_MACRO_CONFIG);
		rgmii_updatel(ethqos, RGMII_CONFIG_BYPASS_TX_ID_EN,
			      0, RGMII_IO_MACRO_CONFIG);
		rgmii_updatel(ethqos, RGMII_CONFIG_POS_NEG_DATA_SEL,
			      RGMII_CONFIG_POS_NEG_DATA_SEL,
			      RGMII_IO_MACRO_CONFIG);
		rgmii_updatel(ethqos, RGMII_CONFIG_PROG_SWAP,
			      RGMII_CONFIG_PROG_SWAP, RGMII_IO_MACRO_CONFIG);
		if (ethqos->emac_ver != EMAC_HW_v2_1_2)
			rgmii_updatel(ethqos, RGMII_CONFIG2_DATA_DIVIDE_CLK_SEL,
				      0, RGMII_IO_MACRO_CONFIG2);
		rgmii_updatel(ethqos, RGMII_CONFIG2_TX_CLK_PHASE_SHIFT_EN,
			      RGMII_CONFIG2_TX_CLK_PHASE_SHIFT_EN,
			      RGMII_IO_MACRO_CONFIG2);
		rgmii_updatel(ethqos, RGMII_CONFIG2_RSVD_CONFIG15,
			      0, RGMII_IO_MACRO_CONFIG2);
		rgmii_updatel(ethqos, RGMII_CONFIG2_RX_PROG_SWAP,
			      RGMII_CONFIG2_RX_PROG_SWAP,
			      RGMII_IO_MACRO_CONFIG2);

		/* Set PRG_RCLK_DLY to 57 for 1.8 ns delay */
		if (ethqos->emac_ver == EMAC_HW_v2_3_2)
			rgmii_updatel(ethqos, SDCC_DDR_CONFIG_PRG_RCLK_DLY,
				      69, SDCC_HC_REG_DDR_CONFIG);
		else if (ethqos->emac_ver == EMAC_HW_v2_1_2)
			rgmii_updatel(ethqos, SDCC_DDR_CONFIG_PRG_RCLK_DLY,
				      52, SDCC_HC_REG_DDR_CONFIG);
		else
			rgmii_updatel(ethqos, SDCC_DDR_CONFIG_PRG_RCLK_DLY,
				      57, SDCC_HC_REG_DDR_CONFIG);
		rgmii_updatel(ethqos, SDCC_DDR_CONFIG_PRG_DLY_EN,
			      SDCC_DDR_CONFIG_PRG_DLY_EN,
			      SDCC_HC_REG_DDR_CONFIG);
		if (ethqos->emac_ver == EMAC_HW_v2_3_2 ||
		    ethqos->emac_ver == EMAC_HW_v2_1_2)
			rgmii_updatel(ethqos, RGMII_CONFIG_LOOPBACK_EN,
				      0, RGMII_IO_MACRO_CONFIG);
		else
			rgmii_updatel(ethqos, RGMII_CONFIG_LOOPBACK_EN,
				      RGMII_CONFIG_LOOPBACK_EN,
				      RGMII_IO_MACRO_CONFIG);
		break;

	case SPEED_100:
		rgmii_updatel(ethqos, RGMII_CONFIG_DDR_MODE,
			      RGMII_CONFIG_DDR_MODE, RGMII_IO_MACRO_CONFIG);
		rgmii_updatel(ethqos, RGMII_CONFIG_BYPASS_TX_ID_EN,
			      RGMII_CONFIG_BYPASS_TX_ID_EN,
			      RGMII_IO_MACRO_CONFIG);
		rgmii_updatel(ethqos, RGMII_CONFIG_POS_NEG_DATA_SEL,
			      0, RGMII_IO_MACRO_CONFIG);
		rgmii_updatel(ethqos, RGMII_CONFIG_PROG_SWAP,
			      0, RGMII_IO_MACRO_CONFIG);
		if (ethqos->emac_ver != EMAC_HW_v2_1_2)
			rgmii_updatel(ethqos, RGMII_CONFIG2_DATA_DIVIDE_CLK_SEL,
				      0, RGMII_IO_MACRO_CONFIG2);
		rgmii_updatel(ethqos, RGMII_CONFIG2_TX_CLK_PHASE_SHIFT_EN,
			      RGMII_CONFIG2_TX_CLK_PHASE_SHIFT_EN,
			      RGMII_IO_MACRO_CONFIG2);
		rgmii_updatel(ethqos, RGMII_CONFIG_MAX_SPD_PRG_2,
			      BIT(6), RGMII_IO_MACRO_CONFIG);
		rgmii_updatel(ethqos, RGMII_CONFIG2_RSVD_CONFIG15,
			      0, RGMII_IO_MACRO_CONFIG2);
		if (ethqos->emac_ver == EMAC_HW_v2_3_2 ||
		    ethqos->emac_ver == EMAC_HW_v2_1_2)
			rgmii_updatel(ethqos, RGMII_CONFIG2_RX_PROG_SWAP,
				      RGMII_CONFIG2_RX_PROG_SWAP,
				      RGMII_IO_MACRO_CONFIG2);
		else
			rgmii_updatel(ethqos, RGMII_CONFIG2_RX_PROG_SWAP,
				      0, RGMII_IO_MACRO_CONFIG2);
		/* Write 0x5 to PRG_RCLK_DLY_CODE */
		rgmii_updatel(ethqos, SDCC_DDR_CONFIG_EXT_PRG_RCLK_DLY_CODE,
			      (BIT(29) | BIT(27)), SDCC_HC_REG_DDR_CONFIG);
		rgmii_updatel(ethqos, SDCC_DDR_CONFIG_EXT_PRG_RCLK_DLY,
			      SDCC_DDR_CONFIG_EXT_PRG_RCLK_DLY,
			      SDCC_HC_REG_DDR_CONFIG);
		rgmii_updatel(ethqos, SDCC_DDR_CONFIG_EXT_PRG_RCLK_DLY_EN,
			      SDCC_DDR_CONFIG_EXT_PRG_RCLK_DLY_EN,
			      SDCC_HC_REG_DDR_CONFIG);
		if (ethqos->emac_ver == EMAC_HW_v2_3_2 ||
		    ethqos->emac_ver == EMAC_HW_v2_1_2)
			rgmii_updatel(ethqos, RGMII_CONFIG_LOOPBACK_EN,
				      0, RGMII_IO_MACRO_CONFIG);
		else
			rgmii_updatel(ethqos, RGMII_CONFIG_LOOPBACK_EN,
				      RGMII_CONFIG_LOOPBACK_EN,
				      RGMII_IO_MACRO_CONFIG);
		break;

	case SPEED_10:
		rgmii_updatel(ethqos, RGMII_CONFIG_DDR_MODE,
			      RGMII_CONFIG_DDR_MODE, RGMII_IO_MACRO_CONFIG);
		rgmii_updatel(ethqos, RGMII_CONFIG_BYPASS_TX_ID_EN,
			      RGMII_CONFIG_BYPASS_TX_ID_EN,
			      RGMII_IO_MACRO_CONFIG);
		rgmii_updatel(ethqos, RGMII_CONFIG_POS_NEG_DATA_SEL,
			      0, RGMII_IO_MACRO_CONFIG);
		rgmii_updatel(ethqos, RGMII_CONFIG_PROG_SWAP,
			      0, RGMII_IO_MACRO_CONFIG);
		if (ethqos->emac_ver != EMAC_HW_v2_1_2)
			rgmii_updatel(ethqos, RGMII_CONFIG2_DATA_DIVIDE_CLK_SEL,
				      0, RGMII_IO_MACRO_CONFIG2);
		if (ethqos->emac_ver == EMAC_HW_v2_3_2 ||
		    ethqos->emac_ver == EMAC_HW_v2_1_2)
			rgmii_updatel(ethqos,
				      RGMII_CONFIG2_TX_CLK_PHASE_SHIFT_EN,
				      RGMII_CONFIG2_TX_CLK_PHASE_SHIFT_EN,
				      RGMII_IO_MACRO_CONFIG2);
		else
			rgmii_updatel(ethqos,
				      RGMII_CONFIG2_TX_CLK_PHASE_SHIFT_EN,
				      0, RGMII_IO_MACRO_CONFIG2);
		rgmii_updatel(ethqos, RGMII_CONFIG_MAX_SPD_PRG_9,
			      BIT(12) | GENMASK(9, 8),
			      RGMII_IO_MACRO_CONFIG);
		rgmii_updatel(ethqos, RGMII_CONFIG2_RSVD_CONFIG15,
			      0, RGMII_IO_MACRO_CONFIG2);
		if (ethqos->emac_ver == EMAC_HW_v2_3_2 ||
		    ethqos->emac_ver == EMAC_HW_v2_1_2)
			rgmii_updatel(ethqos, RGMII_CONFIG2_RX_PROG_SWAP,
				      RGMII_CONFIG2_RX_PROG_SWAP,
				      RGMII_IO_MACRO_CONFIG2);
		else
			rgmii_updatel(ethqos, RGMII_CONFIG2_RX_PROG_SWAP,
				      0, RGMII_IO_MACRO_CONFIG2);
		/* Write 0x5 to PRG_RCLK_DLY_CODE */
		rgmii_updatel(ethqos, SDCC_DDR_CONFIG_EXT_PRG_RCLK_DLY_CODE,
			      (BIT(29) | BIT(27)), SDCC_HC_REG_DDR_CONFIG);
		rgmii_updatel(ethqos, SDCC_DDR_CONFIG_EXT_PRG_RCLK_DLY,
			      SDCC_DDR_CONFIG_EXT_PRG_RCLK_DLY,
			      SDCC_HC_REG_DDR_CONFIG);
		rgmii_updatel(ethqos, SDCC_DDR_CONFIG_EXT_PRG_RCLK_DLY_EN,
			      SDCC_DDR_CONFIG_EXT_PRG_RCLK_DLY_EN,
			      SDCC_HC_REG_DDR_CONFIG);
		if (ethqos->emac_ver == EMAC_HW_v2_3_2 ||
		    ethqos->emac_ver == EMAC_HW_v2_1_2)
			rgmii_updatel(ethqos, RGMII_CONFIG_LOOPBACK_EN,
				      0, RGMII_IO_MACRO_CONFIG);
		else
			rgmii_updatel(ethqos, RGMII_CONFIG_LOOPBACK_EN,
				      RGMII_CONFIG_LOOPBACK_EN,
				      RGMII_IO_MACRO_CONFIG);
		break;
	default:
		dev_err(&ethqos->pdev->dev,
			"Invalid speed %d\n", ethqos->speed);
		return -EINVAL;
	}

	return 0;
}

static int ethqos_configure(struct qcom_ethqos *ethqos)
{
	volatile unsigned int dll_lock;
	unsigned int i, retry = 1000;

	/* Reset to POR values and enable clk */
	for (i = 0; i < ethqos->num_por; i++)
		rgmii_writel(ethqos, ethqos->por[i].value,
			     ethqos->por[i].offset);
	ethqos_set_func_clk_en(ethqos);

	/* Initialize the DLL first */

	/* Set DLL_RST */
	rgmii_updatel(ethqos, SDCC_DLL_CONFIG_DLL_RST,
		      SDCC_DLL_CONFIG_DLL_RST, SDCC_HC_REG_DLL_CONFIG);

	/* Set PDN */
	rgmii_updatel(ethqos, SDCC_DLL_CONFIG_PDN,
		      SDCC_DLL_CONFIG_PDN, SDCC_HC_REG_DLL_CONFIG);

	/* Clear DLL_RST */
	rgmii_updatel(ethqos, SDCC_DLL_CONFIG_DLL_RST, 0,
		      SDCC_HC_REG_DLL_CONFIG);

	/* Clear PDN */
	rgmii_updatel(ethqos, SDCC_DLL_CONFIG_PDN, 0,
		      SDCC_HC_REG_DLL_CONFIG);

	if (ethqos->speed != SPEED_100 && ethqos->speed != SPEED_10) {
		/* Set DLL_EN */
		rgmii_updatel(ethqos, SDCC_DLL_CONFIG_DLL_EN,
			      SDCC_DLL_CONFIG_DLL_EN, SDCC_HC_REG_DLL_CONFIG);

		/* Set CK_OUT_EN */
		rgmii_updatel(ethqos, SDCC_DLL_CONFIG_CK_OUT_EN,
			      SDCC_DLL_CONFIG_CK_OUT_EN,
			      SDCC_HC_REG_DLL_CONFIG);

		/* Set USR_CTL bit 26 with mask of 3 bits */
		rgmii_updatel(ethqos, GENMASK(26, 24), BIT(26), SDCC_USR_CTL);

		/* wait for DLL LOCK */
		do {
			mdelay(1);
			dll_lock = rgmii_readl(ethqos, SDC4_STATUS);
			if (dll_lock & SDC4_STATUS_DLL_LOCK)
				break;
		} while (retry > 0);
		if (!retry)
			dev_err(&ethqos->pdev->dev,
				"Timeout while waiting for DLL lock\n");
	}

	if (ethqos->speed == SPEED_1000)
		ethqos_dll_configure(ethqos);

	ethqos_rgmii_macro_init(ethqos);

	return 0;
}

static void ethqos_fix_mac_speed(void *priv, unsigned int speed)
{
	struct qcom_ethqos *ethqos = priv;

	ethqos->speed = speed;
	ethqos_update_rgmii_clk_and_bus_cfg(ethqos, speed);
	ethqos_configure(ethqos);
}

static int ethqos_mdio_read(struct stmmac_priv  *priv, int phyaddr, int phyreg)
{
	unsigned int mii_address = priv->hw->mii.addr;
	unsigned int mii_data = priv->hw->mii.data;
	u32 v;
	int data;
	u32 value = MII_BUSY;

	value |= (phyaddr << priv->hw->mii.addr_shift)
		& priv->hw->mii.addr_mask;
	value |= (phyreg << priv->hw->mii.reg_shift) & priv->hw->mii.reg_mask;
	value |= (priv->clk_csr << priv->hw->mii.clk_csr_shift)
		& priv->hw->mii.clk_csr_mask;
	if (priv->plat->has_gmac4)
		value |= MII_GMAC4_READ;

	if (readl_poll_timeout(priv->ioaddr + mii_address, v, !(v & MII_BUSY),
			       100, 10000))
		return -EBUSY;

	writel_relaxed(value, priv->ioaddr + mii_address);

	if (readl_poll_timeout(priv->ioaddr + mii_address, v, !(v & MII_BUSY),
			       100, 10000))
		return -EBUSY;

	/* Read the data from the MII data register */
	data = (int)readl_relaxed(priv->ioaddr + mii_data);

	return data;
}

static int ethqos_phy_intr_config(struct qcom_ethqos *ethqos)
{
	int ret = 0;

	ethqos->phy_intr = platform_get_irq_byname(ethqos->pdev, "phy-intr");

	if (ethqos->phy_intr < 0) {
		if (ethqos->phy_intr != -EPROBE_DEFER) {
			dev_err(&ethqos->pdev->dev,
				"PHY IRQ configuration information not found\n");
		}
		ret = 1;
	}

	return ret;
}

static void ethqos_handle_phy_interrupt(struct qcom_ethqos *ethqos)
{
	int phy_intr_status = 0;
	struct platform_device *pdev = ethqos->pdev;

	struct net_device *dev = platform_get_drvdata(pdev);
	struct stmmac_priv *priv = netdev_priv(dev);
	int micrel_intr_status = 0;

	if ((dev->phydev->phy_id & dev->phydev->drv->phy_id_mask)
		== MICREL_PHY_ID) {
		phy_intr_status = ethqos_mdio_read(
			priv, priv->plat->phy_addr, DWC_ETH_QOS_BASIC_STATUS);
		ETHQOSDBG(
			"Basic Status Reg (%#x) = %#x\n",
			DWC_ETH_QOS_BASIC_STATUS, phy_intr_status);
		micrel_intr_status = ethqos_mdio_read(
			priv, priv->plat->phy_addr,
			DWC_ETH_QOS_MICREL_PHY_INTCS);
		ETHQOSDBG(
			"MICREL PHY Intr EN Reg (%#x) = %#x\n",
			DWC_ETH_QOS_MICREL_PHY_INTCS, micrel_intr_status);

		/* Call ack interrupt to clear the WOL status fields */
		if (dev->phydev->drv->ack_interrupt)
			dev->phydev->drv->ack_interrupt(dev->phydev);

		/* Interrupt received for link state change */
		if (phy_intr_status & LINK_STATE_MASK) {
			if (micrel_intr_status & MICREL_LINK_UP_INTR_STATUS)
				ETHQOSDBG("Intr for link UP state\n");
			phy_mac_interrupt(dev->phydev, LINK_UP);
		} else if (!(phy_intr_status & LINK_STATE_MASK)) {
			ETHQOSDBG("Intr for link DOWN state\n");
			phy_mac_interrupt(dev->phydev, LINK_DOWN);
		} else if (!(phy_intr_status & AUTONEG_STATE_MASK)) {
			ETHQOSDBG("Intr for link down with auto-neg err\n");
		}
	} else {
		phy_intr_status =
		 ethqos_mdio_read(
		    priv, priv->plat->phy_addr, DWC_ETH_QOS_PHY_INTR_STATUS);

		if (dev->phydev && (phy_intr_status & LINK_UP_STATE))
			phy_mac_interrupt(dev->phydev, LINK_UP);
		else if (dev->phydev && (phy_intr_status & LINK_DOWN_STATE))
			phy_mac_interrupt(dev->phydev, LINK_DOWN);
	}
}

static void ethqos_defer_phy_isr_work(struct work_struct *work)
{
	struct qcom_ethqos *ethqos =
		container_of(work, struct qcom_ethqos, emac_phy_work);

	if (ethqos->clks_suspended)
		wait_for_completion(&ethqos->clk_enable_done);

	ethqos_handle_phy_interrupt(ethqos);
}

static irqreturn_t ETHQOS_PHY_ISR(int irq, void *dev_data)
{
	struct qcom_ethqos *ethqos = (struct qcom_ethqos *)dev_data;

	pm_wakeup_event(&ethqos->pdev->dev, 5000);

	queue_work(system_wq, &ethqos->emac_phy_work);

	return IRQ_HANDLED;
}

static int ethqos_phy_intr_enable(struct qcom_ethqos *ethqos)
{
	int ret = 0;

	INIT_WORK(&ethqos->emac_phy_work, ethqos_defer_phy_isr_work);
	init_completion(&ethqos->clk_enable_done);

	ret = request_irq(ethqos->phy_intr, ETHQOS_PHY_ISR,
			  IRQF_SHARED, "stmmac", ethqos);
	if (ret) {
		ETHQOSERR("Unable to register PHY IRQ %d\n",
			  ethqos->phy_intr);
		return ret;
	}
#ifdef CONFIG_MSM_BOOT_TIME_MARKER
	place_marker("M - Phy IRQ interrupt enabled");
#endif
	phy_intr_en = true;
	return ret;
}

static void ethqos_pps_irq_config(struct qcom_ethqos *ethqos)
{
	ethqos->pps_class_a_irq =
	platform_get_irq_byname(ethqos->pdev, "ptp_pps_irq_0");
	if (ethqos->pps_class_a_irq < 0) {
		if (ethqos->pps_class_a_irq != -EPROBE_DEFER)
			ETHQOSERR("class_a_irq config info not found\n");
	}
	ethqos->pps_class_b_irq =
	platform_get_irq_byname(ethqos->pdev, "ptp_pps_irq_1");
	if (ethqos->pps_class_b_irq < 0) {
		if (ethqos->pps_class_b_irq != -EPROBE_DEFER)
			ETHQOSERR("class_b_irq config info not found\n");
	}
}

static const struct of_device_id qcom_ethqos_match[] = {
	{ .compatible = "qcom,sdxprairie-ethqos", .data = &emac_v2_3_2_por},
	{ .compatible = "qcom,emac-smmu-embedded", },
	{ .compatible = "qcom,stmmac-ethqos", },
	{}
};

static ssize_t read_phy_reg_dump(struct file *file, char __user *user_buf,
				 size_t count, loff_t *ppos)
{
	struct qcom_ethqos *ethqos = file->private_data;
	unsigned int len = 0, buf_len = 2000;
	char *buf;
	ssize_t ret_cnt;
	int phydata = 0;
	int i = 0;

	struct platform_device *pdev = ethqos->pdev;
	struct net_device *dev = platform_get_drvdata(pdev);
	struct stmmac_priv *priv = netdev_priv(dev);

	if (!ethqos || !dev->phydev) {
		ETHQOSERR("NULL Pointer\n");
		return -EINVAL;
	}

	buf = kzalloc(buf_len, GFP_KERNEL);
	if (!buf)
		return -ENOMEM;

	len += scnprintf(buf + len, buf_len - len,
					 "\n************* PHY Reg dump *************\n");

	for (i = 0; i < 32; i++) {
		phydata = ethqos_mdio_read(priv, priv->plat->phy_addr, i);
		len += scnprintf(buf + len, buf_len - len,
					 "MII Register (%#x) = %#x\n",
					 i, phydata);
	}

	if (len > buf_len) {
		ETHQOSERR("(len > buf_len) buffer not sufficient\n");
		len = buf_len;
	}

	ret_cnt = simple_read_from_buffer(user_buf, count, ppos, buf, len);
	kfree(buf);
	return ret_cnt;
}

static ssize_t read_rgmii_reg_dump(struct file *file,
				   char __user *user_buf, size_t count,
				   loff_t *ppos)
{
	struct qcom_ethqos *ethqos = file->private_data;
	unsigned int len = 0, buf_len = 2000;
	char *buf;
	ssize_t ret_cnt;
	int rgmii_data = 0;
	struct platform_device *pdev = ethqos->pdev;

	struct net_device *dev = platform_get_drvdata(pdev);

	if (!ethqos || !dev->phydev) {
		ETHQOSERR("NULL Pointer\n");
		return -EINVAL;
	}

	buf = kzalloc(buf_len, GFP_KERNEL);
	if (!buf)
		return -ENOMEM;

	len += scnprintf(buf + len, buf_len - len,
					 "\n************* RGMII Reg dump *************\n");
	rgmii_data = rgmii_readl(ethqos, RGMII_IO_MACRO_CONFIG);
	len += scnprintf(buf + len, buf_len - len,
					 "RGMII_IO_MACRO_CONFIG Register = %#x\n",
					 rgmii_data);
	rgmii_data = rgmii_readl(ethqos, SDCC_HC_REG_DLL_CONFIG);
	len += scnprintf(buf + len, buf_len - len,
					 "SDCC_HC_REG_DLL_CONFIG Register = %#x\n",
					 rgmii_data);
	rgmii_data = rgmii_readl(ethqos, SDCC_HC_REG_DDR_CONFIG);
	len += scnprintf(buf + len, buf_len - len,
					 "SDCC_HC_REG_DDR_CONFIG Register = %#x\n",
					 rgmii_data);
	rgmii_data = rgmii_readl(ethqos, SDCC_HC_REG_DLL_CONFIG2);
	len += scnprintf(buf + len, buf_len - len,
					 "SDCC_HC_REG_DLL_CONFIG2 Register = %#x\n",
					 rgmii_data);
	rgmii_data = rgmii_readl(ethqos, SDC4_STATUS);
	len += scnprintf(buf + len, buf_len - len,
					 "SDC4_STATUS Register = %#x\n",
					 rgmii_data);
	rgmii_data = rgmii_readl(ethqos, SDCC_USR_CTL);
	len += scnprintf(buf + len, buf_len - len,
					 "SDCC_USR_CTL Register = %#x\n",
					 rgmii_data);
	rgmii_data = rgmii_readl(ethqos, RGMII_IO_MACRO_CONFIG2);
	len += scnprintf(buf + len, buf_len - len,
					 "RGMII_IO_MACRO_CONFIG2 Register = %#x\n",
					 rgmii_data);
	rgmii_data = rgmii_readl(ethqos, RGMII_IO_MACRO_DEBUG1);
	len += scnprintf(buf + len, buf_len - len,
					 "RGMII_IO_MACRO_DEBUG1 Register = %#x\n",
					 rgmii_data);
	rgmii_data = rgmii_readl(ethqos, EMAC_SYSTEM_LOW_POWER_DEBUG);
	len += scnprintf(buf + len, buf_len - len,
					 "EMAC_SYSTEM_LOW_POWER_DEBUG Register = %#x\n",
					 rgmii_data);

	if (len > buf_len) {
		ETHQOSERR("(len > buf_len) buffer not sufficient\n");
		len = buf_len;
	}

	ret_cnt = simple_read_from_buffer(user_buf, count, ppos, buf, len);
	kfree(buf);
	return ret_cnt;
}

static const struct file_operations fops_phy_reg_dump = {
	.read = read_phy_reg_dump,
	.open = simple_open,
	.owner = THIS_MODULE,
	.llseek = default_llseek,
};

static const struct file_operations fops_rgmii_reg_dump = {
	.read = read_rgmii_reg_dump,
	.open = simple_open,
	.owner = THIS_MODULE,
	.llseek = default_llseek,
};

static int ethqos_create_debugfs(struct qcom_ethqos        *ethqos)
{
	static struct dentry *phy_reg_dump;
	static struct dentry *rgmii_reg_dump;

	if (!ethqos) {
		ETHQOSERR("Null Param %s\n", __func__);
		return -ENOMEM;
	}

	ethqos->debugfs_dir = debugfs_create_dir("eth", NULL);

	if (!ethqos->debugfs_dir || IS_ERR(ethqos->debugfs_dir)) {
		ETHQOSERR("Can't create debugfs dir\n");
		return -ENOMEM;
	}

	phy_reg_dump = debugfs_create_file("phy_reg_dump", 0400,
					   ethqos->debugfs_dir, ethqos,
					   &fops_phy_reg_dump);
	if (!phy_reg_dump || IS_ERR(phy_reg_dump)) {
		ETHQOSERR("Can't create phy_dump %d\n", (int)phy_reg_dump);
		goto fail;
	}

	rgmii_reg_dump = debugfs_create_file("rgmii_reg_dump", 0400,
					     ethqos->debugfs_dir, ethqos,
					     &fops_rgmii_reg_dump);
	if (!rgmii_reg_dump || IS_ERR(rgmii_reg_dump)) {
		ETHQOSERR("Can't create rgmii_dump %d\n", (int)rgmii_reg_dump);
		goto fail;
	}
	return 0;

fail:
	debugfs_remove_recursive(ethqos->debugfs_dir);
	return -ENOMEM;
}

static void ethqos_emac_mem_base(struct qcom_ethqos *ethqos)
{
	struct resource *resource = NULL;
	int ret = 0;

	resource = platform_get_resource(ethqos->pdev, IORESOURCE_MEM, 0);
	if (!resource) {
		ETHQOSERR("get emac-base resource failed\n");
		ret = -ENODEV;
		return;
	}
	ethqos->emac_mem_base = resource->start;
	ethqos->emac_mem_size = resource_size(resource);
}

static void stmmac_emb_smmu_exit(void)
{
	if (stmmac_emb_smmu_ctx.valid) {
		if (stmmac_emb_smmu_ctx.smmu_pdev)
			arm_iommu_detach_device
			(&stmmac_emb_smmu_ctx.smmu_pdev->dev);
		if (stmmac_emb_smmu_ctx.mapping)
			arm_iommu_release_mapping(stmmac_emb_smmu_ctx.mapping);
		stmmac_emb_smmu_ctx.valid = false;
		stmmac_emb_smmu_ctx.mapping = NULL;
		stmmac_emb_smmu_ctx.pdev_master = NULL;
		stmmac_emb_smmu_ctx.smmu_pdev = NULL;
	}
}

static int stmmac_emb_smmu_cb_probe(struct platform_device *pdev)
{
	int result;
	u32 iova_ap_mapping[2];
	struct device *dev = &pdev->dev;
	int atomic_ctx = 1;
	int fast = 1;
	int bypass = 1;

	ETHQOSDBG("EMAC EMB SMMU CB probe: smmu pdev=%p\n", pdev);

	result = of_property_read_u32_array(dev->of_node, "qcom,iova-mapping",
					    iova_ap_mapping, 2);
	if (result) {
		ETHQOSERR("Failed to read EMB start/size iova addresses\n");
		return result;
	}
	stmmac_emb_smmu_ctx.va_start = iova_ap_mapping[0];
	stmmac_emb_smmu_ctx.va_size = iova_ap_mapping[1];
	stmmac_emb_smmu_ctx.va_end = stmmac_emb_smmu_ctx.va_start +
				   stmmac_emb_smmu_ctx.va_size;

	stmmac_emb_smmu_ctx.smmu_pdev = pdev;

	if (dma_set_mask(dev, DMA_BIT_MASK(32)) ||
	    dma_set_coherent_mask(dev, DMA_BIT_MASK(32))) {
		ETHQOSERR("DMA set 32bit mask failed\n");
		return -EOPNOTSUPP;
	}

	stmmac_emb_smmu_ctx.mapping = arm_iommu_create_mapping
	(dev->bus, stmmac_emb_smmu_ctx.va_start, stmmac_emb_smmu_ctx.va_size);
	if (IS_ERR_OR_NULL(stmmac_emb_smmu_ctx.mapping)) {
		ETHQOSDBG("Fail to create mapping\n");
		/* assume this failure is because iommu driver is not ready */
		return -EPROBE_DEFER;
	}
	ETHQOSDBG("Successfully Created SMMU mapping\n");
	stmmac_emb_smmu_ctx.valid = true;

	if (of_property_read_bool(dev->of_node, "qcom,smmu-s1-bypass")) {
		if (iommu_domain_set_attr(stmmac_emb_smmu_ctx.mapping->domain,
					  DOMAIN_ATTR_S1_BYPASS,
					  &bypass)) {
			ETHQOSERR("Couldn't set SMMU S1 bypass\n");
			result = -EIO;
			goto err_smmu_probe;
		}
		ETHQOSDBG("SMMU S1 BYPASS set\n");
	} else {
		if (iommu_domain_set_attr(stmmac_emb_smmu_ctx.mapping->domain,
					  DOMAIN_ATTR_ATOMIC,
					  &atomic_ctx)) {
			ETHQOSERR("Couldn't set SMMU domain as atomic\n");
			result = -EIO;
			goto err_smmu_probe;
		}
		ETHQOSDBG("SMMU atomic set\n");
		if (iommu_domain_set_attr(stmmac_emb_smmu_ctx.mapping->domain,
					  DOMAIN_ATTR_FAST,
					  &fast)) {
			ETHQOSERR("Couldn't set FAST SMMU\n");
			result = -EIO;
			goto err_smmu_probe;
		}
		ETHQOSDBG("SMMU fast map set\n");
	}

	result = arm_iommu_attach_device(&stmmac_emb_smmu_ctx.smmu_pdev->dev,
					 stmmac_emb_smmu_ctx.mapping);
	if (result) {
		ETHQOSERR("couldn't attach to IOMMU ret=%d\n", result);
		goto err_smmu_probe;
	}

	stmmac_emb_smmu_ctx.iommu_domain =
		iommu_get_domain_for_dev(&stmmac_emb_smmu_ctx.smmu_pdev->dev);

	ETHQOSDBG("Successfully attached to IOMMU\n");
	if (stmmac_emb_smmu_ctx.pdev_master)
		goto smmu_probe_done;

err_smmu_probe:
	if (stmmac_emb_smmu_ctx.mapping)
		arm_iommu_release_mapping(stmmac_emb_smmu_ctx.mapping);
	stmmac_emb_smmu_ctx.valid = false;

smmu_probe_done:
	stmmac_emb_smmu_ctx.ret = result;
	return result;
}

static int ethqos_update_rgmii_tx_drv_strength(struct qcom_ethqos *ethqos)
{
	int ret = 0;
	struct resource *resource = NULL;
	unsigned long tlmm_central_base = 0;
	unsigned long tlmm_central_size = 0;
	unsigned long reg_rgmii_io_pads_voltage = 0;

	resource =
	 platform_get_resource_byname(
	    ethqos->pdev, IORESOURCE_MEM, "tlmm-central-base");

	if (!resource) {
		ETHQOSINFO("Resource tlmm-central-base not found\n");
		goto err_out;
	}

	tlmm_central_base = resource->start;
	tlmm_central_size = resource_size(resource);
	ETHQOSDBG("tlmm_central_base = 0x%x, size = 0x%x\n",
		  tlmm_central_base, tlmm_central_size);

	tlmm_central_base_addr = (unsigned long)ioremap(
	   tlmm_central_base, tlmm_central_size);
	if ((void __iomem *)!tlmm_central_base_addr) {
		ETHQOSERR("cannot map dwc_tlmm_central reg memory, aborting\n");
		ret = -EIO;
		goto err_out;
	}

	ETHQOSDBG("dwc_tlmm_central = %#lx\n", tlmm_central_base_addr);

	if (ethqos->emac_ver != EMAC_HW_v2_1_2) {
		reg_rgmii_io_pads_voltage =
		regulator_get_voltage(ethqos->reg_rgmii_io_pads);
	}

	ETHQOSINFO("IOMACRO pads voltage: %u uV\n", reg_rgmii_io_pads_voltage);

	switch (reg_rgmii_io_pads_voltage) {
	case 1500000:
	case 1800000: {
		switch (ethqos->emac_ver) {
		case EMAC_HW_v2_0_0:
		case EMAC_HW_v2_2_0:
		case EMAC_HW_v2_3_2: {
				TLMM_RGMII_HDRV_PULL_CTL1_TX_HDRV_WR(
				   TLMM_RGMII_HDRV_PULL_CTL1_TX_HDRV_16MA,
				   TLMM_RGMII_HDRV_PULL_CTL1_TX_HDRV_16MA,
				   TLMM_RGMII_HDRV_PULL_CTL1_TX_HDRV_16MA);
				TLMM_RGMII_RX_HV_MODE_CTL_RGWR(0x0);
		}
		break;
		default:
		break;
		}
	}
	break;
	default:
	break;
	}

err_out:
	if (tlmm_central_base_addr)
		iounmap((void __iomem *)tlmm_central_base_addr);

	return ret;
}

static void qcom_ethqos_phy_suspend_clks(struct qcom_ethqos *ethqos)
{
	ETHQOSINFO("Enter\n");

	if (phy_intr_en)
		reinit_completion(&ethqos->clk_enable_done);

	ethqos->clks_suspended = 1;

	ethqos_update_rgmii_clk_and_bus_cfg(ethqos, 0);

	ETHQOSINFO("Exit\n");
}

inline void *qcom_ethqos_get_priv(struct qcom_ethqos *ethqos)
{
	struct platform_device *pdev = ethqos->pdev;
	struct net_device *dev = platform_get_drvdata(pdev);
	struct stmmac_priv *priv = netdev_priv(dev);

	return priv;
}

inline bool qcom_ethqos_is_phy_link_up(struct qcom_ethqos *ethqos)
{
	/* PHY driver initializes phydev->link=1.
	 * So, phydev->link is 1 even on bootup with no PHY connected.
	 * phydev->link is valid only after adjust_link is called once.
	 */
	struct stmmac_priv *priv = qcom_ethqos_get_priv(ethqos);

	return (priv->dev->phydev && priv->dev->phydev->link);
}

static void qcom_ethqos_phy_resume_clks(struct qcom_ethqos *ethqos)
{
	ETHQOSINFO("Enter\n");

	if (qcom_ethqos_is_phy_link_up(ethqos))
		ethqos_update_rgmii_clk_and_bus_cfg(ethqos, ethqos->speed);
	else
		ethqos_update_rgmii_clk_and_bus_cfg(ethqos, SPEED_10);

	ethqos->clks_suspended = 0;

	if (phy_intr_en)
		complete_all(&ethqos->clk_enable_done);

	ETHQOSINFO("Exit\n");
}

static void qcom_ethqos_bringup_iface(struct work_struct *work)
{
	struct platform_device *pdev = NULL;
	struct net_device *ndev = NULL;
	struct qcom_ethqos *ethqos =
		container_of(work, struct qcom_ethqos, early_eth);

	ETHQOSINFO("entry\n");

	if (!ethqos)
		return;

	pdev = ethqos->pdev;
	if (!pdev)
		return;

	ndev = platform_get_drvdata(pdev);

	if (!ndev || netif_running(ndev))
		return;

	rtnl_lock();

	if (dev_change_flags(ndev, ndev->flags | IFF_UP) < 0)
		ETHQOSINFO("ERROR\n");

#ifdef CONFIG_MSM_BOOT_TIME_MARKER
	place_marker("M - Device flag changed to UP ");
#endif

	rtnl_unlock();

	ETHQOSINFO("exit\n");
}

void qcom_ethqos_request_phy_wol(struct plat_stmmacenet_data *plat)
{
	struct qcom_ethqos *ethqos = plat->bsp_priv;
	struct platform_device *pdev = ethqos->pdev;
	struct net_device *ndev = platform_get_drvdata(pdev);

	ethqos->phy_wol_supported = 0;
	ethqos->phy_wol_wolopts = 0;
	/* Check if phydev is valid*/
	/* Check and enable Wake-on-LAN functionality in PHY*/

	if (ndev->phydev) {
		struct ethtool_wolinfo wol = {.cmd = ETHTOOL_GWOL};

		wol.supported = 0;
		wol.wolopts = 0;
		ETHQOSINFO("phydev addr: 0x%pK\n", ndev->phydev);
		phy_ethtool_get_wol(ndev->phydev, &wol);
		ethqos->phy_wol_supported = wol.supported;
		ETHQOSINFO("Get WoL[0x%x] in %s\n", wol.supported,
			   ndev->phydev->drv->name);

	/* Try to enable supported Wake-on-LAN features in PHY*/
		if (wol.supported) {
			device_set_wakeup_capable(&ethqos->pdev->dev, 1);

			wol.cmd = ETHTOOL_SWOL;
			wol.wolopts = wol.supported;

			if (!phy_ethtool_set_wol(ndev->phydev, &wol)) {
				ethqos->phy_wol_wolopts = wol.wolopts;

				enable_irq_wake(ethqos->phy_intr);
				device_set_wakeup_enable(&ethqos->pdev->dev, 1);

				ETHQOSINFO("Enabled WoL[0x%x] in %s\n",
					   wol.wolopts,
					   ndev->phydev->drv->name);
			} else {
				ETHQOSINFO("Disabled WoL[0x%x] in %s\n",
					   wol.wolopts,
					   ndev->phydev->drv->name);
			}
		}
	}
}

static void ethqos_is_ipv4_NW_stack_ready(struct work_struct *work)
{
	struct delayed_work *dwork;
	struct qcom_ethqos *ethqos;
	struct platform_device *pdev = NULL;
	struct net_device *ndev = NULL;
	int ret;

	ETHQOSINFO("\n");
	dwork = container_of(work, struct delayed_work, work);
	ethqos = container_of(dwork, struct qcom_ethqos, ipv4_addr_assign_wq);

	if (!ethqos)
		return;

	pdev = ethqos->pdev;

	if (!pdev)
		return;

	ndev = platform_get_drvdata(pdev);

	ret = qcom_ethqos_add_ipaddr(&pparams, ndev);
	if (ret)
		return;

	cancel_delayed_work_sync(&ethqos->ipv4_addr_assign_wq);
	flush_delayed_work(&ethqos->ipv4_addr_assign_wq);
}

static void ethqos_is_ipv6_NW_stack_ready(struct work_struct *work)
{
	struct delayed_work *dwork;
	struct qcom_ethqos *ethqos;
	struct platform_device *pdev = NULL;
	struct net_device *ndev = NULL;
	int ret;

	ETHQOSINFO("\n");
	dwork = container_of(work, struct delayed_work, work);
	ethqos = container_of(dwork, struct qcom_ethqos, ipv6_addr_assign_wq);

	if (!ethqos)
		return;

	pdev = ethqos->pdev;

	if (!pdev)
		return;

	ndev = platform_get_drvdata(pdev);

	ret = qcom_ethqos_add_ipv6addr(&pparams, ndev);
	if (ret)
		return;

	cancel_delayed_work_sync(&ethqos->ipv6_addr_assign_wq);
	flush_delayed_work(&ethqos->ipv6_addr_assign_wq);
}

static int ethqos_set_early_eth_param(struct stmmac_priv *priv,
				      struct qcom_ethqos *ethqos)
{
	int ret = 0;

	if (priv->plat && priv->plat->mdio_bus_data)
		priv->plat->mdio_bus_data->phy_mask =
		 priv->plat->mdio_bus_data->phy_mask | DUPLEX_FULL | SPEED_100;

	priv->plat->max_speed = SPEED_100;

	if (pparams.is_valid_ipv4_addr) {
		INIT_DELAYED_WORK(&ethqos->ipv4_addr_assign_wq,
				  ethqos_is_ipv4_NW_stack_ready);
		ret = qcom_ethqos_add_ipaddr(&pparams, priv->dev);
		if (ret)
			schedule_delayed_work(&ethqos->ipv4_addr_assign_wq,
					      msecs_to_jiffies(1000));
	}

	if (pparams.is_valid_ipv6_addr) {
		INIT_DELAYED_WORK(&ethqos->ipv6_addr_assign_wq,
				  ethqos_is_ipv6_NW_stack_ready);
		ret = qcom_ethqos_add_ipv6addr(&pparams, priv->dev);
		if (ret)
			schedule_delayed_work(&ethqos->ipv6_addr_assign_wq,
					      msecs_to_jiffies(1000));
	}

	if (pparams.is_valid_mac_addr) {
		ether_addr_copy(dev_addr, pparams.mac_addr);
		memcpy(priv->dev->dev_addr, dev_addr, ETH_ALEN);
	}
	return ret;
}

static int qcom_ethqos_probe(struct platform_device *pdev)
{
	struct device_node *np = pdev->dev.of_node;
	struct plat_stmmacenet_data *plat_dat;
	struct stmmac_resources stmmac_res;
	struct qcom_ethqos *ethqos;
	struct resource *res;
	struct net_device *ndev;
	struct stmmac_priv *priv;
	int ret;
	struct phy_device *phydev;

#ifdef CONFIG_MSM_BOOT_TIME_MARKER
	place_marker("M - Ethernet probe start");
#endif

	ipc_stmmac_log_ctxt = ipc_log_context_create(IPCLOG_STATE_PAGES,
						     "emac", 0);
	if (!ipc_stmmac_log_ctxt)
		ETHQOSERR("Error creating logging context for emac\n");
	else
		ETHQOSINFO("IPC logging has been enabled for emac\n");

	if (of_device_is_compatible(pdev->dev.of_node,
				    "qcom,emac-smmu-embedded"))
		return stmmac_emb_smmu_cb_probe(pdev);
	ret = stmmac_get_platform_resources(pdev, &stmmac_res);
	if (ret)
		return ret;

	ethqos = devm_kzalloc(&pdev->dev, sizeof(*ethqos), GFP_KERNEL);
	if (!ethqos) {
		ret = -ENOMEM;
		goto err_mem;
	}

	ethqos->pdev = pdev;

	ethqos_init_reqgulators(ethqos);
	ethqos_init_gpio(ethqos);

	plat_dat = stmmac_probe_config_dt(pdev, &stmmac_res.mac);
	if (IS_ERR(plat_dat)) {
		dev_err(&pdev->dev, "dt configuration failed\n");
		return PTR_ERR(plat_dat);
	}

	res = platform_get_resource_byname(pdev, IORESOURCE_MEM, "rgmii");
	ethqos->rgmii_base = devm_ioremap_resource(&pdev->dev, res);
	if (IS_ERR(ethqos->rgmii_base)) {
		dev_err(&pdev->dev, "Can't get rgmii base\n");
		ret = PTR_ERR(ethqos->rgmii_base);
		goto err_mem;
	}

	ethqos->por = of_device_get_match_data(&pdev->dev);

	ethqos->rgmii_clk = devm_clk_get(&pdev->dev, "rgmii");
	if (!ethqos->rgmii_clk) {
		ret = -ENOMEM;
		goto err_mem;
	}

	ret = clk_prepare_enable(ethqos->rgmii_clk);
	if (ret)
		goto err_mem;

	/*Initialize Early ethernet to false*/
	ethqos->early_eth_enabled = false;

	/*Check for valid mac, ip address to enable Early eth*/
	if (pparams.is_valid_mac_addr &&
	    (pparams.is_valid_ipv4_addr || pparams.is_valid_ipv6_addr)) {
		/* For 1000BASE-T mode, auto-negotiation is required and
		 * always used to establish a link.
		 * Configure phy and MAC in 100Mbps mode with autoneg
		 * disable as link up takes more time with autoneg
		 * enabled.
		 */
		ethqos->early_eth_enabled = 1;
		ETHQOSINFO("Early ethernet is enabled\n");
	}

	ethqos->speed = SPEED_10;
	ethqos_update_rgmii_clk_and_bus_cfg(ethqos, SPEED_10);
	ethqos_set_func_clk_en(ethqos);
	if (ethqos->emac_ver == EMAC_HW_v2_0_0)
		ethqos->disable_ctile_pc = 1;

	plat_dat->bsp_priv = ethqos;
	plat_dat->fix_mac_speed = ethqos_fix_mac_speed;
	plat_dat->tx_select_queue = dwmac_qcom_select_queue;
	plat_dat->has_gmac4 = 1;
	plat_dat->pmt = 1;
	plat_dat->tso_en = of_property_read_bool(np, "snps,tso");
	plat_dat->early_eth = ethqos->early_eth_enabled;

	if (of_property_read_bool(pdev->dev.of_node, "qcom,arm-smmu")) {
		stmmac_emb_smmu_ctx.pdev_master = pdev;
		ret = of_platform_populate(pdev->dev.of_node,
					   qcom_ethqos_match, NULL, &pdev->dev);
		if (ret)
			ETHQOSERR("Failed to populate EMAC platform\n");
		if (stmmac_emb_smmu_ctx.ret) {
			ETHQOSERR("smmu probe failed\n");
			of_platform_depopulate(&pdev->dev);
			ret = stmmac_emb_smmu_ctx.ret;
			stmmac_emb_smmu_ctx.ret = 0;
		}
	}

	if (of_property_read_bool(pdev->dev.of_node,
				  "emac-core-version")) {
		/* Read emac core version value from dtsi */
		ret = of_property_read_u32(pdev->dev.of_node,
					   "emac-core-version",
					   &ethqos->emac_ver);
		if (ret) {
			ETHQOSDBG(":resource emac-hw-ver! not in dtsi\n");
			ethqos->emac_ver = EMAC_HW_NONE;
			WARN_ON(1);
		}
	} else {
		ethqos->emac_ver =
		rgmii_readl(ethqos, EMAC_I0_EMAC_CORE_HW_VERSION_RGOFFADDR);
	}
	ETHQOSDBG(": emac_core_version = %d\n", ethqos->emac_ver);

	ethqos->ioaddr = (&stmmac_res)->addr;
	ethqos_update_rgmii_tx_drv_strength(ethqos);

	ret = stmmac_dvr_probe(&pdev->dev, plat_dat, &stmmac_res);
	if (ret)
		goto err_clk;

	if (!ethqos_phy_intr_config(ethqos))
		ethqos_phy_intr_enable(ethqos);
	else
		ETHQOSERR("Phy interrupt configuration failed");
	rgmii_dump(ethqos);

	if (ethqos->emac_ver == EMAC_HW_v2_3_2) {
		ethqos_pps_irq_config(ethqos);
		create_pps_interrupt_device_node(&ethqos->avb_class_a_dev_t,
						 &ethqos->avb_class_a_cdev,
						 &ethqos->avb_class_a_class,
						 AVB_CLASS_A_POLL_DEV_NODE);

		create_pps_interrupt_device_node(&ethqos->avb_class_b_dev_t,
						 &ethqos->avb_class_b_cdev,
						 &ethqos->avb_class_b_class,
						 AVB_CLASS_B_POLL_DEV_NODE);
	}

	if (ethqos->disable_ctile_pc && !qcom_ethqos_qmp_mailbox_init(ethqos)) {
		INIT_WORK(&ethqos->qmp_mailbox_work,
			  qcom_ethqos_qmp_mailbox_work);
		queue_work(system_wq, &ethqos->qmp_mailbox_work);
	}
	ethqos_emac_mem_base(ethqos);
	pethqos = ethqos;
	ethqos_create_debugfs(ethqos);

	ndev = dev_get_drvdata(&ethqos->pdev->dev);
	priv = netdev_priv(ndev);
	phydev = mdiobus_get_phy(priv->mii, priv->plat->phy_addr);
	if (phydev && phydev->drv &&
	    phydev->drv->config_intr &&
		!phydev->drv->config_intr(phydev)) {
		qcom_ethqos_request_phy_wol(priv->plat);
		phydev->irq = PHY_IGNORE_INTERRUPT;
		phydev->interrupts =  PHY_INTERRUPT_ENABLED;
	} else {
		ETHQOSERR("config_phy_intr configuration failed");
	}
	if (ethqos->early_eth_enabled) {
		/* Initialize work*/
		INIT_WORK(&ethqos->early_eth,
			  qcom_ethqos_bringup_iface);
		/* Queue the work*/
		queue_work(system_wq, &ethqos->early_eth);
		/*Set early eth parameters*/
		ethqos_set_early_eth_param(priv, ethqos);
	}
#ifdef CONFIG_ETH_IPA_OFFLOAD
	ethqos->ipa_enabled = true;
	priv->rx_queue[IPA_DMA_RX_CH].skip_sw = true;
	priv->tx_queue[IPA_DMA_TX_CH].skip_sw = true;
	ethqos_ipa_offload_event_handler(ethqos, EV_PROBE_INIT);
	priv->hw->mac->map_mtl_to_dma(priv->hw, 0, 1); //change
#endif
	return ret;

err_clk:
	clk_disable_unprepare(ethqos->rgmii_clk);

err_mem:
	stmmac_remove_config_dt(pdev, plat_dat);

	return ret;
}

static int qcom_ethqos_remove(struct platform_device *pdev)
{
	struct qcom_ethqos *ethqos;
	int ret;

	ethqos = get_stmmac_bsp_priv(&pdev->dev);
	if (!ethqos)
		return -ENODEV;

	ret = stmmac_pltfr_remove(pdev);
	clk_disable_unprepare(ethqos->rgmii_clk);

	if (phy_intr_en)
		free_irq(ethqos->phy_intr, ethqos);

	if (phy_intr_en)
		cancel_work_sync(&ethqos->emac_phy_work);

	stmmac_emb_smmu_exit();
	ethqos_disable_regulators(ethqos);

	return ret;
}

static int qcom_ethqos_suspend(struct device *dev)
{
	struct qcom_ethqos *ethqos;
	struct net_device *ndev = NULL;
	int ret;
	int allow_suspend = 0;

	ETHQOSDBG("Suspend Enter\n");
	if (of_device_is_compatible(dev->of_node, "qcom,emac-smmu-embedded")) {
		ETHQOSDBG("smmu return\n");
		return 0;
	}

	ethqos = get_stmmac_bsp_priv(dev);
	if (!ethqos)
		return -ENODEV;

	ndev = dev_get_drvdata(dev);

	ethqos_ipa_offload_event_handler(&allow_suspend, EV_DPM_SUSPEND);
	if (!allow_suspend) {
		enable_irq_wake(ndev->irq);
		ETHQOSDBG("Suspend Exit enable IRQ\n");
		return 0;
	}
	if (!ndev || !netif_running(ndev))
		return -EINVAL;

	ret = stmmac_suspend(dev);
	qcom_ethqos_phy_suspend_clks(ethqos);

	ETHQOSDBG(" ret = %d\n", ret);
	return ret;
}

static int qcom_ethqos_resume(struct device *dev)
{
	struct net_device *ndev = NULL;
	struct qcom_ethqos *ethqos;
	int ret;

	ETHQOSDBG("Resume Enter\n");
	if (of_device_is_compatible(dev->of_node, "qcom,emac-smmu-embedded"))
		return 0;

	ethqos = get_stmmac_bsp_priv(dev);

	if (!ethqos)
		return -ENODEV;

	ndev = dev_get_drvdata(dev);

	if (!ndev || !netif_running(ndev)) {
		ETHQOSERR(" Resume not possible\n");
		return -EINVAL;
	}

	if (!ethqos->clks_suspended) {
		disable_irq_wake(ndev->irq);
		ETHQOSDBG("Resume Exit disable IRQ\n");
		return 0;
	}

	qcom_ethqos_phy_resume_clks(ethqos);

	ret = stmmac_resume(dev);

	ethqos_ipa_offload_event_handler(NULL, EV_DPM_RESUME);

	ETHQOSDBG("<--Resume Exit\n");
	return ret;
}

MODULE_DEVICE_TABLE(of, qcom_ethqos_match);

static const struct dev_pm_ops qcom_ethqos_pm_ops = {
	.suspend = qcom_ethqos_suspend,
	.resume = qcom_ethqos_resume,
};

static struct platform_driver qcom_ethqos_driver = {
	.probe  = qcom_ethqos_probe,
	.remove = qcom_ethqos_remove,
	.driver = {
		.name           = DRV_NAME,
		.pm = &qcom_ethqos_pm_ops,
		.of_match_table = of_match_ptr(qcom_ethqos_match),
	},
};

static int __init qcom_ethqos_init_module(void)
{
	int ret = 0;

	ETHQOSINFO("\n");

	ret = platform_driver_register(&qcom_ethqos_driver);
	if (ret < 0) {
		ETHQOSINFO("qcom-ethqos: Driver registration failed");
		return ret;
	}

	ETHQOSINFO("\n");

	return ret;
}

static void __exit qcom_ethqos_exit_module(void)
{
	ETHQOSINFO("\n");

	platform_driver_unregister(&qcom_ethqos_driver);

	if (!ipc_stmmac_log_ctxt)
		ipc_log_context_destroy(ipc_stmmac_log_ctxt);

	ETHQOSINFO("\n");
}

/*!
 * \brief Macro to register the driver registration function.
 *
 * \details A module always begin with either the init_module or the function
 * you specify with module_init call. This is the entry function for modules;
 * it tells the kernel what functionality the module provides and sets up the
 * kernel to run the module's functions when they're needed. Once it does this,
 * entry function returns and the module does nothing until the kernel wants
 * to do something with the code that the module provides.
 */

module_init(qcom_ethqos_init_module)

/*!
 * \brief Macro to register the driver un-registration function.
 *
 * \details All modules end by calling either cleanup_module or the function
 * you specify with the module_exit call. This is the exit function for modules;
 * it undoes whatever entry function did. It unregisters the functionality
 * that the entry function registered.
 */

module_exit(qcom_ethqos_exit_module)

MODULE_DESCRIPTION("Qualcomm Technologies, Inc. ETHQOS driver");
MODULE_LICENSE("GPL v2");<|MERGE_RESOLUTION|>--- conflicted
+++ resolved
@@ -42,8 +42,6 @@
 void *ipc_stmmac_log_ctxt;
 static struct qmp_pkt pkt;
 static char qmp_buf[MAX_QMP_MSG_SIZE + 1] = {0};
-<<<<<<< HEAD
-=======
 static struct ip_params pparams = {"", "", "", ""};
 
 static inline unsigned int dwmac_qcom_get_eth_type(unsigned char *buf)
@@ -392,7 +390,6 @@
 	return ret;
 }
 
->>>>>>> 3f527a98
 static int rgmii_readl(struct qcom_ethqos *ethqos, unsigned int offset)
 {
 	return readl(ethqos->rgmii_base + offset);
