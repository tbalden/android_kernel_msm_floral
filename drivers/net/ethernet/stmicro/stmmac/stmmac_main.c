/*******************************************************************************
  This is the driver for the ST MAC 10/100/1000 on-chip Ethernet controllers.
  ST Ethernet IPs are built around a Synopsys IP Core.

	Copyright(C) 2007-2011 STMicroelectronics Ltd

  This program is free software; you can redistribute it and/or modify it
  under the terms and conditions of the GNU General Public License,
  version 2, as published by the Free Software Foundation.

  This program is distributed in the hope it will be useful, but WITHOUT
  ANY WARRANTY; without even the implied warranty of MERCHANTABILITY or
  FITNESS FOR A PARTICULAR PURPOSE.  See the GNU General Public License for
  more details.

  The full GNU General Public License is included in this distribution in
  the file called "COPYING".

  Author: Giuseppe Cavallaro <peppe.cavallaro@st.com>

  Documentation available at:
	http://www.stlinux.com
  Support available at:
	https://bugzilla.stlinux.com/
*******************************************************************************/

#include <linux/clk.h>
#include <linux/kernel.h>
#include <linux/interrupt.h>
#include <linux/ip.h>
#include <linux/tcp.h>
#include <linux/skbuff.h>
#include <linux/ethtool.h>
#include <linux/if_ether.h>
#include <linux/crc32.h>
#include <linux/mii.h>
#include <linux/if.h>
#include <linux/if_vlan.h>
#include <linux/dma-mapping.h>
#include <linux/slab.h>
#include <linux/prefetch.h>
#include <linux/pinctrl/consumer.h>
#ifdef CONFIG_DEBUG_FS
#include <linux/debugfs.h>
#include <linux/seq_file.h>
#endif /* CONFIG_DEBUG_FS */
#include <linux/net_tstamp.h>
#include "stmmac_ptp.h"
#include "stmmac.h"
#include <linux/reset.h>
#include <linux/of_mdio.h>
#include "dwmac1000.h"
#include "dwmac-qcom-ipa-offload.h"

#define	STMMAC_ALIGN(x)		ALIGN(ALIGN(x, SMP_CACHE_BYTES), 16)
#define	TSO_MAX_BUFF_SIZE	(SZ_16K - 1)

/* Module parameters */
#define TX_TIMEO	5000
static int watchdog = TX_TIMEO;
module_param(watchdog, int, S_IRUGO | S_IWUSR);
MODULE_PARM_DESC(watchdog, "Transmit timeout in milliseconds (default 5s)");

static int debug = -1;
module_param(debug, int, S_IRUGO | S_IWUSR);
MODULE_PARM_DESC(debug, "Message Level (-1: default, 0: no output, 16: all)");

static int phyaddr = -1;
module_param(phyaddr, int, S_IRUGO);
MODULE_PARM_DESC(phyaddr, "Physical device address");

#define STMMAC_TX_THRESH	(DMA_TX_SIZE / 4)
#define STMMAC_RX_THRESH	(DMA_RX_SIZE / 4)

static int flow_ctrl = FLOW_OFF;
module_param(flow_ctrl, int, S_IRUGO | S_IWUSR);
MODULE_PARM_DESC(flow_ctrl, "Flow control ability [on/off]");

static int pause = PAUSE_TIME;
module_param(pause, int, S_IRUGO | S_IWUSR);
MODULE_PARM_DESC(pause, "Flow Control Pause Time");

#define TC_DEFAULT 64
static int tc = TC_DEFAULT;
module_param(tc, int, S_IRUGO | S_IWUSR);
MODULE_PARM_DESC(tc, "DMA threshold control value");

#define	DEFAULT_BUFSIZE	1536
static int buf_sz = DEFAULT_BUFSIZE;
module_param(buf_sz, int, S_IRUGO | S_IWUSR);
MODULE_PARM_DESC(buf_sz, "DMA buffer size");

#define	STMMAC_RX_COPYBREAK	256

static const u32 default_msg_level = (NETIF_MSG_DRV | NETIF_MSG_PROBE |
				      NETIF_MSG_LINK | NETIF_MSG_IFUP |
				      NETIF_MSG_IFDOWN | NETIF_MSG_TIMER);

#define STMMAC_DEFAULT_LPI_TIMER	1000
static int eee_timer = STMMAC_DEFAULT_LPI_TIMER;
module_param(eee_timer, int, S_IRUGO | S_IWUSR);
MODULE_PARM_DESC(eee_timer, "LPI tx expiration time in msec");
#define STMMAC_LPI_T(x) (jiffies + msecs_to_jiffies(x))

/* By default the driver will use the ring mode to manage tx and rx descriptors,
 * but allow user to force to use the chain instead of the ring
 */
static unsigned int chain_mode;
module_param(chain_mode, int, S_IRUGO);
MODULE_PARM_DESC(chain_mode, "To use chain instead of ring mode");

static irqreturn_t stmmac_interrupt(int irq, void *dev_id);

#ifdef CONFIG_DEBUG_FS
static int stmmac_init_fs(struct net_device *dev);
static void stmmac_exit_fs(struct net_device *dev);
#endif

#define STMMAC_COAL_TIMER(x) (jiffies + usecs_to_jiffies(x))

/**
 * stmmac_verify_args - verify the driver parameters.
 * Description: it checks the driver parameters and set a default in case of
 * errors.
 */
static void stmmac_verify_args(void)
{
	if (unlikely(watchdog < 0))
		watchdog = TX_TIMEO;
	if (unlikely((buf_sz < DEFAULT_BUFSIZE) || (buf_sz > BUF_SIZE_16KiB)))
		buf_sz = DEFAULT_BUFSIZE;
	if (unlikely(flow_ctrl > 1))
		flow_ctrl = FLOW_AUTO;
	else if (likely(flow_ctrl < 0))
		flow_ctrl = FLOW_OFF;
	if (unlikely((pause < 0) || (pause > 0xffff)))
		pause = PAUSE_TIME;
	if (eee_timer < 0)
		eee_timer = STMMAC_DEFAULT_LPI_TIMER;
}

/**
 * stmmac_disable_all_queues - Disable all queues
 * @priv: driver private structure
 */
static void stmmac_disable_all_queues(struct stmmac_priv *priv)
{
	u32 rx_queues_cnt = priv->plat->rx_queues_to_use;
	u32 queue;

	for (queue = 0; queue < rx_queues_cnt; queue++) {
		struct stmmac_rx_queue *rx_q = &priv->rx_queue[queue];
		if (rx_q->skip_sw)
			continue;
		napi_disable(&rx_q->napi);
	}
}

/**
 * stmmac_enable_all_queues - Enable all queues
 * @priv: driver private structure
 */
static void stmmac_enable_all_queues(struct stmmac_priv *priv)
{
	u32 rx_queues_cnt = priv->plat->rx_queues_to_use;
	u32 queue;

	for (queue = 0; queue < rx_queues_cnt; queue++) {
		struct stmmac_rx_queue *rx_q = &priv->rx_queue[queue];
		if (rx_q->skip_sw)
			continue;
		napi_enable(&rx_q->napi);
	}
}

/**
 * stmmac_stop_all_queues - Stop all queues
 * @priv: driver private structure
 */
static void stmmac_stop_all_queues(struct stmmac_priv *priv)
{
	u32 tx_queues_cnt = priv->plat->tx_queues_to_use;
	u32 queue;

	for (queue = 0; queue < tx_queues_cnt; queue++)
		netif_tx_stop_queue(netdev_get_tx_queue(priv->dev, queue));
}

/**
 * stmmac_start_all_queues - Start all queues
 * @priv: driver private structure
 */
static void stmmac_start_all_queues(struct stmmac_priv *priv)
{
	u32 tx_queues_cnt = priv->plat->tx_queues_to_use;
	u32 queue;

	for (queue = 0; queue < tx_queues_cnt; queue++)
		netif_tx_start_queue(netdev_get_tx_queue(priv->dev, queue));
}

/**
 * stmmac_clk_csr_set - dynamically set the MDC clock
 * @priv: driver private structure
 * Description: this is to dynamically set the MDC clock according to the csr
 * clock input.
 * Note:
 *	If a specific clk_csr value is passed from the platform
 *	this means that the CSR Clock Range selection cannot be
 *	changed at run-time and it is fixed (as reported in the driver
 *	documentation). Viceversa the driver will try to set the MDC
 *	clock dynamically according to the actual clock input.
 */
static void stmmac_clk_csr_set(struct stmmac_priv *priv)
{
	u32 clk_rate;

	clk_rate = clk_get_rate(priv->plat->stmmac_clk);

	/* Platform provided default clk_csr would be assumed valid
	 * for all other cases except for the below mentioned ones.
	 * For values higher than the IEEE 802.3 specified frequency
	 * we can not estimate the proper divider as it is not known
	 * the frequency of clk_csr_i. So we do not change the default
	 * divider.
	 */
	if (!(priv->clk_csr & MAC_CSR_H_FRQ_MASK)) {
		if (clk_rate < CSR_F_35M)
			priv->clk_csr = STMMAC_CSR_20_35M;
		else if ((clk_rate >= CSR_F_35M) && (clk_rate < CSR_F_60M))
			priv->clk_csr = STMMAC_CSR_35_60M;
		else if ((clk_rate >= CSR_F_60M) && (clk_rate < CSR_F_100M))
			priv->clk_csr = STMMAC_CSR_60_100M;
		else if ((clk_rate >= CSR_F_100M) && (clk_rate < CSR_F_150M))
			priv->clk_csr = STMMAC_CSR_100_150M;
		else if ((clk_rate >= CSR_F_150M) && (clk_rate < CSR_F_250M))
			priv->clk_csr = STMMAC_CSR_150_250M;
		else if ((clk_rate >= CSR_F_250M) && (clk_rate < CSR_F_300M))
			priv->clk_csr = STMMAC_CSR_250_300M;
	}

	if (priv->plat->has_sun8i) {
		if (clk_rate > 160000000)
			priv->clk_csr = 0x03;
		else if (clk_rate > 80000000)
			priv->clk_csr = 0x02;
		else if (clk_rate > 40000000)
			priv->clk_csr = 0x01;
		else
			priv->clk_csr = 0;
	}
}

static void print_pkt(unsigned char *buf, int len)
{
	pr_debug("len = %d byte, buf addr: 0x%p\n", len, buf);
	print_hex_dump_bytes("", DUMP_PREFIX_OFFSET, buf, len);
}

static inline u32 stmmac_tx_avail(struct stmmac_priv *priv, u32 queue)
{
	struct stmmac_tx_queue *tx_q = &priv->tx_queue[queue];
	u32 avail;

	if (tx_q->dirty_tx > tx_q->cur_tx)
		avail = tx_q->dirty_tx - tx_q->cur_tx - 1;
	else
		avail = DMA_TX_SIZE - tx_q->cur_tx + tx_q->dirty_tx - 1;

	return avail;
}

/**
 * stmmac_rx_dirty - Get RX queue dirty
 * @priv: driver private structure
 * @queue: RX queue index
 */
static inline u32 stmmac_rx_dirty(struct stmmac_priv *priv, u32 queue)
{
	struct stmmac_rx_queue *rx_q = &priv->rx_queue[queue];
	u32 dirty;

	if (rx_q->dirty_rx <= rx_q->cur_rx)
		dirty = rx_q->cur_rx - rx_q->dirty_rx;
	else
		dirty = DMA_RX_SIZE - rx_q->dirty_rx + rx_q->cur_rx;

	return dirty;
}

/**
 * stmmac_hw_fix_mac_speed - callback for speed selection
 * @priv: driver private structure
 * Description: on some platforms (e.g. ST), some HW system configuration
 * registers have to be set according to the link speed negotiated.
 */
static inline void stmmac_hw_fix_mac_speed(struct stmmac_priv *priv)
{
	if (likely(priv->plat->fix_mac_speed))
		priv->plat->fix_mac_speed(priv->plat->bsp_priv, priv->speed);
}

/**
 * stmmac_enable_eee_mode - check and enter in LPI mode
 * @priv: driver private structure
 * Description: this function is to verify and enter in LPI mode in case of
 * EEE.
 */
static void stmmac_enable_eee_mode(struct stmmac_priv *priv)
{
	u32 tx_cnt = priv->plat->tx_queues_to_use;
	u32 queue;

	/* check if all TX queues have the work finished */
	for (queue = 0; queue < tx_cnt; queue++) {
		struct stmmac_tx_queue *tx_q = &priv->tx_queue[queue];

		if (tx_q->dirty_tx != tx_q->cur_tx)
			return; /* still unfinished work */
	}

	/* Check and enter in LPI mode */
	if (!priv->tx_path_in_lpi_mode)
		priv->hw->mac->set_eee_mode(priv->hw,
					    priv->plat->en_tx_lpi_clockgating);
}

/**
 * stmmac_disable_eee_mode - disable and exit from LPI mode
 * @priv: driver private structure
 * Description: this function is to exit and disable EEE in case of
 * LPI state is true. This is called by the xmit.
 */
void stmmac_disable_eee_mode(struct stmmac_priv *priv)
{
	priv->hw->mac->reset_eee_mode(priv->hw);
	del_timer_sync(&priv->eee_ctrl_timer);
	priv->tx_path_in_lpi_mode = false;
}

/**
 * stmmac_eee_ctrl_timer - EEE TX SW timer.
 * @arg : data hook
 * Description:
 *  if there is no data transfer and if we are not in LPI state,
 *  then MAC Transmitter can be moved to LPI state.
 */
static void stmmac_eee_ctrl_timer(unsigned long arg)
{
	struct stmmac_priv *priv = (struct stmmac_priv *)arg;

	stmmac_enable_eee_mode(priv);
	mod_timer(&priv->eee_ctrl_timer, STMMAC_LPI_T(eee_timer));
}

/**
 * stmmac_eee_init - init EEE
 * @priv: driver private structure
 * Description:
 *  if the GMAC supports the EEE (from the HW cap reg) and the phy device
 *  can also manage EEE, this function enable the LPI state and start related
 *  timer.
 */
bool stmmac_eee_init(struct stmmac_priv *priv)
{
	struct net_device *ndev = priv->dev;
	int interface = priv->plat->interface;
	bool ret = false;

	if ((interface != PHY_INTERFACE_MODE_MII) &&
	    (interface != PHY_INTERFACE_MODE_GMII) &&
	    !phy_interface_mode_is_rgmii(interface))
		goto out;

	/* Using PCS we cannot dial with the phy registers at this stage
	 * so we do not support extra feature like EEE.
	 */
	if ((priv->hw->pcs == STMMAC_PCS_RGMII) ||
	    (priv->hw->pcs == STMMAC_PCS_TBI) ||
	    (priv->hw->pcs == STMMAC_PCS_RTBI))
		goto out;

	/* MAC core supports the EEE feature. */
	if (priv->dma_cap.eee) {
		int tx_lpi_timer = priv->tx_lpi_timer;

		/* Check if the PHY supports EEE */
		if (phy_init_eee(ndev->phydev, 1)) {
			/* To manage at run-time if the EEE cannot be supported
			 * anymore (for example because the lp caps have been
			 * changed).
			 * In that case the driver disable own timers.
			 */
			mutex_lock(&priv->lock);
			if (priv->eee_active) {
				netdev_dbg(priv->dev, "disable EEE\n");
				del_timer_sync(&priv->eee_ctrl_timer);
				priv->hw->mac->set_eee_timer(priv->hw, 0,
							     tx_lpi_timer);
			}
			priv->eee_active = 0;
			mutex_unlock(&priv->lock);
			goto out;
		}
		/* Activate the EEE and start timers */
		mutex_lock(&priv->lock);
		if (!priv->eee_active) {
			priv->eee_active = 1;
			setup_timer(&priv->eee_ctrl_timer,
				    stmmac_eee_ctrl_timer,
				    (unsigned long)priv);
			mod_timer(&priv->eee_ctrl_timer,
				  STMMAC_LPI_T(eee_timer));

			priv->hw->mac->set_eee_timer(priv->hw,
						     STMMAC_DEFAULT_LIT_LS,
						     tx_lpi_timer);
		}
		/* Set HW EEE according to the speed */
		priv->hw->mac->set_eee_pls(priv->hw, ndev->phydev->link);

		ret = true;
		mutex_unlock(&priv->lock);

		netdev_dbg(priv->dev, "Energy-Efficient Ethernet initialized\n");
	}
out:
	return ret;
}

/* stmmac_get_tx_hwtstamp - get HW TX timestamps
 * @priv: driver private structure
 * @p : descriptor pointer
 * @skb : the socket buffer
 * Description :
 * This function will read timestamp from the descriptor & pass it to stack.
 * and also perform some sanity checks.
 */
static void stmmac_get_tx_hwtstamp(struct stmmac_priv *priv,
				   struct dma_desc *p, struct sk_buff *skb)
{
	struct skb_shared_hwtstamps shhwtstamp;
	u64 ns;

	if (!priv->hwts_tx_en)
		return;

	/* exit if skb doesn't support hw tstamp */
	if (likely(!skb || !(skb_shinfo(skb)->tx_flags & SKBTX_IN_PROGRESS)))
		return;

	/* check tx tstamp status */
	if (priv->hw->desc->get_tx_timestamp_status(p)) {
		/* get the valid tstamp */
		ns = priv->hw->desc->get_timestamp(p, priv->adv_ts);

		memset(&shhwtstamp, 0, sizeof(struct skb_shared_hwtstamps));
		shhwtstamp.hwtstamp = ns_to_ktime(ns);

		netdev_dbg(priv->dev, "get valid TX hw timestamp %llu\n", ns);
		/* pass tstamp to stack */
		skb_tstamp_tx(skb, &shhwtstamp);
	}

	return;
}

/* stmmac_get_rx_hwtstamp - get HW RX timestamps
 * @priv: driver private structure
 * @p : descriptor pointer
 * @np : next descriptor pointer
 * @skb : the socket buffer
 * Description :
 * This function will read received packet's timestamp from the descriptor
 * and pass it to stack. It also perform some sanity checks.
 */
static void stmmac_get_rx_hwtstamp(struct stmmac_priv *priv, struct dma_desc *p,
				   struct dma_desc *np, struct sk_buff *skb)
{
	struct skb_shared_hwtstamps *shhwtstamp = NULL;
	struct dma_desc *desc = p;
	u64 ns;

	if (!priv->hwts_rx_en)
		return;
	/* For GMAC4, the valid timestamp is from CTX next desc. */
	if (priv->plat->has_gmac4)
		desc = np;

	/* Check if timestamp is available */
	if (priv->hw->desc->get_rx_timestamp_status(p, np, priv->adv_ts)) {
		ns = priv->hw->desc->get_timestamp(desc, priv->adv_ts);
		netdev_dbg(priv->dev, "get valid RX hw timestamp %llu\n", ns);
		shhwtstamp = skb_hwtstamps(skb);
		memset(shhwtstamp, 0, sizeof(struct skb_shared_hwtstamps));
		shhwtstamp->hwtstamp = ns_to_ktime(ns);
	} else  {
		netdev_dbg(priv->dev, "cannot get RX hw timestamp\n");
	}
}

/**
 *  stmmac_hwtstamp_ioctl - control hardware timestamping.
 *  @dev: device pointer.
 *  @ifr: An IOCTL specific structure, that can contain a pointer to
 *  a proprietary structure used to pass information to the driver.
 *  Description:
 *  This function configures the MAC to enable/disable both outgoing(TX)
 *  and incoming(RX) packets time stamping based on user input.
 *  Return Value:
 *  0 on success and an appropriate -ve integer on failure.
 */
static int stmmac_hwtstamp_ioctl(struct net_device *dev, struct ifreq *ifr)
{
	struct stmmac_priv *priv = netdev_priv(dev);
	struct hwtstamp_config config;
	struct timespec64 now;
	u64 temp = 0;
	u32 ptp_v2 = 0;
	u32 tstamp_all = 0;
	u32 ptp_over_ipv4_udp = 0;
	u32 ptp_over_ipv6_udp = 0;
	u32 ptp_over_ethernet = 0;
	u32 snap_type_sel = 0;
	u32 ts_master_en = 0;
	u32 ts_event_en = 0;
	u32 value = 0;
	u32 sec_inc;

	if (!(priv->dma_cap.time_stamp || priv->adv_ts)) {
		netdev_alert(priv->dev, "No support for HW time stamping\n");
		priv->hwts_tx_en = 0;
		priv->hwts_rx_en = 0;

		return -EOPNOTSUPP;
	}

	if (copy_from_user(&config, ifr->ifr_data,
			   sizeof(struct hwtstamp_config)))
		return -EFAULT;

	netdev_dbg(priv->dev, "%s config flags:0x%x, tx_type:0x%x, rx_filter:0x%x\n",
		   __func__, config.flags, config.tx_type, config.rx_filter);

	/* reserved for future extensions */
	if (config.flags)
		return -EINVAL;

	if (config.tx_type != HWTSTAMP_TX_OFF &&
	    config.tx_type != HWTSTAMP_TX_ON)
		return -ERANGE;

	if (priv->adv_ts) {
		switch (config.rx_filter) {
		case HWTSTAMP_FILTER_NONE:
			/* time stamp no incoming packet at all */
			config.rx_filter = HWTSTAMP_FILTER_NONE;
			break;

		case HWTSTAMP_FILTER_PTP_V1_L4_EVENT:
			/* PTP v1, UDP, any kind of event packet */
			config.rx_filter = HWTSTAMP_FILTER_PTP_V1_L4_EVENT;
			/* take time stamp for all event messages */
				snap_type_sel = PTP_TCR_SNAPTYPSEL_1;

			ptp_over_ipv4_udp = PTP_TCR_TSIPV4ENA;
			ptp_over_ipv6_udp = PTP_TCR_TSIPV6ENA;
			break;

		case HWTSTAMP_FILTER_PTP_V1_L4_SYNC:
			/* PTP v1, UDP, Sync packet */
			config.rx_filter = HWTSTAMP_FILTER_PTP_V1_L4_SYNC;
			/* take time stamp for SYNC messages only */
			ts_event_en = PTP_TCR_TSEVNTENA;

			ptp_over_ipv4_udp = PTP_TCR_TSIPV4ENA;
			ptp_over_ipv6_udp = PTP_TCR_TSIPV6ENA;
			break;

		case HWTSTAMP_FILTER_PTP_V1_L4_DELAY_REQ:
			/* PTP v1, UDP, Delay_req packet */
			config.rx_filter = HWTSTAMP_FILTER_PTP_V1_L4_DELAY_REQ;
			/* take time stamp for Delay_Req messages only */
			ts_master_en = PTP_TCR_TSMSTRENA;
			ts_event_en = PTP_TCR_TSEVNTENA;

			ptp_over_ipv4_udp = PTP_TCR_TSIPV4ENA;
			ptp_over_ipv6_udp = PTP_TCR_TSIPV6ENA;
			break;

		case HWTSTAMP_FILTER_PTP_V2_L4_EVENT:
			/* PTP v2, UDP, any kind of event packet */
			config.rx_filter = HWTSTAMP_FILTER_PTP_V2_L4_EVENT;
			ptp_v2 = PTP_TCR_TSVER2ENA;
			/* take time stamp for all event messages */
				snap_type_sel = PTP_TCR_SNAPTYPSEL_1;

			ptp_over_ipv4_udp = PTP_TCR_TSIPV4ENA;
			ptp_over_ipv6_udp = PTP_TCR_TSIPV6ENA;
			break;

		case HWTSTAMP_FILTER_PTP_V2_L4_SYNC:
			/* PTP v2, UDP, Sync packet */
			config.rx_filter = HWTSTAMP_FILTER_PTP_V2_L4_SYNC;
			ptp_v2 = PTP_TCR_TSVER2ENA;
			/* take time stamp for SYNC messages only */
			ts_event_en = PTP_TCR_TSEVNTENA;

			ptp_over_ipv4_udp = PTP_TCR_TSIPV4ENA;
			ptp_over_ipv6_udp = PTP_TCR_TSIPV6ENA;
			break;

		case HWTSTAMP_FILTER_PTP_V2_L4_DELAY_REQ:
			/* PTP v2, UDP, Delay_req packet */
			config.rx_filter = HWTSTAMP_FILTER_PTP_V2_L4_DELAY_REQ;
			ptp_v2 = PTP_TCR_TSVER2ENA;
			/* take time stamp for Delay_Req messages only */
			ts_master_en = PTP_TCR_TSMSTRENA;
			ts_event_en = PTP_TCR_TSEVNTENA;

			ptp_over_ipv4_udp = PTP_TCR_TSIPV4ENA;
			ptp_over_ipv6_udp = PTP_TCR_TSIPV6ENA;
			break;

		case HWTSTAMP_FILTER_PTP_V2_EVENT:
			/* PTP v2/802.AS1 any layer, any kind of event packet */
			config.rx_filter = HWTSTAMP_FILTER_PTP_V2_EVENT;
			ptp_v2 = PTP_TCR_TSVER2ENA;
			/* take time stamp for all event messages */
				snap_type_sel = PTP_TCR_SNAPTYPSEL_1;

			ptp_over_ipv4_udp = PTP_TCR_TSIPV4ENA;
			ptp_over_ipv6_udp = PTP_TCR_TSIPV6ENA;
			ptp_over_ethernet = PTP_TCR_TSIPENA;
			break;

		case HWTSTAMP_FILTER_PTP_V2_SYNC:
			/* PTP v2/802.AS1, any layer, Sync packet */
			config.rx_filter = HWTSTAMP_FILTER_PTP_V2_SYNC;
			ptp_v2 = PTP_TCR_TSVER2ENA;
			/* take time stamp for SYNC messages only */
			ts_event_en = PTP_TCR_TSEVNTENA;

			ptp_over_ipv4_udp = PTP_TCR_TSIPV4ENA;
			ptp_over_ipv6_udp = PTP_TCR_TSIPV6ENA;
			ptp_over_ethernet = PTP_TCR_TSIPENA;
			break;

		case HWTSTAMP_FILTER_PTP_V2_DELAY_REQ:
			/* PTP v2/802.AS1, any layer, Delay_req packet */
			config.rx_filter = HWTSTAMP_FILTER_PTP_V2_DELAY_REQ;
			ptp_v2 = PTP_TCR_TSVER2ENA;
			/* take time stamp for Delay_Req messages only */
			ts_master_en = PTP_TCR_TSMSTRENA;
			ts_event_en = PTP_TCR_TSEVNTENA;

			ptp_over_ipv4_udp = PTP_TCR_TSIPV4ENA;
			ptp_over_ipv6_udp = PTP_TCR_TSIPV6ENA;
			ptp_over_ethernet = PTP_TCR_TSIPENA;
			break;

		case HWTSTAMP_FILTER_NTP_ALL:
		case HWTSTAMP_FILTER_ALL:
			/* time stamp any incoming packet */
			config.rx_filter = HWTSTAMP_FILTER_ALL;
			tstamp_all = PTP_TCR_TSENALL;
			break;

		default:
			return -ERANGE;
		}
	} else {
		switch (config.rx_filter) {
		case HWTSTAMP_FILTER_NONE:
			config.rx_filter = HWTSTAMP_FILTER_NONE;
			break;
		default:
			/* PTP v1, UDP, any kind of event packet */
			config.rx_filter = HWTSTAMP_FILTER_PTP_V1_L4_EVENT;
			break;
		}
	}
	priv->hwts_rx_en = ((config.rx_filter == HWTSTAMP_FILTER_NONE) ? 0 : 1);
	priv->hwts_tx_en = config.tx_type == HWTSTAMP_TX_ON;

	if (!priv->hwts_tx_en && !priv->hwts_rx_en)
		priv->hw->ptp->config_hw_tstamping(priv->ptpaddr, 0);
	else {
		value = (PTP_TCR_TSENA | PTP_TCR_TSCFUPDT | PTP_TCR_TSCTRLSSR |
			 tstamp_all | ptp_v2 | ptp_over_ethernet |
			 ptp_over_ipv6_udp | ptp_over_ipv4_udp | ts_event_en |
			 ts_master_en | snap_type_sel);
		priv->hw->ptp->config_hw_tstamping(priv->ptpaddr, value);

		/* program Sub Second Increment reg */
		sec_inc = priv->hw->ptp->config_sub_second_increment(
			priv->ptpaddr, priv->plat->clk_ptp_rate,
			priv->plat->has_gmac4);
		temp = div_u64(1000000000ULL, sec_inc);

		/* calculate default added value:
		 * formula is :
		 * addend = (2^32)/freq_div_ratio;
		 * where, freq_div_ratio = 1e9ns/sec_inc
		 */
		temp = (u64)(temp << 32);
		priv->default_addend = div_u64(temp, priv->plat->clk_ptp_rate);
		priv->hw->ptp->config_addend(priv->ptpaddr,
					     priv->default_addend);

		/* initialize system time */
		ktime_get_real_ts64(&now);

		/* lower 32 bits of tv_sec are safe until y2106 */
		priv->hw->ptp->init_systime(priv->ptpaddr, (u32)now.tv_sec,
					    now.tv_nsec);
	}

	return copy_to_user(ifr->ifr_data, &config,
			    sizeof(struct hwtstamp_config)) ? -EFAULT : 0;
}

/**
 * stmmac_init_ptp - init PTP
 * @priv: driver private structure
 * Description: this is to verify if the HW supports the PTPv1 or PTPv2.
 * This is done by looking at the HW cap. register.
 * This function also registers the ptp driver.
 */
static int stmmac_init_ptp(struct stmmac_priv *priv)
{
	if (!(priv->dma_cap.time_stamp || priv->dma_cap.atime_stamp))
		return -EOPNOTSUPP;

	priv->adv_ts = 0;
	/* Check if adv_ts can be enabled for dwmac 4.x core */
	if (priv->plat->has_gmac4 && priv->dma_cap.atime_stamp)
		priv->adv_ts = 1;
	/* Dwmac 3.x core with extend_desc can support adv_ts */
	else if (priv->extend_desc && priv->dma_cap.atime_stamp)
		priv->adv_ts = 1;

	if (priv->dma_cap.time_stamp)
		netdev_info(priv->dev, "IEEE 1588-2002 Timestamp supported\n");

	if (priv->adv_ts)
		netdev_info(priv->dev,
			    "IEEE 1588-2008 Advanced Timestamp supported\n");

	priv->hw->ptp = &stmmac_ptp;
	priv->hwts_tx_en = 0;
	priv->hwts_rx_en = 0;

	stmmac_ptp_register(priv);

	return 0;
}

static void stmmac_release_ptp(struct stmmac_priv *priv)
{
	if (priv->plat->clk_ptp_ref)
		clk_disable_unprepare(priv->plat->clk_ptp_ref);
	stmmac_ptp_unregister(priv);
}

/**
 *  stmmac_mac_flow_ctrl - Configure flow control in all queues
 *  @priv: driver private structure
 *  Description: It is used for configuring the flow control in all queues
 */
static void stmmac_mac_flow_ctrl(struct stmmac_priv *priv, u32 duplex)
{
	u32 tx_cnt = priv->plat->tx_queues_to_use;

	priv->hw->mac->flow_ctrl(priv->hw, duplex, priv->flow_ctrl,
				 priv->pause, tx_cnt);
}

/**
 * stmmac_adjust_link - adjusts the link parameters
 * @dev: net device structure
 * Description: this is the helper called by the physical abstraction layer
 * drivers to communicate the phy link status. According the speed and duplex
 * this driver can invoke registered glue-logic as well.
 * It also invoke the eee initialization because it could happen when switch
 * on different networks (that are eee capable).
 */
static void stmmac_adjust_link(struct net_device *dev)
{
	struct stmmac_priv *priv = netdev_priv(dev);
	struct phy_device *phydev = dev->phydev;
	bool new_state = false;

	if (!phydev)
		return;

	mutex_lock(&priv->lock);

	if (phydev->link) {
		u32 ctrl = readl(priv->ioaddr + MAC_CTRL_REG);

		/* Now we make sure that we can be in full duplex mode.
		 * If not, we operate in half-duplex mode. */
		if (phydev->duplex != priv->oldduplex) {
			new_state = true;
			if (!phydev->duplex)
				ctrl &= ~priv->hw->link.duplex;
			else
				ctrl |= priv->hw->link.duplex;
			priv->oldduplex = phydev->duplex;
		}
		/* Flow Control operation */
		if (phydev->pause)
			stmmac_mac_flow_ctrl(priv, phydev->duplex);

		if (phydev->speed != priv->speed) {
			new_state = true;
			ctrl &= ~priv->hw->link.speed_mask;
			switch (phydev->speed) {
			case SPEED_1000:
				ctrl |= priv->hw->link.speed1000;
				break;
			case SPEED_100:
				ctrl |= priv->hw->link.speed100;
				break;
			case SPEED_10:
				ctrl |= priv->hw->link.speed10;
				break;
			default:
				netif_warn(priv, link, priv->dev,
					   "broken speed: %d\n", phydev->speed);
				phydev->speed = SPEED_UNKNOWN;
				break;
			}
			priv->speed = phydev->speed;
			if (phydev->speed != SPEED_UNKNOWN)
				stmmac_hw_fix_mac_speed(priv);

		}

		writel(ctrl, priv->ioaddr + MAC_CTRL_REG);

		if (!priv->oldlink) {
			new_state = true;
			priv->oldlink = true;
		}
	} else if (priv->oldlink) {
		new_state = true;
		priv->oldlink = false;
		priv->speed = SPEED_UNKNOWN;
		priv->oldduplex = DUPLEX_UNKNOWN;
	}

	if (new_state && netif_msg_link(priv))
		phy_print_status(phydev);

	mutex_unlock(&priv->lock);
<<<<<<< HEAD
=======

	if (new_state) {
		if (phydev->link == 1 && priv->tx_queue[IPA_DMA_TX_CH].skip_sw)
			ethqos_ipa_offload_event_handler(priv,
							 EV_PHY_LINK_UP);
		else if (phydev->link == 0 &&
			 priv->tx_queue[IPA_DMA_TX_CH].skip_sw)
			ethqos_ipa_offload_event_handler(priv,
							 EV_PHY_LINK_DOWN);
	}
>>>>>>> 15457316

	if (phydev->is_pseudo_fixed_link)
		/* Stop PHY layer to call the hook to adjust the link in case
		 * of a switch is attached to the stmmac driver.
		 */
		phydev->irq = PHY_IGNORE_INTERRUPT;
	else
		/* At this stage, init the EEE if supported.
		 * Never called in case of fixed_link.
		 */
		priv->eee_enabled = stmmac_eee_init(priv);
}

/**
 * stmmac_check_pcs_mode - verify if RGMII/SGMII is supported
 * @priv: driver private structure
 * Description: this is to verify if the HW supports the PCS.
 * Physical Coding Sublayer (PCS) interface that can be used when the MAC is
 * configured for the TBI, RTBI, or SGMII PHY interface.
 */
static void stmmac_check_pcs_mode(struct stmmac_priv *priv)
{
	int interface = priv->plat->interface;

	if (priv->dma_cap.pcs) {
		if ((interface == PHY_INTERFACE_MODE_RGMII) ||
		    (interface == PHY_INTERFACE_MODE_RGMII_ID) ||
		    (interface == PHY_INTERFACE_MODE_RGMII_RXID) ||
		    (interface == PHY_INTERFACE_MODE_RGMII_TXID)) {
			netdev_dbg(priv->dev, "PCS RGMII support enabled\n");
			priv->hw->pcs = STMMAC_PCS_RGMII;
		} else if (interface == PHY_INTERFACE_MODE_SGMII) {
			netdev_dbg(priv->dev, "PCS SGMII support enabled\n");
			priv->hw->pcs = STMMAC_PCS_SGMII;
		}
	}
}

/**
 * stmmac_init_phy - PHY initialization
 * @dev: net device structure
 * Description: it initializes the driver's PHY state, and attaches the PHY
 * to the mac driver.
 *  Return value:
 *  0 on success
 */
static int stmmac_init_phy(struct net_device *dev)
{
	struct stmmac_priv *priv = netdev_priv(dev);
	u32 tx_cnt = priv->plat->tx_queues_to_use;
	struct phy_device *phydev;
	char phy_id_fmt[MII_BUS_ID_SIZE + 3];
	char bus_id[MII_BUS_ID_SIZE];
	int interface = priv->plat->interface;
	int max_speed = priv->plat->max_speed;
	priv->oldlink = false;
	priv->speed = SPEED_UNKNOWN;
	priv->oldduplex = DUPLEX_UNKNOWN;

	if (priv->plat->phy_node) {
		phydev = of_phy_connect(dev, priv->plat->phy_node,
					&stmmac_adjust_link, 0, interface);
	} else {
		snprintf(bus_id, MII_BUS_ID_SIZE, "stmmac-%x",
			 priv->plat->bus_id);

		snprintf(phy_id_fmt, MII_BUS_ID_SIZE + 3, PHY_ID_FMT, bus_id,
			 priv->plat->phy_addr);
		netdev_dbg(priv->dev, "%s: trying to attach to %s\n", __func__,
			   phy_id_fmt);

		phydev = phy_connect(dev, phy_id_fmt, &stmmac_adjust_link,
				     interface);
	}

	if (IS_ERR_OR_NULL(phydev)) {
		netdev_err(priv->dev, "Could not attach to PHY\n");
		if (!phydev)
			return -ENODEV;

		return PTR_ERR(phydev);
	}

	/* Stop Advertising 1000BASE Capability if interface is not GMII */
	if ((interface == PHY_INTERFACE_MODE_MII) ||
	    (interface == PHY_INTERFACE_MODE_RMII) ||
		(max_speed < 1000 && max_speed > 0))
		phydev->advertising &= ~(SUPPORTED_1000baseT_Half |
					 SUPPORTED_1000baseT_Full);

	/*
	 * Half-duplex mode not supported with multiqueue
	 * half-duplex can only works with single queue
	 */
	if (tx_cnt > 1)
		phydev->supported &= ~(SUPPORTED_1000baseT_Half |
				       SUPPORTED_100baseT_Half |
				       SUPPORTED_10baseT_Half);

	/*
	 * Broken HW is sometimes missing the pull-up resistor on the
	 * MDIO line, which results in reads to non-existent devices returning
	 * 0 rather than 0xffff. Catch this here and treat 0 as a non-existent
	 * device as well.
	 * Note: phydev->phy_id is the result of reading the UID PHY registers.
	 */
	if (!priv->plat->phy_node && phydev->phy_id == 0) {
		phy_disconnect(phydev);
		return -ENODEV;
	}

	/* stmmac_adjust_link will change this to PHY_IGNORE_INTERRUPT to avoid
	 * subsequent PHY polling, make sure we force a link transition if
	 * we have a UP/DOWN/UP transition
	 */
	if (phydev->is_pseudo_fixed_link)
		phydev->irq = PHY_POLL;

	if (phy_intr_en) {
		phydev->irq = PHY_IGNORE_INTERRUPT;
		phydev->interrupts =  PHY_INTERRUPT_ENABLED;

		if (phydev->drv->config_intr &&
		    !phydev->drv->config_intr(phydev)) {
			pr_debug(" qcom-ethqos: %s config_phy_intr successful\n",
				 __func__);
		}
<<<<<<< HEAD
=======
		qcom_ethqos_request_phy_wol(priv->plat);
>>>>>>> 15457316
	}
	phy_attached_info(phydev);
	return 0;
}

static void stmmac_display_rx_rings(struct stmmac_priv *priv)
{
	u32 rx_cnt = priv->plat->rx_queues_to_use;
	void *head_rx;
	u32 queue;

	/* Display RX rings */
	for (queue = 0; queue < rx_cnt; queue++) {
		struct stmmac_rx_queue *rx_q = &priv->rx_queue[queue];

		pr_info("\tRX Queue %u rings\n", queue);

		if (priv->extend_desc)
			head_rx = (void *)rx_q->dma_erx;
		else
			head_rx = (void *)rx_q->dma_rx;

		/* Display RX ring */
		priv->hw->desc->display_ring(head_rx, DMA_RX_SIZE, true);
	}
}

static void stmmac_display_tx_rings(struct stmmac_priv *priv)
{
	u32 tx_cnt = priv->plat->tx_queues_to_use;
	void *head_tx;
	u32 queue;

	/* Display TX rings */
	for (queue = 0; queue < tx_cnt; queue++) {
		struct stmmac_tx_queue *tx_q = &priv->tx_queue[queue];

		pr_info("\tTX Queue %d rings\n", queue);

		if (priv->extend_desc)
			head_tx = (void *)tx_q->dma_etx;
		else
			head_tx = (void *)tx_q->dma_tx;

		priv->hw->desc->display_ring(head_tx, DMA_TX_SIZE, false);
	}
}

static void stmmac_display_rings(struct stmmac_priv *priv)
{
	/* Display RX ring */
	stmmac_display_rx_rings(priv);

	/* Display TX ring */
	stmmac_display_tx_rings(priv);
}

static int stmmac_set_bfsize(int mtu, int bufsize)
{
	int ret = bufsize;

	if (mtu >= BUF_SIZE_4KiB)
		ret = BUF_SIZE_8KiB;
	else if (mtu >= BUF_SIZE_2KiB)
		ret = BUF_SIZE_4KiB;
	else if (mtu > DEFAULT_BUFSIZE)
		ret = BUF_SIZE_2KiB;
	else
		ret = DEFAULT_BUFSIZE;

	return ret;
}

/**
 * stmmac_clear_rx_descriptors - clear RX descriptors
 * @priv: driver private structure
 * @queue: RX queue index
 * Description: this function is called to clear the RX descriptors
 * in case of both basic and extended descriptors are used.
 */
static void stmmac_clear_rx_descriptors(struct stmmac_priv *priv, u32 queue)
{
	struct stmmac_rx_queue *rx_q = &priv->rx_queue[queue];
	int i;

	/* Clear the RX descriptors */
	for (i = 0; i < DMA_RX_SIZE; i++)
		if (priv->extend_desc)
			priv->hw->desc->init_rx_desc(&rx_q->dma_erx[i].basic,
						     priv->use_riwt, priv->mode,
						     (i == DMA_RX_SIZE - 1),
						     priv->dma_buf_sz);
		else
			priv->hw->desc->init_rx_desc(&rx_q->dma_rx[i],
						     priv->use_riwt, priv->mode,
						     (i == DMA_RX_SIZE - 1),
						     priv->dma_buf_sz);
}

/**
 * stmmac_clear_tx_descriptors - clear tx descriptors
 * @priv: driver private structure
 * @queue: TX queue index.
 * Description: this function is called to clear the TX descriptors
 * in case of both basic and extended descriptors are used.
 */
static void stmmac_clear_tx_descriptors(struct stmmac_priv *priv, u32 queue)
{
	struct stmmac_tx_queue *tx_q = &priv->tx_queue[queue];
	int i;

	/* Clear the TX descriptors */
	for (i = 0; i < DMA_TX_SIZE; i++)
		if (priv->extend_desc)
			priv->hw->desc->init_tx_desc(&tx_q->dma_etx[i].basic,
						     priv->mode,
						     (i == DMA_TX_SIZE - 1));
		else
			priv->hw->desc->init_tx_desc(&tx_q->dma_tx[i],
						     priv->mode,
						     (i == DMA_TX_SIZE - 1));
}

/**
 * stmmac_clear_descriptors - clear descriptors
 * @priv: driver private structure
 * Description: this function is called to clear the TX and RX descriptors
 * in case of both basic and extended descriptors are used.
 */
static void stmmac_clear_descriptors(struct stmmac_priv *priv)
{
	u32 rx_queue_cnt = priv->plat->rx_queues_to_use;
	u32 tx_queue_cnt = priv->plat->tx_queues_to_use;
	u32 queue;

	/* Clear the RX descriptors */
	for (queue = 0; queue < rx_queue_cnt; queue++)
		stmmac_clear_rx_descriptors(priv, queue);

	/* Clear the TX descriptors */
	for (queue = 0; queue < tx_queue_cnt; queue++)
		stmmac_clear_tx_descriptors(priv, queue);
}

/**
 * stmmac_init_rx_buffers - init the RX descriptor buffer.
 * @priv: driver private structure
 * @p: descriptor pointer
 * @i: descriptor index
 * @flags: gfp flag
 * @queue: RX queue index
 * Description: this function is called to allocate a receive buffer, perform
 * the DMA mapping and init the descriptor.
 */
static int stmmac_init_rx_buffers(struct stmmac_priv *priv, struct dma_desc *p,
				  int i, gfp_t flags, u32 queue)
{
	struct stmmac_rx_queue *rx_q = &priv->rx_queue[queue];
	struct sk_buff *skb;

	skb = __netdev_alloc_skb_ip_align(priv->dev, priv->dma_buf_sz, flags);
	if (!skb) {
		netdev_err(priv->dev,
			   "%s: Rx init fails; skb is NULL\n", __func__);
		return -ENOMEM;
	}
	rx_q->rx_skbuff[i] = skb;
	rx_q->rx_skbuff_dma[i] = dma_map_single(GET_MEM_PDEV_DEV, skb->data,
						priv->dma_buf_sz,
						DMA_FROM_DEVICE);
	if (dma_mapping_error(GET_MEM_PDEV_DEV, rx_q->rx_skbuff_dma[i])) {
		netdev_err(priv->dev, "%s: DMA mapping error\n", __func__);
		dev_kfree_skb_any(skb);
		return -EINVAL;
	}

	if (priv->synopsys_id >= DWMAC_CORE_4_00)
		p->des0 = cpu_to_le32(rx_q->rx_skbuff_dma[i]);
	else
		p->des2 = cpu_to_le32(rx_q->rx_skbuff_dma[i]);

	if ((priv->hw->mode->init_desc3) &&
	    (priv->dma_buf_sz == BUF_SIZE_16KiB))
		priv->hw->mode->init_desc3(p);

	return 0;
}

/**
 * stmmac_free_rx_buffer - free RX dma buffers
 * @priv: private structure
 * @queue: RX queue index
 * @i: buffer index.
 */
static void stmmac_free_rx_buffer(struct stmmac_priv *priv, u32 queue, int i)
{
	struct stmmac_rx_queue *rx_q = &priv->rx_queue[queue];

	if (rx_q->rx_skbuff[i]) {
		dma_unmap_single(GET_MEM_PDEV_DEV, rx_q->rx_skbuff_dma[i],
				 priv->dma_buf_sz, DMA_FROM_DEVICE);
		dev_kfree_skb_any(rx_q->rx_skbuff[i]);
	}
	rx_q->rx_skbuff[i] = NULL;
}

/**
 * stmmac_free_tx_buffer - free RX dma buffers
 * @priv: private structure
 * @queue: RX queue index
 * @i: buffer index.
 */
static void stmmac_free_tx_buffer(struct stmmac_priv *priv, u32 queue, int i)
{
	struct stmmac_tx_queue *tx_q = &priv->tx_queue[queue];

	if (tx_q->tx_skbuff_dma[i].buf) {
		if (tx_q->tx_skbuff_dma[i].map_as_page)
			dma_unmap_page(GET_MEM_PDEV_DEV,
				       tx_q->tx_skbuff_dma[i].buf,
				       tx_q->tx_skbuff_dma[i].len,
				       DMA_TO_DEVICE);
		else
			dma_unmap_single(GET_MEM_PDEV_DEV,
					 tx_q->tx_skbuff_dma[i].buf,
					 tx_q->tx_skbuff_dma[i].len,
					 DMA_TO_DEVICE);
	}

	if (tx_q->tx_skbuff[i]) {
		dev_kfree_skb_any(tx_q->tx_skbuff[i]);
		tx_q->tx_skbuff[i] = NULL;
		tx_q->tx_skbuff_dma[i].buf = 0;
		tx_q->tx_skbuff_dma[i].map_as_page = false;
	}
}

/**
 * init_dma_rx_desc_rings - init the RX descriptor rings
 * @dev: net device structure
 * @flags: gfp flag.
 * Description: this function initializes the DMA RX descriptors
 * and allocates the socket buffers. It supports the chained and ring
 * modes.
 */
static int init_dma_rx_desc_rings(struct net_device *dev, gfp_t flags)
{
	struct stmmac_priv *priv = netdev_priv(dev);
	u32 rx_count = priv->plat->rx_queues_to_use;
	unsigned int bfsize = 0;
	int ret = -ENOMEM;
	int queue;
	int i;

	if (priv->hw->mode->set_16kib_bfsize)
		bfsize = priv->hw->mode->set_16kib_bfsize(dev->mtu);

	if (bfsize < BUF_SIZE_16KiB)
		bfsize = stmmac_set_bfsize(dev->mtu, priv->dma_buf_sz);

	priv->dma_buf_sz = bfsize;

	/* RX INITIALIZATION */
	netif_dbg(priv, probe, priv->dev,
		  "SKB addresses:\nskb\t\tskb data\tdma data\n");

	for (queue = 0; queue < rx_count; queue++) {
		struct stmmac_rx_queue *rx_q = &priv->rx_queue[queue];

		netif_dbg(priv, probe, priv->dev,
			  "(%s) dma_rx_phy=0x%08x\n", __func__,
			  (u32)rx_q->dma_rx_phy);

		for (i = 0; i < DMA_RX_SIZE; i++) {
			struct dma_desc *p;

			if (priv->extend_desc)
				p = &((rx_q->dma_erx + i)->basic);
			else
				p = rx_q->dma_rx + i;

			ret = stmmac_init_rx_buffers(priv, p, i, flags,
						     queue);
			if (ret)
				goto err_init_rx_buffers;

			netif_dbg(priv, probe, priv->dev, "[%p]\t[%p]\t[%x]\n",
				  rx_q->rx_skbuff[i], rx_q->rx_skbuff[i]->data,
				  (unsigned int)rx_q->rx_skbuff_dma[i]);
		}

		rx_q->cur_rx = 0;
		rx_q->dirty_rx = (unsigned int)(i - DMA_RX_SIZE);

		stmmac_clear_rx_descriptors(priv, queue);

		/* Setup the chained descriptor addresses */
		if (priv->mode == STMMAC_CHAIN_MODE) {
			if (priv->extend_desc)
				priv->hw->mode->init(rx_q->dma_erx,
						     rx_q->dma_rx_phy,
						     DMA_RX_SIZE, 1);
			else
				priv->hw->mode->init(rx_q->dma_rx,
						     rx_q->dma_rx_phy,
						     DMA_RX_SIZE, 0);
		}
	}

	buf_sz = bfsize;

	return 0;

err_init_rx_buffers:
	while (queue >= 0) {
		while (--i >= 0)
			stmmac_free_rx_buffer(priv, queue, i);

		if (queue == 0)
			break;

		i = DMA_RX_SIZE;
		queue--;
	}

	return ret;
}

/**
 * init_dma_tx_desc_rings - init the TX descriptor rings
 * @dev: net device structure.
 * Description: this function initializes the DMA TX descriptors
 * and allocates the socket buffers. It supports the chained and ring
 * modes.
 */
static int init_dma_tx_desc_rings(struct net_device *dev)
{
	struct stmmac_priv *priv = netdev_priv(dev);
	u32 tx_queue_cnt = priv->plat->tx_queues_to_use;
	u32 queue;
	int i;

	for (queue = 0; queue < tx_queue_cnt; queue++) {
		struct stmmac_tx_queue *tx_q = &priv->tx_queue[queue];

		netif_dbg(priv, probe, priv->dev,
			  "(%s) dma_tx_phy=0x%08x\n", __func__,
			 (u32)tx_q->dma_tx_phy);

		/* Setup the chained descriptor addresses */
		if (priv->mode == STMMAC_CHAIN_MODE) {
			if (priv->extend_desc)
				priv->hw->mode->init(tx_q->dma_etx,
						     tx_q->dma_tx_phy,
						     DMA_TX_SIZE, 1);
			else
				priv->hw->mode->init(tx_q->dma_tx,
						     tx_q->dma_tx_phy,
						     DMA_TX_SIZE, 0);
		}

		for (i = 0; i < DMA_TX_SIZE; i++) {
			struct dma_desc *p;
			if (priv->extend_desc)
				p = &((tx_q->dma_etx + i)->basic);
			else
				p = tx_q->dma_tx + i;

			if (priv->synopsys_id >= DWMAC_CORE_4_00) {
				p->des0 = 0;
				p->des1 = 0;
				p->des2 = 0;
				p->des3 = 0;
			} else {
				p->des2 = 0;
			}

			tx_q->tx_skbuff_dma[i].buf = 0;
			tx_q->tx_skbuff_dma[i].map_as_page = false;
			tx_q->tx_skbuff_dma[i].len = 0;
			tx_q->tx_skbuff_dma[i].last_segment = false;
			tx_q->tx_skbuff[i] = NULL;
		}

		tx_q->dirty_tx = 0;
		tx_q->cur_tx = 0;

		netdev_tx_reset_queue(netdev_get_tx_queue(priv->dev, queue));
	}

	return 0;
}

/**
 * init_dma_desc_rings - init the RX/TX descriptor rings
 * @dev: net device structure
 * @flags: gfp flag.
 * Description: this function initializes the DMA RX/TX descriptors
 * and allocates the socket buffers. It supports the chained and ring
 * modes.
 */
static int init_dma_desc_rings(struct net_device *dev, gfp_t flags)
{
	struct stmmac_priv *priv = netdev_priv(dev);
	int ret;

	ret = init_dma_rx_desc_rings(dev, flags);
	if (ret)
		return ret;

	ret = init_dma_tx_desc_rings(dev);

	stmmac_clear_descriptors(priv);

	if (netif_msg_hw(priv))
		stmmac_display_rings(priv);

	return ret;
}

/**
 * dma_free_rx_skbufs - free RX dma buffers
 * @priv: private structure
 * @queue: RX queue index
 */
static void dma_free_rx_skbufs(struct stmmac_priv *priv, u32 queue)
{
	int i;

	for (i = 0; i < DMA_RX_SIZE; i++)
		stmmac_free_rx_buffer(priv, queue, i);
}

/**
 * dma_free_tx_skbufs - free TX dma buffers
 * @priv: private structure
 * @queue: TX queue index
 */
static void dma_free_tx_skbufs(struct stmmac_priv *priv, u32 queue)
{
	int i;

	for (i = 0; i < DMA_TX_SIZE; i++)
		stmmac_free_tx_buffer(priv, queue, i);
}

/**
 * free_dma_rx_desc_resources - free RX dma desc resources
 * @priv: private structure
 */
static void free_dma_rx_desc_resources(struct stmmac_priv *priv)
{
	u32 rx_count = priv->plat->rx_queues_to_use;
	u32 queue;

	/* Free RX queue resources */
	for (queue = 0; queue < rx_count; queue++) {
		struct stmmac_rx_queue *rx_q = &priv->rx_queue[queue];

		/* Release the DMA RX socket buffers */
		dma_free_rx_skbufs(priv, queue);

		/* Free DMA regions of consistent memory previously allocated */
		if (!priv->extend_desc)
			dma_free_coherent(GET_MEM_PDEV_DEV,
					  DMA_RX_SIZE * sizeof(struct dma_desc),
					  rx_q->dma_rx, rx_q->dma_rx_phy);
		else
			dma_free_coherent(GET_MEM_PDEV_DEV, DMA_RX_SIZE *
					  sizeof(struct dma_extended_desc),
					  rx_q->dma_erx, rx_q->dma_rx_phy);

		kfree(rx_q->rx_skbuff_dma);
		kfree(rx_q->rx_skbuff);
	}
}

/**
 * free_dma_tx_desc_resources - free TX dma desc resources
 * @priv: private structure
 */
static void free_dma_tx_desc_resources(struct stmmac_priv *priv)
{
	u32 tx_count = priv->plat->tx_queues_to_use;
	u32 queue;

	/* Free TX queue resources */
	for (queue = 0; queue < tx_count; queue++) {
		struct stmmac_tx_queue *tx_q = &priv->tx_queue[queue];

		/* Release the DMA TX socket buffers */
		dma_free_tx_skbufs(priv, queue);

		/* Free DMA regions of consistent memory previously allocated */
		if (!priv->extend_desc)
			dma_free_coherent(GET_MEM_PDEV_DEV,
					  DMA_TX_SIZE * sizeof(struct dma_desc),
					  tx_q->dma_tx, tx_q->dma_tx_phy);
		else
			dma_free_coherent(GET_MEM_PDEV_DEV, DMA_TX_SIZE *
					  sizeof(struct dma_extended_desc),
					  tx_q->dma_etx, tx_q->dma_tx_phy);

		kfree(tx_q->tx_skbuff_dma);
		kfree(tx_q->tx_skbuff);
	}
}

/**
 * alloc_dma_rx_desc_resources - alloc RX resources.
 * @priv: private structure
 * Description: according to which descriptor can be used (extend or basic)
 * this function allocates the resources for TX and RX paths. In case of
 * reception, for example, it pre-allocated the RX socket buffer in order to
 * allow zero-copy mechanism.
 */
static int alloc_dma_rx_desc_resources(struct stmmac_priv *priv)
{
	u32 rx_count = priv->plat->rx_queues_to_use;
	int ret = -ENOMEM;
	u32 queue;

	/* RX queues buffers and DMA */
	for (queue = 0; queue < rx_count; queue++) {
		struct stmmac_rx_queue *rx_q = &priv->rx_queue[queue];

		rx_q->queue_index = queue;
		rx_q->priv_data = priv;

		rx_q->rx_skbuff_dma = kmalloc_array(DMA_RX_SIZE,
						    sizeof(dma_addr_t),
						    GFP_KERNEL);
		if (!rx_q->rx_skbuff_dma)
			goto err_dma;

		rx_q->rx_skbuff = kmalloc_array(DMA_RX_SIZE,
						sizeof(struct sk_buff *),
						GFP_KERNEL);
		if (!rx_q->rx_skbuff)
			goto err_dma;

		if (priv->extend_desc) {
			rx_q->dma_erx = dma_zalloc_coherent(GET_MEM_PDEV_DEV,
							    DMA_RX_SIZE *
							    sizeof(struct
							    dma_extended_desc),
							    &rx_q->dma_rx_phy,
							    GFP_KERNEL);
			if (!rx_q->dma_erx)
				goto err_dma;

		} else {
			rx_q->dma_rx = dma_zalloc_coherent(GET_MEM_PDEV_DEV,
							   DMA_RX_SIZE *
							   sizeof(struct
							   dma_desc),
							   &rx_q->dma_rx_phy,
							   GFP_KERNEL);
			if (!rx_q->dma_rx)
				goto err_dma;
		}
	}

	return 0;

err_dma:
	free_dma_rx_desc_resources(priv);

	return ret;
}

/**
 * alloc_dma_tx_desc_resources - alloc TX resources.
 * @priv: private structure
 * Description: according to which descriptor can be used (extend or basic)
 * this function allocates the resources for TX and RX paths. In case of
 * reception, for example, it pre-allocated the RX socket buffer in order to
 * allow zero-copy mechanism.
 */
static int alloc_dma_tx_desc_resources(struct stmmac_priv *priv)
{
	u32 tx_count = priv->plat->tx_queues_to_use;
	int ret = -ENOMEM;
	u32 queue;

	/* TX queues buffers and DMA */
	for (queue = 0; queue < tx_count; queue++) {
		struct stmmac_tx_queue *tx_q = &priv->tx_queue[queue];

		tx_q->queue_index = queue;
		tx_q->priv_data = priv;

		tx_q->tx_skbuff_dma = kmalloc_array(DMA_TX_SIZE,
						    sizeof(*tx_q->tx_skbuff_dma),
						    GFP_KERNEL);
		if (!tx_q->tx_skbuff_dma)
			goto err_dma;

		tx_q->tx_skbuff = kmalloc_array(DMA_TX_SIZE,
						sizeof(struct sk_buff *),
						GFP_KERNEL);
		if (!tx_q->tx_skbuff)
			goto err_dma;

		if (priv->extend_desc) {
			tx_q->dma_etx = dma_zalloc_coherent(GET_MEM_PDEV_DEV,
							    DMA_TX_SIZE *
							    sizeof(struct
							    dma_extended_desc),
							    &tx_q->dma_tx_phy,
							    GFP_KERNEL);
			if (!tx_q->dma_etx)
				goto err_dma;
		} else {
			tx_q->dma_tx = dma_zalloc_coherent(GET_MEM_PDEV_DEV,
							   DMA_TX_SIZE *
							   sizeof(struct
								  dma_desc),
							   &tx_q->dma_tx_phy,
							   GFP_KERNEL);
			if (!tx_q->dma_tx)
				goto err_dma;
		}
	}

	return 0;

err_dma:
	free_dma_tx_desc_resources(priv);

	return ret;
}

/**
 * alloc_dma_desc_resources - alloc TX/RX resources.
 * @priv: private structure
 * Description: according to which descriptor can be used (extend or basic)
 * this function allocates the resources for TX and RX paths. In case of
 * reception, for example, it pre-allocated the RX socket buffer in order to
 * allow zero-copy mechanism.
 */
static int alloc_dma_desc_resources(struct stmmac_priv *priv)
{
	/* RX Allocation */
	int ret = alloc_dma_rx_desc_resources(priv);

	if (ret)
		return ret;

	ret = alloc_dma_tx_desc_resources(priv);

	return ret;
}

/**
 * free_dma_desc_resources - free dma desc resources
 * @priv: private structure
 */
static void free_dma_desc_resources(struct stmmac_priv *priv)
{
	/* Release the DMA RX socket buffers */
	free_dma_rx_desc_resources(priv);

	/* Release the DMA TX socket buffers */
	free_dma_tx_desc_resources(priv);
}

/**
 *  stmmac_mac_enable_rx_queues - Enable MAC rx queues
 *  @priv: driver private structure
 *  Description: It is used for enabling the rx queues in the MAC
 */
static void stmmac_mac_enable_rx_queues(struct stmmac_priv *priv)
{
	u32 rx_queues_count = priv->plat->rx_queues_to_use;
	int queue;
	u8 mode;

	for (queue = 0; queue < rx_queues_count; queue++) {
		mode = priv->plat->rx_queues_cfg[queue].mode_to_use;
		priv->hw->mac->rx_queue_enable(priv->hw, mode, queue);
	}
}

/**
 * stmmac_start_rx_dma - start RX DMA channel
 * @priv: driver private structure
 * @chan: RX channel index
 * Description:
 * This starts a RX DMA channel
 */
static void stmmac_start_rx_dma(struct stmmac_priv *priv, u32 chan)
{
	netdev_dbg(priv->dev, "DMA RX processes started in channel %d\n", chan);
	priv->hw->dma->start_rx(priv->ioaddr, chan);
}

/**
 * stmmac_start_tx_dma - start TX DMA channel
 * @priv: driver private structure
 * @chan: TX channel index
 * Description:
 * This starts a TX DMA channel
 */
static void stmmac_start_tx_dma(struct stmmac_priv *priv, u32 chan)
{
	netdev_dbg(priv->dev, "DMA TX processes started in channel %d\n", chan);
	priv->hw->dma->start_tx(priv->ioaddr, chan);
}

/**
 * stmmac_stop_rx_dma - stop RX DMA channel
 * @priv: driver private structure
 * @chan: RX channel index
 * Description:
 * This stops a RX DMA channel
 */
static void stmmac_stop_rx_dma(struct stmmac_priv *priv, u32 chan)
{
	netdev_dbg(priv->dev, "DMA RX processes stopped in channel %d\n", chan);
	priv->hw->dma->stop_rx(priv->ioaddr, chan);
}

/**
 * stmmac_stop_tx_dma - stop TX DMA channel
 * @priv: driver private structure
 * @chan: TX channel index
 * Description:
 * This stops a TX DMA channel
 */
static void stmmac_stop_tx_dma(struct stmmac_priv *priv, u32 chan)
{
	netdev_dbg(priv->dev, "DMA TX processes stopped in channel %d\n", chan);
	priv->hw->dma->stop_tx(priv->ioaddr, chan);
}

/**
 * stmmac_start_all_dma - start all RX and TX DMA channels
 * @priv: driver private structure
 * Description:
 * This starts all the RX and TX DMA channels
 */
static void stmmac_start_all_dma(struct stmmac_priv *priv)
{
	u32 rx_channels_count = priv->plat->rx_queues_to_use;
	u32 tx_channels_count = priv->plat->tx_queues_to_use;
	u32 chan = 0;

	for (chan = 0; chan < rx_channels_count; chan++) {
		if (priv->rx_queue[chan].skip_sw)
			continue;
		stmmac_start_rx_dma(priv, chan);
	}

	for (chan = 0; chan < tx_channels_count; chan++) {
		if (priv->tx_queue[chan].skip_sw)
			continue;
		stmmac_start_tx_dma(priv, chan);
	}
}

/**
 * stmmac_stop_all_dma - stop all RX and TX DMA channels
 * @priv: driver private structure
 * Description:
 * This stops the RX and TX DMA channels
 */
static void stmmac_stop_all_dma(struct stmmac_priv *priv)
{
	u32 rx_channels_count = priv->plat->rx_queues_to_use;
	u32 tx_channels_count = priv->plat->tx_queues_to_use;
	u32 chan = 0;

	for (chan = 0; chan < rx_channels_count; chan++) {
		if (priv->rx_queue[chan].skip_sw)
			continue;
		stmmac_stop_rx_dma(priv, chan);
	}
	for (chan = 0; chan < tx_channels_count; chan++) {
		if (priv->tx_queue[chan].skip_sw)
			continue;
		stmmac_stop_tx_dma(priv, chan);
	}
}

/**
 *  stmmac_dma_operation_mode - HW DMA operation mode
 *  @priv: driver private structure
 *  Description: it is used for configuring the DMA operation mode register in
 *  order to program the tx/rx DMA thresholds or Store-And-Forward mode.
 */
static void stmmac_dma_operation_mode(struct stmmac_priv *priv)
{
	u32 rx_channels_count = priv->plat->rx_queues_to_use;
	u32 tx_channels_count = priv->plat->tx_queues_to_use;
	int rxfifosz = priv->plat->rx_fifo_size;
	int txfifosz = priv->plat->tx_fifo_size;
	u32 txmode = 0;
	u32 rxmode = 0;
	u32 chan = 0;
	u32 mtl_rx_int;

	if (rxfifosz == 0)
		rxfifosz = priv->dma_cap.rx_fifo_size;
	if (txfifosz == 0)
		txfifosz = priv->dma_cap.tx_fifo_size;

	/* Adjust for real per queue fifo size */
	rxfifosz /= rx_channels_count;
	txfifosz /= tx_channels_count;

	if (priv->plat->force_thresh_dma_mode) {
		txmode = tc;
		rxmode = tc;
	} else if (priv->plat->force_sf_dma_mode || priv->plat->tx_coe) {
		/*
		 * In case of GMAC, SF mode can be enabled
		 * to perform the TX COE in HW. This depends on:
		 * 1) TX COE if actually supported
		 * 2) There is no bugged Jumbo frame support
		 *    that needs to not insert csum in the TDES.
		 */
		txmode = SF_DMA_MODE;
		rxmode = SF_DMA_MODE;
		priv->xstats.threshold = SF_DMA_MODE;
	} else {
		txmode = tc;
		rxmode = SF_DMA_MODE;
	}

	/* configure all channels */
	if (priv->synopsys_id >= DWMAC_CORE_4_00) {
		for (chan = 0; chan < rx_channels_count; chan++) {
			priv->hw->dma->dma_rx_mode(priv->ioaddr, rxmode, chan,
						   rxfifosz);
			if (priv->rx_queue[chan].skip_sw) {
				mtl_rx_int = readl_relaxed(priv->ioaddr +
							   (0x00000d00 + 0x2c));
				writel_relaxed(mtl_rx_int & ~(BIT(24)),
					       priv->ioaddr +
					       (0x00000d00 + 0x2c));
			}
		}

		for (chan = 0; chan < tx_channels_count; chan++)
			priv->hw->dma->dma_tx_mode(priv->ioaddr, txmode, chan,
						   txfifosz);
	} else {
		priv->hw->dma->dma_mode(priv->ioaddr, txmode, rxmode,
					rxfifosz);
	}
}

/**
 * stmmac_tx_clean - to manage the transmission completion
 * @priv: driver private structure
 * @queue: TX queue index
 * Description: it reclaims the transmit resources after transmission completes.
 */
static void stmmac_tx_clean(struct stmmac_priv *priv, u32 queue)
{
	struct stmmac_tx_queue *tx_q = &priv->tx_queue[queue];
	unsigned int bytes_compl = 0, pkts_compl = 0;
	unsigned int entry;

	netif_tx_lock(priv->dev);

	priv->xstats.tx_clean++;

	entry = tx_q->dirty_tx;
	while (entry != tx_q->cur_tx) {
		struct sk_buff *skb = tx_q->tx_skbuff[entry];
		struct dma_desc *p;
		int status;

		if (priv->extend_desc)
			p = (struct dma_desc *)(tx_q->dma_etx + entry);
		else
			p = tx_q->dma_tx + entry;

		status = priv->hw->desc->tx_status(&priv->dev->stats,
						      &priv->xstats, p,
						      priv->ioaddr);
		/* Check if the descriptor is owned by the DMA */
		if (unlikely(status & tx_dma_own))
			break;

		/* Make sure descriptor fields are read after reading
		 * the own bit.
		 */
		dma_rmb();

		/* Just consider the last segment and ...*/
		if (likely(!(status & tx_not_ls))) {
			/* ... verify the status error condition */
			if (unlikely(status & tx_err)) {
				priv->dev->stats.tx_errors++;
			} else {
				priv->dev->stats.tx_packets++;
				priv->xstats.tx_pkt_n++;
			}
			stmmac_get_tx_hwtstamp(priv, p, skb);
		}

		if (likely(tx_q->tx_skbuff_dma[entry].buf)) {
			if (tx_q->tx_skbuff_dma[entry].map_as_page)
				dma_unmap_page(GET_MEM_PDEV_DEV,
					       tx_q->tx_skbuff_dma[entry].buf,
					       tx_q->tx_skbuff_dma[entry].len,
					       DMA_TO_DEVICE);
			else
				dma_unmap_single(GET_MEM_PDEV_DEV,
						 tx_q->tx_skbuff_dma[entry].buf,
						 tx_q->tx_skbuff_dma[entry].len,
						 DMA_TO_DEVICE);
			tx_q->tx_skbuff_dma[entry].buf = 0;
			tx_q->tx_skbuff_dma[entry].len = 0;
			tx_q->tx_skbuff_dma[entry].map_as_page = false;
		}

		if (priv->hw->mode->clean_desc3)
			priv->hw->mode->clean_desc3(tx_q, p);

		tx_q->tx_skbuff_dma[entry].last_segment = false;
		tx_q->tx_skbuff_dma[entry].is_jumbo = false;

		if (likely(skb != NULL)) {
			pkts_compl++;
			bytes_compl += skb->len;
			dev_consume_skb_any(skb);
			tx_q->tx_skbuff[entry] = NULL;
		}

		priv->hw->desc->release_tx_desc(p, priv->mode);

		entry = STMMAC_GET_ENTRY(entry, DMA_TX_SIZE);
	}
	tx_q->dirty_tx = entry;

	netdev_tx_completed_queue(netdev_get_tx_queue(priv->dev, queue),
				  pkts_compl, bytes_compl);

	if (unlikely(netif_tx_queue_stopped(netdev_get_tx_queue(priv->dev,
								queue))) &&
	    stmmac_tx_avail(priv, queue) > STMMAC_TX_THRESH) {

		netif_dbg(priv, tx_done, priv->dev,
			  "%s: restart transmit\n", __func__);
		netif_tx_wake_queue(netdev_get_tx_queue(priv->dev, queue));
	}

	if ((priv->eee_enabled) && (!priv->tx_path_in_lpi_mode)) {
		stmmac_enable_eee_mode(priv);
		mod_timer(&priv->eee_ctrl_timer, STMMAC_LPI_T(eee_timer));
	}
	netif_tx_unlock(priv->dev);
}

static inline void stmmac_enable_dma_irq(struct stmmac_priv *priv, u32 chan)
{
	priv->hw->dma->enable_dma_irq(priv->ioaddr, chan);
}

static inline void stmmac_disable_dma_irq(struct stmmac_priv *priv, u32 chan)
{
	priv->hw->dma->disable_dma_irq(priv->ioaddr, chan);
}

/**
 * stmmac_tx_err - to manage the tx error
 * @priv: driver private structure
 * @chan: channel index
 * Description: it cleans the descriptors and restarts the transmission
 * in case of transmission errors.
 */
static void stmmac_tx_err(struct stmmac_priv *priv, u32 chan)
{
	struct stmmac_tx_queue *tx_q = &priv->tx_queue[chan];
	int i;

	netif_tx_stop_queue(netdev_get_tx_queue(priv->dev, chan));

	stmmac_stop_tx_dma(priv, chan);
	dma_free_tx_skbufs(priv, chan);
	for (i = 0; i < DMA_TX_SIZE; i++)
		if (priv->extend_desc)
			priv->hw->desc->init_tx_desc(&tx_q->dma_etx[i].basic,
						     priv->mode,
						     (i == DMA_TX_SIZE - 1));
		else
			priv->hw->desc->init_tx_desc(&tx_q->dma_tx[i],
						     priv->mode,
						     (i == DMA_TX_SIZE - 1));
	tx_q->dirty_tx = 0;
	tx_q->cur_tx = 0;
	netdev_tx_reset_queue(netdev_get_tx_queue(priv->dev, chan));
	stmmac_start_tx_dma(priv, chan);

	priv->dev->stats.tx_errors++;
	netif_tx_wake_queue(netdev_get_tx_queue(priv->dev, chan));
}

/**
 *  stmmac_set_dma_operation_mode - Set DMA operation mode by channel
 *  @priv: driver private structure
 *  @txmode: TX operating mode
 *  @rxmode: RX operating mode
 *  @chan: channel index
 *  Description: it is used for configuring of the DMA operation mode in
 *  runtime in order to program the tx/rx DMA thresholds or Store-And-Forward
 *  mode.
 */
static void stmmac_set_dma_operation_mode(struct stmmac_priv *priv, u32 txmode,
					  u32 rxmode, u32 chan)
{
	u32 rx_channels_count = priv->plat->rx_queues_to_use;
	u32 tx_channels_count = priv->plat->tx_queues_to_use;
	int rxfifosz = priv->plat->rx_fifo_size;
	int txfifosz = priv->plat->tx_fifo_size;

	if (rxfifosz == 0)
		rxfifosz = priv->dma_cap.rx_fifo_size;
	if (txfifosz == 0)
		txfifosz = priv->dma_cap.tx_fifo_size;

	/* Adjust for real per queue fifo size */
	rxfifosz /= rx_channels_count;
	txfifosz /= tx_channels_count;

	if (priv->synopsys_id >= DWMAC_CORE_4_00) {
		priv->hw->dma->dma_rx_mode(priv->ioaddr, rxmode, chan,
					   rxfifosz);
		priv->hw->dma->dma_tx_mode(priv->ioaddr, txmode, chan,
					   txfifosz);
	} else {
		priv->hw->dma->dma_mode(priv->ioaddr, txmode, rxmode,
					rxfifosz);
	}
}

/**
 * stmmac_dma_interrupt - DMA ISR
 * @priv: driver private structure
 * Description: this is the DMA ISR. It is called by the main ISR.
 * It calls the dwmac dma routine and schedule poll method in case of some
 * work can be done.
 */
static void stmmac_dma_interrupt(struct stmmac_priv *priv)
{
	u32 tx_channel_count = priv->plat->tx_queues_to_use;
	int status;
	u32 chan;
	struct stmmac_rx_queue *rx_q;

	for (chan = 0; chan < tx_channel_count; chan++) {
		if (priv->tx_queue[chan].skip_sw)
			continue;
		rx_q = &priv->rx_queue[chan];

		status = priv->hw->dma->dma_interrupt(priv->ioaddr,
						      &priv->xstats, chan);
		if (likely((status & handle_rx)) || (status & handle_tx)) {
			if (likely(napi_schedule_prep(&rx_q->napi))) {
				stmmac_disable_dma_irq(priv, chan);
				__napi_schedule(&rx_q->napi);
			}
		}

		if (unlikely(status & tx_hard_error_bump_tc)) {
			/* Try to bump up the dma threshold on this failure */
			if (unlikely(priv->xstats.threshold != SF_DMA_MODE) &&
			    (tc <= 256)) {
				tc += 64;
				if (priv->plat->force_thresh_dma_mode)
					stmmac_set_dma_operation_mode(priv,
								      tc,
								      tc,
								      chan);
				else
					stmmac_set_dma_operation_mode(priv,
								    tc,
								    SF_DMA_MODE,
								    chan);
				priv->xstats.threshold = tc;
			}
		} else if (unlikely(status == tx_hard_error)) {
			stmmac_tx_err(priv, chan);
		}
	}
}

/**
 * stmmac_mmc_setup: setup the Mac Management Counters (MMC)
 * @priv: driver private structure
 * Description: this masks the MMC irq, in fact, the counters are managed in SW.
 */
static void stmmac_mmc_setup(struct stmmac_priv *priv)
{
	unsigned int mode = MMC_CNTRL_RESET_ON_READ | MMC_CNTRL_COUNTER_RESET |
			    MMC_CNTRL_PRESET | MMC_CNTRL_FULL_HALF_PRESET;

	if (priv->synopsys_id >= DWMAC_CORE_4_00) {
		priv->ptpaddr = priv->ioaddr + PTP_GMAC4_OFFSET;
		priv->mmcaddr = priv->ioaddr + MMC_GMAC4_OFFSET;
	} else {
		priv->ptpaddr = priv->ioaddr + PTP_GMAC3_X_OFFSET;
		priv->mmcaddr = priv->ioaddr + MMC_GMAC3_X_OFFSET;
	}

	dwmac_mmc_intr_all_mask(priv->mmcaddr);

	if (priv->dma_cap.rmon) {
		dwmac_mmc_ctrl(priv->mmcaddr, mode);
		memset(&priv->mmc, 0, sizeof(struct stmmac_counters));
	} else
		netdev_info(priv->dev, "No MAC Management Counters available\n");
}

/**
 * stmmac_selec_desc_mode - to select among: normal/alternate/extend descriptors
 * @priv: driver private structure
 * Description: select the Enhanced/Alternate or Normal descriptors.
 * In case of Enhanced/Alternate, it checks if the extended descriptors are
 * supported by the HW capability register.
 */
static void stmmac_selec_desc_mode(struct stmmac_priv *priv)
{
	if (priv->plat->enh_desc) {
		dev_info(priv->device, "Enhanced/Alternate descriptors\n");

		/* GMAC older than 3.50 has no extended descriptors */
		if (priv->synopsys_id >= DWMAC_CORE_3_50) {
			dev_info(priv->device, "Enabled extended descriptors\n");
			priv->extend_desc = 1;
		} else
			dev_warn(priv->device, "Extended descriptors not supported\n");

		priv->hw->desc = &enh_desc_ops;
	} else {
		dev_info(priv->device, "Normal descriptors\n");
		priv->hw->desc = &ndesc_ops;
	}
}

/**
 * stmmac_get_hw_features - get MAC capabilities from the HW cap. register.
 * @priv: driver private structure
 * Description:
 *  new GMAC chip generations have a new register to indicate the
 *  presence of the optional feature/functions.
 *  This can be also used to override the value passed through the
 *  platform and necessary for old MAC10/100 and GMAC chips.
 */
static int stmmac_get_hw_features(struct stmmac_priv *priv)
{
	u32 ret = 0;

	if (priv->hw->dma->get_hw_feature) {
		priv->hw->dma->get_hw_feature(priv->ioaddr,
					      &priv->dma_cap);
		ret = 1;
	}

	return ret;
}

/**
 * stmmac_check_ether_addr - check if the MAC addr is valid
 * @priv: driver private structure
 * Description:
 * it is to verify if the MAC address is valid, in case of failures it
 * generates a random MAC address
 */
static void stmmac_check_ether_addr(struct stmmac_priv *priv)
{
	if (!is_valid_ether_addr(priv->dev->dev_addr)) {
		priv->hw->mac->get_umac_addr(priv->hw,
					     priv->dev->dev_addr, 0);
		if (!is_valid_ether_addr(priv->dev->dev_addr))
			eth_hw_addr_random(priv->dev);
		netdev_info(priv->dev, "device MAC address %pM\n",
			    priv->dev->dev_addr);
	}
}

/**
 * stmmac_init_dma_engine - DMA init.
 * @priv: driver private structure
 * Description:
 * It inits the DMA invoking the specific MAC/GMAC callback.
 * Some DMA parameters can be passed from the platform;
 * in case of these are not passed a default is kept for the MAC or GMAC.
 */
static int stmmac_init_dma_engine(struct stmmac_priv *priv)
{
	u32 rx_channels_count = priv->plat->rx_queues_to_use;
	u32 tx_channels_count = priv->plat->tx_queues_to_use;
	struct stmmac_rx_queue *rx_q;
	struct stmmac_tx_queue *tx_q;
	u32 dummy_dma_rx_phy = 0;
	u32 dummy_dma_tx_phy = 0;
	u32 chan = 0;
	int atds = 0;
	int ret = 0;

	if (!priv->plat->dma_cfg || !priv->plat->dma_cfg->pbl) {
		dev_err(priv->device, "Invalid DMA configuration\n");
		return -EINVAL;
	}

	if (priv->extend_desc && (priv->mode == STMMAC_RING_MODE))
		atds = 1;

	ret = priv->hw->dma->reset(priv->ioaddr);
	if (ret) {
		dev_err(priv->device, "Failed to reset the dma\n");
		return ret;
	}

	if (priv->synopsys_id >= DWMAC_CORE_4_00) {
		/* DMA Configuration */
		priv->hw->dma->init(priv->ioaddr, priv->plat->dma_cfg,
				    dummy_dma_tx_phy, dummy_dma_rx_phy, atds);

		/* DMA RX Channel Configuration */
		for (chan = 0; chan < rx_channels_count; chan++) {
			rx_q = &priv->rx_queue[chan];

			priv->hw->dma->init_rx_chan(priv->ioaddr,
						    priv->plat->dma_cfg,
						    rx_q->dma_rx_phy, chan);

			rx_q->rx_tail_addr = rx_q->dma_rx_phy +
				    (DMA_RX_SIZE * sizeof(struct dma_desc));
			priv->hw->dma->set_rx_tail_ptr(priv->ioaddr,
						       rx_q->rx_tail_addr,
						       chan);
		}

		/* DMA TX Channel Configuration */
		for (chan = 0; chan < tx_channels_count; chan++) {
			tx_q = &priv->tx_queue[chan];

			priv->hw->dma->init_chan(priv->ioaddr,
						 priv->plat->dma_cfg,
						 chan);

			priv->hw->dma->init_tx_chan(priv->ioaddr,
						    priv->plat->dma_cfg,
						    tx_q->dma_tx_phy, chan);
			if (priv->tx_queue[chan].skip_sw)
				continue;
			tx_q->tx_tail_addr = tx_q->dma_tx_phy;
			priv->hw->dma->set_tx_tail_ptr(priv->ioaddr,
					       tx_q->tx_tail_addr,
					       chan);
		}
	} else {
		rx_q = &priv->rx_queue[chan];
		tx_q = &priv->tx_queue[chan];
		priv->hw->dma->init(priv->ioaddr, priv->plat->dma_cfg,
				    tx_q->dma_tx_phy, rx_q->dma_rx_phy, atds);
	}

	if (priv->plat->axi && priv->hw->dma->axi)
		priv->hw->dma->axi(priv->ioaddr, priv->plat->axi);

	return ret;
}

/**
 * stmmac_tx_timer - mitigation sw timer for tx.
 * @data: data pointer
 * Description:
 * This is the timer handler to directly invoke the stmmac_tx_clean.
 */
static void stmmac_tx_timer(unsigned long data)
{
	struct stmmac_priv *priv = (struct stmmac_priv *)data;
	u32 tx_queues_count = priv->plat->tx_queues_to_use;
	u32 queue;

	/* let's scan all the tx queues */
	for (queue = 0; queue < tx_queues_count; queue++) {
		if (priv->tx_queue[queue].skip_sw)
			continue;
		stmmac_tx_clean(priv, queue);
	}
}

/**
 * stmmac_init_tx_coalesce - init tx mitigation options.
 * @priv: driver private structure
 * Description:
 * This inits the transmit coalesce parameters: i.e. timer rate,
 * timer handler and default threshold used for enabling the
 * interrupt on completion bit.
 */
static void stmmac_init_tx_coalesce(struct stmmac_priv *priv)
{
	priv->tx_coal_frames = STMMAC_TX_FRAMES;
	priv->tx_coal_timer = STMMAC_COAL_TX_TIMER;
	init_timer(&priv->txtimer);
	priv->txtimer.expires = STMMAC_COAL_TIMER(priv->tx_coal_timer);
	priv->txtimer.data = (unsigned long)priv;
	priv->txtimer.function = stmmac_tx_timer;
	add_timer(&priv->txtimer);
}

static void stmmac_set_rings_length(struct stmmac_priv *priv)
{
	u32 rx_channels_count = priv->plat->rx_queues_to_use;
	u32 tx_channels_count = priv->plat->tx_queues_to_use;
	u32 chan;

	/* set TX ring length */
	if (priv->hw->dma->set_tx_ring_len) {
		for (chan = 0; chan < tx_channels_count; chan++)
			priv->hw->dma->set_tx_ring_len(priv->ioaddr,
						       (DMA_TX_SIZE - 1), chan);
	}

	/* set RX ring length */
	if (priv->hw->dma->set_rx_ring_len) {
		for (chan = 0; chan < rx_channels_count; chan++)
			priv->hw->dma->set_rx_ring_len(priv->ioaddr,
						       (DMA_RX_SIZE - 1), chan);
	}
}

/**
 *  stmmac_set_tx_queue_weight - Set TX queue weight
 *  @priv: driver private structure
 *  Description: It is used for setting TX queues weight
 */
static void stmmac_set_tx_queue_weight(struct stmmac_priv *priv)
{
	u32 tx_queues_count = priv->plat->tx_queues_to_use;
	u32 weight;
	u32 queue;

	for (queue = 0; queue < tx_queues_count; queue++) {
		weight = priv->plat->tx_queues_cfg[queue].weight;
		priv->hw->mac->set_mtl_tx_queue_weight(priv->hw, weight, queue);
	}
}

/**
 *  stmmac_configure_cbs - Configure CBS in TX queue
 *  @priv: driver private structure
 *  Description: It is used for configuring CBS in AVB TX queues
 */
static void stmmac_configure_cbs(struct stmmac_priv *priv)
{
	u32 tx_queues_count = priv->plat->tx_queues_to_use;
	u32 mode_to_use;
	u32 queue;

	/* queue 0 is reserved for legacy traffic */
	for (queue = 1; queue < tx_queues_count; queue++) {
		mode_to_use = priv->plat->tx_queues_cfg[queue].mode_to_use;
		if (mode_to_use == MTL_QUEUE_DCB)
			continue;

		priv->hw->mac->config_cbs(priv->hw,
				priv->plat->tx_queues_cfg[queue].send_slope,
				priv->plat->tx_queues_cfg[queue].idle_slope,
				priv->plat->tx_queues_cfg[queue].high_credit,
				priv->plat->tx_queues_cfg[queue].low_credit,
				queue);
	}
}

/**
 *  stmmac_rx_queue_dma_chan_map - Map RX queue to RX dma channel
 *  @priv: driver private structure
 *  Description: It is used for mapping RX queues to RX dma channels
 */
static void stmmac_rx_queue_dma_chan_map(struct stmmac_priv *priv)
{
	u32 rx_queues_count = priv->plat->rx_queues_to_use;
	u32 queue;
	u32 chan;

	for (queue = 0; queue < rx_queues_count; queue++) {
		if (priv->rx_queue[queue].skip_sw)
			continue;
		chan = priv->plat->rx_queues_cfg[queue].chan;
		priv->hw->mac->map_mtl_to_dma(priv->hw, queue, chan);
	}
}

/**
 *  stmmac_mac_config_rx_queues_prio - Configure RX Queue priority
 *  @priv: driver private structure
 *  Description: It is used for configuring the RX Queue Priority
 */
static void stmmac_mac_config_rx_queues_prio(struct stmmac_priv *priv)
{
	u32 rx_queues_count = priv->plat->rx_queues_to_use;
	u32 queue;
	u32 prio;

	for (queue = 0; queue < rx_queues_count; queue++) {
		if (!priv->plat->rx_queues_cfg[queue].use_prio)
			continue;

		prio = priv->plat->rx_queues_cfg[queue].prio;
		priv->hw->mac->rx_queue_prio(priv->hw, prio, queue);
	}
}

/**
 *  stmmac_mac_config_tx_queues_prio - Configure TX Queue priority
 *  @priv: driver private structure
 *  Description: It is used for configuring the TX Queue Priority
 */
static void stmmac_mac_config_tx_queues_prio(struct stmmac_priv *priv)
{
	u32 tx_queues_count = priv->plat->tx_queues_to_use;
	u32 queue;
	u32 prio;

	for (queue = 0; queue < tx_queues_count; queue++) {
		if (!priv->plat->tx_queues_cfg[queue].use_prio)
			continue;

		prio = priv->plat->tx_queues_cfg[queue].prio;
		priv->hw->mac->tx_queue_prio(priv->hw, prio, queue);
	}
}

/**
 *  stmmac_mac_config_rx_queues_routing - Configure RX Queue Routing
 *  @priv: driver private structure
 *  Description: It is used for configuring the RX queue routing
 */
static void stmmac_mac_config_rx_queues_routing(struct stmmac_priv *priv)
{
	u32 rx_queues_count = priv->plat->rx_queues_to_use;
	u32 queue;
	u8 packet;

	for (queue = 0; queue < rx_queues_count; queue++) {
		/* no specific packet type routing specified for the queue */
		if (priv->plat->rx_queues_cfg[queue].pkt_route == 0x0)
			continue;

		packet = priv->plat->rx_queues_cfg[queue].pkt_route;
		priv->hw->mac->rx_queue_routing(priv->hw, packet, queue);
	}
}

/**
 *  stmmac_mtl_configuration - Configure MTL
 *  @priv: driver private structure
 *  Description: It is used for configurring MTL
 */
static void stmmac_mtl_configuration(struct stmmac_priv *priv)
{
	u32 rx_queues_count = priv->plat->rx_queues_to_use;
	u32 tx_queues_count = priv->plat->tx_queues_to_use;

	if (tx_queues_count > 1 && priv->hw->mac->set_mtl_tx_queue_weight)
		stmmac_set_tx_queue_weight(priv);

	/* Configure MTL RX algorithms */
	if (rx_queues_count > 1 && priv->hw->mac->prog_mtl_rx_algorithms)
		priv->hw->mac->prog_mtl_rx_algorithms(priv->hw,
						priv->plat->rx_sched_algorithm);

	/* Configure MTL TX algorithms */
	if (tx_queues_count > 1 && priv->hw->mac->prog_mtl_tx_algorithms)
		priv->hw->mac->prog_mtl_tx_algorithms(priv->hw,
						priv->plat->tx_sched_algorithm);

	/* Configure CBS in AVB TX queues */
	if (tx_queues_count > 1 && priv->hw->mac->config_cbs)
		stmmac_configure_cbs(priv);

	/* Map RX MTL to DMA channels */
	if (priv->hw->mac->map_mtl_to_dma)
		stmmac_rx_queue_dma_chan_map(priv);

	/* Enable MAC RX Queues */
	if (priv->hw->mac->rx_queue_enable)
		stmmac_mac_enable_rx_queues(priv);

	/* Set RX priorities */
	if (rx_queues_count > 1 && priv->hw->mac->rx_queue_prio)
		stmmac_mac_config_rx_queues_prio(priv);

	/* Set TX priorities */
	if (tx_queues_count > 1 && priv->hw->mac->tx_queue_prio)
		stmmac_mac_config_tx_queues_prio(priv);

	/* Set RX routing */
	if (rx_queues_count > 1 && priv->hw->mac->rx_queue_routing)
		stmmac_mac_config_rx_queues_routing(priv);
}

/**
 * stmmac_hw_setup - setup mac in a usable state.
 *  @dev : pointer to the device structure.
 *  Description:
 *  this is the main function to setup the HW in a usable state because the
 *  dma engine is reset, the core registers are configured (e.g. AXI,
 *  Checksum features, timers). The DMA is ready to start receiving and
 *  transmitting.
 *  Return value:
 *  0 on success and an appropriate (-)ve integer as defined in errno.h
 *  file on failure.
 */
static int stmmac_hw_setup(struct net_device *dev, bool init_ptp)
{
	struct stmmac_priv *priv = netdev_priv(dev);
	u32 rx_cnt = priv->plat->rx_queues_to_use;
	u32 tx_cnt = priv->plat->tx_queues_to_use;
	u32 chan;
	int ret;

	/* DMA initialization and SW reset */
	ret = stmmac_init_dma_engine(priv);
	if (ret < 0) {
		netdev_err(priv->dev, "%s: DMA engine initialization failed\n",
			   __func__);
		return ret;
	}

	/* Copy the MAC addr into the HW  */
	priv->hw->mac->set_umac_addr(priv->hw, dev->dev_addr, 0);

	/* PS and related bits will be programmed according to the speed */
	if (priv->hw->pcs) {
		int speed = priv->plat->mac_port_sel_speed;

		if ((speed == SPEED_10) || (speed == SPEED_100) ||
		    (speed == SPEED_1000)) {
			priv->hw->ps = speed;
		} else {
			dev_warn(priv->device, "invalid port speed\n");
			priv->hw->ps = 0;
		}
	}

	/* Initialize the MAC Core */
	priv->hw->mac->core_init(priv->hw, dev);

	/* Initialize MTL*/
	if (priv->synopsys_id >= DWMAC_CORE_4_00)
		stmmac_mtl_configuration(priv);

	ret = priv->hw->mac->rx_ipc(priv->hw);
	if (!ret) {
		netdev_warn(priv->dev, "RX IPC Checksum Offload disabled\n");
		priv->plat->rx_coe = STMMAC_RX_COE_NONE;
		priv->hw->rx_csum = 0;
	}

	/* Enable the MAC Rx/Tx */
	priv->hw->mac->set_mac(priv->ioaddr, true);

	/* Set the HW DMA mode and the COE */
	stmmac_dma_operation_mode(priv);

	stmmac_mmc_setup(priv);

	if (init_ptp) {
		ret = clk_prepare_enable(priv->plat->clk_ptp_ref);
		if (ret < 0)
			netdev_warn(priv->dev, "failed to enable PTP reference clock: %d\n", ret);

		ret = stmmac_init_ptp(priv);
		if (ret == -EOPNOTSUPP)
			netdev_warn(priv->dev, "PTP not supported by HW\n");
		else if (ret)
			netdev_warn(priv->dev, "PTP init failed\n");
		else
			ret = clk_set_rate(priv->plat->clk_ptp_ref, 96000000);
		ret = ethqos_init_pps(priv);
	}

	priv->tx_lpi_timer = STMMAC_DEFAULT_TWT_LS;

	if ((priv->use_riwt) && (priv->hw->dma->rx_watchdog)) {
		priv->rx_riwt = MAX_DMA_RIWT;
		priv->hw->dma->rx_watchdog(priv->ioaddr, MAX_DMA_RIWT, rx_cnt);
	}

	if (priv->hw->pcs && priv->hw->mac->pcs_ctrl_ane)
		priv->hw->mac->pcs_ctrl_ane(priv->hw, 1, priv->hw->ps, 0);

	/* set TX and RX rings length */
	stmmac_set_rings_length(priv);

	/* Enable TSO */
	if (priv->tso) {
		for (chan = 0; chan < tx_cnt; chan++)
			priv->hw->dma->enable_tso(priv->ioaddr, 1, chan);
	}

	/* Start the ball rolling... */
	stmmac_start_all_dma(priv);

	return 0;
}

static void stmmac_hw_teardown(struct net_device *dev)
{
	struct stmmac_priv *priv = netdev_priv(dev);

	clk_disable_unprepare(priv->plat->clk_ptp_ref);
}

/**
 *  stmmac_open - open entry point of the driver
 *  @dev : pointer to the device structure.
 *  Description:
 *  This function is the open entry point of the driver.
 *  Return value:
 *  0 on success and an appropriate (-)ve integer as defined in errno.h
 *  file on failure.
 */
static int stmmac_open(struct net_device *dev)
{
	struct stmmac_priv *priv = netdev_priv(dev);
	int ret;

	if (priv->hw->pcs != STMMAC_PCS_RGMII &&
	    priv->hw->pcs != STMMAC_PCS_TBI &&
	    priv->hw->pcs != STMMAC_PCS_RTBI) {
		ret = stmmac_init_phy(dev);
		if (ret) {
			netdev_err(priv->dev,
				   "%s: Cannot attach to PHY (error: %d)\n",
				   __func__, ret);
			return ret;
		}
	}

	/* Extra statistics */
	memset(&priv->xstats, 0, sizeof(struct stmmac_extra_stats));
	priv->xstats.threshold = tc;

	priv->dma_buf_sz = STMMAC_ALIGN(buf_sz);
	priv->rx_copybreak = STMMAC_RX_COPYBREAK;
	priv->mss = 0;

	ret = alloc_dma_desc_resources(priv);
	if (ret < 0) {
		netdev_err(priv->dev, "%s: DMA descriptors allocation failed\n",
			   __func__);
		goto dma_desc_error;
	}

	ret = init_dma_desc_rings(dev, GFP_KERNEL);
	if (ret < 0) {
		netdev_err(priv->dev, "%s: DMA descriptors initialization failed\n",
			   __func__);
		goto init_error;
	}

#ifdef CONFIG_PTPSUPPORT_OBJ
	ret = stmmac_hw_setup(dev, true);
#else
	ret = stmmac_hw_setup(dev, false);
#endif

	if (ret < 0) {
		netdev_err(priv->dev, "%s: Hw setup failed\n", __func__);
		goto init_error;
	}

	stmmac_init_tx_coalesce(priv);

	if (dev->phydev)
		phy_start(dev->phydev);

	/* Request the IRQ lines */
	ret = request_irq(dev->irq, stmmac_interrupt,
			  IRQF_SHARED, dev->name, dev);
	if (unlikely(ret < 0)) {
		netdev_err(priv->dev,
			   "%s: ERROR: allocating the IRQ %d (error: %d)\n",
			   __func__, dev->irq, ret);
		goto irq_error;
	}

	/* Request the Wake IRQ in case of another line is used for WoL */
	if (priv->wol_irq != dev->irq) {
		ret = request_irq(priv->wol_irq, stmmac_interrupt,
				  IRQF_SHARED, dev->name, dev);
		if (unlikely(ret < 0)) {
			netdev_err(priv->dev,
				   "%s: ERROR: allocating the WoL IRQ %d (%d)\n",
				   __func__, priv->wol_irq, ret);
			goto wolirq_error;
		}
	}

	/* Request the IRQ lines */
	if (priv->lpi_irq > 0) {
		ret = request_irq(priv->lpi_irq, stmmac_interrupt, IRQF_SHARED,
				  dev->name, dev);
		if (unlikely(ret < 0)) {
			netdev_err(priv->dev,
				   "%s: ERROR: allocating the LPI IRQ %d (%d)\n",
				   __func__, priv->lpi_irq, ret);
			goto lpiirq_error;
		}
	}

	stmmac_enable_all_queues(priv);
	stmmac_start_all_queues(priv);
	if (priv->tx_queue[IPA_DMA_TX_CH].skip_sw)
		ethqos_ipa_offload_event_handler(priv, EV_DEV_OPEN);

	return 0;

lpiirq_error:
	if (priv->wol_irq != dev->irq)
		free_irq(priv->wol_irq, dev);
wolirq_error:
	free_irq(dev->irq, dev);
irq_error:
	if (dev->phydev)
		phy_stop(dev->phydev);

	del_timer_sync(&priv->txtimer);
	stmmac_hw_teardown(dev);
init_error:
	free_dma_desc_resources(priv);
dma_desc_error:
	if (dev->phydev)
		phy_disconnect(dev->phydev);

	return ret;
}

/**
 *  stmmac_release - close entry point of the driver
 *  @dev : device pointer.
 *  Description:
 *  This is the stop entry point of the driver.
 */
static int stmmac_release(struct net_device *dev)
{
	struct stmmac_priv *priv = netdev_priv(dev);

	if (priv->eee_enabled)
		del_timer_sync(&priv->eee_ctrl_timer);

	/* Stop and disconnect the PHY */
	if (dev->phydev) {
		phy_stop(dev->phydev);
		phy_disconnect(dev->phydev);
	}

	stmmac_stop_all_queues(priv);

	stmmac_disable_all_queues(priv);

	del_timer_sync(&priv->txtimer);

	/* Free the IRQ lines */
	free_irq(dev->irq, dev);
	if (priv->wol_irq != dev->irq)
		free_irq(priv->wol_irq, dev);
	if (priv->lpi_irq > 0)
		free_irq(priv->lpi_irq, dev);

	/* Stop TX/RX DMA and clear the descriptors */
	stmmac_stop_all_dma(priv);

	/* Release and free the Rx/Tx resources */
	free_dma_desc_resources(priv);
	if (priv->tx_queue[IPA_DMA_TX_CH].skip_sw)
		ethqos_ipa_offload_event_handler(priv, EV_DEV_CLOSE);

	/* Disable the MAC Rx/Tx */
	priv->hw->mac->set_mac(priv->ioaddr, false);

	netif_carrier_off(dev);

	stmmac_release_ptp(priv);

	return 0;
}

/**
 *  stmmac_tso_allocator - close entry point of the driver
 *  @priv: driver private structure
 *  @des: buffer start address
 *  @total_len: total length to fill in descriptors
 *  @last_segmant: condition for the last descriptor
 *  @queue: TX queue index
 *  Description:
 *  This function fills descriptor and request new descriptors according to
 *  buffer length to fill
 */
static void stmmac_tso_allocator(struct stmmac_priv *priv, unsigned int des,
				 int total_len, bool last_segment, u32 queue)
{
	struct stmmac_tx_queue *tx_q = &priv->tx_queue[queue];
	struct dma_desc *desc;
	u32 buff_size;
	int tmp_len;

	tmp_len = total_len;

	while (tmp_len > 0) {
		tx_q->cur_tx = STMMAC_GET_ENTRY(tx_q->cur_tx, DMA_TX_SIZE);
		desc = tx_q->dma_tx + tx_q->cur_tx;

		desc->des0 = cpu_to_le32(des + (total_len - tmp_len));
		buff_size = tmp_len >= TSO_MAX_BUFF_SIZE ?
			    TSO_MAX_BUFF_SIZE : tmp_len;

		priv->hw->desc->prepare_tso_tx_desc(desc, 0, buff_size,
			0, 1,
			(last_segment) && (tmp_len <= TSO_MAX_BUFF_SIZE),
			0, 0);

		tmp_len -= TSO_MAX_BUFF_SIZE;
	}
}

/**
 *  stmmac_tso_xmit - Tx entry point of the driver for oversized frames (TSO)
 *  @skb : the socket buffer
 *  @dev : device pointer
 *  Description: this is the transmit function that is called on TSO frames
 *  (support available on GMAC4 and newer chips).
 *  Diagram below show the ring programming in case of TSO frames:
 *
 *  First Descriptor
 *   --------
 *   | DES0 |---> buffer1 = L2/L3/L4 header
 *   | DES1 |---> TCP Payload (can continue on next descr...)
 *   | DES2 |---> buffer 1 and 2 len
 *   | DES3 |---> must set TSE, TCP hdr len-> [22:19]. TCP payload len [17:0]
 *   --------
 *	|
 *     ...
 *	|
 *   --------
 *   | DES0 | --| Split TCP Payload on Buffers 1 and 2
 *   | DES1 | --|
 *   | DES2 | --> buffer 1 and 2 len
 *   | DES3 |
 *   --------
 *
 * mss is fixed when enable tso, so w/o programming the TDES3 ctx field.
 */
static netdev_tx_t stmmac_tso_xmit(struct sk_buff *skb, struct net_device *dev)
{
	struct dma_desc *desc, *first, *mss_desc = NULL;
	struct stmmac_priv *priv = netdev_priv(dev);
	int nfrags = skb_shinfo(skb)->nr_frags;
	u32 queue = skb_get_queue_mapping(skb);
	unsigned int first_entry, des;
	struct stmmac_tx_queue *tx_q;
	int tmp_pay_len = 0;
	u32 pay_len, mss;
	u8 proto_hdr_len;
	int i;

	tx_q = &priv->tx_queue[queue];

	/* Compute header lengths */
	proto_hdr_len = skb_transport_offset(skb) + tcp_hdrlen(skb);

	/* Desc availability based on threshold should be enough safe */
	if (unlikely(stmmac_tx_avail(priv, queue) <
		(((skb->len - proto_hdr_len) / TSO_MAX_BUFF_SIZE + 1)))) {
		if (!netif_tx_queue_stopped(netdev_get_tx_queue(dev, queue))) {
			netif_tx_stop_queue(netdev_get_tx_queue(priv->dev,
								queue));
			/* This is a hard error, log it. */
			netdev_err(priv->dev,
				   "%s: Tx Ring full when queue awake\n",
				   __func__);
		}
		return NETDEV_TX_BUSY;
	}

	pay_len = skb_headlen(skb) - proto_hdr_len; /* no frags */

	mss = skb_shinfo(skb)->gso_size;

	/* set new MSS value if needed */
	if (mss != priv->mss) {
		mss_desc = tx_q->dma_tx + tx_q->cur_tx;
		priv->hw->desc->set_mss(mss_desc, mss);
		priv->mss = mss;
		tx_q->cur_tx = STMMAC_GET_ENTRY(tx_q->cur_tx, DMA_TX_SIZE);
	}

	if (netif_msg_tx_queued(priv)) {
		pr_info("%s: tcphdrlen %d, hdr_len %d, pay_len %d, mss %d\n",
			__func__, tcp_hdrlen(skb), proto_hdr_len, pay_len, mss);
		pr_info("\tskb->len %d, skb->data_len %d\n", skb->len,
			skb->data_len);
	}

	first_entry = tx_q->cur_tx;

	desc = tx_q->dma_tx + first_entry;
	first = desc;

	/* first descriptor: fill Headers on Buf1 */
	des = dma_map_single(GET_MEM_PDEV_DEV, skb->data, skb_headlen(skb),
			     DMA_TO_DEVICE);
	if (dma_mapping_error(GET_MEM_PDEV_DEV, des))
		goto dma_map_err;

	tx_q->tx_skbuff_dma[first_entry].buf = des;
	tx_q->tx_skbuff_dma[first_entry].len = skb_headlen(skb);

	first->des0 = cpu_to_le32(des);

	/* Fill start of payload in buff2 of first descriptor */
	if (pay_len)
		first->des1 = cpu_to_le32(des + proto_hdr_len);

	/* If needed take extra descriptors to fill the remaining payload */
	tmp_pay_len = pay_len - TSO_MAX_BUFF_SIZE;

	stmmac_tso_allocator(priv, des, tmp_pay_len, (nfrags == 0), queue);

	/* Prepare fragments */
	for (i = 0; i < nfrags; i++) {
		const skb_frag_t *frag = &skb_shinfo(skb)->frags[i];

		des = skb_frag_dma_map(GET_MEM_PDEV_DEV, frag, 0,
				       skb_frag_size(frag),
				       DMA_TO_DEVICE);
		if (dma_mapping_error(GET_MEM_PDEV_DEV, des))
			goto dma_map_err;

		stmmac_tso_allocator(priv, des, skb_frag_size(frag),
				     (i == nfrags - 1), queue);

		tx_q->tx_skbuff_dma[tx_q->cur_tx].buf = des;
		tx_q->tx_skbuff_dma[tx_q->cur_tx].len = skb_frag_size(frag);
		tx_q->tx_skbuff[tx_q->cur_tx] = NULL;
		tx_q->tx_skbuff_dma[tx_q->cur_tx].map_as_page = true;
	}

	tx_q->tx_skbuff_dma[tx_q->cur_tx].last_segment = true;

	/* Only the last descriptor gets to point to the skb. */
	tx_q->tx_skbuff[tx_q->cur_tx] = skb;

	/* We've used all descriptors we need for this skb, however,
	 * advance cur_tx so that it references a fresh descriptor.
	 * ndo_start_xmit will fill this descriptor the next time it's
	 * called and stmmac_tx_clean may clean up to this descriptor.
	 */
	tx_q->cur_tx = STMMAC_GET_ENTRY(tx_q->cur_tx, DMA_TX_SIZE);

	if (unlikely(stmmac_tx_avail(priv, queue) <= (MAX_SKB_FRAGS + 1))) {
		netif_dbg(priv, hw, priv->dev, "%s: stop transmitted packets\n",
			  __func__);
		netif_tx_stop_queue(netdev_get_tx_queue(priv->dev, queue));
	}

	dev->stats.tx_bytes += skb->len;
	priv->xstats.tx_tso_frames++;
	priv->xstats.tx_tso_nfrags += nfrags;

	/* Manage tx mitigation */
	priv->tx_count_frames += nfrags + 1;
	if (likely(priv->tx_coal_frames > priv->tx_count_frames)) {
		mod_timer(&priv->txtimer,
			  STMMAC_COAL_TIMER(priv->tx_coal_timer));
	} else {
		priv->tx_count_frames = 0;
		priv->hw->desc->set_tx_ic(desc);
		priv->xstats.tx_set_ic_bit++;
	}

	skb_tx_timestamp(skb);

	if (unlikely((skb_shinfo(skb)->tx_flags & SKBTX_HW_TSTAMP) &&
		     priv->hwts_tx_en)) {
		/* declare that device is doing timestamping */
		skb_shinfo(skb)->tx_flags |= SKBTX_IN_PROGRESS;
		priv->hw->desc->enable_tx_timestamp(first);
	}

	/* Complete the first descriptor before granting the DMA */
	priv->hw->desc->prepare_tso_tx_desc(first, 1,
			proto_hdr_len,
			pay_len,
			1, tx_q->tx_skbuff_dma[first_entry].last_segment,
			tcp_hdrlen(skb) / 4, (skb->len - proto_hdr_len));

	/* If context desc is used to change MSS */
	if (mss_desc) {
		/* Make sure that first descriptor has been completely
		 * written, including its own bit. This is because MSS is
		 * actually before first descriptor, so we need to make
		 * sure that MSS's own bit is the last thing written.
		 */
		dma_wmb();
		priv->hw->desc->set_tx_owner(mss_desc);
	}

	/* The own bit must be the latest setting done when prepare the
	 * descriptor and then barrier is needed to make sure that
	 * all is coherent before granting the DMA engine.
	 */
	dma_wmb();

	if (netif_msg_pktdata(priv)) {
		pr_info("%s: curr=%d dirty=%d f=%d, e=%d, f_p=%p, nfrags %d\n",
			__func__, tx_q->cur_tx, tx_q->dirty_tx, first_entry,
			tx_q->cur_tx, first, nfrags);

		priv->hw->desc->display_ring((void *)tx_q->dma_tx, DMA_TX_SIZE,
					     0);

		pr_info(">>> frame to be transmitted: ");
		print_pkt(skb->data, skb_headlen(skb));
	}

	netdev_tx_sent_queue(netdev_get_tx_queue(dev, queue), skb->len);

	tx_q->tx_tail_addr = tx_q->dma_tx_phy + (tx_q->cur_tx * sizeof(*desc));
	priv->hw->dma->set_tx_tail_ptr(priv->ioaddr, tx_q->tx_tail_addr,
				       queue);

	return NETDEV_TX_OK;

dma_map_err:
	dev_err(priv->device, "Tx dma map failed\n");
	dev_kfree_skb(skb);
	priv->dev->stats.tx_dropped++;
	return NETDEV_TX_OK;
}

/**
 *  stmmac_xmit - Tx entry point of the driver
 *  @skb : the socket buffer
 *  @dev : device pointer
 *  Description : this is the tx entry point of the driver.
 *  It programs the chain or the ring and supports oversized frames
 *  and SG feature.
 */
static netdev_tx_t stmmac_xmit(struct sk_buff *skb, struct net_device *dev)
{
	struct stmmac_priv *priv = netdev_priv(dev);
	unsigned int nopaged_len = skb_headlen(skb);
	int i, csum_insertion = 0, is_jumbo = 0;
	u32 queue = skb_get_queue_mapping(skb);
	int nfrags = skb_shinfo(skb)->nr_frags;
	int entry;
	unsigned int first_entry;
	struct dma_desc *desc, *first;
	struct stmmac_tx_queue *tx_q;
	unsigned int enh_desc;
	unsigned int des;

	tx_q = &priv->tx_queue[queue];

	if (priv->tx_path_in_lpi_mode)
		stmmac_disable_eee_mode(priv);

	/* Manage oversized TCP frames for GMAC4 device */
	if (skb_is_gso(skb) && priv->tso) {
		if (skb_shinfo(skb)->gso_type & (SKB_GSO_TCPV4 | SKB_GSO_TCPV6)) {
			/*
			 * There is no way to determine the number of TSO
			 * capable Queues. Let's use always the Queue 0
			 * because if TSO is supported then at least this
			 * one will be capable.
			 */
<<<<<<< HEAD
			skb_set_queue_mapping(skb, 0);
=======
			if (!priv->tx_queue[0].skip_sw)
				skb_set_queue_mapping(skb, 0);
			else
				skb_set_queue_mapping
				(skb, ALL_OTHER_TRAFFIC_TX_CHANNEL);
>>>>>>> 15457316

			return stmmac_tso_xmit(skb, dev);
		}
	}

	if (unlikely(stmmac_tx_avail(priv, queue) < nfrags + 1)) {
		if (!netif_tx_queue_stopped(netdev_get_tx_queue(dev, queue))) {
			netif_tx_stop_queue(netdev_get_tx_queue(priv->dev,
								queue));
			/* This is a hard error, log it. */
			netdev_err(priv->dev,
				   "%s: Tx Ring full when queue awake\n",
				   __func__);
		}
		return NETDEV_TX_BUSY;
	}

	entry = tx_q->cur_tx;
	first_entry = entry;

	csum_insertion = (skb->ip_summed == CHECKSUM_PARTIAL);

	if (likely(priv->extend_desc))
		desc = (struct dma_desc *)(tx_q->dma_etx + entry);
	else
		desc = tx_q->dma_tx + entry;

	first = desc;

	enh_desc = priv->plat->enh_desc;
	/* To program the descriptors according to the size of the frame */
	if (enh_desc)
		is_jumbo = priv->hw->mode->is_jumbo_frm(skb->len, enh_desc);

	if (unlikely(is_jumbo) && likely(priv->synopsys_id <
					 DWMAC_CORE_4_00)) {
		entry = priv->hw->mode->jumbo_frm(tx_q, skb, csum_insertion);
		if (unlikely(entry < 0))
			goto dma_map_err;
	}

	for (i = 0; i < nfrags; i++) {
		const skb_frag_t *frag = &skb_shinfo(skb)->frags[i];
		int len = skb_frag_size(frag);
		bool last_segment = (i == (nfrags - 1));

		entry = STMMAC_GET_ENTRY(entry, DMA_TX_SIZE);

		if (likely(priv->extend_desc))
			desc = (struct dma_desc *)(tx_q->dma_etx + entry);
		else
			desc = tx_q->dma_tx + entry;

		des = skb_frag_dma_map(GET_MEM_PDEV_DEV, frag, 0, len,
				       DMA_TO_DEVICE);
		if (dma_mapping_error(GET_MEM_PDEV_DEV, des))
			goto dma_map_err; /* should reuse desc w/o issues */

		tx_q->tx_skbuff[entry] = NULL;

		tx_q->tx_skbuff_dma[entry].buf = des;
		if (unlikely(priv->synopsys_id >= DWMAC_CORE_4_00))
			desc->des0 = cpu_to_le32(des);
		else
			desc->des2 = cpu_to_le32(des);

		tx_q->tx_skbuff_dma[entry].map_as_page = true;
		tx_q->tx_skbuff_dma[entry].len = len;
		tx_q->tx_skbuff_dma[entry].last_segment = last_segment;

		/* Prepare the descriptor and set the own bit too */
		priv->hw->desc->prepare_tx_desc(desc, 0, len, csum_insertion,
						priv->mode, 1, last_segment,
						skb->len);
	}

	/* Only the last descriptor gets to point to the skb. */
	tx_q->tx_skbuff[entry] = skb;

	/* We've used all descriptors we need for this skb, however,
	 * advance cur_tx so that it references a fresh descriptor.
	 * ndo_start_xmit will fill this descriptor the next time it's
	 * called and stmmac_tx_clean may clean up to this descriptor.
	 */
	entry = STMMAC_GET_ENTRY(entry, DMA_TX_SIZE);
	tx_q->cur_tx = entry;

	if (netif_msg_pktdata(priv)) {
		void *tx_head;

		netdev_dbg(priv->dev,
			   "%s: curr=%d dirty=%d f=%d, e=%d, first=%p, nfrags=%d",
			   __func__, tx_q->cur_tx, tx_q->dirty_tx, first_entry,
			   entry, first, nfrags);

		if (priv->extend_desc)
			tx_head = (void *)tx_q->dma_etx;
		else
			tx_head = (void *)tx_q->dma_tx;

		priv->hw->desc->display_ring(tx_head, DMA_TX_SIZE, false);

		netdev_dbg(priv->dev, ">>> frame to be transmitted: ");
		print_pkt(skb->data, skb->len);
	}

	if (unlikely(stmmac_tx_avail(priv, queue) <= (MAX_SKB_FRAGS + 1))) {
		netif_dbg(priv, hw, priv->dev, "%s: stop transmitted packets\n",
			  __func__);
		netif_tx_stop_queue(netdev_get_tx_queue(priv->dev, queue));
	}

	dev->stats.tx_bytes += skb->len;

	/* According to the coalesce parameter the IC bit for the latest
	 * segment is reset and the timer re-started to clean the tx status.
	 * This approach takes care about the fragments: desc is the first
	 * element in case of no SG.
	 */
	priv->tx_count_frames += nfrags + 1;
	if (likely(priv->tx_coal_frames > priv->tx_count_frames)) {
		mod_timer(&priv->txtimer,
			  STMMAC_COAL_TIMER(priv->tx_coal_timer));
	} else {
		priv->tx_count_frames = 0;
		priv->hw->desc->set_tx_ic(desc);
		priv->xstats.tx_set_ic_bit++;
	}

	skb_tx_timestamp(skb);

	/* Ready to fill the first descriptor and set the OWN bit w/o any
	 * problems because all the descriptors are actually ready to be
	 * passed to the DMA engine.
	 */
	if (likely(!is_jumbo)) {
		bool last_segment = (nfrags == 0);

		des = dma_map_single(GET_MEM_PDEV_DEV, skb->data,
				     nopaged_len, DMA_TO_DEVICE);
		if (dma_mapping_error(GET_MEM_PDEV_DEV, des))
			goto dma_map_err;

		tx_q->tx_skbuff_dma[first_entry].buf = des;
		if (unlikely(priv->synopsys_id >= DWMAC_CORE_4_00))
			first->des0 = cpu_to_le32(des);
		else
			first->des2 = cpu_to_le32(des);

		tx_q->tx_skbuff_dma[first_entry].len = nopaged_len;
		tx_q->tx_skbuff_dma[first_entry].last_segment = last_segment;

		if (unlikely((skb_shinfo(skb)->tx_flags & SKBTX_HW_TSTAMP) &&
			     priv->hwts_tx_en)) {
			/* declare that device is doing timestamping */
			skb_shinfo(skb)->tx_flags |= SKBTX_IN_PROGRESS;
			priv->hw->desc->enable_tx_timestamp(first);
		}

		/* Prepare the first descriptor setting the OWN bit too */
		priv->hw->desc->prepare_tx_desc(first, 1, nopaged_len,
						csum_insertion, priv->mode, 1,
						last_segment, skb->len);

		/* The own bit must be the latest setting done when prepare the
		 * descriptor and then barrier is needed to make sure that
		 * all is coherent before granting the DMA engine.
		 */
		dma_wmb();
	}

	netdev_tx_sent_queue(netdev_get_tx_queue(dev, queue), skb->len);

	if (priv->synopsys_id < DWMAC_CORE_4_00)
		priv->hw->dma->enable_dma_transmission(priv->ioaddr);
	else {
		tx_q->tx_tail_addr = tx_q->dma_tx_phy + (tx_q->cur_tx * sizeof(*desc));
		priv->hw->dma->set_tx_tail_ptr(priv->ioaddr, tx_q->tx_tail_addr,
					       queue);
	}

	return NETDEV_TX_OK;

dma_map_err:
	netdev_err(priv->dev, "Tx DMA map failed\n");
	dev_kfree_skb(skb);
	priv->dev->stats.tx_dropped++;
	return NETDEV_TX_OK;
}

static void stmmac_rx_vlan(struct net_device *dev, struct sk_buff *skb)
{
	struct ethhdr *ehdr;
	u16 vlanid;

	if ((dev->features & NETIF_F_HW_VLAN_CTAG_RX) ==
	    NETIF_F_HW_VLAN_CTAG_RX &&
	    !__vlan_get_tag(skb, &vlanid)) {
		/* pop the vlan tag */
		ehdr = (struct ethhdr *)skb->data;
		memmove(skb->data + VLAN_HLEN, ehdr, ETH_ALEN * 2);
		skb_pull(skb, VLAN_HLEN);
		__vlan_hwaccel_put_tag(skb, htons(ETH_P_8021Q), vlanid);
	}
}


static inline int stmmac_rx_threshold_count(struct stmmac_rx_queue *rx_q)
{
	if (rx_q->rx_zeroc_thresh < STMMAC_RX_THRESH)
		return 0;

	return 1;
}

/**
 * stmmac_rx_refill - refill used skb preallocated buffers
 * @priv: driver private structure
 * @queue: RX queue index
 * Description : this is to reallocate the skb for the reception process
 * that is based on zero-copy.
 */
static inline void stmmac_rx_refill(struct stmmac_priv *priv, u32 queue)
{
	struct stmmac_rx_queue *rx_q = &priv->rx_queue[queue];
	int dirty = stmmac_rx_dirty(priv, queue);
	unsigned int entry = rx_q->dirty_rx;

	int bfsize = priv->dma_buf_sz;

	while (dirty-- > 0) {
		struct dma_desc *p;

		if (priv->extend_desc)
			p = (struct dma_desc *)(rx_q->dma_erx + entry);
		else
			p = rx_q->dma_rx + entry;

		if (likely(!rx_q->rx_skbuff[entry])) {
			struct sk_buff *skb;

			skb = netdev_alloc_skb_ip_align(priv->dev, bfsize);
			if (unlikely(!skb)) {
				/* so for a while no zero-copy! */
				rx_q->rx_zeroc_thresh = STMMAC_RX_THRESH;
				if (unlikely(net_ratelimit()))
					dev_err(priv->device,
						"fail to alloc skb entry %d\n",
						entry);
				break;
			}

			rx_q->rx_skbuff[entry] = skb;
			rx_q->rx_skbuff_dma[entry] =
			    dma_map_single(GET_MEM_PDEV_DEV, skb->data, bfsize,
					   DMA_FROM_DEVICE);
			if (dma_mapping_error(GET_MEM_PDEV_DEV,
					      rx_q->rx_skbuff_dma[entry])) {
				netdev_err(priv->dev, "Rx DMA map failed\n");
				dev_kfree_skb(skb);
				break;
			}

			if (unlikely(priv->synopsys_id >= DWMAC_CORE_4_00)) {
				p->des0 = cpu_to_le32(rx_q->rx_skbuff_dma[entry]);
				p->des1 = 0;
			} else {
				p->des2 = cpu_to_le32(rx_q->rx_skbuff_dma[entry]);
			}
			if (priv->hw->mode->refill_desc3)
				priv->hw->mode->refill_desc3(rx_q, p);

			if (rx_q->rx_zeroc_thresh > 0)
				rx_q->rx_zeroc_thresh--;

			netif_dbg(priv, rx_status, priv->dev,
				  "refill entry #%d\n", entry);
		}
		dma_wmb();

		if (unlikely(priv->synopsys_id >= DWMAC_CORE_4_00))
			priv->hw->desc->init_rx_desc(p, priv->use_riwt, 0, 0, priv->dma_buf_sz);
		else
			priv->hw->desc->set_rx_owner(p);

		dma_wmb();

		entry = STMMAC_GET_ENTRY(entry, DMA_RX_SIZE);
	}
	rx_q->dirty_rx = entry;
}

/**
 * stmmac_rx - manage the receive process
 * @priv: driver private structure
 * @limit: napi bugget
 * @queue: RX queue index.
 * Description :  this the function called by the napi poll method.
 * It gets all the frames inside the ring.
 */
static int stmmac_rx(struct stmmac_priv *priv, int limit, u32 queue)
{
	struct stmmac_rx_queue *rx_q = &priv->rx_queue[queue];
	int coe = priv->hw->rx_csum;
	unsigned int next_entry = rx_q->cur_rx;
	unsigned int count = 0;

	if (netif_msg_rx_status(priv)) {
		void *rx_head;

		netdev_dbg(priv->dev, "%s: descriptor ring:\n", __func__);
		if (priv->extend_desc)
			rx_head = (void *)rx_q->dma_erx;
		else
			rx_head = (void *)rx_q->dma_rx;

		priv->hw->desc->display_ring(rx_head, DMA_RX_SIZE, true);
	}
	while (count < limit) {
		int entry, status;
		struct dma_desc *p;
		struct dma_desc *np;

		entry = next_entry;

		if (priv->extend_desc)
			p = (struct dma_desc *)(rx_q->dma_erx + entry);
		else
			p = rx_q->dma_rx + entry;

		/* read the status of the incoming frame */
		status = priv->hw->desc->rx_status(&priv->dev->stats,
						   &priv->xstats, p);
		/* check if managed by the DMA otherwise go ahead */
		if (unlikely(status & dma_own))
			break;

		count++;

		rx_q->cur_rx = STMMAC_GET_ENTRY(rx_q->cur_rx, DMA_RX_SIZE);
		next_entry = rx_q->cur_rx;

		if (priv->extend_desc)
			np = (struct dma_desc *)(rx_q->dma_erx + next_entry);
		else
			np = rx_q->dma_rx + next_entry;

		prefetch(np);

		if ((priv->extend_desc) && (priv->hw->desc->rx_extended_status))
			priv->hw->desc->rx_extended_status(&priv->dev->stats,
							   &priv->xstats,
							   rx_q->dma_erx +
							   entry);
		if (unlikely(status == discard_frame)) {
			priv->dev->stats.rx_errors++;
			if (priv->hwts_rx_en && !priv->extend_desc) {
				/* DESC2 & DESC3 will be overwritten by device
				 * with timestamp value, hence reinitialize
				 * them in stmmac_rx_refill() function so that
				 * device can reuse it.
				 */
				dev_kfree_skb_any(rx_q->rx_skbuff[entry]);
				rx_q->rx_skbuff[entry] = NULL;
				dma_unmap_single(GET_MEM_PDEV_DEV,
						 rx_q->rx_skbuff_dma[entry],
						 priv->dma_buf_sz,
						 DMA_FROM_DEVICE);
			}
		} else {
			struct sk_buff *skb;
			int frame_len;
			unsigned int des;

			if (unlikely(priv->synopsys_id >= DWMAC_CORE_4_00))
				des = le32_to_cpu(p->des0);
			else
				des = le32_to_cpu(p->des2);

			frame_len = priv->hw->desc->get_rx_frame_len(p, coe);

			/*  If frame length is greater than skb buffer size
			 *  (preallocated during init) then the packet is
			 *  ignored
			 */
			if (frame_len > priv->dma_buf_sz) {
				if (net_ratelimit())
					netdev_err(priv->dev,
						   "len %d larger than size (%d)\n",
						   frame_len, priv->dma_buf_sz);
				priv->dev->stats.rx_length_errors++;
				continue;
			}

			/* ACS is set; GMAC core strips PAD/FCS for IEEE 802.3
			 * Type frames (LLC/LLC-SNAP)
			 *
			 * llc_snap is never checked in GMAC >= 4, so this ACS
			 * feature is always disabled and packets need to be
			 * stripped manually.
			 */
			if (unlikely(priv->synopsys_id >= DWMAC_CORE_4_00) ||
			    unlikely(status != llc_snap))
				frame_len -= ETH_FCS_LEN;

			if (netif_msg_rx_status(priv)) {
				netdev_dbg(priv->dev, "\tdesc: %p [entry %d] buff=0x%x\n",
					   p, entry, des);
				if (frame_len > ETH_FRAME_LEN)
					netdev_dbg(priv->dev, "frame size %d, COE: %d\n",
						   frame_len, status);
			}

			/* The zero-copy is always used for all the sizes
			 * in case of GMAC4 because it needs
			 * to refill the used descriptors, always.
			 */
			if (unlikely(!priv->plat->has_gmac4 &&
				     ((frame_len < priv->rx_copybreak) ||
				     stmmac_rx_threshold_count(rx_q)))) {
				skb = netdev_alloc_skb_ip_align(priv->dev,
								frame_len);
				if (unlikely(!skb)) {
					if (net_ratelimit())
						dev_warn(priv->device,
							 "packet dropped\n");
					priv->dev->stats.rx_dropped++;
					continue;
				}

				dma_sync_single_for_cpu(GET_MEM_PDEV_DEV,
							rx_q->rx_skbuff_dma
							[entry], frame_len,
							DMA_FROM_DEVICE);
				skb_copy_to_linear_data(skb,
							rx_q->
							rx_skbuff[entry]->data,
							frame_len);

				skb_put(skb, frame_len);
				dma_sync_single_for_device(GET_MEM_PDEV_DEV,
							   rx_q->rx_skbuff_dma
							   [entry], frame_len,
							   DMA_FROM_DEVICE);
			} else {
				skb = rx_q->rx_skbuff[entry];
				if (unlikely(!skb)) {
					if (net_ratelimit())
						netdev_err(priv->dev,
							   "%s: Inconsistent Rx chain\n",
							   priv->dev->name);
					priv->dev->stats.rx_dropped++;
					continue;
				}
				prefetch(skb->data - NET_IP_ALIGN);
				rx_q->rx_skbuff[entry] = NULL;
				rx_q->rx_zeroc_thresh++;

				skb_put(skb, frame_len);
				dma_unmap_single(GET_MEM_PDEV_DEV,
						 rx_q->rx_skbuff_dma[entry],
						 priv->dma_buf_sz,
						 DMA_FROM_DEVICE);
			}

			if (netif_msg_pktdata(priv)) {
				netdev_dbg(priv->dev, "frame received (%dbytes)",
					   frame_len);
				print_pkt(skb->data, frame_len);
			}

			stmmac_get_rx_hwtstamp(priv, p, np, skb);

			stmmac_rx_vlan(priv->dev, skb);

			skb->protocol = eth_type_trans(skb, priv->dev);

			if (unlikely(!coe))
				skb_checksum_none_assert(skb);
			else
				skb->ip_summed = CHECKSUM_UNNECESSARY;

			napi_gro_receive(&rx_q->napi, skb);

			priv->dev->stats.rx_packets++;
			priv->dev->stats.rx_bytes += frame_len;
		}
	}

	stmmac_rx_refill(priv, queue);

	priv->xstats.rx_pkt_n += count;

	return count;
}

/**
 *  stmmac_poll - stmmac poll method (NAPI)
 *  @napi : pointer to the napi structure.
 *  @budget : maximum number of packets that the current CPU can receive from
 *	      all interfaces.
 *  Description :
 *  To look at the incoming frames and clear the tx resources.
 */
static int stmmac_poll(struct napi_struct *napi, int budget)
{
	struct stmmac_rx_queue *rx_q =
		container_of(napi, struct stmmac_rx_queue, napi);
	struct stmmac_priv *priv = rx_q->priv_data;
	u32 tx_count = priv->plat->tx_queues_to_use;
	u32 chan = rx_q->queue_index;
	int work_done = 0;
	u32 queue;

	priv->xstats.napi_poll++;

	/* check all the queues */
	for (queue = 0; queue < tx_count; queue++) {
		if (priv->tx_queue[queue].skip_sw)
			continue;
		stmmac_tx_clean(priv, queue);
	}

	work_done = stmmac_rx(priv, budget, rx_q->queue_index);
	if (work_done < budget) {
		napi_complete_done(napi, work_done);
		stmmac_enable_dma_irq(priv, chan);
	}
	return work_done;
}

/**
 *  stmmac_tx_timeout
 *  @dev : Pointer to net device structure
 *  Description: this function is called when a packet transmission fails to
 *   complete within a reasonable time. The driver will mark the error in the
 *   netdev structure and arrange for the device to be reset to a sane state
 *   in order to transmit a new packet.
 */
static void stmmac_tx_timeout(struct net_device *dev)
{
	struct stmmac_priv *priv = netdev_priv(dev);
	u32 tx_count = priv->plat->tx_queues_to_use;
	u32 chan;

	/* Clear Tx resources and restart transmitting again */
	for (chan = 0; chan < tx_count; chan++) {
		if (priv->tx_queue[chan].skip_sw)
			continue;
		stmmac_tx_err(priv, chan);
	}
}

/**
 *  stmmac_set_rx_mode - entry point for multicast addressing
 *  @dev : pointer to the device structure
 *  Description:
 *  This function is a driver entry point which gets called by the kernel
 *  whenever multicast addresses must be enabled/disabled.
 *  Return value:
 *  void.
 */
static void stmmac_set_rx_mode(struct net_device *dev)
{
	struct stmmac_priv *priv = netdev_priv(dev);

	priv->hw->mac->set_filter(priv->hw, dev);
}

/**
 *  stmmac_change_mtu - entry point to change MTU size for the device.
 *  @dev : device pointer.
 *  @new_mtu : the new MTU size for the device.
 *  Description: the Maximum Transfer Unit (MTU) is used by the network layer
 *  to drive packet transmission. Ethernet has an MTU of 1500 octets
 *  (ETH_DATA_LEN). This value can be changed with ifconfig.
 *  Return value:
 *  0 on success and an appropriate (-)ve integer as defined in errno.h
 *  file on failure.
 */
static int stmmac_change_mtu(struct net_device *dev, int new_mtu)
{
	struct stmmac_priv *priv = netdev_priv(dev);
	int txfifosz = priv->plat->tx_fifo_size;

	if (txfifosz == 0)
		txfifosz = priv->dma_cap.tx_fifo_size;

	txfifosz /= priv->plat->tx_queues_to_use;

	if (netif_running(dev)) {
		netdev_err(priv->dev, "must be stopped to change its MTU\n");
		return -EBUSY;
	}

	new_mtu = STMMAC_ALIGN(new_mtu);

	/* If condition true, FIFO is too small or MTU too large */
	if ((txfifosz < new_mtu) || (new_mtu > BUF_SIZE_16KiB))
		return -EINVAL;

	dev->mtu = new_mtu;

	netdev_update_features(dev);

	return 0;
}

static netdev_features_t stmmac_fix_features(struct net_device *dev,
					     netdev_features_t features)
{
	struct stmmac_priv *priv = netdev_priv(dev);

	if (priv->plat->rx_coe == STMMAC_RX_COE_NONE)
		features &= ~NETIF_F_RXCSUM;

	if (!priv->plat->tx_coe)
		features &= ~NETIF_F_CSUM_MASK;

	/* Some GMAC devices have a bugged Jumbo frame support that
	 * needs to have the Tx COE disabled for oversized frames
	 * (due to limited buffer sizes). In this case we disable
	 * the TX csum insertion in the TDES and not use SF.
	 */
	if (priv->plat->bugged_jumbo && (dev->mtu > ETH_DATA_LEN))
		features &= ~NETIF_F_CSUM_MASK;

	/* Disable tso if asked by ethtool */
	if ((priv->plat->tso_en) && (priv->dma_cap.tsoen)) {
		if (features & NETIF_F_TSO)
			priv->tso = true;
		else
			priv->tso = false;
	}

	return features;
}

static int stmmac_set_features(struct net_device *netdev,
			       netdev_features_t features)
{
	struct stmmac_priv *priv = netdev_priv(netdev);

	/* Keep the COE Type in case of csum is supporting */
	if (features & NETIF_F_RXCSUM)
		priv->hw->rx_csum = priv->plat->rx_coe;
	else
		priv->hw->rx_csum = 0;
	/* No check needed because rx_coe has been set before and it will be
	 * fixed in case of issue.
	 */
	priv->hw->mac->rx_ipc(priv->hw);

	return 0;
}

/**
 *  stmmac_interrupt - main ISR
 *  @irq: interrupt number.
 *  @dev_id: to pass the net device pointer.
 *  Description: this is the main driver interrupt service routine.
 *  It can call:
 *  o DMA service routine (to manage incoming frame reception and transmission
 *    status)
 *  o Core interrupts to manage: remote wake-up, management counter, LPI
 *    interrupts.
 */
static irqreturn_t stmmac_interrupt(int irq, void *dev_id)
{
	struct net_device *dev = (struct net_device *)dev_id;
	struct stmmac_priv *priv = netdev_priv(dev);
	u32 rx_cnt = priv->plat->rx_queues_to_use;
	u32 tx_cnt = priv->plat->tx_queues_to_use;
	u32 queues_count;
	u32 queue;
	struct stmmac_rx_queue *rx_q;

	queues_count = (rx_cnt > tx_cnt) ? rx_cnt : tx_cnt;

	if (priv->irq_wake)
		pm_wakeup_event(priv->device, 0);

	if (unlikely(!dev)) {
		netdev_err(priv->dev, "%s: invalid dev pointer\n", __func__);
		return IRQ_NONE;
	}

	/* To handle GMAC own interrupts */
	if ((priv->plat->has_gmac) || (priv->plat->has_gmac4)) {
		int status = priv->hw->mac->host_irq_status(priv->hw,
							    &priv->xstats);

		if (unlikely(status)) {
			/* For LPI we need to save the tx status */
			if (status & CORE_IRQ_TX_PATH_IN_LPI_MODE)
				priv->tx_path_in_lpi_mode = true;
			if (status & CORE_IRQ_TX_PATH_EXIT_LPI_MODE)
				priv->tx_path_in_lpi_mode = false;
		}

		if (priv->synopsys_id >= DWMAC_CORE_4_00) {
			for (queue = 0; queue < queues_count; queue++) {
				if (priv->rx_queue[queue].skip_sw)
					continue;
				rx_q = &priv->rx_queue[queue];

				status |=
				priv->hw->mac->host_mtl_irq_status(priv->hw,
								   queue);

				if (status & CORE_IRQ_MTL_RX_OVERFLOW &&
				    priv->hw->dma->set_rx_tail_ptr)
					priv->hw->dma->set_rx_tail_ptr(priv->ioaddr,
								rx_q->rx_tail_addr,
								queue);
			}
		}

		/* PCS link status */
		if (priv->hw->pcs) {
			if (priv->xstats.pcs_link)
				netif_carrier_on(dev);
			else
				netif_carrier_off(dev);
		}
	}

	/* To handle DMA interrupts */
	stmmac_dma_interrupt(priv);

	return IRQ_HANDLED;
}

#ifdef CONFIG_NET_POLL_CONTROLLER
/* Polling receive - used by NETCONSOLE and other diagnostic tools
 * to allow network I/O with interrupts disabled.
 */
static void stmmac_poll_controller(struct net_device *dev)
{
	disable_irq(dev->irq);
	stmmac_interrupt(dev->irq, dev);
	enable_irq(dev->irq);
}
#endif

/**
 *  stmmac_ioctl - Entry point for the Ioctl
 *  @dev: Device pointer.
 *  @rq: An IOCTL specefic structure, that can contain a pointer to
 *  a proprietary structure used to pass information to the driver.
 *  @cmd: IOCTL command
 *  Description:
 *  Currently it supports the phy_mii_ioctl(...) and HW time stamping.
 */
static int stmmac_ioctl(struct net_device *dev, struct ifreq *rq, int cmd)
{
	int ret = -EOPNOTSUPP;

	if (!netif_running(dev))
		return -EINVAL;

	switch (cmd) {
	case SIOCGMIIPHY:
	case SIOCGMIIREG:
	case SIOCSMIIREG:
		if (!dev->phydev)
			return -EINVAL;
		ret = phy_mii_ioctl(dev->phydev, rq, cmd);
		break;
	case SIOCSHWTSTAMP:
		ret = stmmac_hwtstamp_ioctl(dev, rq);
	case SIOCDEVPRIVATE:
		ret = ethqos_handle_prv_ioctl(dev, rq, cmd);
		break;
	default:
		break;
	}

	return ret;
}

static int stmmac_set_mac_address(struct net_device *ndev, void *addr)
{
	struct stmmac_priv *priv = netdev_priv(ndev);
	int ret = 0;

	ret = eth_mac_addr(ndev, addr);
	if (ret)
		return ret;

	priv->hw->mac->set_umac_addr(priv->hw, ndev->dev_addr, 0);

	return ret;
}

#ifdef CONFIG_DEBUG_FS
static struct dentry *stmmac_fs_dir;

static void sysfs_display_ring(void *head, int size, int extend_desc,
			       struct seq_file *seq)
{
	int i;
	struct dma_extended_desc *ep = (struct dma_extended_desc *)head;
	struct dma_desc *p = (struct dma_desc *)head;

	for (i = 0; i < size; i++) {
		if (extend_desc) {
			seq_printf(seq, "%d [0x%x]: 0x%x 0x%x 0x%x 0x%x\n",
				   i, (unsigned int)virt_to_phys(ep),
				   le32_to_cpu(ep->basic.des0),
				   le32_to_cpu(ep->basic.des1),
				   le32_to_cpu(ep->basic.des2),
				   le32_to_cpu(ep->basic.des3));
			ep++;
		} else {
			seq_printf(seq, "%d [0x%x]: 0x%x 0x%x 0x%x 0x%x\n",
				   i, (unsigned int)virt_to_phys(p),
				   le32_to_cpu(p->des0), le32_to_cpu(p->des1),
				   le32_to_cpu(p->des2), le32_to_cpu(p->des3));
			p++;
		}
		seq_printf(seq, "\n");
	}
}

static int stmmac_sysfs_ring_read(struct seq_file *seq, void *v)
{
	struct net_device *dev = seq->private;
	struct stmmac_priv *priv = netdev_priv(dev);
	u32 rx_count = priv->plat->rx_queues_to_use;
	u32 tx_count = priv->plat->tx_queues_to_use;
	u32 queue;

	if ((dev->flags & IFF_UP) == 0)
		return 0;

	for (queue = 0; queue < rx_count; queue++) {
		struct stmmac_rx_queue *rx_q = &priv->rx_queue[queue];

		seq_printf(seq, "RX Queue %d:\n", queue);

		if (priv->extend_desc) {
			seq_printf(seq, "Extended descriptor ring:\n");
			sysfs_display_ring((void *)rx_q->dma_erx,
					   DMA_RX_SIZE, 1, seq);
		} else {
			seq_printf(seq, "Descriptor ring:\n");
			sysfs_display_ring((void *)rx_q->dma_rx,
					   DMA_RX_SIZE, 0, seq);
		}
	}

	for (queue = 0; queue < tx_count; queue++) {
		struct stmmac_tx_queue *tx_q = &priv->tx_queue[queue];

		seq_printf(seq, "TX Queue %d:\n", queue);

		if (priv->extend_desc) {
			seq_printf(seq, "Extended descriptor ring:\n");
			sysfs_display_ring((void *)tx_q->dma_etx,
					   DMA_TX_SIZE, 1, seq);
		} else {
			seq_printf(seq, "Descriptor ring:\n");
			sysfs_display_ring((void *)tx_q->dma_tx,
					   DMA_TX_SIZE, 0, seq);
		}
	}

	return 0;
}

static int stmmac_sysfs_ring_open(struct inode *inode, struct file *file)
{
	return single_open(file, stmmac_sysfs_ring_read, inode->i_private);
}

/* Debugfs files, should appear in /sys/kernel/debug/stmmaceth/eth0 */

static const struct file_operations stmmac_rings_status_fops = {
	.owner = THIS_MODULE,
	.open = stmmac_sysfs_ring_open,
	.read = seq_read,
	.llseek = seq_lseek,
	.release = single_release,
};

static int stmmac_sysfs_dma_cap_read(struct seq_file *seq, void *v)
{
	struct net_device *dev = seq->private;
	struct stmmac_priv *priv = netdev_priv(dev);

	if (!priv->hw_cap_support) {
		seq_printf(seq, "DMA HW features not supported\n");
		return 0;
	}

	seq_printf(seq, "==============================\n");
	seq_printf(seq, "\tDMA HW features\n");
	seq_printf(seq, "==============================\n");

	seq_printf(seq, "\t10/100 Mbps: %s\n",
		   (priv->dma_cap.mbps_10_100) ? "Y" : "N");
	seq_printf(seq, "\t1000 Mbps: %s\n",
		   (priv->dma_cap.mbps_1000) ? "Y" : "N");
	seq_printf(seq, "\tHalf duplex: %s\n",
		   (priv->dma_cap.half_duplex) ? "Y" : "N");
	seq_printf(seq, "\tHash Filter: %s\n",
		   (priv->dma_cap.hash_filter) ? "Y" : "N");
	seq_printf(seq, "\tMultiple MAC address registers: %s\n",
		   (priv->dma_cap.multi_addr) ? "Y" : "N");
	seq_printf(seq, "\tPCS (TBI/SGMII/RTBI PHY interfaces): %s\n",
		   (priv->dma_cap.pcs) ? "Y" : "N");
	seq_printf(seq, "\tSMA (MDIO) Interface: %s\n",
		   (priv->dma_cap.sma_mdio) ? "Y" : "N");
	seq_printf(seq, "\tPMT Remote wake up: %s\n",
		   (priv->dma_cap.pmt_remote_wake_up) ? "Y" : "N");
	seq_printf(seq, "\tPMT Magic Frame: %s\n",
		   (priv->dma_cap.pmt_magic_frame) ? "Y" : "N");
	seq_printf(seq, "\tRMON module: %s\n",
		   (priv->dma_cap.rmon) ? "Y" : "N");
	seq_printf(seq, "\tIEEE 1588-2002 Time Stamp: %s\n",
		   (priv->dma_cap.time_stamp) ? "Y" : "N");
	seq_printf(seq, "\tIEEE 1588-2008 Advanced Time Stamp: %s\n",
		   (priv->dma_cap.atime_stamp) ? "Y" : "N");
	seq_printf(seq, "\t802.3az - Energy-Efficient Ethernet (EEE): %s\n",
		   (priv->dma_cap.eee) ? "Y" : "N");
	seq_printf(seq, "\tAV features: %s\n", (priv->dma_cap.av) ? "Y" : "N");
	seq_printf(seq, "\tChecksum Offload in TX: %s\n",
		   (priv->dma_cap.tx_coe) ? "Y" : "N");
	if (priv->synopsys_id >= DWMAC_CORE_4_00) {
		seq_printf(seq, "\tIP Checksum Offload in RX: %s\n",
			   (priv->dma_cap.rx_coe) ? "Y" : "N");
	} else {
		seq_printf(seq, "\tIP Checksum Offload (type1) in RX: %s\n",
			   (priv->dma_cap.rx_coe_type1) ? "Y" : "N");
		seq_printf(seq, "\tIP Checksum Offload (type2) in RX: %s\n",
			   (priv->dma_cap.rx_coe_type2) ? "Y" : "N");
	}
	seq_printf(seq, "\tRXFIFO > 2048bytes: %s\n",
		   (priv->dma_cap.rxfifo_over_2048) ? "Y" : "N");
	seq_printf(seq, "\tNumber of Additional RX channel: %d\n",
		   priv->dma_cap.number_rx_channel);
	seq_printf(seq, "\tNumber of Additional TX channel: %d\n",
		   priv->dma_cap.number_tx_channel);
	seq_printf(seq, "\tEnhanced descriptors: %s\n",
		   (priv->dma_cap.enh_desc) ? "Y" : "N");

	return 0;
}

static int stmmac_sysfs_dma_cap_open(struct inode *inode, struct file *file)
{
	return single_open(file, stmmac_sysfs_dma_cap_read, inode->i_private);
}

static const struct file_operations stmmac_dma_cap_fops = {
	.owner = THIS_MODULE,
	.open = stmmac_sysfs_dma_cap_open,
	.read = seq_read,
	.llseek = seq_lseek,
	.release = single_release,
};

static int stmmac_init_fs(struct net_device *dev)
{
	struct stmmac_priv *priv = netdev_priv(dev);

	/* Create per netdev entries */
	priv->dbgfs_dir = debugfs_create_dir(dev->name, stmmac_fs_dir);

	if (!priv->dbgfs_dir || IS_ERR(priv->dbgfs_dir)) {
		netdev_err(priv->dev, "ERROR failed to create debugfs directory\n");

		return -ENOMEM;
	}

	/* Entry to report DMA RX/TX rings */
	priv->dbgfs_rings_status =
		debugfs_create_file("descriptors_status", S_IRUGO,
				    priv->dbgfs_dir, dev,
				    &stmmac_rings_status_fops);

	if (!priv->dbgfs_rings_status || IS_ERR(priv->dbgfs_rings_status)) {
		netdev_err(priv->dev, "ERROR creating stmmac ring debugfs file\n");
		debugfs_remove_recursive(priv->dbgfs_dir);

		return -ENOMEM;
	}

	/* Entry to report the DMA HW features */
	priv->dbgfs_dma_cap = debugfs_create_file("dma_cap", S_IRUGO,
					    priv->dbgfs_dir,
					    dev, &stmmac_dma_cap_fops);

	if (!priv->dbgfs_dma_cap || IS_ERR(priv->dbgfs_dma_cap)) {
		netdev_err(priv->dev, "ERROR creating stmmac MMC debugfs file\n");
		debugfs_remove_recursive(priv->dbgfs_dir);

		return -ENOMEM;
	}

	return 0;
}

static void stmmac_exit_fs(struct net_device *dev)
{
	struct stmmac_priv *priv = netdev_priv(dev);

	debugfs_remove_recursive(priv->dbgfs_dir);
}
#endif /* CONFIG_DEBUG_FS */
static u16 ethqos_select_queue(struct net_device *dev,
			       struct sk_buff *skb, void *accel_priv,
			       select_queue_fallback_t fallback)
{
	struct stmmac_priv *priv = netdev_priv(dev);
	u16 txqueue_select = ALL_OTHER_TRAFFIC_TX_CHANNEL;
	unsigned int eth_type;

	/* Retrieve ETH type */
	GET_ETH_TYPE(skb->data, eth_type);

	if (eth_type == ETH_P_TSN) {
		/* Read VLAN priority field from skb->data */
		/* To do for vlan-tsn */
	} else {
		/* VLAN tagged IP packet or any other non vlan packets (PTP)*/
		txqueue_select = ALL_OTHER_TX_TRAFFIC_IPA_DISABLED;
		if (priv->tx_queue[txqueue_select].skip_sw)
			txqueue_select = ALL_OTHER_TRAFFIC_TX_CHANNEL;
	}

	if (priv->tx_queue[txqueue_select].skip_sw)
		netdev_err(priv->dev, "TX Chan %d is not valid for SW path\n",
			   txqueue_select);

	return txqueue_select;
}

static const struct net_device_ops stmmac_netdev_ops = {
	.ndo_open = stmmac_open,
	.ndo_start_xmit = stmmac_xmit,
	.ndo_stop = stmmac_release,
	.ndo_change_mtu = stmmac_change_mtu,
	.ndo_fix_features = stmmac_fix_features,
	.ndo_set_features = stmmac_set_features,
	.ndo_set_rx_mode = stmmac_set_rx_mode,
	.ndo_tx_timeout = stmmac_tx_timeout,
	.ndo_do_ioctl = stmmac_ioctl,
	.ndo_select_queue = ethqos_select_queue,
#ifdef CONFIG_NET_POLL_CONTROLLER
	.ndo_poll_controller = stmmac_poll_controller,
#endif
	.ndo_set_mac_address = stmmac_set_mac_address,
};

/**
 *  stmmac_hw_init - Init the MAC device
 *  @priv: driver private structure
 *  Description: this function is to configure the MAC device according to
 *  some platform parameters or the HW capability register. It prepares the
 *  driver to use either ring or chain modes and to setup either enhanced or
 *  normal descriptors.
 */
static int stmmac_hw_init(struct stmmac_priv *priv)
{
	struct mac_device_info *mac;

	/* Identify the MAC HW device */
	if (priv->plat->setup) {
		mac = priv->plat->setup(priv);
	} else if (priv->plat->has_gmac) {
		priv->dev->priv_flags |= IFF_UNICAST_FLT;
		mac = dwmac1000_setup(priv->ioaddr,
				      priv->plat->multicast_filter_bins,
				      priv->plat->unicast_filter_entries,
				      &priv->synopsys_id);
	} else if (priv->plat->has_gmac4) {
		priv->dev->priv_flags |= IFF_UNICAST_FLT;
		mac = dwmac4_setup(priv->ioaddr,
				   priv->plat->multicast_filter_bins,
				   priv->plat->unicast_filter_entries,
				   &priv->synopsys_id);
	} else {
		mac = dwmac100_setup(priv->ioaddr, &priv->synopsys_id);
	}
	if (!mac)
		return -ENOMEM;

	priv->hw = mac;

	/* dwmac-sun8i only work in chain mode */
	if (priv->plat->has_sun8i)
		chain_mode = 1;

	/* To use the chained or ring mode */
	if (priv->synopsys_id >= DWMAC_CORE_4_00) {
		priv->hw->mode = &dwmac4_ring_mode_ops;
	} else {
		if (chain_mode) {
			priv->hw->mode = &chain_mode_ops;
			dev_info(priv->device, "Chain mode enabled\n");
			priv->mode = STMMAC_CHAIN_MODE;
		} else {
			priv->hw->mode = &ring_mode_ops;
			dev_info(priv->device, "Ring mode enabled\n");
			priv->mode = STMMAC_RING_MODE;
		}
	}

	/* Get the HW capability (new GMAC newer than 3.50a) */
	priv->hw_cap_support = stmmac_get_hw_features(priv);
	if (priv->hw_cap_support) {
		dev_info(priv->device, "DMA HW capability register supported\n");

		/* We can override some gmac/dma configuration fields: e.g.
		 * enh_desc, tx_coe (e.g. that are passed through the
		 * platform) with the values from the HW capability
		 * register (if supported).
		 */
		priv->plat->enh_desc = priv->dma_cap.enh_desc;
		priv->plat->pmt = priv->dma_cap.pmt_remote_wake_up;
		priv->hw->pmt = priv->plat->pmt;

		/* TXCOE doesn't work in thresh DMA mode */
		if (priv->plat->force_thresh_dma_mode)
			priv->plat->tx_coe = 0;
		else
			priv->plat->tx_coe = priv->dma_cap.tx_coe;

		/* In case of GMAC4 rx_coe is from HW cap register. */
		priv->plat->rx_coe = priv->dma_cap.rx_coe;

		if (priv->dma_cap.rx_coe_type2)
			priv->plat->rx_coe = STMMAC_RX_COE_TYPE2;
		else if (priv->dma_cap.rx_coe_type1)
			priv->plat->rx_coe = STMMAC_RX_COE_TYPE1;

	} else {
		dev_info(priv->device, "No HW DMA feature register supported\n");
	}

	/* To use alternate (extended), normal or GMAC4 descriptor structures */
	if (priv->synopsys_id >= DWMAC_CORE_4_00)
		priv->hw->desc = &dwmac4_desc_ops;
	else
		stmmac_selec_desc_mode(priv);

	if (priv->plat->rx_coe) {
		priv->hw->rx_csum = priv->plat->rx_coe;
		dev_info(priv->device, "RX Checksum Offload Engine supported\n");
		if (priv->synopsys_id < DWMAC_CORE_4_00)
			dev_info(priv->device, "COE Type %d\n", priv->hw->rx_csum);
	}
	if (priv->plat->tx_coe)
		dev_info(priv->device, "TX Checksum insertion supported\n");

	if (priv->plat->pmt) {
		dev_info(priv->device, "Wake-Up On Lan supported\n");
		device_set_wakeup_capable(priv->device, 1);
	}

	if (priv->dma_cap.tsoen)
		dev_info(priv->device, "TSO supported\n");

	return 0;
}

/**
 * stmmac_dvr_probe
 * @device: device pointer
 * @plat_dat: platform data pointer
 * @res: stmmac resource pointer
 * Description: this is the main probe function used to
 * call the alloc_etherdev, allocate the priv structure.
 * Return:
 * returns 0 on success, otherwise errno.
 */
int stmmac_dvr_probe(struct device *device,
		     struct plat_stmmacenet_data *plat_dat,
		     struct stmmac_resources *res)
{
	struct net_device *ndev = NULL;
	struct stmmac_priv *priv;
	int ret = 0;
	u32 queue;

	ndev = alloc_etherdev_mqs(sizeof(struct stmmac_priv),
				  MTL_MAX_TX_QUEUES,
				  MTL_MAX_RX_QUEUES);
	if (!ndev)
		return -ENOMEM;

	SET_NETDEV_DEV(ndev, device);

	priv = netdev_priv(ndev);
	priv->device = device;
	priv->dev = ndev;

	stmmac_set_ethtool_ops(ndev);
	priv->pause = pause;
	priv->plat = plat_dat;
	priv->ioaddr = res->addr;
	priv->dev->base_addr = (unsigned long)res->addr;

	priv->dev->irq = res->irq;
	priv->wol_irq = res->wol_irq;
	priv->lpi_irq = res->lpi_irq;

	if (res->mac)
		memcpy(priv->dev->dev_addr, res->mac, ETH_ALEN);

	dev_set_drvdata(device, priv->dev);

	/* Verify driver arguments */
	stmmac_verify_args();

	/* Override with kernel parameters if supplied XXX CRS XXX
	 * this needs to have multiple instances
	 */
	if ((phyaddr >= 0) && (phyaddr <= 31))
		priv->plat->phy_addr = phyaddr;

	if (priv->plat->stmmac_rst) {
		ret = reset_control_assert(priv->plat->stmmac_rst);
		reset_control_deassert(priv->plat->stmmac_rst);
		/* Some reset controllers have only reset callback instead of
		 * assert + deassert callbacks pair.
		 */
		if (ret == -ENOTSUPP)
			reset_control_reset(priv->plat->stmmac_rst);
	}

	/* Init MAC and get the capabilities */
	ret = stmmac_hw_init(priv);
	if (ret)
		goto error_hw_init;

	stmmac_check_ether_addr(priv);

	/* Configure real RX and TX queues */
	netif_set_real_num_rx_queues(ndev, priv->plat->rx_queues_to_use);
	netif_set_real_num_tx_queues(ndev, priv->plat->tx_queues_to_use);

	ndev->netdev_ops = &stmmac_netdev_ops;

	ndev->hw_features = NETIF_F_SG | NETIF_F_IP_CSUM | NETIF_F_IPV6_CSUM |
			    NETIF_F_RXCSUM;

	if ((priv->plat->tso_en) && (priv->dma_cap.tsoen)) {
		ndev->hw_features |= NETIF_F_TSO | NETIF_F_TSO6;
		priv->tso = true;
		dev_info(priv->device, "TSO feature enabled\n");
	}
	ndev->features |= ndev->hw_features | NETIF_F_HIGHDMA;
	ndev->watchdog_timeo = msecs_to_jiffies(watchdog);
#ifdef STMMAC_VLAN_TAG_USED
	/* Both mac100 and gmac support receive VLAN tag detection */
	ndev->features |= NETIF_F_HW_VLAN_CTAG_RX;
#endif
	priv->msg_enable = netif_msg_init(debug, default_msg_level);

	/* MTU range: 46 - hw-specific max */
	ndev->min_mtu = ETH_ZLEN - ETH_HLEN;
	if ((priv->plat->enh_desc) || (priv->synopsys_id >= DWMAC_CORE_4_00))
		ndev->max_mtu = JUMBO_LEN;
	else
		ndev->max_mtu = SKB_MAX_HEAD(NET_SKB_PAD + NET_IP_ALIGN);
	/* Will not overwrite ndev->max_mtu if plat->maxmtu > ndev->max_mtu
	 * as well as plat->maxmtu < ndev->min_mtu which is a invalid range.
	 */
	if ((priv->plat->maxmtu < ndev->max_mtu) &&
	    (priv->plat->maxmtu >= ndev->min_mtu))
		ndev->max_mtu = priv->plat->maxmtu;
	else if (priv->plat->maxmtu < ndev->min_mtu)
		dev_warn(priv->device,
			 "%s: warning: maxmtu having invalid value (%d)\n",
			 __func__, priv->plat->maxmtu);

	if (flow_ctrl)
		priv->flow_ctrl = FLOW_AUTO;	/* RX/TX pause on */

	/* Rx Watchdog is available in the COREs newer than the 3.40.
	 * In some case, for example on bugged HW this feature
	 * has to be disable and this can be done by passing the
	 * riwt_off field from the platform.
	 */
	if ((priv->synopsys_id >= DWMAC_CORE_3_50) && (!priv->plat->riwt_off)) {
		priv->use_riwt = 1;
		dev_info(priv->device,
			 "Enable RX Mitigation via HW Watchdog Timer\n");
	}

	for (queue = 0; queue < priv->plat->rx_queues_to_use; queue++) {
		struct stmmac_rx_queue *rx_q = &priv->rx_queue[queue];

		netif_napi_add(ndev, &rx_q->napi, stmmac_poll,
			       (8 * priv->plat->rx_queues_to_use));
	}

	mutex_init(&priv->lock);

	/* If a specific clk_csr value is passed from the platform
	 * this means that the CSR Clock Range selection cannot be
	 * changed at run-time and it is fixed. Viceversa the driver'll try to
	 * set the MDC clock dynamically according to the csr actual
	 * clock input.
	 */
	if (!priv->plat->clk_csr)
		stmmac_clk_csr_set(priv);
	else
		priv->clk_csr = priv->plat->clk_csr;

	stmmac_check_pcs_mode(priv);

	if (priv->hw->pcs != STMMAC_PCS_RGMII  &&
	    priv->hw->pcs != STMMAC_PCS_TBI &&
	    priv->hw->pcs != STMMAC_PCS_RTBI) {
		/* MDIO bus Registration */
		ret = stmmac_mdio_register(ndev);
		if (ret < 0) {
			dev_err(priv->device,
				"%s: MDIO bus (id: %d) registration failed",
				__func__, priv->plat->bus_id);
			goto error_mdio_register;
		}
	}

	ret = register_netdev(ndev);
	if (ret) {
		dev_err(priv->device, "%s: ERROR %i registering the device\n",
			__func__, ret);
		goto error_netdev_register;
	}

#ifdef CONFIG_DEBUG_FS
	ret = stmmac_init_fs(ndev);
	if (ret < 0)
		netdev_warn(priv->dev, "%s: failed debugFS registration\n",
			    __func__);
#endif

	return ret;

error_netdev_register:
	if (priv->hw->pcs != STMMAC_PCS_RGMII &&
	    priv->hw->pcs != STMMAC_PCS_TBI &&
	    priv->hw->pcs != STMMAC_PCS_RTBI)
		stmmac_mdio_unregister(ndev);
error_mdio_register:
	for (queue = 0; queue < priv->plat->rx_queues_to_use; queue++) {
		struct stmmac_rx_queue *rx_q = &priv->rx_queue[queue];

		netif_napi_del(&rx_q->napi);
	}
error_hw_init:
	free_netdev(ndev);

	return ret;
}
EXPORT_SYMBOL_GPL(stmmac_dvr_probe);

/**
 * stmmac_dvr_remove
 * @dev: device pointer
 * Description: this function resets the TX/RX processes, disables the MAC RX/TX
 * changes the link status, releases the DMA descriptor rings.
 */
int stmmac_dvr_remove(struct device *dev)
{
	struct net_device *ndev = dev_get_drvdata(dev);
	struct stmmac_priv *priv = netdev_priv(ndev);

	netdev_info(priv->dev, "%s: removing driver", __func__);

#ifdef CONFIG_DEBUG_FS
	stmmac_exit_fs(ndev);
#endif
	stmmac_stop_all_dma(priv);

	priv->hw->mac->set_mac(priv->ioaddr, false);
	netif_carrier_off(ndev);
	unregister_netdev(ndev);
	if (priv->plat->stmmac_rst)
		reset_control_assert(priv->plat->stmmac_rst);
	clk_disable_unprepare(priv->plat->pclk);
	clk_disable_unprepare(priv->plat->stmmac_clk);
	if (priv->hw->pcs != STMMAC_PCS_RGMII &&
	    priv->hw->pcs != STMMAC_PCS_TBI &&
	    priv->hw->pcs != STMMAC_PCS_RTBI)
		stmmac_mdio_unregister(ndev);
	mutex_destroy(&priv->lock);
	free_netdev(ndev);

	return 0;
}
EXPORT_SYMBOL_GPL(stmmac_dvr_remove);

/**
 * stmmac_suspend - suspend callback
 * @dev: device pointer
 * Description: this is the function to suspend the device and it is called
 * by the platform driver to stop the network queue, release the resources,
 * program the PMT register (for WoL), clean and release driver resources.
 */
int stmmac_suspend(struct device *dev)
{
	struct net_device *ndev = dev_get_drvdata(dev);
	struct stmmac_priv *priv = netdev_priv(ndev);

	if (!ndev || !netif_running(ndev))
		return 0;

	if (ndev->phydev)
		phy_stop(ndev->phydev);

	mutex_lock(&priv->lock);

	netif_device_detach(ndev);
	stmmac_stop_all_queues(priv);

	stmmac_disable_all_queues(priv);

	/* Stop TX/RX DMA */
	stmmac_stop_all_dma(priv);

	/* Enable Power down mode by programming the PMT regs */
	if (device_may_wakeup(priv->device)) {
		priv->hw->mac->pmt(priv->hw, priv->wolopts);
		priv->irq_wake = 1;
	} else {
		priv->hw->mac->set_mac(priv->ioaddr, false);
		pinctrl_pm_select_sleep_state(priv->device);
		/* Disable clock in case of PWM is off */
		if (priv->plat->clk_ptp_ref)
			clk_disable_unprepare(priv->plat->clk_ptp_ref);
		clk_disable_unprepare(priv->plat->pclk);
		clk_disable_unprepare(priv->plat->stmmac_clk);
	}
	mutex_unlock(&priv->lock);

	priv->oldlink = false;
	priv->speed = SPEED_UNKNOWN;
	priv->oldduplex = DUPLEX_UNKNOWN;
	return 0;
}
EXPORT_SYMBOL_GPL(stmmac_suspend);

/**
 * stmmac_reset_queues_param - reset queue parameters
 * @dev: device pointer
 */
static void stmmac_reset_queues_param(struct stmmac_priv *priv)
{
	u32 rx_cnt = priv->plat->rx_queues_to_use;
	u32 tx_cnt = priv->plat->tx_queues_to_use;
	u32 queue;

	for (queue = 0; queue < rx_cnt; queue++) {
		struct stmmac_rx_queue *rx_q = &priv->rx_queue[queue];

		rx_q->cur_rx = 0;
		rx_q->dirty_rx = 0;
	}

	for (queue = 0; queue < tx_cnt; queue++) {
		struct stmmac_tx_queue *tx_q = &priv->tx_queue[queue];

		tx_q->cur_tx = 0;
		tx_q->dirty_tx = 0;
	}
}

/**
 * stmmac_resume - resume callback
 * @dev: device pointer
 * Description: when resume this function is invoked to setup the DMA and CORE
 * in a usable state.
 */
int stmmac_resume(struct device *dev)
{
	struct net_device *ndev = dev_get_drvdata(dev);
	struct stmmac_priv *priv = netdev_priv(ndev);

	if (!netif_running(ndev))
		return 0;

	/* Power Down bit, into the PM register, is cleared
	 * automatically as soon as a magic packet or a Wake-up frame
	 * is received. Anyway, it's better to manually clear
	 * this bit because it can generate problems while resuming
	 * from another devices (e.g. serial console).
	 */
	if (device_may_wakeup(priv->device)) {
		mutex_lock(&priv->lock);
		priv->hw->mac->pmt(priv->hw, 0);
		mutex_unlock(&priv->lock);
		priv->irq_wake = 0;
	} else {
		pinctrl_pm_select_default_state(priv->device);
		/* enable the clk previously disabled */
		clk_prepare_enable(priv->plat->stmmac_clk);
		clk_prepare_enable(priv->plat->pclk);
		if (priv->plat->clk_ptp_ref)
			clk_prepare_enable(priv->plat->clk_ptp_ref);
		/* reset the phy so that it's ready */
		if (priv->mii)
			stmmac_mdio_reset(priv->mii);
	}

	netif_device_attach(ndev);

	mutex_lock(&priv->lock);

	stmmac_reset_queues_param(priv);

	/* reset private mss value to force mss context settings at
	 * next tso xmit (only used for gmac4).
	 */
	priv->mss = 0;

	stmmac_clear_descriptors(priv);

	stmmac_hw_setup(ndev, false);
	stmmac_init_tx_coalesce(priv);
	stmmac_set_rx_mode(ndev);

	stmmac_enable_all_queues(priv);

	stmmac_start_all_queues(priv);

	mutex_unlock(&priv->lock);

	if (ndev->phydev)
		phy_start(ndev->phydev);

	return 0;
}
EXPORT_SYMBOL_GPL(stmmac_resume);

#ifndef MODULE
static int __init stmmac_cmdline_opt(char *str)
{
	char *opt;

	if (!str || !*str)
		return -EINVAL;
	while ((opt = strsep(&str, ",")) != NULL) {
		if (!strncmp(opt, "debug:", 6)) {
			if (kstrtoint(opt + 6, 0, &debug))
				goto err;
		} else if (!strncmp(opt, "phyaddr:", 8)) {
			if (kstrtoint(opt + 8, 0, &phyaddr))
				goto err;
		} else if (!strncmp(opt, "buf_sz:", 7)) {
			if (kstrtoint(opt + 7, 0, &buf_sz))
				goto err;
		} else if (!strncmp(opt, "tc:", 3)) {
			if (kstrtoint(opt + 3, 0, &tc))
				goto err;
		} else if (!strncmp(opt, "watchdog:", 9)) {
			if (kstrtoint(opt + 9, 0, &watchdog))
				goto err;
		} else if (!strncmp(opt, "flow_ctrl:", 10)) {
			if (kstrtoint(opt + 10, 0, &flow_ctrl))
				goto err;
		} else if (!strncmp(opt, "pause:", 6)) {
			if (kstrtoint(opt + 6, 0, &pause))
				goto err;
		} else if (!strncmp(opt, "eee_timer:", 10)) {
			if (kstrtoint(opt + 10, 0, &eee_timer))
				goto err;
		} else if (!strncmp(opt, "chain_mode:", 11)) {
			if (kstrtoint(opt + 11, 0, &chain_mode))
				goto err;
		}
	}
	return 0;

err:
	pr_err("%s: ERROR broken module parameter conversion", __func__);
	return -EINVAL;
}

__setup("stmmaceth=", stmmac_cmdline_opt);
#endif /* MODULE */

static int __init stmmac_init(void)
{
#ifdef CONFIG_DEBUG_FS
	/* Create debugfs main directory if it doesn't exist yet */
	if (!stmmac_fs_dir) {
		stmmac_fs_dir = debugfs_create_dir(STMMAC_RESOURCE_NAME, NULL);

		if (!stmmac_fs_dir || IS_ERR(stmmac_fs_dir)) {
			pr_err("ERROR %s, debugfs create directory failed\n",
			       STMMAC_RESOURCE_NAME);

			return -ENOMEM;
		}
	}
#endif

	return 0;
}

static void __exit stmmac_exit(void)
{
#ifdef CONFIG_DEBUG_FS
	debugfs_remove_recursive(stmmac_fs_dir);
#endif
}

module_init(stmmac_init)
module_exit(stmmac_exit)

MODULE_DESCRIPTION("STMMAC 10/100/1000 Ethernet device driver");
MODULE_AUTHOR("Giuseppe Cavallaro <peppe.cavallaro@st.com>");
MODULE_LICENSE("GPL");<|MERGE_RESOLUTION|>--- conflicted
+++ resolved
@@ -855,8 +855,6 @@
 		phy_print_status(phydev);
 
 	mutex_unlock(&priv->lock);
-<<<<<<< HEAD
-=======
 
 	if (new_state) {
 		if (phydev->link == 1 && priv->tx_queue[IPA_DMA_TX_CH].skip_sw)
@@ -867,7 +865,6 @@
 			ethqos_ipa_offload_event_handler(priv,
 							 EV_PHY_LINK_DOWN);
 	}
->>>>>>> 15457316
 
 	if (phydev->is_pseudo_fixed_link)
 		/* Stop PHY layer to call the hook to adjust the link in case
@@ -995,10 +992,7 @@
 			pr_debug(" qcom-ethqos: %s config_phy_intr successful\n",
 				 __func__);
 		}
-<<<<<<< HEAD
-=======
 		qcom_ethqos_request_phy_wol(priv->plat);
->>>>>>> 15457316
 	}
 	phy_attached_info(phydev);
 	return 0;
@@ -3077,15 +3071,11 @@
 			 * because if TSO is supported then at least this
 			 * one will be capable.
 			 */
-<<<<<<< HEAD
-			skb_set_queue_mapping(skb, 0);
-=======
 			if (!priv->tx_queue[0].skip_sw)
 				skb_set_queue_mapping(skb, 0);
 			else
 				skb_set_queue_mapping
 				(skb, ALL_OTHER_TRAFFIC_TX_CHANNEL);
->>>>>>> 15457316
 
 			return stmmac_tso_xmit(skb, dev);
 		}
