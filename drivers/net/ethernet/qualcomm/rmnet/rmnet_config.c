/* Copyright (c) 2013-2019, The Linux Foundation. All rights reserved.
 *
 * This program is free software; you can redistribute it and/or modify
 * it under the terms of the GNU General Public License version 2 and
 * only version 2 as published by the Free Software Foundation.
 *
 * This program is distributed in the hope that it will be useful,
 * but WITHOUT ANY WARRANTY; without even the implied warranty of
 * MERCHANTABILITY or FITNESS FOR A PARTICULAR PURPOSE.  See the
 * GNU General Public License for more details.
 *
 * RMNET configuration engine
 *
 */

#include <net/sock.h>
#include <linux/module.h>
#include <linux/netlink.h>
#include <linux/netdevice.h>
#include "rmnet_config.h"
#include "rmnet_handlers.h"
#include "rmnet_vnd.h"
#include "rmnet_private.h"
#include "rmnet_map.h"
#include "rmnet_descriptor.h"
#include <soc/qcom/rmnet_qmi.h>
#include <soc/qcom/qmi_rmnet.h>

/* Locking scheme -
 * The shared resource which needs to be protected is realdev->rx_handler_data.
 * For the writer path, this is using rtnl_lock(). The writer paths are
 * rmnet_newlink(), rmnet_dellink() and rmnet_force_unassociate_device(). These
 * paths are already called with rtnl_lock() acquired in. There is also an
 * ASSERT_RTNL() to ensure that we are calling with rtnl acquired. For
 * dereference here, we will need to use rtnl_dereference(). Dev list writing
 * needs to happen with rtnl_lock() acquired for netdev_master_upper_dev_link().
 * For the reader path, the real_dev->rx_handler_data is called in the TX / RX
 * path. We only need rcu_read_lock() for these scenarios. In these cases,
 * the rcu_read_lock() is held in __dev_queue_xmit() and
 * netif_receive_skb_internal(), so readers need to use rcu_dereference_rtnl()
 * to get the relevant information. For dev list reading, we again acquire
 * rcu_read_lock() in rmnet_dellink() for netdev_master_upper_dev_get_rcu().
 * We also use unregister_netdevice_many() to free all rmnet devices in
 * rmnet_force_unassociate_device() so we dont lose the rtnl_lock() and free in
 * same context.
 */

/* Local Definitions and Declarations */

enum {
	IFLA_RMNET_DFC_QOS = __IFLA_RMNET_MAX,
	IFLA_RMNET_UL_AGG_PARAMS,
	__IFLA_RMNET_EXT_MAX,
};

static const struct nla_policy rmnet_policy[__IFLA_RMNET_EXT_MAX] = {
	[IFLA_RMNET_MUX_ID] = {
		.type = NLA_U16
	},
	[IFLA_RMNET_FLAGS] = {
		.len = sizeof(struct ifla_rmnet_flags)
	},
	[IFLA_RMNET_DFC_QOS] = {
		.len = sizeof(struct tcmsg)
	},
	[IFLA_RMNET_UL_AGG_PARAMS] = {
		.len = sizeof(struct rmnet_egress_agg_params)
	},
};

int rmnet_is_real_dev_registered(const struct net_device *real_dev)
{
	return rcu_access_pointer(real_dev->rx_handler) == rmnet_rx_handler;
}
EXPORT_SYMBOL(rmnet_is_real_dev_registered);

/* Needs rtnl lock */
static struct rmnet_port*
rmnet_get_port_rtnl(const struct net_device *real_dev)
{
	return rtnl_dereference(real_dev->rx_handler_data);
}

static int rmnet_unregister_real_device(struct net_device *real_dev,
					struct rmnet_port *port)
{
	if (port->nr_rmnet_devs)
		return -EINVAL;

	netdev_rx_handler_unregister(real_dev);

	rmnet_map_cmd_exit(port);
	rmnet_map_tx_aggregate_exit(port);

	rmnet_descriptor_deinit(port);

	kfree(port);

	/* release reference on real_dev */
	dev_put(real_dev);

	netdev_dbg(real_dev, "Removed from rmnet\n");
	return 0;
}

static int rmnet_register_real_device(struct net_device *real_dev)
{
	struct rmnet_port *port;
	int rc, entry;

	ASSERT_RTNL();

	if (rmnet_is_real_dev_registered(real_dev))
		return 0;

	port = kzalloc(sizeof(*port), GFP_ATOMIC);
	if (!port)
		return -ENOMEM;

	port->dev = real_dev;
	rc = netdev_rx_handler_register(real_dev, rmnet_rx_handler, port);
	if (rc) {
		kfree(port);
		return -EBUSY;
	}
	/* hold on to real dev for MAP data */
	dev_hold(real_dev);

	for (entry = 0; entry < RMNET_MAX_LOGICAL_EP; entry++)
		INIT_HLIST_HEAD(&port->muxed_ep[entry]);

	rc = rmnet_descriptor_init(port);
	if (rc) {
		rmnet_descriptor_deinit(port);
		return rc;
	}

	rmnet_map_tx_aggregate_init(port);
	rmnet_map_cmd_init(port);

	netdev_dbg(real_dev, "registered with rmnet\n");
	return 0;
}

static void rmnet_unregister_bridge(struct net_device *dev,
				    struct rmnet_port *port)
{
	struct rmnet_port *bridge_port;
	struct net_device *bridge_dev;

	if (port->rmnet_mode != RMNET_EPMODE_BRIDGE)
		return;

	/* bridge slave handling */
	if (!port->nr_rmnet_devs) {
		bridge_dev = port->bridge_ep;

		bridge_port = rmnet_get_port_rtnl(bridge_dev);
		bridge_port->bridge_ep = NULL;
		bridge_port->rmnet_mode = RMNET_EPMODE_VND;
	} else {
		bridge_dev = port->bridge_ep;

		bridge_port = rmnet_get_port_rtnl(bridge_dev);
		rmnet_unregister_real_device(bridge_dev, bridge_port);
	}
}

static int rmnet_newlink(struct net *src_net, struct net_device *dev,
			 struct nlattr *tb[], struct nlattr *data[],
			 struct netlink_ext_ack *extack)
{
	struct net_device *real_dev;
	int mode = RMNET_EPMODE_VND;
	struct rmnet_endpoint *ep;
	struct rmnet_port *port;
	u32 data_format;
	int err = 0;
	u16 mux_id;

	real_dev = __dev_get_by_index(src_net, nla_get_u32(tb[IFLA_LINK]));
	if (!real_dev || !dev)
		return -ENODEV;

	if (!data[IFLA_RMNET_MUX_ID])
		return -EINVAL;

	ep = kzalloc(sizeof(*ep), GFP_ATOMIC);
	if (!ep)
		return -ENOMEM;

	mux_id = nla_get_u16(data[IFLA_RMNET_MUX_ID]);

	err = rmnet_register_real_device(real_dev);
	if (err)
		goto err0;

	port = rmnet_get_port_rtnl(real_dev);
	err = rmnet_vnd_newlink(mux_id, dev, port, real_dev, ep);
	if (err)
		goto err1;

	port->rmnet_mode = mode;

	hlist_add_head_rcu(&ep->hlnode, &port->muxed_ep[mux_id]);

	if (data[IFLA_RMNET_FLAGS]) {
		struct ifla_rmnet_flags *flags;

		flags = nla_data(data[IFLA_RMNET_FLAGS]);
		data_format = flags->flags & flags->mask;
		netdev_dbg(dev, "data format [0x%08X]\n", data_format);
		port->data_format = data_format;
	}

	if (data[IFLA_RMNET_UL_AGG_PARAMS]) {
		void *agg_params;
		unsigned long irq_flags;

		agg_params = nla_data(data[IFLA_RMNET_UL_AGG_PARAMS]);
		spin_lock_irqsave(&port->agg_lock, irq_flags);
		memcpy(&port->egress_agg_params, agg_params,
		       sizeof(port->egress_agg_params));
		spin_unlock_irqrestore(&port->agg_lock, irq_flags);
	}

	return 0;

err1:
	rmnet_unregister_real_device(real_dev, port);
err0:
	kfree(ep);
	return err;
}

static void rmnet_dellink(struct net_device *dev, struct list_head *head)
{
	struct rmnet_priv *priv = netdev_priv(dev);
	struct net_device *real_dev;
	struct rmnet_endpoint *ep;
	struct rmnet_port *port;
	u8 mux_id;

	real_dev = priv->real_dev;

	if (!real_dev || !rmnet_is_real_dev_registered(real_dev))
		return;

	port = rmnet_get_port_rtnl(real_dev);

	mux_id = rmnet_vnd_get_mux(dev);

	ep = rmnet_get_endpoint(port, mux_id);
	if (ep) {
		hlist_del_init_rcu(&ep->hlnode);
		rmnet_unregister_bridge(dev, port);
		rmnet_vnd_dellink(mux_id, port, ep);
		synchronize_rcu();
		kfree(ep);
	}

	if (!port->nr_rmnet_devs)
		qmi_rmnet_qmi_exit(port->qmi_info, port);

	unregister_netdevice(dev);

<<<<<<< HEAD
=======
	qmi_rmnet_qos_exit_post();

>>>>>>> 15457316
	rmnet_unregister_real_device(real_dev, port);
}

static void rmnet_force_unassociate_device(struct net_device *dev)
{
	struct net_device *real_dev = dev;
	struct hlist_node *tmp_ep;
	struct rmnet_endpoint *ep;
	struct rmnet_port *port;
	unsigned long bkt_ep;
	LIST_HEAD(list);
	HLIST_HEAD(cleanup_list);

	if (!rmnet_is_real_dev_registered(real_dev))
		return;

	ASSERT_RTNL();

	port = rmnet_get_port_rtnl(dev);
	qmi_rmnet_qmi_exit(port->qmi_info, port);

	rmnet_unregister_bridge(dev, port);

	hash_for_each_safe(port->muxed_ep, bkt_ep, tmp_ep, ep, hlnode) {
		unregister_netdevice_queue(ep->egress_dev, &list);
		rmnet_vnd_dellink(ep->mux_id, port, ep);

		hlist_del_init_rcu(&ep->hlnode);
		hlist_add_head(&ep->hlnode, &cleanup_list);
	}

	synchronize_rcu();

	hlist_for_each_entry_safe(ep, tmp_ep, &cleanup_list, hlnode) {
		hlist_del(&ep->hlnode);
		kfree(ep);
	}
<<<<<<< HEAD
=======

>>>>>>> 15457316
	/* Unregistering devices in context before freeing port.
	 * If this API becomes non-context their order should switch.
	 */
	unregister_netdevice_many(&list);

	qmi_rmnet_qos_exit_post();

	rmnet_unregister_real_device(real_dev, port);
}

static int rmnet_config_notify_cb(struct notifier_block *nb,
				  unsigned long event, void *data)
{
	struct net_device *dev = netdev_notifier_info_to_dev(data);

	if (!dev)
		return NOTIFY_DONE;

	switch (event) {
	case NETDEV_UNREGISTER:
		netdev_dbg(dev, "Kernel unregister\n");
		rmnet_force_unassociate_device(dev);
		break;

	default:
		break;
	}

	return NOTIFY_DONE;
}

static struct notifier_block rmnet_dev_notifier __read_mostly = {
	.notifier_call = rmnet_config_notify_cb,
};

static int rmnet_rtnl_validate(struct nlattr *tb[], struct nlattr *data[],
			       struct netlink_ext_ack *extack)
{
	struct rmnet_egress_agg_params *agg_params;
	u16 mux_id;

	if (!data) {
		return -EINVAL;
	} else {
		if (data[IFLA_RMNET_MUX_ID]) {
			mux_id = nla_get_u16(data[IFLA_RMNET_MUX_ID]);
			if (mux_id > (RMNET_MAX_LOGICAL_EP - 1))
				return -ERANGE;
		}

		if (data[IFLA_RMNET_UL_AGG_PARAMS]) {
			agg_params = nla_data(data[IFLA_RMNET_UL_AGG_PARAMS]);
			if (agg_params->agg_time < 3000000)
				return -EINVAL;
		}
	}

	return 0;
}

static int rmnet_changelink(struct net_device *dev, struct nlattr *tb[],
			    struct nlattr *data[],
			    struct netlink_ext_ack *extack)
{
	struct rmnet_priv *priv = netdev_priv(dev);
	struct net_device *real_dev;
	struct rmnet_endpoint *ep;
	struct rmnet_port *port;
	u16 mux_id;

	real_dev = __dev_get_by_index(dev_net(dev),
				      nla_get_u32(tb[IFLA_LINK]));

	if (!real_dev || !dev || !rmnet_is_real_dev_registered(real_dev))
		return -ENODEV;

	port = rmnet_get_port_rtnl(real_dev);

	if (data[IFLA_RMNET_MUX_ID]) {
		mux_id = nla_get_u16(data[IFLA_RMNET_MUX_ID]);
		ep = rmnet_get_endpoint(port, priv->mux_id);
		if (!ep)
			return -ENODEV;

		hlist_del_init_rcu(&ep->hlnode);
		hlist_add_head_rcu(&ep->hlnode, &port->muxed_ep[mux_id]);

		ep->mux_id = mux_id;
		priv->mux_id = mux_id;
	}

	if (data[IFLA_RMNET_FLAGS]) {
		struct ifla_rmnet_flags *flags;

		flags = nla_data(data[IFLA_RMNET_FLAGS]);
		port->data_format = flags->flags & flags->mask;
	}

	if (data[IFLA_RMNET_DFC_QOS]) {
		struct tcmsg *tcm;

		tcm = nla_data(data[IFLA_RMNET_DFC_QOS]);
		qmi_rmnet_change_link(dev, port, tcm);
	}

	if (data[IFLA_RMNET_UL_AGG_PARAMS]) {
		struct rmnet_egress_agg_params *agg_params;

		agg_params = nla_data(data[IFLA_RMNET_UL_AGG_PARAMS]);
		rmnet_map_update_ul_agg_config(port, agg_params->agg_size,
					       agg_params->agg_count,
					       agg_params->agg_features,
					       agg_params->agg_time);
	}

	return 0;
}

static size_t rmnet_get_size(const struct net_device *dev)
{
	return
		/* IFLA_RMNET_MUX_ID */
		nla_total_size(2) +
		/* IFLA_RMNET_FLAGS */
		nla_total_size(sizeof(struct ifla_rmnet_flags)) +
		/* IFLA_RMNET_DFC_QOS */
		nla_total_size(sizeof(struct tcmsg)) +
		/* IFLA_RMNET_UL_AGG_PARAMS */
		nla_total_size(sizeof(struct rmnet_egress_agg_params));
}

static int rmnet_fill_info(struct sk_buff *skb, const struct net_device *dev)
{
	struct rmnet_priv *priv = netdev_priv(dev);
	struct net_device *real_dev;
	struct ifla_rmnet_flags f;
	struct rmnet_port *port = NULL;

	real_dev = priv->real_dev;

	if (nla_put_u16(skb, IFLA_RMNET_MUX_ID, priv->mux_id))
		goto nla_put_failure;

	if (rmnet_is_real_dev_registered(real_dev)) {
		port = rmnet_get_port_rtnl(real_dev);
		f.flags = port->data_format;
	} else {
		f.flags = 0;
	}

	f.mask  = ~0;

	if (nla_put(skb, IFLA_RMNET_FLAGS, sizeof(f), &f))
		goto nla_put_failure;

	if (port) {
		if (nla_put(skb, IFLA_RMNET_UL_AGG_PARAMS,
			    sizeof(port->egress_agg_params),
			    &port->egress_agg_params))
			goto nla_put_failure;
	}

	return 0;

nla_put_failure:
	return -EMSGSIZE;
}

struct rtnl_link_ops rmnet_link_ops __read_mostly = {
	.kind		= "rmnet",
	.maxtype	= __IFLA_RMNET_EXT_MAX,
	.priv_size	= sizeof(struct rmnet_priv),
	.setup		= rmnet_vnd_setup,
	.validate	= rmnet_rtnl_validate,
	.newlink	= rmnet_newlink,
	.dellink	= rmnet_dellink,
	.get_size	= rmnet_get_size,
	.changelink     = rmnet_changelink,
	.policy		= rmnet_policy,
	.fill_info	= rmnet_fill_info,
};

/* Needs either rcu_read_lock() or rtnl lock */
struct rmnet_port *rmnet_get_port(struct net_device *real_dev)
{
	if (rmnet_is_real_dev_registered(real_dev))
		return rcu_dereference_rtnl(real_dev->rx_handler_data);
	else
		return NULL;
}
EXPORT_SYMBOL(rmnet_get_port);

struct rmnet_endpoint *rmnet_get_endpoint(struct rmnet_port *port, u8 mux_id)
{
	struct rmnet_endpoint *ep;

	hlist_for_each_entry_rcu(ep, &port->muxed_ep[mux_id], hlnode) {
		if (ep->mux_id == mux_id)
			return ep;
	}

	return NULL;
}
EXPORT_SYMBOL(rmnet_get_endpoint);

int rmnet_add_bridge(struct net_device *rmnet_dev,
		     struct net_device *slave_dev)
{
	struct rmnet_priv *priv = netdev_priv(rmnet_dev);
	struct net_device *real_dev = priv->real_dev;
	struct rmnet_port *port, *slave_port;
	int err;

	port = rmnet_get_port(real_dev);

	/* If there is more than one rmnet dev attached, its probably being
	 * used for muxing. Skip the briding in that case
	 */
	if (port->nr_rmnet_devs > 1)
		return -EINVAL;

	if (rmnet_is_real_dev_registered(slave_dev))
		return -EBUSY;

	err = rmnet_register_real_device(slave_dev);
	if (err)
		return -EBUSY;

	slave_port = rmnet_get_port(slave_dev);
	slave_port->rmnet_mode = RMNET_EPMODE_BRIDGE;
	slave_port->bridge_ep = real_dev;

	port->rmnet_mode = RMNET_EPMODE_BRIDGE;
	port->bridge_ep = slave_dev;

	netdev_dbg(slave_dev, "registered with rmnet as slave\n");
	return 0;
}

int rmnet_del_bridge(struct net_device *rmnet_dev,
		     struct net_device *slave_dev)
{
	struct rmnet_priv *priv = netdev_priv(rmnet_dev);
	struct net_device *real_dev = priv->real_dev;
	struct rmnet_port *port, *slave_port;

	port = rmnet_get_port(real_dev);
	port->rmnet_mode = RMNET_EPMODE_VND;
	port->bridge_ep = NULL;

	slave_port = rmnet_get_port(slave_dev);
	rmnet_unregister_real_device(slave_dev, slave_port);

	netdev_dbg(slave_dev, "removed from rmnet as slave\n");
	return 0;
}

#ifdef CONFIG_QCOM_QMI_RMNET
void *rmnet_get_qmi_pt(void *port)
{
	if (port)
		return ((struct rmnet_port *)port)->qmi_info;

	return NULL;
}
EXPORT_SYMBOL(rmnet_get_qmi_pt);

void *rmnet_get_qos_pt(struct net_device *dev)
{
	if (dev)
		return rcu_dereference(
			((struct rmnet_priv *)netdev_priv(dev))->qos_info);

	return NULL;
}
EXPORT_SYMBOL(rmnet_get_qos_pt);

void *rmnet_get_rmnet_port(struct net_device *dev)
{
	struct rmnet_priv *priv;

	if (dev) {
		priv = netdev_priv(dev);
		return (void *)rmnet_get_port(priv->real_dev);
	}

	return NULL;
}
EXPORT_SYMBOL(rmnet_get_rmnet_port);

struct net_device *rmnet_get_rmnet_dev(void *port, u8 mux_id)
{
	struct rmnet_endpoint *ep;

	if (port) {
		ep = rmnet_get_endpoint((struct rmnet_port *)port, mux_id);
		if (ep)
			return ep->egress_dev;
	}

	return NULL;
}
EXPORT_SYMBOL(rmnet_get_rmnet_dev);

void rmnet_reset_qmi_pt(void *port)
{
	if (port)
		((struct rmnet_port *)port)->qmi_info = NULL;
}
EXPORT_SYMBOL(rmnet_reset_qmi_pt);

void rmnet_init_qmi_pt(void *port, void *qmi)
{
	if (port)
		((struct rmnet_port *)port)->qmi_info = qmi;
}
EXPORT_SYMBOL(rmnet_init_qmi_pt);

void rmnet_get_packets(void *port, u64 *rx, u64 *tx)
{
	struct rmnet_priv *priv;
	struct rmnet_pcpu_stats *ps;
	unsigned int cpu, start;

	struct rmnet_endpoint *ep;
	unsigned long bkt;

	if (!port || !tx || !rx)
		return;

	*tx = 0;
	*rx = 0;
	rcu_read_lock();
	hash_for_each(((struct rmnet_port *)port)->muxed_ep, bkt, ep, hlnode) {
		priv = netdev_priv(ep->egress_dev);
		for_each_possible_cpu(cpu) {
			ps = per_cpu_ptr(priv->pcpu_stats, cpu);
			do {
				start = u64_stats_fetch_begin_irq(&ps->syncp);
				*tx += ps->stats.tx_pkts;
				*rx += ps->stats.rx_pkts;
			} while (u64_stats_fetch_retry_irq(&ps->syncp, start));
		}
	}
	rcu_read_unlock();
}
EXPORT_SYMBOL(rmnet_get_packets);

void  rmnet_set_powersave_format(void *port)
{
	if (!port)
		return;
	((struct rmnet_port *)port)->data_format |= RMNET_INGRESS_FORMAT_PS;
}
EXPORT_SYMBOL(rmnet_set_powersave_format);

void  rmnet_clear_powersave_format(void *port)
{
	if (!port)
		return;
	((struct rmnet_port *)port)->data_format &= ~RMNET_INGRESS_FORMAT_PS;
}
EXPORT_SYMBOL(rmnet_clear_powersave_format);

void rmnet_enable_all_flows(void *port)
{
	struct rmnet_endpoint *ep;
	unsigned long bkt;

	if (unlikely(!port))
		return;

	rcu_read_lock();
	hash_for_each_rcu(((struct rmnet_port *)port)->muxed_ep,
			  bkt, ep, hlnode) {
		qmi_rmnet_enable_all_flows(ep->egress_dev);
	}
	rcu_read_unlock();
}
EXPORT_SYMBOL(rmnet_enable_all_flows);

bool rmnet_all_flows_enabled(void *port)
{
	struct rmnet_endpoint *ep;
	unsigned long bkt;
	bool ret = true;

	if (unlikely(!port))
		return true;

	rcu_read_lock();
	hash_for_each_rcu(((struct rmnet_port *)port)->muxed_ep,
			  bkt, ep, hlnode) {
		if (!qmi_rmnet_all_flows_enabled(ep->egress_dev)) {
			ret = false;
			goto out;
		}
	}
out:
	rcu_read_unlock();

	return ret;
}
EXPORT_SYMBOL(rmnet_all_flows_enabled);

int rmnet_get_powersave_notif(void *port)
{
	if (!port)
		return 0;
	return ((struct rmnet_port *)port)->data_format & RMNET_FORMAT_PS_NOTIF;
}
EXPORT_SYMBOL(rmnet_get_powersave_notif);

struct net_device *rmnet_get_real_dev(void *port)
{
	if (port)
		return ((struct rmnet_port *)port)->dev;

	return NULL;
}
EXPORT_SYMBOL(rmnet_get_real_dev);

<<<<<<< HEAD
=======
int rmnet_get_dlmarker_info(void *port)
{
	if (!port)
		return 0;

	return ((struct rmnet_port *)port)->data_format &
		(RMNET_INGRESS_FORMAT_DL_MARKER_V1 |
		RMNET_INGRESS_FORMAT_DL_MARKER_V2);
}
EXPORT_SYMBOL(rmnet_get_dlmarker_info);

>>>>>>> 15457316
#endif

/* Startup/Shutdown */

static int __init rmnet_init(void)
{
	int rc;

	rc = register_netdevice_notifier(&rmnet_dev_notifier);
	if (rc != 0)
		return rc;

	rc = rtnl_link_register(&rmnet_link_ops);
	if (rc != 0) {
		unregister_netdevice_notifier(&rmnet_dev_notifier);
		return rc;
	}
	return rc;
}

static void __exit rmnet_exit(void)
{
	unregister_netdevice_notifier(&rmnet_dev_notifier);
	rtnl_link_unregister(&rmnet_link_ops);
}

module_init(rmnet_init)
module_exit(rmnet_exit)
MODULE_LICENSE("GPL v2");<|MERGE_RESOLUTION|>--- conflicted
+++ resolved
@@ -264,11 +264,8 @@
 
 	unregister_netdevice(dev);
 
-<<<<<<< HEAD
-=======
 	qmi_rmnet_qos_exit_post();
 
->>>>>>> 15457316
 	rmnet_unregister_real_device(real_dev, port);
 }
 
@@ -306,10 +303,7 @@
 		hlist_del(&ep->hlnode);
 		kfree(ep);
 	}
-<<<<<<< HEAD
-=======
-
->>>>>>> 15457316
+
 	/* Unregistering devices in context before freeing port.
 	 * If this API becomes non-context their order should switch.
 	 */
@@ -732,8 +726,6 @@
 }
 EXPORT_SYMBOL(rmnet_get_real_dev);
 
-<<<<<<< HEAD
-=======
 int rmnet_get_dlmarker_info(void *port)
 {
 	if (!port)
@@ -745,7 +737,6 @@
 }
 EXPORT_SYMBOL(rmnet_get_dlmarker_info);
 
->>>>>>> 15457316
 #endif
 
 /* Startup/Shutdown */
