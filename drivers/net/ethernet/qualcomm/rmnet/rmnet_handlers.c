--- conflicted
+++ resolved
@@ -364,12 +364,8 @@
 	if (port->data_format & RMNET_FLAGS_EGRESS_MAP_CKSUMV4) {
 		additional_header_len = sizeof(struct rmnet_map_ul_csum_header);
 		csum_type = RMNET_FLAGS_EGRESS_MAP_CKSUMV4;
-<<<<<<< HEAD
-	} else if (port->data_format & RMNET_FLAGS_EGRESS_MAP_CKSUMV5) {
-=======
 	} else if ((port->data_format & RMNET_FLAGS_EGRESS_MAP_CKSUMV5) ||
 		   (port->data_format & RMNET_EGRESS_FORMAT_PRIORITY)) {
->>>>>>> 15457316
 		additional_header_len = sizeof(struct rmnet_map_v5_csum_header);
 		csum_type = RMNET_FLAGS_EGRESS_MAP_CKSUMV5;
 	}
@@ -382,12 +378,8 @@
 	}
 
 	if (csum_type)
-<<<<<<< HEAD
-		rmnet_map_checksum_uplink_packet(skb, orig_dev, csum_type);
-=======
 		rmnet_map_checksum_uplink_packet(skb, port, orig_dev,
 						 csum_type);
->>>>>>> 15457316
 
 	map_header = rmnet_map_add_map_header(skb, additional_header_len, 0,
 					      port);
