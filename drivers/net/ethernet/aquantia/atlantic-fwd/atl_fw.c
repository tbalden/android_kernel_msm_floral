/*
 * aQuantia Corporation Network Driver
 * Copyright (C) 2017 aQuantia Corporation. All rights reserved
 *
 * This program is free software; you can redistribute it and/or modify it
 * under the terms and conditions of the GNU General Public License,
 * version 2, as published by the Free Software Foundation.
 */
#include "atl_common.h"
#include "atl_hw.h"
#include "atl_drviface.h"

struct atl_link_type atl_link_types[] = {
#define LINK_TYPE(_idx, _name, _speed, _duplex, _ethtl_idx, _fw1_bit, _fw2_bit)	\
	[_idx] = {							\
		.name = _name,						\
		.speed = _speed,					\
		.duplex = _duplex,					\
		.ethtool_idx = _ethtl_idx,				\
		.fw_bits = {						\
		[0] = _fw1_bit,						\
		[1] = _fw2_bit,						\
		},							\
	},

	LINK_TYPE(atl_link_type_idx_10m_half,
		"10BaseTX-HD", 10, DUPLEX_HALF,
		ETHTOOL_LINK_MODE_10baseT_Half_BIT, 0, 0)
	LINK_TYPE(atl_link_type_idx_10m,
		"10BaseTX-FD", 10, DUPLEX_FULL,
		ETHTOOL_LINK_MODE_10baseT_Full_BIT, 0, BIT(1))
	LINK_TYPE(atl_link_type_idx_100m_half,
		"100BaseTX-HD", 100, DUPLEX_HALF,
		ETHTOOL_LINK_MODE_100baseT_Half_BIT, 0, 0)
	LINK_TYPE(atl_link_type_idx_100m,
		"100BaseTX-FD", 100, DUPLEX_FULL,
		ETHTOOL_LINK_MODE_100baseT_Full_BIT, 0x20, BIT(5))
	LINK_TYPE(atl_link_type_idx_1g_half,
		"1000BaseT-HD", 1000, DUPLEX_HALF,
		ETHTOOL_LINK_MODE_1000baseT_Half_BIT, 0, 0)
	LINK_TYPE(atl_link_type_idx_1g,
		"1000BaseT-FD", 1000, DUPLEX_FULL,
		ETHTOOL_LINK_MODE_1000baseT_Full_BIT, 0x10, BIT(8))
	LINK_TYPE(atl_link_type_idx_2p5g,
		"2.5GBaseT-FD", 2500, DUPLEX_FULL,
		ETHTOOL_LINK_MODE_2500baseT_Full_BIT, 8, BIT(9))
	LINK_TYPE(atl_link_type_idx_5g,
		"5GBaseT-FD", 5000, DUPLEX_FULL,
		ETHTOOL_LINK_MODE_5000baseT_Full_BIT, 2, BIT(10))
	LINK_TYPE(atl_link_type_idx_10g,
		"10GBaseT-FD", 10000, DUPLEX_FULL,
		ETHTOOL_LINK_MODE_10000baseT_Full_BIT, 1, BIT(11))
};
#define ATL_FW2_LINK_MSK (BIT(5) | BIT(8) | BIT(9) | BIT(10) | BIT(11))

const int atl_num_rates = ARRAY_SIZE(atl_link_types);

/* fw lock must be held */
static int __atl_fw1_wait_fw_init(struct atl_hw *hw)
{
	uint32_t hostData_addr;
	uint32_t id, new_id;
	int ret;

	mdelay(10);

	busy_wait(2000, mdelay(1), hostData_addr,
		  atl_read(hw, ATL_MCP_SCRATCH(FW_STAT_STRUCT)),
		  hostData_addr == 0);

	atl_dev_dbg("got hostData address: 0x%x\n", hostData_addr);

	ret = atl_read_mcp_mem(hw, hostData_addr + 4, &id, 4);
	if (ret)
		return  ret;

	busy_wait(10000, mdelay(1), ret,
		  atl_read_mcp_mem(hw, hostData_addr + 4, &new_id, 4),
		  !ret && new_id == id);
	if (ret)
		return ret;
	if (new_id == id) {
		atl_dev_err("timeout waiting for FW to start (initial transactionId 0x%x, hostData addr 0x%x)\n",
			    id, hostData_addr);
		return -EIO;
	}

	/* return fw1_wait_drviface(hw, NULL); */
	return 0;
}

/* fw lock must be held */
static int __atl_fw2_wait_fw_init(struct atl_hw *hw)
{
	uint32_t reg;
	int ret = 0;

	busy_wait(1000, mdelay(1), reg, atl_read(hw, ATL_GLOBAL_FW_IMAGE_ID),
		!reg);
	if (!reg)
		return -EIO;

	hw->mcp.req_high = atl_read(hw,
				 ATL_MCP_SCRATCH(FW2_LINK_REQ_HIGH));

	hw->mcp.fw_stat_addr = atl_read(hw, ATL_MCP_SCRATCH(FW_STAT_STRUCT));
	hw->mcp.rpc_addr = atl_read(hw, ATL_MCP_SCRATCH(FW2_RPC_DATA));

	ret = atl_read_fwstat_word(hw, atl_fw2_stat_settings_addr,
		&hw->mcp.fw_settings_addr);
	if (ret)
		return ret;

	ret = atl_read_fwstat_word(hw, atl_fw2_stat_settings_len,
		&hw->mcp.fw_settings_len);
	if (ret)
		return ret;

	return 0;
}

static struct atl_link_type *atl_parse_fw_bits(struct atl_hw *hw,
	uint32_t low, uint32_t high, int fw_idx)
{
	struct atl_link_state *lstate = &hw->link_state;
	unsigned int lp_adv = 0, adv = lstate->advertized;
	struct atl_link_type *link;
	bool eee = false;
	int last = -1;
	int i;

	atl_for_each_rate(i, link) {
		uint32_t link_bit = link->fw_bits[fw_idx];

		if (!(low & link_bit))
			continue;

		if (high & link_bit)
			lp_adv |= BIT(i + ATL_EEE_BIT_OFFT);

		lp_adv |= BIT(i);
		if (adv & BIT(i))
			last = i;
	}

	lstate->lp_advertized = lp_adv;

	link = 0;
	if (last >= 0) {
		link = &atl_link_types[last];
		if ((lp_adv & BIT(last + ATL_EEE_BIT_OFFT)) &&
			(adv & BIT(last + ATL_EEE_BIT_OFFT)))
			eee = true;
	}

	lstate->link = link;
	lstate->eee = eee;
	return link;
}

static struct atl_link_type *atl_fw1_check_link(struct atl_hw *hw)
{
	uint32_t reg;
	struct atl_link_type *link;

	atl_lock_fw(hw);
	reg = atl_read(hw, ATL_MCP_SCRATCH(FW1_LINK_STS));

	if ((reg & 0xf) != 2)
		reg = 0;

	reg = (reg >> 16) & 0xff;

	link = atl_parse_fw_bits(hw, reg, 0, 0);

	atl_unlock_fw(hw);
	return link;
}

static struct atl_link_type *atl_fw2_check_link(struct atl_hw *hw)
{
	struct atl_link_type *link;
	struct atl_link_state *lstate = &hw->link_state;
	enum atl_fc_mode fc = atl_fc_none;
	uint32_t low;
	uint32_t high;
	bool alarm;

	low = atl_read(hw, ATL_MCP_SCRATCH(FW2_LINK_RES_LOW));
	high = atl_read(hw, ATL_MCP_SCRATCH(FW2_LINK_RES_HIGH));

	link = atl_parse_fw_bits(hw, low, high, 1);

	alarm = !!(low & atl_fw2_thermal_alarm);
	atl_thermal_check(hw, alarm);

	/* Thermal check might have reset link due to throttling */
	link = lstate->link;

	if (link) {
		if (high & atl_fw2_pause)
			fc |= atl_fc_rx;
		if (high & atl_fw2_asym_pause)
			fc |= atl_fc_tx;
	}

	lstate->fc.cur = fc;

	return link;
}

/* fw lock must be held */
static int __atl_fw1_get_link_caps(struct atl_hw *hw)
{
	return 0;
}

/* fw lock must be held */
static int __atl_fw2_get_link_caps(struct atl_hw *hw)
{
	struct atl_mcp *mcp = &hw->mcp;
	uint32_t fw_stat_addr = mcp->fw_stat_addr;
	struct atl_link_type *rate;
	unsigned int supported = 0;
	uint32_t caps[2], caps_ex;
	uint32_t mask = atl_fw2_pause_mask | atl_fw2_link_drop;
	int i, ret;

	atl_dev_dbg("Host data struct addr: %#x\n", fw_stat_addr);
	ret = atl_read_mcp_mem(hw, fw_stat_addr + atl_fw2_stat_lcaps,
		caps, 8);
	if (ret)
		return ret;
	ret = atl_read_fwstat_word(hw, atl_fw2_stat_caps_ex, &caps_ex);
	if (ret)
		return ret;

	mcp->caps_low = caps[0];
	mcp->caps_high = caps[1];
	mcp->caps_ex = caps_ex;
	mcp->wdog_disabled = !(mcp->caps_ex & atl_fw2_ex_caps_mac_heartbeat);
	atl_dev_dbg("Got link caps: %#x %#x %#x\n", caps[0], caps[1], caps_ex);

	atl_for_each_rate(i, rate) {
		uint32_t bit = rate->fw_bits[1];

		if (bit & caps[0]) {
			supported |= BIT(i);
			if (bit & caps[1]) {
				supported |= BIT(i + ATL_EEE_BIT_OFFT);
				mask |= bit;
			}
		}
	}

	mcp->req_high_mask = ~mask;
	hw->link_state.supported = supported;
	hw->link_state.lp_lowest = fls(supported) - 1;

	return ret;
}

static inline unsigned int atl_link_adv(struct atl_link_state *lstate)
{
	struct atl_hw *hw = container_of(lstate, struct atl_hw, link_state);

	if (lstate->thermal_throttled
		&& hw->thermal.flags & atl_thermal_throttle)
		/* FW doesn't provide raw LP's advertized rates, only
		 * the rates adverized both by us and LP. Here we
		 * advertize not just the throttled_to rate, but also
		 * all the lower rates as well. That way if LP changes
		 * or dynamically starts to adverize a lower rate than
		 * throttled_to, we will notice that in
		 * atl_thermal_check() and switch to that lower
		 * rate there.
		 */
		return (lstate->advertized & ATL_EEE_MASK) |
		       (BIT(lstate->throttled_to + 1) - 1);

	return lstate->advertized;
}

static inline bool atl_fw1_set_link_needed(struct atl_link_state *lstate)
{
	bool ret = false;

	if (atl_link_adv(lstate) != lstate->prev_advertized) {
		ret = true;
		lstate->prev_advertized = atl_link_adv(lstate);
	}

	return ret;
}

static inline bool atl_fw2_set_link_needed(struct atl_link_state *lstate)
{
	struct atl_fc_state *fc = &lstate->fc;
	bool ret = false;

	if (fc->req != fc->prev_req) {
		ret = true;
		fc->prev_req = fc->req;
	}

	return atl_fw1_set_link_needed(lstate) || ret;
}

static uint64_t atl_set_fw_bits(struct atl_hw *hw, int fw_idx)
{
	unsigned int adv = atl_link_adv(&hw->link_state);
	struct atl_link_type *ltype;
	uint64_t link = 0;
	int i;

	atl_for_each_rate(i, ltype) {
		uint32_t bit = ltype->fw_bits[fw_idx];

		if (adv & BIT(i)) {
			link |= bit;
			if (adv & BIT(i + ATL_EEE_BIT_OFFT))
				link |= (uint64_t)bit << 32;
		}
	}

	return link;
}

static void atl_fw1_set_link(struct atl_hw *hw, bool force)
{
	uint32_t bits;

	if (!force && !atl_fw1_set_link_needed(&hw->link_state))
		return;

	atl_lock_fw(hw);

	bits = (atl_set_fw_bits(hw, 0) << 16) | 2;
	atl_write(hw, ATL_MCP_SCRATCH(FW1_LINK_REQ), bits);

	atl_unlock_fw(hw);
}

/* fw lock must be held */
static void __atl_fw2_set_link(struct atl_hw *hw)
{
	struct atl_link_state *lstate = &hw->link_state;
	uint32_t hi_bits;
	uint64_t bits;

	hi_bits = hw->mcp.req_high & hw->mcp.req_high_mask;

	if (lstate->fc.req & atl_fc_rx)
		hi_bits |= atl_fw2_pause | atl_fw2_asym_pause;

	if (lstate->fc.req & atl_fc_tx)
		hi_bits ^= atl_fw2_asym_pause;

	bits = atl_set_fw_bits(hw, 1);
	hi_bits |= bits >> 32;

	if (lstate->force_off)
		hi_bits |= atl_fw2_link_drop;

	hw->mcp.req_high = hi_bits;
	atl_write_mask_bits(hw, ATL_MCP_SCRATCH(FW2_LINK_REQ_LOW),
			    ATL_FW2_LINK_MSK, bits);
	atl_write(hw, ATL_MCP_SCRATCH(FW2_LINK_REQ_HIGH), hi_bits);
}

static void atl_fw2_set_link(struct atl_hw *hw, bool force)
{
	if (!force && !atl_fw2_set_link_needed(&hw->link_state))
		return;

	atl_lock_fw(hw);
	__atl_fw2_set_link(hw);
	atl_unlock_fw(hw);
}

static int atl_fw1_unsupported(struct atl_hw *hw)
{
	return -EOPNOTSUPP;
}

static int __atl_fw2_restart_aneg(struct atl_hw *hw)
{
	/* Autoneg restart is self-clearing, no need to track via
	 * mcp->req_high */
	atl_set_bits(hw, ATL_MCP_SCRATCH(FW2_LINK_REQ_HIGH), BIT(31));
	return 0;
}

static int atl_fw2_restart_aneg(struct atl_hw *hw)
{
	atl_lock_fw(hw);
	__atl_fw2_restart_aneg(hw);
	atl_unlock_fw(hw);
	return 0;
}

static void atl_fw1_set_default_link(struct atl_hw *hw)
{
	struct atl_link_state *lstate = &hw->link_state;

	lstate->autoneg = true;
	lstate->advertized = hw->link_state.supported;
}

static void atl_fw2_set_default_link(struct atl_hw *hw)
{
	struct atl_link_state *lstate = &hw->link_state;

	atl_fw1_set_default_link(hw);
	lstate->fc.req = atl_fc_full;
	lstate->eee_enabled = 0;
	lstate->advertized &= ~ATL_EEE_MASK;
}

static int atl_fw1_enable_wol(struct atl_hw *hw, unsigned int wol_mode)
{
	return -EOPNOTSUPP;
}
static int atl_fw2_enable_wol(struct atl_hw *hw, unsigned int wol_mode)
{
	int ret = 0;
	struct offloadInfo *info;
	struct drvIface *msg = NULL;
	uint32_t val, wol_bits = 0, req_high = hw->mcp.req_high;
	uint32_t low_req, wol_ex_flags = 0;

	atl_lock_fw(hw);

	low_req = atl_read(hw, ATL_MCP_SCRATCH(FW2_LINK_REQ_LOW));

	if (wol_mode & atl_fw_wake_on_link) {
		wol_bits |= atl_fw2_wake_on_link;
		wol_ex_flags |= atl_fw2_wol_ex_wake_on_link_keep_rate;
		low_req &= ~atl_fw2_wake_on_link_force;
	}

	if (wol_mode & atl_fw_wake_on_link_rtpm) {
		wol_bits |= atl_fw2_wake_on_link;
		low_req |= atl_fw2_wake_on_link_force;
	}

	if (wol_mode & atl_fw_wake_on_magic) {
		wol_bits |= atl_fw2_nic_proxy | atl_fw2_wol;
		wol_ex_flags |= atl_fw2_wol_ex_wake_on_magic_keep_rate;

		ret = -ENOMEM;
		msg = kzalloc(sizeof(*msg), GFP_KERNEL);
		if (!msg)
			goto unlock;

		info = &msg->fw2xOffloads;
		info->version = 0;
		info->len = sizeof(*info);
		memcpy(info->macAddr, hw->mac_addr, ETH_ALEN);

		ret = atl_write_mcp_mem(hw, 0, msg,
			(info->len + offsetof(struct drvIface, fw2xOffloads)
				+ 3) & ~3, MCP_AREA_CONFIG);
		if (ret) {
			atl_dev_err("Failed to upload sleep proxy info to FW\n");
			goto unlock_free;
		}
	}

	if (hw->mcp.caps_ex & atl_fw2_ex_caps_wol_ex) {
		ret = atl_write_fwsettings_word(hw, atl_fw2_setings_wol_ex, 
						wol_ex_flags);
		if (ret)
			goto unlock_free;
	}

	req_high |= wol_bits;
	req_high &= ~atl_fw2_link_drop;
	atl_write(hw, ATL_MCP_SCRATCH(FW2_LINK_REQ_LOW), low_req);
	atl_write(hw, ATL_MCP_SCRATCH(FW2_LINK_REQ_HIGH), req_high);
	busy_wait(100, mdelay(1), val,
		atl_read(hw, ATL_MCP_SCRATCH(FW2_LINK_RES_HIGH)),
		(val & wol_bits) != wol_bits);

	ret = (val & wol_bits) == wol_bits ? 0 : -EIO;
	if (ret)
		atl_dev_err("Timeout waiting for WoL enable\n");

unlock_free:
	kfree(msg);
unlock:
	atl_unlock_fw(hw);
	return ret;
}

int atl_read_mcp_word(struct atl_hw *hw, uint32_t offt, uint32_t *val)
{
	int ret;

	ret = atl_read_mcp_mem(hw, offt & ~3, val, 4);
	if (ret)
		return ret;

	*val >>= 8 * (offt & 3);
	return 0;
}

/* fw lock must be held */
static int __atl_fw2_get_phy_temperature(struct atl_hw *hw, int *temp)
{
	uint32_t req, res;
	int ret = 0;

	if (test_bit(ATL_ST_RESETTING, &hw->state))
		return 0;

	hw->mcp.req_high ^= atl_fw2_phy_temp;
	req = hw->mcp.req_high;
	atl_write(hw, ATL_MCP_SCRATCH(FW2_LINK_REQ_HIGH), req);

	busy_wait(1000, udelay(10), res,
		atl_read(hw, ATL_MCP_SCRATCH(FW2_LINK_RES_HIGH)),
		((res ^ req) & atl_fw2_phy_temp) != 0);
	if (((res ^ req) & atl_fw2_phy_temp) != 0) {
		atl_dev_err("Timeout waiting for PHY temperature\n");
		return -EIO;
	}

	ret = atl_read_fwstat_word(hw, atl_fw2_stat_temp, &res);
	if (ret)
		return ret;

	*temp = (res & 0xffff) * 1000 / 256;

	return ret;
}

static int atl_fw2_get_phy_temperature(struct atl_hw *hw, int *temp)
{
	int ret;

	atl_lock_fw(hw);
	ret = __atl_fw2_get_phy_temperature(hw, temp);
	atl_unlock_fw(hw);
	return ret;
}

static int atl_fw2_dump_cfg(struct atl_hw *hw)
{
	/* save link configuration */
	hw->fw_cfg_dump[0] = atl_read(hw, ATL_MCP_SCRATCH(FW2_LINK_REQ_LOW));
	hw->fw_cfg_dump[1] = atl_read(hw, ATL_MCP_SCRATCH(FW2_LINK_REQ_HIGH)) & 0xF18;

	return 0;
}

static int atl_fw2_restore_cfg(struct atl_hw *hw)
{
	/* restore link configuration */
	atl_write(hw, ATL_MCP_SCRATCH(FW2_LINK_REQ_LOW), hw->fw_cfg_dump[0]);
	atl_write(hw, ATL_MCP_SCRATCH(FW2_LINK_REQ_HIGH), hw->fw_cfg_dump[1]);

	return 0;
}

static int atl_fw2_set_phy_loopback(struct atl_nic *nic, u32 mode)
{
	bool on = !!(nic->priv_flags & BIT(mode));
	struct atl_hw *hw = &nic->hw;

	atl_lock_fw(hw);

	switch (mode) {
	case ATL_PF_LPB_INT_PHY:
		atl_write_bit(hw, ATL_MCP_SCRATCH(FW2_LINK_REQ_HIGH), 27, on);
		break;
	case ATL_PF_LPB_EXT_PHY:
		atl_write_bit(hw, ATL_MCP_SCRATCH(FW2_LINK_REQ_HIGH), 26, on);
		break;
	}

	atl_unlock_fw(hw);

	return 0;
}

static int atl_fw2_update_statistics(struct atl_hw *hw)
{
	uint32_t req;
	int res = 0;

	hw->mcp.req_high ^= atl_fw2_statistics;
	req = hw->mcp.req_high;
	atl_write(hw, ATL_MCP_SCRATCH(FW2_LINK_REQ_HIGH), req);

	busy_wait(1000, udelay(10), res,
		atl_read(hw, ATL_MCP_SCRATCH(FW2_LINK_RES_HIGH)),
		((res ^ req) & atl_fw2_statistics) != 0);
	if (((res ^ req) & atl_fw2_statistics) != 0) {
		atl_dev_err("Timeout waiting for statistics\n");
		return -EIO;
	}
	return 0;
}

static int atl_fw2_set_mediadetect(struct atl_hw *hw, bool on)
{
	int ret = 0;

	if (hw->mcp.fw_rev < 0x0301005a)
		return -EOPNOTSUPP;

	atl_lock_fw(hw);

	ret = atl_write_fwsettings_word(hw, atl_fw2_setings_media_detect, on);
	if (ret)
		goto unlock;

	/* request statistics just to force FW to read settings */
	ret =  atl_fw2_update_statistics(hw);
unlock:
	atl_unlock_fw(hw);
	return ret;
}

<<<<<<< HEAD
=======
static int __atl_fw2x_apply_msm_settings(struct atl_hw *hw)
{

	uint32_t msg_id = atl_fw2_msm_settings_apply;
	uint32_t high_status, high_req = 0;
	int ret = 0;

	if (!(hw->mcp.caps_ex & atl_fw2_ex_caps_msm_settings_apply))
		return __atl_fw2_restart_aneg(hw);

	ret = atl_write_mcp_mem(hw, 0, &msg_id, sizeof(msg_id),
				MCP_AREA_CONFIG);
	if (ret) {
		atl_dev_err("Failed to upload macsec request: %d\n", ret);
		atl_unlock_fw(hw);
		return ret;
	}

	high_req = atl_read(hw, ATL_MCP_SCRATCH(FW2_LINK_REQ_HIGH));
	high_req ^= atl_fw2_fw_request;
	atl_write(hw, ATL_MCP_SCRATCH(FW2_LINK_REQ_HIGH), high_req);

	busy_wait(1000, mdelay(1), high_status,
		atl_read(hw, ATL_MCP_SCRATCH(FW2_LINK_RES_HIGH)),
		((high_req ^ high_status) & atl_fw2_fw_request) != 0);
	if (((high_req ^ high_status) & atl_fw2_fw_request) != 0) {
		atl_dev_err("Timeout waiting for fw request\n");
		atl_unlock_fw(hw);
		return -EIO;
	}

	return ret;
}

static int atl_fw2_set_pad_stripping(struct atl_hw *hw, bool on)
{
	uint32_t msm_opts;
	int ret = 0;

	if (hw->mcp.fw_rev < 0x0300008e)
		return -EOPNOTSUPP;

	atl_lock_fw(hw);

	ret = atl_read_fwsettings_word(hw, atl_fw2_setings_msm_opts,
		&msm_opts);
	if (ret)
		goto unlock;

	msm_opts &= ~atl_fw2_settings_msm_opts_strip_pad;
	if (on)
		msm_opts |= BIT(atl_fw2_settings_msm_opts_strip_pad_shift);

	ret = atl_write_fwsettings_word(hw, atl_fw2_setings_msm_opts,
		msm_opts);
	if (ret)
		goto unlock;

	ret = __atl_fw2x_apply_msm_settings(hw);
unlock:
	atl_unlock_fw(hw);
	return ret;
}

>>>>>>> 3f527a98
static int atl_fw2_send_macsec_request(struct atl_hw *hw,
				struct macsec_msg_fw_request *req,
				struct macsec_msg_fw_response *response)
{
	int ret = 0;
	uint32_t low_status, low_req = 0;

	if (!req || !response)
		return -EINVAL;

	if ((hw->mcp.caps_low & atl_fw2_macsec) == 0)
		return -EOPNOTSUPP;

<<<<<<< HEAD
=======
	atl_lock_fw(hw);

>>>>>>> 3f527a98
	/* Write macsec request to cfg memory */
	ret = atl_write_mcp_mem(hw, 0, req, (sizeof(*req) + 3) & ~3,
				MCP_AREA_CONFIG);
	if (ret) {
		atl_dev_err("Failed to upload macsec request: %d\n", ret);
<<<<<<< HEAD
=======
		atl_unlock_fw(hw);
>>>>>>> 3f527a98
		return ret;
	}

	/* Toggle 0x368.CAPS_LO_MACSEC bit */
	low_req = atl_read(hw, ATL_MCP_SCRATCH(FW2_LINK_REQ_LOW));
	low_req ^= atl_fw2_macsec;
	atl_write(hw, ATL_MCP_SCRATCH(FW2_LINK_REQ_LOW), low_req);

	busy_wait(1000, mdelay(1), low_status,
		atl_read(hw, ATL_MCP_SCRATCH(FW2_LINK_RES_LOW)),
		((low_req ^ low_status) & atl_fw2_macsec) != 0);
	if (((low_req ^ low_status) & atl_fw2_macsec) != 0) {
		atl_dev_err("Timeout waiting for macsec request\n");
<<<<<<< HEAD
=======
		atl_unlock_fw(hw);
>>>>>>> 3f527a98
		return -EIO;
	}

	/* Read status of write operation */
	ret = atl_read_rpc_mem(hw, sizeof(u32), (u32 *)(void *)response,
			       sizeof(*response));

<<<<<<< HEAD
	return ret;
}


static struct atl_fw_ops atl_fw_ops[2] = {
	[0] = {
		.__wait_fw_init = __atl_fw1_wait_fw_init,
		.set_link = atl_fw1_set_link,
		.check_link = atl_fw1_check_link,
		.__get_link_caps = __atl_fw1_get_link_caps,
		.restart_aneg = atl_fw1_unsupported,
		.set_default_link = atl_fw1_set_default_link,
		.enable_wol = atl_fw1_enable_wol,
		.get_phy_temperature = (void *)atl_fw1_unsupported,
		.dump_cfg = atl_fw1_unsupported,
		.restore_cfg = atl_fw1_unsupported,
		.set_phy_loopback = (void *)atl_fw1_unsupported,
		.set_mediadetect =  (void *)atl_fw1_unsupported,
		.send_macsec_req = (void *)atl_fw1_unsupported,
		.efuse_shadow_addr_reg = ATL_MCP_SCRATCH(FW1_EFUSE_SHADOW),
	},
	[1] = {
		.__wait_fw_init = __atl_fw2_wait_fw_init,
		.set_link = atl_fw2_set_link,
		.check_link = atl_fw2_check_link,
		.__get_link_caps = __atl_fw2_get_link_caps,
		.restart_aneg = atl_fw2_restart_aneg,
		.set_default_link = atl_fw2_set_default_link,
		.enable_wol = atl_fw2_enable_wol,
		.get_phy_temperature = atl_fw2_get_phy_temperature,
		.dump_cfg = atl_fw2_dump_cfg,
		.restore_cfg = atl_fw2_restore_cfg,
		.set_phy_loopback = atl_fw2_set_phy_loopback,
		.set_mediadetect = atl_fw2_set_mediadetect,
		.send_macsec_req = atl_fw2_send_macsec_request,
		.efuse_shadow_addr_reg = ATL_MCP_SCRATCH(FW2_EFUSE_SHADOW),
	},
};
=======
	atl_unlock_fw(hw);
	return ret;
}

/* fw lock must be held */
static int __atl_fw2_get_hbeat(struct atl_hw *hw, uint16_t *hbeat)
{
	int ret;
	uint32_t val;

	ret = atl_read_fwstat_word(hw, atl_fw2_stat_phy_hbeat, &val);
	if (ret)
		atl_dev_err("FW watchdog: failure reading PHY heartbeat: %d\n",
			-ret);
	else
		*hbeat = val & 0xffff;

	return ret;
}

static int atl_fw1_get_mac_addr(struct atl_hw *hw, uint8_t *buf)
{
	uint32_t efuse_shadow_addr =
		atl_read(hw, ATL_MCP_SCRATCH(FW1_EFUSE_SHADOW));
	uint8_t tmp[8];
	int ret;

	if (!efuse_shadow_addr)
		return false;

	ret = atl_read_mcp_mem(hw, efuse_shadow_addr + 40 * 4, tmp, 8);
	*(uint32_t *)buf = htonl(*(uint32_t *)tmp);
	*(uint16_t *)&buf[4] = (uint16_t)htonl(*(uint32_t *)&tmp[4]);

	return ret;
}

static int atl_fw2_get_mac_addr(struct atl_hw *hw, uint8_t *buf)
{
	uint32_t efuse_shadow_addr =
		atl_read(hw, ATL_MCP_SCRATCH(FW2_EFUSE_SHADOW));
	uint8_t tmp[8];
	int ret;

	if (!efuse_shadow_addr)
		return false;

	ret = atl_read_mcp_mem(hw, efuse_shadow_addr + 40 * 4, tmp, 8);
	*(uint32_t *)buf = htonl(*(uint32_t *)tmp);
	*(uint16_t *)&buf[4] = (uint16_t)htonl(*(uint32_t *)&tmp[4]);

	return ret;
}
>>>>>>> 3f527a98

/* fw lock must be held */
static int __atl_fw2_set_thermal_monitor(struct atl_hw *hw, bool enable)
{
	struct atl_mcp *mcp = &hw->mcp;
	int ret;
	uint32_t high;

	if (enable) {
		struct atl_fw2_thermal_cfg cfg __attribute__((__aligned__(4)));

		cfg.msg_id = 0x17;
		cfg.shutdown_temp = hw->thermal.crit;
		cfg.high_temp = hw->thermal.high;
		cfg.normal_temp = hw->thermal.low;

		ret = atl_write_mcp_mem(hw, 0, &cfg, (sizeof(cfg) + 3) & ~3,
			MCP_AREA_CONFIG);
		if (ret) {
			atl_dev_err("Failed to upload thermal thresholds to firmware: %d\n",
				ret);
			return ret;
		}

		mcp->req_high |= atl_fw2_set_thermal;
	} else
		mcp->req_high &= ~atl_fw2_set_thermal;

	atl_write(hw, ATL_MCP_SCRATCH(FW2_LINK_REQ_HIGH), mcp->req_high);
	busy_wait(1000, udelay(10), high,
		atl_read(hw, ATL_MCP_SCRATCH(FW2_LINK_RES_HIGH)),
		!!(high & atl_fw2_set_thermal) != enable);
	if (!!(high & atl_fw2_set_thermal) != enable) {
		atl_dev_err("Timeout waiting for thermal monitoring FW request\n");
		return -EIO;
	}

	return 0;
}

static int atl_fw2_update_thermal(struct atl_hw *hw)
{
	bool enable = !!(hw->thermal.flags & atl_thermal_monitor);
	struct atl_mcp *mcp = &hw->mcp;
	int ret = 0;
	bool alarm;

	if (!(mcp->caps_high & atl_fw2_set_thermal)) {
		if (hw->thermal.flags & atl_thermal_monitor)
			atl_dev_warn("Thermal monitoring not supported by firmware\n");
		hw->thermal.flags &=
			~(atl_thermal_monitor | atl_thermal_throttle);
		return 0;
	}

	atl_lock_fw(hw);

	if (!enable || (mcp->req_high & atl_fw2_set_thermal)) {
		/* If monitoring is on and we need to change the
		 * thresholds, we need to temporarily disable thermal
		 * monitoring first. */
		ret = __atl_fw2_set_thermal_monitor(hw, false);
		if (ret) {
			atl_unlock_fw(hw);
			return ret;
		}
	}

	if (enable)
		ret = __atl_fw2_set_thermal_monitor(hw, true);
	atl_unlock_fw(hw);

	/* Thresholds might have changed, recheck state. */
	alarm = !!(atl_read(hw, ATL_MCP_SCRATCH(FW2_LINK_RES_LOW)) &
			atl_fw2_thermal_alarm);
	atl_thermal_check(hw, alarm);

	return ret;
}

static struct atl_fw_ops atl_fw_ops[2] = {
	[0] = {
		.__wait_fw_init = __atl_fw1_wait_fw_init,
		.set_link = atl_fw1_set_link,
		.check_link = atl_fw1_check_link,
		.__get_link_caps = __atl_fw1_get_link_caps,
		.restart_aneg = atl_fw1_unsupported,
		.set_default_link = atl_fw1_set_default_link,
		.enable_wol = atl_fw1_enable_wol,
		.get_phy_temperature = (void *)atl_fw1_unsupported,
		.dump_cfg = atl_fw1_unsupported,
		.restore_cfg = atl_fw1_unsupported,
		.set_phy_loopback = (void *)atl_fw1_unsupported,
		.set_mediadetect =  (void *)atl_fw1_unsupported,
		.send_macsec_req = (void *)atl_fw1_unsupported,
		.set_pad_stripping = (void *)atl_fw1_unsupported,
		.__get_hbeat = (void *)atl_fw1_unsupported,
		.get_mac_addr = atl_fw1_get_mac_addr,
		.update_thermal = atl_fw1_unsupported,
		.deinit = atl_fw1_unsupported,
	},
	[1] = {
		.__wait_fw_init = __atl_fw2_wait_fw_init,
		.set_link = atl_fw2_set_link,
		.check_link = atl_fw2_check_link,
		.__get_link_caps = __atl_fw2_get_link_caps,
		.restart_aneg = atl_fw2_restart_aneg,
		.set_default_link = atl_fw2_set_default_link,
		.enable_wol = atl_fw2_enable_wol,
		.get_phy_temperature = atl_fw2_get_phy_temperature,
		.dump_cfg = atl_fw2_dump_cfg,
		.restore_cfg = atl_fw2_restore_cfg,
		.set_phy_loopback = atl_fw2_set_phy_loopback,
		.set_mediadetect = atl_fw2_set_mediadetect,
		.send_macsec_req = atl_fw2_send_macsec_request,
		.set_pad_stripping = atl_fw2_set_pad_stripping,
		.__get_hbeat = __atl_fw2_get_hbeat,
		.get_mac_addr = atl_fw2_get_mac_addr,
		.update_thermal = atl_fw2_update_thermal,
		.deinit = atl_fw1_unsupported,
	},
};

struct atl_thermal_limit {
	uintptr_t offset;
	const char *name;
	unsigned min;
	unsigned max;
};
#define atl_def_thermal_limit(_name, _field, _min, _max)	\
{								\
	.offset = offsetof(struct atl_thermal, _field),		\
	.name = _name,						\
	.min = _min,						\
	.max = _max,						\
},

static struct atl_thermal_limit atl_thermal_limits[] = {
	atl_def_thermal_limit("Shutdown", crit, 108, 118)
	atl_def_thermal_limit("High", high, 90, 107)
	atl_def_thermal_limit("Normal", low, 50, 85)
};

int atl_verify_thermal_limits(struct atl_hw *hw, struct atl_thermal *thermal)
{
	int i;
	bool ignore = !!(thermal->flags & atl_thermal_ignore_lims);

	for (i = 0; i < ARRAY_SIZE(atl_thermal_limits); i++) {
		struct atl_thermal_limit *lim = &atl_thermal_limits[i];
		unsigned val = *((uint8_t *)thermal + lim->offset);

		if (val >= lim->min && val <= lim->max)
			continue;

		if (ignore) {
			atl_dev_init_warn("%s temperature threshold out of range (%d - %d): %d, allowing anyway\n",
				lim->name, lim->min, lim->max, val);
			continue;
		} else {
			atl_dev_init_err("%s temperature threshold out of range (%d - %d): %d\n",
				lim->name, lim->min, lim->max, val);
			return -EINVAL;
		}
	}

	return 0;
}

int atl_update_thermal(struct atl_hw *hw)
{
	int ret;

	ret = atl_verify_thermal_limits(hw, &hw->thermal);
	if (ret)
		return ret;

	if (test_bit(ATL_ST_RESETTING, &hw->state))
		/* After reset, atl_fw_init() will apply the settings
		 * skipped here */
		return 0;

	ret = hw->mcp.ops->update_thermal(hw);

	return ret;
}

int atl_update_thermal_flag(struct atl_hw *hw, int bit, bool val)
{
	struct atl_thermal *thermal = &hw->thermal;
	unsigned flags, changed;
	int ret = 0;

	flags = thermal->flags;

	switch (bit) {
	case atl_thermal_monitor_shift:
		if (!val)
			/* Disable throttling along with monitoring */
			flags &= ~atl_thermal_throttle;
		else
			if (!(hw->mcp.caps_high & atl_fw2_set_thermal)) {
				atl_dev_err("Thermal monitoring not supported by firmware\n");
				ret = -EINVAL;
			}
		break;

	case atl_thermal_throttle_shift:
		if (val && !(flags & atl_thermal_monitor)) {
			atl_dev_err("Thermal monitoring needs to be enabled before enabling throttling\n");
			ret = -EINVAL;
		}
		break;

	case atl_thermal_ignore_lims_shift:
		break;

	default:
		ret = -EINVAL;
		break;
	}
	if (ret)
		return ret;

	flags &= ~BIT(bit);
	flags |= val << bit;

	changed = flags ^ thermal->flags;
	thermal->flags = flags;

	if (test_bit(ATL_ST_RESETTING, &hw->state))
		/* After reset, atl_fw_init() will apply the settings
		 * skipped here */
		return ret;

	if (changed & atl_thermal_monitor) {
		ret = hw->mcp.ops->update_thermal(hw);
	} else if (changed & atl_thermal_throttle &&
		   hw->link_state.thermal_throttled)
		hw->mcp.ops->set_link(hw, true);

	if (ret)
		/* __atl_fw2_update_thermal() failed. Revert flag
		 * changes */
		thermal->flags ^= changed;

	return ret;
}

static unsigned int atl_wdog_period = 1100;
module_param_named(wdog_period, atl_wdog_period, uint, 0644);

int atl_fw_init(struct atl_hw *hw)
{
	uint32_t tries, reg, major;
	int ret;
	struct atl_mcp *mcp = &hw->mcp;

	tries = busy_wait(10000, mdelay(1), reg, atl_read(hw, 0x18), !reg);
	if (!reg) {
		atl_dev_err("Timeout waiting for FW version\n");
		return -EIO;
	}
	atl_dev_dbg("FW startup took %d ms\n", tries);

	major = (reg >> 24) & 0xff;
	if (!major || major > 3) {
		atl_dev_err("Unsupported FW major version: %u\n", major);
		return -EINVAL;
	}
	if (major > 2)
		major--;
	mcp->ops = &atl_fw_ops[major - 1];
	mcp->fw_rev = reg;

	ret = mcp->ops->__wait_fw_init(hw);
	if (ret)
		return ret;

<<<<<<< HEAD
	mcp->fw_stat_addr = atl_read(hw, ATL_MCP_SCRATCH(FW_STAT_STRUCT));
	mcp->rpc_addr = atl_read(hw, ATL_MCP_SCRATCH(FW2_RPC_DATA));

	ret = __atl_fw2_get_hbeat(hw, &mcp->phy_hbeat);
=======
	ret = mcp->ops->__get_hbeat(hw, &mcp->phy_hbeat);
>>>>>>> 3f527a98
	if (ret)
		return ret;
	mcp->next_wdog = jiffies + 2 * HZ;

	ret = mcp->ops->__get_link_caps(hw);

	return ret;
}

void atl_fw_watchdog(struct atl_hw *hw)
{
	struct atl_mcp *mcp = &hw->mcp;
	int ret;
	uint16_t hbeat;

	if (mcp->wdog_disabled || !time_after(jiffies, mcp->next_wdog))
		return;

	if (test_bit(ATL_ST_RESETTING, &hw->state) ||
	    !test_bit(ATL_ST_ENABLED, &hw->state))
		return;

	atl_lock_fw(hw);

	ret = mcp->ops->__get_hbeat(hw, &hbeat);
	if (ret) {
		atl_dev_err("FW watchdog: failure reading PHY heartbeat: %d\n",
			-ret);
		goto out;
	}

	if (hbeat == mcp->phy_hbeat) {
		atl_dev_err("FW watchdog: FW hang (PHY heartbeat stuck at %hd), resetting\n", hbeat);
		set_bit(ATL_ST_RESET_NEEDED, &hw->state);
	}

	mcp->phy_hbeat = hbeat;

out:
	mcp->next_wdog = jiffies + atl_wdog_period * HZ / 1000;
	atl_unlock_fw(hw);
}<|MERGE_RESOLUTION|>--- conflicted
+++ resolved
@@ -623,8 +623,6 @@
 	return ret;
 }
 
-<<<<<<< HEAD
-=======
 static int __atl_fw2x_apply_msm_settings(struct atl_hw *hw)
 {
 
@@ -689,7 +687,6 @@
 	return ret;
 }
 
->>>>>>> 3f527a98
 static int atl_fw2_send_macsec_request(struct atl_hw *hw,
 				struct macsec_msg_fw_request *req,
 				struct macsec_msg_fw_response *response)
@@ -703,20 +700,14 @@
 	if ((hw->mcp.caps_low & atl_fw2_macsec) == 0)
 		return -EOPNOTSUPP;
 
-<<<<<<< HEAD
-=======
 	atl_lock_fw(hw);
 
->>>>>>> 3f527a98
 	/* Write macsec request to cfg memory */
 	ret = atl_write_mcp_mem(hw, 0, req, (sizeof(*req) + 3) & ~3,
 				MCP_AREA_CONFIG);
 	if (ret) {
 		atl_dev_err("Failed to upload macsec request: %d\n", ret);
-<<<<<<< HEAD
-=======
 		atl_unlock_fw(hw);
->>>>>>> 3f527a98
 		return ret;
 	}
 
@@ -730,10 +721,7 @@
 		((low_req ^ low_status) & atl_fw2_macsec) != 0);
 	if (((low_req ^ low_status) & atl_fw2_macsec) != 0) {
 		atl_dev_err("Timeout waiting for macsec request\n");
-<<<<<<< HEAD
-=======
 		atl_unlock_fw(hw);
->>>>>>> 3f527a98
 		return -EIO;
 	}
 
@@ -741,46 +729,6 @@
 	ret = atl_read_rpc_mem(hw, sizeof(u32), (u32 *)(void *)response,
 			       sizeof(*response));
 
-<<<<<<< HEAD
-	return ret;
-}
-
-
-static struct atl_fw_ops atl_fw_ops[2] = {
-	[0] = {
-		.__wait_fw_init = __atl_fw1_wait_fw_init,
-		.set_link = atl_fw1_set_link,
-		.check_link = atl_fw1_check_link,
-		.__get_link_caps = __atl_fw1_get_link_caps,
-		.restart_aneg = atl_fw1_unsupported,
-		.set_default_link = atl_fw1_set_default_link,
-		.enable_wol = atl_fw1_enable_wol,
-		.get_phy_temperature = (void *)atl_fw1_unsupported,
-		.dump_cfg = atl_fw1_unsupported,
-		.restore_cfg = atl_fw1_unsupported,
-		.set_phy_loopback = (void *)atl_fw1_unsupported,
-		.set_mediadetect =  (void *)atl_fw1_unsupported,
-		.send_macsec_req = (void *)atl_fw1_unsupported,
-		.efuse_shadow_addr_reg = ATL_MCP_SCRATCH(FW1_EFUSE_SHADOW),
-	},
-	[1] = {
-		.__wait_fw_init = __atl_fw2_wait_fw_init,
-		.set_link = atl_fw2_set_link,
-		.check_link = atl_fw2_check_link,
-		.__get_link_caps = __atl_fw2_get_link_caps,
-		.restart_aneg = atl_fw2_restart_aneg,
-		.set_default_link = atl_fw2_set_default_link,
-		.enable_wol = atl_fw2_enable_wol,
-		.get_phy_temperature = atl_fw2_get_phy_temperature,
-		.dump_cfg = atl_fw2_dump_cfg,
-		.restore_cfg = atl_fw2_restore_cfg,
-		.set_phy_loopback = atl_fw2_set_phy_loopback,
-		.set_mediadetect = atl_fw2_set_mediadetect,
-		.send_macsec_req = atl_fw2_send_macsec_request,
-		.efuse_shadow_addr_reg = ATL_MCP_SCRATCH(FW2_EFUSE_SHADOW),
-	},
-};
-=======
 	atl_unlock_fw(hw);
 	return ret;
 }
@@ -834,7 +782,6 @@
 
 	return ret;
 }
->>>>>>> 3f527a98
 
 /* fw lock must be held */
 static int __atl_fw2_set_thermal_monitor(struct atl_hw *hw, bool enable)
@@ -1114,14 +1061,7 @@
 	if (ret)
 		return ret;
 
-<<<<<<< HEAD
-	mcp->fw_stat_addr = atl_read(hw, ATL_MCP_SCRATCH(FW_STAT_STRUCT));
-	mcp->rpc_addr = atl_read(hw, ATL_MCP_SCRATCH(FW2_RPC_DATA));
-
-	ret = __atl_fw2_get_hbeat(hw, &mcp->phy_hbeat);
-=======
 	ret = mcp->ops->__get_hbeat(hw, &mcp->phy_hbeat);
->>>>>>> 3f527a98
 	if (ret)
 		return ret;
 	mcp->next_wdog = jiffies + 2 * HZ;
