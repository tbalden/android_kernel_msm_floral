/* Copyright (c) 2018-2019 The Linux Foundation. All rights reserved.
 *
 * This program is free software; you can redistribute it and/or modify
 * it under the terms of the GNU General Public License version 2 and
 * only version 2 as published by the Free Software Foundation.
 *
 * This program is distributed in the hope that it will be useful,
 * but WITHOUT ANY WARRANTY; without even the implied warranty of
 * MERCHANTABILITY or FITNESS FOR A PARTICULAR PURPOSE.  See the
 * GNU General Public License for more details.
 */

#include <linux/debugfs.h>
#include <linux/delay.h>
#include <linux/device.h>
#include <linux/module.h>
#include <linux/platform_device.h>
#include <linux/regmap.h>
#include <linux/power_supply.h>
#include <linux/of.h>
#include <linux/of_irq.h>
#include <linux/log2.h>
#include <linux/qpnp/qpnp-revid.h>
#include <linux/regulator/driver.h>
#include <linux/regulator/of_regulator.h>
#include <linux/regulator/machine.h>
#include <linux/iio/consumer.h>
#include <linux/pmic-voter.h>
#include "smb5-reg.h"
#include "smb5-lib.h"
#include "schgm-flash.h"

static struct smb_params smb5_pmi632_params = {
	.fcc			= {
		.name   = "fast charge current",
		.reg    = CHGR_FAST_CHARGE_CURRENT_CFG_REG,
		.min_u  = 0,
		.max_u  = 3000000,
		.step_u = 50000,
	},
	.fv			= {
		.name   = "float voltage",
		.reg    = CHGR_FLOAT_VOLTAGE_CFG_REG,
		.min_u  = 3600000,
		.max_u  = 4800000,
		.step_u = 10000,
	},
	.usb_icl		= {
		.name   = "usb input current limit",
		.reg    = USBIN_CURRENT_LIMIT_CFG_REG,
		.min_u  = 0,
		.max_u  = 3000000,
		.step_u = 50000,
	},
	.icl_max_stat		= {
		.name   = "dcdc icl max status",
		.reg    = ICL_MAX_STATUS_REG,
		.min_u  = 0,
		.max_u  = 3000000,
		.step_u = 50000,
	},
	.icl_stat		= {
		.name   = "input current limit status",
		.reg    = ICL_STATUS_REG,
		.min_u  = 0,
		.max_u  = 3000000,
		.step_u = 50000,
	},
	.otg_cl			= {
		.name	= "usb otg current limit",
		.reg	= DCDC_OTG_CURRENT_LIMIT_CFG_REG,
		.min_u	= 500000,
		.max_u	= 1000000,
		.step_u	= 250000,
	},
	.jeita_cc_comp_hot	= {
		.name	= "jeita fcc reduction",
		.reg	= JEITA_CCCOMP_CFG_HOT_REG,
		.min_u	= 0,
		.max_u	= 1575000,
		.step_u	= 25000,
	},
	.jeita_cc_comp_cold	= {
		.name	= "jeita fcc reduction",
		.reg	= JEITA_CCCOMP_CFG_COLD_REG,
		.min_u	= 0,
		.max_u	= 1575000,
		.step_u	= 25000,
	},
	.freq_switcher		= {
		.name	= "switching frequency",
		.reg	= DCDC_FSW_SEL_REG,
		.min_u	= 600,
		.max_u	= 1200,
		.step_u	= 400,
		.set_proc = smblib_set_chg_freq,
	},
	.aicl_5v_threshold		= {
		.name   = "AICL 5V threshold",
		.reg    = USBIN_5V_AICL_THRESHOLD_REG,
		.min_u  = 4000,
		.max_u  = 4700,
		.step_u = 100,
	},
	.aicl_cont_threshold		= {
		.name   = "AICL CONT threshold",
		.reg    = USBIN_CONT_AICL_THRESHOLD_REG,
		.min_u  = 4000,
		.max_u  = 8800,
		.step_u = 100,
		.get_proc = smblib_get_aicl_cont_threshold,
		.set_proc = smblib_set_aicl_cont_threshold,
	},
};

static struct smb_params smb5_pm8150b_params = {
	.fcc			= {
		.name   = "fast charge current",
		.reg    = CHGR_FAST_CHARGE_CURRENT_CFG_REG,
		.min_u  = 0,
		.max_u  = 8000000,
		.step_u = 50000,
	},
	.fv			= {
		.name   = "float voltage",
		.reg    = CHGR_FLOAT_VOLTAGE_CFG_REG,
		.min_u  = 3600000,
		.max_u  = 4790000,
		.step_u = 10000,
	},
	.usb_icl		= {
		.name   = "usb input current limit",
		.reg    = USBIN_CURRENT_LIMIT_CFG_REG,
		.min_u  = 0,
		.max_u  = 5000000,
		.step_u = 50000,
	},
	.icl_max_stat		= {
		.name   = "dcdc icl max status",
		.reg    = ICL_MAX_STATUS_REG,
		.min_u  = 0,
		.max_u  = 5000000,
		.step_u = 50000,
	},
	.icl_stat		= {
		.name   = "aicl icl status",
		.reg    = AICL_ICL_STATUS_REG,
		.min_u  = 0,
		.max_u  = 5000000,
		.step_u = 50000,
	},
	.otg_cl			= {
		.name	= "usb otg current limit",
		.reg	= DCDC_OTG_CURRENT_LIMIT_CFG_REG,
		.min_u	= 500000,
		.max_u	= 3000000,
		.step_u	= 500000,
	},
	.otg_out = {
		.name   = "usb otg output voltage",
		.reg    = SCHG_P_DCDC_VBOOST_CFG,
		.min_u  = 4800000,
		.max_u  = 5500000,
		.step_u = 100000,
	},
	.dc_icl		= {
		.name   = "DC input current limit",
		.reg    = DCDC_CFG_REF_MAX_PSNS_REG,
		.min_u  = 0,
		.max_u  = DCIN_ICL_MAX_UA,
		.step_u = 50000,
	},
	.jeita_cc_comp_hot	= {
		.name	= "jeita fcc reduction",
		.reg	= JEITA_CCCOMP_CFG_HOT_REG,
		.min_u	= 0,
		.max_u	= 8000000,
		.step_u	= 25000,
		.set_proc = NULL,
	},
	.jeita_cc_comp_cold	= {
		.name	= "jeita fcc reduction",
		.reg	= JEITA_CCCOMP_CFG_COLD_REG,
		.min_u	= 0,
		.max_u	= 8000000,
		.step_u	= 25000,
		.set_proc = NULL,
	},
	.freq_switcher		= {
		.name	= "switching frequency",
		.reg	= DCDC_FSW_SEL_REG,
		.min_u	= 600,
		.max_u	= 1200,
		.step_u	= 400,
		.set_proc = smblib_set_chg_freq,
	},
	.aicl_5v_threshold		= {
		.name   = "AICL 5V threshold",
		.reg    = USBIN_5V_AICL_THRESHOLD_REG,
		.min_u  = 4000,
		.max_u  = 4700,
		.step_u = 100,
	},
	.aicl_cont_threshold		= {
		.name   = "AICL CONT threshold",
		.reg    = USBIN_CONT_AICL_THRESHOLD_REG,
		.min_u  = 4000,
		.max_u  = 11800,
		.step_u = 100,
		.get_proc = smblib_get_aicl_cont_threshold,
		.set_proc = smblib_set_aicl_cont_threshold,
	},
};

struct smb_dt_props {
	int			usb_icl_ua;
	int			dc_icl_ua;
	struct device_node	*revid_dev_node;
	enum float_options	float_option;
	int			chg_inhibit_thr_mv;
	bool			no_battery;
	bool			hvdcp_disable;
	bool			hvdcp_autonomous;
	bool			adc_based_aicl;
	int			sec_charger_config;
	int			auto_recharge_soc;
	int			auto_recharge_vbat_mv;
	int			wd_bark_time;
	int			wd_snarl_time_cfg;
	int			batt_profile_fcc_ua;
	int			batt_profile_fv_uv;
	int			term_current_src;
	int			term_current_thresh_hi_ma;
	int			term_current_thresh_lo_ma;
	int			disable_suspend_on_collapse;
	int			batt_psy_is_bms;
	int			batt_psy_disable;
	const char		*batt_psy_name;

};

struct smb5 {
	struct smb_charger	chg;
	struct dentry		*dfs_root;
	struct smb_dt_props	dt;
};

/* All flags turned on */
static int __debug_mask = -1;
module_param_named(
	debug_mask, __debug_mask, int, 0600
);

static int __pd_disabled;
module_param_named(
	pd_disabled, __pd_disabled, int, 0600
);

static int __weak_chg_icl_ua = 500000;
module_param_named(
	weak_chg_icl_ua, __weak_chg_icl_ua, int, 0600
);

enum {
	BAT_THERM = 0,
	MISC_THERM,
	CONN_THERM,
	SMB_THERM,
};

static const struct clamp_config clamp_levels[] = {
	{ {0x11C6, 0x11F9, 0x13F1}, {0x60, 0x2E, 0x90} },
	{ {0x11C6, 0x11F9, 0x13F1}, {0x60, 0x2B, 0x9C} },
};

#define PMI632_MAX_ICL_UA	3000000
#define PM6150_MAX_FCC_UA	3000000
static int smb5_chg_config_init(struct smb5 *chip)
{
	struct smb_charger *chg = &chip->chg;
	struct pmic_revid_data *pmic_rev_id;
	struct device_node *revid_dev_node, *node = chg->dev->of_node;
	int rc = 0;

	revid_dev_node = of_parse_phandle(node, "qcom,pmic-revid", 0);
	if (!revid_dev_node) {
		pr_err("Missing qcom,pmic-revid property\n");
		return -EINVAL;
	}

	pmic_rev_id = get_revid_data(revid_dev_node);
	if (IS_ERR_OR_NULL(pmic_rev_id)) {
		/*
		 * the revid peripheral must be registered, any failure
		 * here only indicates that the rev-id module has not
		 * probed yet.
		 */
		rc =  -EPROBE_DEFER;
		goto out;
	}

	switch (pmic_rev_id->pmic_subtype) {
	case PM8150B_SUBTYPE:
		chip->chg.chg_param.smb_version = PM8150B_SUBTYPE;
		chg->param = smb5_pm8150b_params;
		chg->name = "pm8150b_charger";
		chg->wa_flags |= CHG_TERMINATION_WA;
		break;
	case PM6150_SUBTYPE:
		chip->chg.chg_param.smb_version = PM6150_SUBTYPE;
		chg->param = smb5_pm8150b_params;
		chg->name = "pm6150_charger";
		chg->wa_flags |= SW_THERM_REGULATION_WA | CHG_TERMINATION_WA;
		if (pmic_rev_id->rev4 >= 2)
			chg->uusb_moisture_protection_enabled = true;
		chg->main_fcc_max = PM6150_MAX_FCC_UA;
		break;
	case PMI632_SUBTYPE:
		chip->chg.chg_param.smb_version = PMI632_SUBTYPE;
		chg->wa_flags |= WEAK_ADAPTER_WA | USBIN_OV_WA
				| CHG_TERMINATION_WA;
		chg->param = smb5_pmi632_params;
		chg->use_extcon = true;
		chg->name = "pmi632_charger";
		/* PMI632 does not support PD */
		chg->pd_not_supported = true;
		chg->lpd_disabled = true;
		if (pmic_rev_id->rev4 >= 2)
			chg->uusb_moisture_protection_enabled = true;
		chg->hw_max_icl_ua =
			(chip->dt.usb_icl_ua > 0) ? chip->dt.usb_icl_ua
						: PMI632_MAX_ICL_UA;
		break;
	default:
		pr_err("PMIC subtype %d not supported\n",
				pmic_rev_id->pmic_subtype);
		rc = -EINVAL;
		goto out;
	}

	chg->chg_freq.freq_5V			= 600;
	chg->chg_freq.freq_6V_8V		= 800;
	chg->chg_freq.freq_9V			= 1050;
	chg->chg_freq.freq_12V                  = 1200;
	chg->chg_freq.freq_removal		= 1050;
	chg->chg_freq.freq_below_otg_threshold	= 800;
	chg->chg_freq.freq_above_otg_threshold	= 800;

	if (of_property_read_bool(node, "qcom,disable-sw-thermal-regulation"))
		chg->wa_flags &= ~SW_THERM_REGULATION_WA;

	if (of_property_read_bool(node, "qcom,disable-fcc-restriction"))
		chg->main_fcc_max = -EINVAL;

out:
	of_node_put(revid_dev_node);
	return rc;
}

#define PULL_NO_PULL	0
#define PULL_30K	30
#define PULL_100K	100
#define PULL_400K	400
static int get_valid_pullup(int pull_up)
{
	/* pull up can only be 0/30K/100K/400K) */
	switch (pull_up) {
	case PULL_NO_PULL:
		return INTERNAL_PULL_NO_PULL;
	case PULL_30K:
		return INTERNAL_PULL_30K_PULL;
	case PULL_100K:
		return INTERNAL_PULL_100K_PULL;
	case PULL_400K:
		return INTERNAL_PULL_400K_PULL;
	default:
		return INTERNAL_PULL_100K_PULL;
	}
}

#define INTERNAL_PULL_UP_MASK	0x3
static int smb5_configure_internal_pull(struct smb_charger *chg, int type,
					int pull)
{
	int rc;
	int shift = type * 2;
	u8 mask = INTERNAL_PULL_UP_MASK << shift;
	u8 val = pull << shift;

	rc = smblib_masked_write(chg, BATIF_ADC_INTERNAL_PULL_UP_REG,
				mask, val);
	if (rc < 0)
		dev_err(chg->dev,
			"Couldn't configure ADC pull-up reg rc=%d\n", rc);

	return rc;
}

#define MICRO_1P5A				1500000
#define MICRO_P1A				100000
#define MICRO_1PA				1000000
#define MICRO_3PA				3000000
#define OTG_DEFAULT_DEGLITCH_TIME_MS		50
#define DEFAULT_WD_BARK_TIME			64
#define DEFAULT_WD_SNARL_TIME_8S		0x07
#define DEFAULT_FCC_STEP_SIZE_UA		100000
#define DEFAULT_FCC_STEP_UPDATE_DELAY_MS	1000
static int smb5_parse_dt(struct smb5 *chip)
{
	struct smb_charger *chg = &chip->chg;
	struct device_node *node = chg->dev->of_node;
	int rc, byte_len, tmp;

	if (!node) {
		pr_err("device tree node missing\n");
		return -EINVAL;
	}

	of_property_read_u32(node, "qcom,sec-charger-config",
					&chip->dt.sec_charger_config);
	chg->sec_cp_present =
		chip->dt.sec_charger_config == POWER_SUPPLY_CHARGER_SEC_CP ||
		chip->dt.sec_charger_config == POWER_SUPPLY_CHARGER_SEC_CP_PL;

	chg->sec_pl_present =
		chip->dt.sec_charger_config == POWER_SUPPLY_CHARGER_SEC_PL ||
		chip->dt.sec_charger_config == POWER_SUPPLY_CHARGER_SEC_CP_PL;

	chg->step_chg_enabled = of_property_read_bool(node,
				"qcom,step-charging-enable");

	chg->typec_legacy_use_rp_icl = of_property_read_bool(node,
				"qcom,typec-legacy-rp-icl");

	chg->sw_jeita_enabled = of_property_read_bool(node,
				"qcom,sw-jeita-enable");

	chg->pd_not_supported = chg->pd_not_supported ||
			of_property_read_bool(node, "qcom,usb-pd-disable");

	chg->lpd_disabled = of_property_read_bool(node, "qcom,lpd-disable");

	rc = of_property_read_u32(node, "qcom,wd-bark-time-secs",
					&chip->dt.wd_bark_time);
	if (rc < 0 || chip->dt.wd_bark_time < MIN_WD_BARK_TIME)
		chip->dt.wd_bark_time = DEFAULT_WD_BARK_TIME;

	rc = of_property_read_u32(node, "qcom,wd-snarl-time-config",
					&chip->dt.wd_snarl_time_cfg);
	if (rc < 0)
		chip->dt.wd_snarl_time_cfg = DEFAULT_WD_SNARL_TIME_8S;

	chip->dt.no_battery = of_property_read_bool(node,
						"qcom,batteryless-platform");

	rc = of_property_read_u32(node,
			"qcom,fcc-max-ua", &chip->dt.batt_profile_fcc_ua);
	if (rc < 0)
		chip->dt.batt_profile_fcc_ua = -EINVAL;

	rc = of_property_read_u32(node,
				"qcom,fv-max-uv", &chip->dt.batt_profile_fv_uv);
	if (rc < 0)
		chip->dt.batt_profile_fv_uv = -EINVAL;

	rc = of_property_read_u32(node,
				"qcom,usb-icl-ua", &chip->dt.usb_icl_ua);
	if (rc < 0)
		chip->dt.usb_icl_ua = -EINVAL;

	rc = of_property_read_u32(node,
				"qcom,otg-cl-ua", &chg->otg_cl_ua);
	if (rc < 0)
		chg->otg_cl_ua =
			(chip->chg.chg_param.smb_version == PMI632_SUBTYPE)
						? MICRO_1PA : MICRO_3PA;

	rc = of_property_read_u32(node,
				  "qcom,dc-icl-ua", &chip->dt.dc_icl_ua);
	if (rc < 0)
		chip->dt.dc_icl_ua = -EINVAL;

	of_property_read_u32(node, "google,otg-out-uv", &chg->otg_out_uv);

	rc = of_property_read_u32(node, "qcom,chg-term-src",
			&chip->dt.term_current_src);
	if (rc < 0)
		chip->dt.term_current_src = ITERM_SRC_UNSPECIFIED;

	rc = of_property_read_u32(node, "qcom,chg-term-current-ma",
			&chip->dt.term_current_thresh_hi_ma);

	if (chip->dt.term_current_src == ITERM_SRC_ADC)
		rc = of_property_read_u32(node, "qcom,chg-term-base-current-ma",
				&chip->dt.term_current_thresh_lo_ma);

	if (of_find_property(node, "qcom,thermal-mitigation", &byte_len)) {
		chg->thermal_mitigation = devm_kzalloc(chg->dev, byte_len,
			GFP_KERNEL);

		if (chg->thermal_mitigation == NULL)
			return -ENOMEM;

		chg->thermal_levels = byte_len / sizeof(u32);
		rc = of_property_read_u32_array(node,
				"qcom,thermal-mitigation",
				chg->thermal_mitigation,
				chg->thermal_levels);
		if (rc < 0) {
			dev_err(chg->dev,
				"Couldn't read threm limits rc = %d\n", rc);
			return rc;
		}
	}

	rc = of_property_read_u32(node, "qcom,charger-temp-max",
			&chg->charger_temp_max);
	if (rc < 0)
		chg->charger_temp_max = -EINVAL;

	rc = of_property_read_u32(node, "qcom,smb-temp-max",
			&chg->smb_temp_max);
	if (rc < 0)
		chg->smb_temp_max = -EINVAL;

	rc = of_property_read_u32(node, "qcom,float-option",
						&chip->dt.float_option);
	if (!rc && (chip->dt.float_option < 0 || chip->dt.float_option > 4)) {
		pr_err("qcom,float-option is out of range [0, 4]\n");
		return -EINVAL;
	}

	chip->dt.hvdcp_disable = of_property_read_bool(node,
						"qcom,hvdcp-disable");
	chg->hvdcp_disable = chip->dt.hvdcp_disable;

	chip->dt.hvdcp_autonomous = of_property_read_bool(node,
						"qcom,hvdcp-autonomous-enable");

	rc = of_property_read_u32(node, "qcom,chg-inhibit-threshold-mv",
				&chip->dt.chg_inhibit_thr_mv);
	if (!rc && (chip->dt.chg_inhibit_thr_mv < 0 ||
				chip->dt.chg_inhibit_thr_mv > 300)) {
		pr_err("qcom,chg-inhibit-threshold-mv is incorrect\n");
		return -EINVAL;
	}

	chip->dt.auto_recharge_soc = -EINVAL;
	rc = of_property_read_u32(node, "qcom,auto-recharge-soc",
				&chip->dt.auto_recharge_soc);
	if (!rc && (chip->dt.auto_recharge_soc < 0 ||
			chip->dt.auto_recharge_soc > 100)) {
		pr_err("qcom,auto-recharge-soc is incorrect\n");
		return -EINVAL;
	}
	chg->auto_recharge_soc = chip->dt.auto_recharge_soc;

	chip->dt.auto_recharge_vbat_mv = -EINVAL;
	rc = of_property_read_u32(node, "qcom,auto-recharge-vbat-mv",
				&chip->dt.auto_recharge_vbat_mv);
	if (!rc && (chip->dt.auto_recharge_vbat_mv < 0)) {
		pr_err("qcom,auto-recharge-vbat-mv is incorrect\n");
		return -EINVAL;
	}

	chg->dcp_icl_ua = chip->dt.usb_icl_ua;
	chg->dc_icl_ua = chip->dt.dc_icl_ua;

	chg->suspend_input_on_debug_batt = of_property_read_bool(node,
					"qcom,suspend-input-on-debug-batt");

	rc = of_property_read_u32(node, "qcom,otg-deglitch-time-ms",
					&chg->otg_delay_ms);
	if (rc < 0)
		chg->otg_delay_ms = OTG_DEFAULT_DEGLITCH_TIME_MS;

	chip->dt.batt_psy_is_bms =
		of_property_read_bool(node, "google,batt_psy_is_bms");
	chip->dt.batt_psy_disable =
		of_property_read_bool(node, "google,batt_psy_disable");

	(void)of_property_read_string(node, "google,batt_psy_name",
				      &chip->dt.batt_psy_name);

	chg->fcc_stepper_enable = of_property_read_bool(node,
					"qcom,fcc-stepping-enable");

	chg->uusb_moisture_protection_enabled =
				chg->uusb_moisture_protection_enabled &&
				of_property_read_bool(node,
				"qcom,uusb-moisture-protection-enable");

	chg->hw_die_temp_mitigation = of_property_read_bool(node,
					"qcom,hw-die-temp-mitigation");

	chg->hw_connector_mitigation = of_property_read_bool(node,
					"qcom,hw-connector-mitigation");

	chg->hw_skin_temp_mitigation = of_property_read_bool(node,
					"qcom,hw-skin-temp-mitigation");

	chg->en_skin_therm_mitigation = of_property_read_bool(node,
					"qcom,en-skin-therm-mitigation");

	chg->connector_pull_up = -EINVAL;
	of_property_read_u32(node, "qcom,connector-internal-pull-kohm",
					&chg->connector_pull_up);

	chg->smb_pull_up = -EINVAL;
	of_property_read_u32(node, "qcom,smb-internal-pull-kohm",
					&chg->smb_pull_up);

	chip->dt.adc_based_aicl = of_property_read_bool(node,
					"qcom,adc-based-aicl");

	/* Extract ADC channels */
	rc = smblib_get_iio_channel(chg, "mid_voltage", &chg->iio.mid_chan);
	if (rc < 0)
		return rc;

	rc = smblib_get_iio_channel(chg, "usb_in_voltage",
					&chg->iio.usbin_v_chan);
	if (rc < 0)
		return rc;

	rc = smblib_get_iio_channel(chg, "chg_temp", &chg->iio.temp_chan);
	if (rc < 0)
		return rc;

	rc = smblib_get_iio_channel(chg, "usb_in_current",
					&chg->iio.usbin_i_chan);
	if (rc < 0)
		return rc;

	rc = smblib_get_iio_channel(chg, "sbux_res", &chg->iio.sbux_chan);
	if (rc < 0)
		return rc;

	rc = smblib_get_iio_channel(chg, "vph_voltage", &chg->iio.vph_v_chan);
	if (rc < 0)
		return rc;

	rc = smblib_get_iio_channel(chg, "die_temp", &chg->iio.die_temp_chan);
	if (rc < 0)
		return rc;

	rc = smblib_get_iio_channel(chg, "conn_temp",
					&chg->iio.connector_temp_chan);
	if (rc < 0)
		return rc;

	rc = smblib_get_iio_channel(chg, "skin_temp", &chg->iio.skin_temp_chan);
	if (rc < 0)
		return rc;

	rc = smblib_get_iio_channel(chg, "smb_temp", &chg->iio.smb_temp_chan);
	if (rc < 0)
		return rc;

	rc = of_property_read_string(node, "google,usb-port-tz-name",
				     &chg->usb_port_tz_name);
	if (rc < 0)
		pr_err("cannot read usb-port-tz-name, rc=%d\n", rc);

	chip->dt.disable_suspend_on_collapse = of_property_read_bool(node,
					"qcom,disable-suspend-on-collapse");

	of_property_read_u32(node, "qcom,fcc-step-delay-ms",
					&chg->chg_param.fcc_step_delay_ms);
	if (chg->chg_param.fcc_step_delay_ms <= 0)
		chg->chg_param.fcc_step_delay_ms =
					DEFAULT_FCC_STEP_UPDATE_DELAY_MS;

	of_property_read_u32(node, "qcom,fcc-step-size-ua",
					&chg->chg_param.fcc_step_size_ua);
	if (chg->chg_param.fcc_step_size_ua <= 0)
		chg->chg_param.fcc_step_size_ua = DEFAULT_FCC_STEP_SIZE_UA;

	/*
	 * If property is present parallel charging with CP is disabled
	 * with HVDCP3 adapter.
	 */
	chg->hvdcp3_standalone_config = of_property_read_bool(node,
					"qcom,hvdcp3-standalone-config");
	of_property_read_u32(node, "qcom,hvdcp3-max-icl-ua",
					&chg->chg_param.hvdcp3_max_icl_ua);
	if (chg->chg_param.hvdcp3_max_icl_ua <= 0)
		chg->chg_param.hvdcp3_max_icl_ua = MICRO_3PA;

	chg->wls_icl_ua = DCIN_ICL_MAX_UA;
	rc = of_property_read_u32(node, "qcom,wls-current-max-ua",
			&tmp);
	if (!rc && tmp < DCIN_ICL_MAX_UA)
		chg->wls_icl_ua = tmp;

	return 0;
}

static int smb5_set_prop_comp_clamp_level(struct smb_charger *chg,
			     const union power_supply_propval *val)
{
	int rc = 0, i;
	struct clamp_config clamp_config;
	enum comp_clamp_levels level;

	level = val->intval;
	if (level >= MAX_CLAMP_LEVEL) {
		pr_err("Invalid comp clamp level=%d\n", val->intval);
		return -EINVAL;
	}

	for (i = 0; i < ARRAY_SIZE(clamp_config.reg); i++) {
		rc = smblib_write(chg, clamp_levels[level].reg[i],
			     clamp_levels[level].val[i]);
		if (rc < 0)
			dev_err(chg->dev,
				"Failed to configure comp clamp settings for reg=0x%04x rc=%d\n",
				   clamp_levels[level].reg[i], rc);
	}

	chg->comp_clamp_level = val->intval;

	return rc;
}

/************************
 * USB PSY REGISTRATION *
 ************************/
static enum power_supply_property smb5_usb_props[] = {
	POWER_SUPPLY_PROP_PRESENT,
	POWER_SUPPLY_PROP_ONLINE,
	POWER_SUPPLY_PROP_VOLTAGE_NOW,
	POWER_SUPPLY_PROP_PD_CURRENT_MAX,
	POWER_SUPPLY_PROP_CURRENT_MAX,
	POWER_SUPPLY_PROP_TEMP,
	POWER_SUPPLY_PROP_TYPE,
	POWER_SUPPLY_PROP_TYPEC_MODE,
	POWER_SUPPLY_PROP_TYPEC_POWER_ROLE,
	POWER_SUPPLY_PROP_TYPEC_CC_ORIENTATION,
	POWER_SUPPLY_PROP_LOW_POWER,
	POWER_SUPPLY_PROP_PD_ACTIVE,
	POWER_SUPPLY_PROP_INPUT_CURRENT_SETTLED,
	POWER_SUPPLY_PROP_INPUT_CURRENT_NOW,
	POWER_SUPPLY_PROP_BOOST_CURRENT,
	POWER_SUPPLY_PROP_PE_START,
	POWER_SUPPLY_PROP_CTM_CURRENT_MAX,
	POWER_SUPPLY_PROP_HW_CURRENT_MAX,
	POWER_SUPPLY_PROP_REAL_TYPE,
	POWER_SUPPLY_PROP_PD_VOLTAGE_MAX,
	POWER_SUPPLY_PROP_PD_VOLTAGE_MIN,
	POWER_SUPPLY_PROP_CONNECTOR_TYPE,
	POWER_SUPPLY_PROP_CONNECTOR_HEALTH,
	POWER_SUPPLY_PROP_VOLTAGE_MAX,
	POWER_SUPPLY_PROP_VOLTAGE_MAX_DESIGN,
	POWER_SUPPLY_PROP_VOLTAGE_MAX_LIMIT,
	POWER_SUPPLY_PROP_SMB_EN_MODE,
	POWER_SUPPLY_PROP_SMB_EN_REASON,
	POWER_SUPPLY_PROP_ADAPTER_CC_MODE,
	POWER_SUPPLY_PROP_SCOPE,
	POWER_SUPPLY_PROP_INPUT_CURRENT_MAX,
	POWER_SUPPLY_PROP_MOISTURE_DETECTION_ENABLE,
	POWER_SUPPLY_PROP_MOISTURE_DETECTED,
	POWER_SUPPLY_PROP_HVDCP_OPTI_ALLOWED,
	POWER_SUPPLY_PROP_QC_OPTI_DISABLE,
	POWER_SUPPLY_PROP_VOLTAGE_VPH,
	POWER_SUPPLY_PROP_OTG_FASTROLESWAP,
	POWER_SUPPLY_PROP_THERM_ICL_LIMIT,
<<<<<<< HEAD
	POWER_SUPPLY_PROP_DEAD_BATTERY,
=======
	POWER_SUPPLY_PROP_SKIN_HEALTH,
>>>>>>> a1ef8a6b
};

static int smb5_usb_get_prop(struct power_supply *psy,
		enum power_supply_property psp,
		union power_supply_propval *val)
{
	struct smb5 *chip = power_supply_get_drvdata(psy);
	struct smb_charger *chg = &chip->chg;
	union power_supply_propval pval;
	int rc = 0;
	val->intval = 0;

	switch (psp) {
	case POWER_SUPPLY_PROP_MOISTURE_DETECTION_ENABLE:
		val->intval = chg->moisture_detection_enabled ? 1 : 0;
		break;
	case POWER_SUPPLY_PROP_PRESENT:
		rc = smblib_get_prop_usb_present(chg, val);
		break;
	case POWER_SUPPLY_PROP_ONLINE:
		rc = smblib_get_prop_usb_online(chg, val);
		if (!val->intval)
			break;

		if (((chg->typec_mode == POWER_SUPPLY_TYPEC_SOURCE_DEFAULT) ||
		   (chg->connector_type == POWER_SUPPLY_CONNECTOR_MICRO_USB))
			&& (chg->real_charger_type == POWER_SUPPLY_TYPE_USB))
			val->intval = 0;
		else
			val->intval = 1;

		if (chg->real_charger_type == POWER_SUPPLY_TYPE_UNKNOWN)
			val->intval = 0;
		break;
	case POWER_SUPPLY_PROP_VOLTAGE_MAX_DESIGN:
		rc = smblib_get_prop_usb_voltage_max_design(chg, val);
		break;
	case POWER_SUPPLY_PROP_VOLTAGE_MAX:
		rc = smblib_get_prop_usb_voltage_max(chg, val);
		break;
	case POWER_SUPPLY_PROP_VOLTAGE_MAX_LIMIT:
		if (chg->usbin_forced_max_uv)
			val->intval = chg->usbin_forced_max_uv;
		else
			smblib_get_prop_usb_voltage_max_design(chg, val);
		break;
	case POWER_SUPPLY_PROP_VOLTAGE_NOW:
		rc = smblib_get_prop_usb_voltage_now(chg, val);
		break;
	case POWER_SUPPLY_PROP_PD_CURRENT_MAX:
		val->intval = get_client_vote(chg->usb_icl_votable, PD_VOTER);
		break;
	case POWER_SUPPLY_PROP_CURRENT_MAX:
		rc = smblib_get_charge_current(chg, &val->intval);
		break;
	case POWER_SUPPLY_PROP_TEMP:
		rc = smblib_get_prop_usb_port_temp(chg, val);
		break;
	case POWER_SUPPLY_PROP_TYPE:
		val->intval = POWER_SUPPLY_TYPE_USB_PD;
		break;
	case POWER_SUPPLY_PROP_REAL_TYPE:
		val->intval = chg->real_charger_type;
		break;
	case POWER_SUPPLY_PROP_TYPEC_MODE:
		if (chg->connector_type == POWER_SUPPLY_CONNECTOR_MICRO_USB)
			val->intval = POWER_SUPPLY_TYPEC_NONE;
		else
			val->intval = chg->typec_mode;
		break;
	case POWER_SUPPLY_PROP_TYPEC_POWER_ROLE:
		if (chg->connector_type == POWER_SUPPLY_CONNECTOR_MICRO_USB)
			val->intval = POWER_SUPPLY_TYPEC_PR_NONE;
		else
			rc = smblib_get_prop_typec_power_role(chg, val);
		break;
	case POWER_SUPPLY_PROP_TYPEC_CC_ORIENTATION:
		if (chg->connector_type == POWER_SUPPLY_CONNECTOR_MICRO_USB)
			val->intval = 0;
		else
			rc = smblib_get_prop_typec_cc_orientation(chg, val);
		break;
	case POWER_SUPPLY_PROP_TYPEC_SRC_RP:
		rc = smblib_get_prop_typec_select_rp(chg, val);
		break;
	case POWER_SUPPLY_PROP_LOW_POWER:
		if (chg->sink_src_mode == SRC_MODE)
			rc = smblib_get_prop_low_power(chg, val);
		else
			rc = -ENODATA;
		break;
	case POWER_SUPPLY_PROP_PD_ACTIVE:
		val->intval = chg->pd_active;
		break;
	case POWER_SUPPLY_PROP_INPUT_CURRENT_SETTLED:
		rc = smblib_get_prop_input_current_settled(chg, val);
		break;
	case POWER_SUPPLY_PROP_INPUT_CURRENT_NOW:
		rc = smblib_get_prop_usb_current_now(chg, val);
		break;
	case POWER_SUPPLY_PROP_BOOST_CURRENT:
		val->intval = chg->boost_current_ua;
		break;
	case POWER_SUPPLY_PROP_PD_IN_HARD_RESET:
		rc = smblib_get_prop_pd_in_hard_reset(chg, val);
		break;
	case POWER_SUPPLY_PROP_PD_USB_SUSPEND_SUPPORTED:
		val->intval = chg->system_suspend_supported;
		break;
	case POWER_SUPPLY_PROP_PE_START:
		rc = smblib_get_pe_start(chg, val);
		break;
	case POWER_SUPPLY_PROP_CTM_CURRENT_MAX:
		val->intval = get_client_vote(chg->usb_icl_votable, CTM_VOTER);
		break;
	case POWER_SUPPLY_PROP_HW_CURRENT_MAX:
		rc = smblib_get_charge_current(chg, &val->intval);
		break;
	case POWER_SUPPLY_PROP_PR_SWAP:
		rc = smblib_get_prop_pr_swap_in_progress(chg, val);
		break;
	case POWER_SUPPLY_PROP_PD_VOLTAGE_MAX:
		val->intval = chg->voltage_max_uv;
		break;
	case POWER_SUPPLY_PROP_PD_VOLTAGE_MIN:
		val->intval = chg->voltage_min_uv;
		break;
	case POWER_SUPPLY_PROP_SDP_CURRENT_MAX:
		val->intval = get_client_vote(chg->usb_icl_votable,
					      USB_PSY_VOTER);
		break;
	case POWER_SUPPLY_PROP_DEAD_BATTERY:
		val->intval = chg->dead_battery ? 1 : 0;
		break;
	case POWER_SUPPLY_PROP_CONNECTOR_TYPE:
		val->intval = chg->connector_type;
		break;
	case POWER_SUPPLY_PROP_CONNECTOR_HEALTH:
		if (chg->connector_health == -EINVAL)
			val->intval = smblib_get_prop_connector_health(chg);
		else
			val->intval = chg->connector_health;
		break;
	case POWER_SUPPLY_PROP_SCOPE:
		val->intval = POWER_SUPPLY_SCOPE_UNKNOWN;
		rc = smblib_get_prop_usb_present(chg, &pval);
		if (rc < 0)
			break;
		val->intval = pval.intval ? POWER_SUPPLY_SCOPE_DEVICE
				: chg->otg_present ? POWER_SUPPLY_SCOPE_SYSTEM
						: POWER_SUPPLY_SCOPE_UNKNOWN;
		break;
	case POWER_SUPPLY_PROP_SMB_EN_MODE:
		mutex_lock(&chg->smb_lock);
		val->intval = chg->sec_chg_selected;
		mutex_unlock(&chg->smb_lock);
		break;
	case POWER_SUPPLY_PROP_SMB_EN_REASON:
		val->intval = chg->cp_reason;
		break;
	case POWER_SUPPLY_PROP_INPUT_CURRENT_MAX:
		rc = smblib_get_prop_input_current_max(chg, val);
		break;
	case POWER_SUPPLY_PROP_MOISTURE_DETECTED:
		val->intval = (chg->lpd_reason == LPD_MOISTURE_DETECTED
			       && chg->lpd_stage == LPD_STAGE_COMMIT) ? 1 :
			       0;
		break;
	case POWER_SUPPLY_PROP_HVDCP_OPTI_ALLOWED:
		val->intval = !chg->flash_active;
		break;
	case POWER_SUPPLY_PROP_QC_OPTI_DISABLE:
		if (chg->hw_die_temp_mitigation)
			val->intval = POWER_SUPPLY_QC_THERMAL_BALANCE_DISABLE
					| POWER_SUPPLY_QC_INOV_THERMAL_DISABLE;
		if (chg->hw_connector_mitigation)
			val->intval |= POWER_SUPPLY_QC_CTM_DISABLE;
		break;
	case POWER_SUPPLY_PROP_VOLTAGE_VPH:
		rc = smblib_get_prop_vph_voltage_now(chg, val);
		break;
	case POWER_SUPPLY_PROP_OTG_FASTROLESWAP:
		rc = smblib_get_prop_otg_fastroleswap(chg, val);
		break;
	case POWER_SUPPLY_PROP_THERM_ICL_LIMIT:
		val->intval = get_client_vote(chg->usb_icl_votable,
					THERMAL_THROTTLE_VOTER);
		break;
	case POWER_SUPPLY_PROP_ADAPTER_CC_MODE:
		val->intval = chg->adapter_cc_mode;
		break;
	case POWER_SUPPLY_PROP_SKIN_HEALTH:
		val->intval = smblib_get_skin_temp_status(chg);
		break;
	default:
		pr_err("get prop %d is not supported in usb\n", psp);
		rc = -EINVAL;
		break;
	}

	if (rc < 0) {
		pr_debug("Couldn't get prop %d rc = %d\n", psp, rc);
		return -ENODATA;
	}

	return 0;
}

#define MIN_THERMAL_VOTE_UA	500000
static int smb5_usb_set_prop(struct power_supply *psy,
		enum power_supply_property psp,
		const union power_supply_propval *val)
{
	struct smb5 *chip = power_supply_get_drvdata(psy);
	struct smb_charger *chg = &chip->chg;
	int icl, rc = 0;

	switch (psp) {
	case POWER_SUPPLY_PROP_MOISTURE_DETECTION_ENABLE:
		rc = enable_moisture_detection(chg, val->intval == 1);
		break;
	case POWER_SUPPLY_PROP_PD_CURRENT_MAX:
		rc = smblib_set_prop_pd_current_max(chg, val);
		break;
	case POWER_SUPPLY_PROP_TYPEC_POWER_ROLE:
		rc = smblib_set_prop_typec_power_role(chg, val);
		break;
	case POWER_SUPPLY_PROP_TYPEC_SRC_RP:
		rc = smblib_set_prop_typec_select_rp(chg, val);
		break;
	case POWER_SUPPLY_PROP_PD_ACTIVE:
		rc = smblib_set_prop_pd_active(chg, val);
		break;
	case POWER_SUPPLY_PROP_PD_IN_HARD_RESET:
		rc = smblib_set_prop_pd_in_hard_reset(chg, val);
		break;
	case POWER_SUPPLY_PROP_PD_USB_SUSPEND_SUPPORTED:
		chg->system_suspend_supported = val->intval;
		break;
	case POWER_SUPPLY_PROP_BOOST_CURRENT:
		rc = smblib_set_prop_boost_current(chg, val);
		break;
	case POWER_SUPPLY_PROP_CTM_CURRENT_MAX:
		rc = vote(chg->usb_icl_votable, CTM_VOTER,
						val->intval >= 0, val->intval);
		break;
	case POWER_SUPPLY_PROP_PR_SWAP:
		rc = smblib_set_prop_pr_swap_in_progress(chg, val);
		break;
	case POWER_SUPPLY_PROP_PD_VOLTAGE_MAX:
		rc = smblib_set_prop_pd_voltage_max(chg, val);
		break;
	case POWER_SUPPLY_PROP_PD_VOLTAGE_MIN:
		rc = smblib_set_prop_pd_voltage_min(chg, val);
		break;
	case POWER_SUPPLY_PROP_SDP_CURRENT_MAX:
		chg->sdp_current_max = val->intval;
		if (!(chg->dead_battery && val->intval <= USBIN_25MA))
			rc = smblib_set_prop_sdp_current_max(chg, val);
		break;
	case POWER_SUPPLY_PROP_DEAD_BATTERY: {

		/* Dead battery can only be cleared. */
		if (val->intval != 0)
			rc = -EINVAL;

		/*
		 * USB Data stack masks vote unless connected to SDP port.
		 * Enfore USB data stack limit only for SDP port.
		 */
		if (chg->dead_battery && (chg->typec_mode ==
		    POWER_SUPPLY_TYPEC_SOURCE_DEFAULT || chg->connector_type ==
		    POWER_SUPPLY_CONNECTOR_MICRO_USB) && chg->real_charger_type
		    == POWER_SUPPLY_TYPE_USB) {
			union power_supply_propval temp;

			temp.intval = chg->sdp_current_max;
			rc = smblib_set_prop_sdp_current_max(chg, &temp);
			chg->dead_battery = !!rc;
		} else {
			chg->dead_battery = false;
		}
		break;
	}
	case POWER_SUPPLY_PROP_CONNECTOR_HEALTH:
		chg->connector_health = val->intval;
		power_supply_changed(chg->usb_psy);
		break;
	case POWER_SUPPLY_PROP_INPUT_CURRENT_MAX:
		rc = smblib_set_prop_input_current_max(chg, val);
		break;
	case POWER_SUPPLY_PROP_OTG_FASTROLESWAP:
		rc = smblib_set_prop_otg_fastroleswap(chg, val);
		break;
	case POWER_SUPPLY_PROP_THERM_ICL_LIMIT:
		if (!is_client_vote_enabled(chg->usb_icl_votable,
						THERMAL_THROTTLE_VOTER)) {
			chg->init_thermal_ua = get_effective_result(
							chg->usb_icl_votable);
			icl = chg->init_thermal_ua + val->intval;
		} else {
			icl = get_client_vote(chg->usb_icl_votable,
					THERMAL_THROTTLE_VOTER) + val->intval;
		}

		if (icl >= MIN_THERMAL_VOTE_UA)
			rc = vote(chg->usb_icl_votable, THERMAL_THROTTLE_VOTER,
				(icl != chg->init_thermal_ua) ? true : false,
				icl);
		else
			rc = -EINVAL;
		break;
	case POWER_SUPPLY_PROP_VOLTAGE_MAX_LIMIT:
		smblib_set_prop_usb_voltage_max_limit(chg, val);
		break;
	case POWER_SUPPLY_PROP_ADAPTER_CC_MODE:
		chg->adapter_cc_mode = val->intval;
		break;
	default:
		pr_err("set prop %d is not supported\n", psp);
		rc = -EINVAL;
		break;
	}

	return rc;
}

static int smb5_usb_prop_is_writeable(struct power_supply *psy,
		enum power_supply_property psp)
{
	switch (psp) {
	case POWER_SUPPLY_PROP_CTM_CURRENT_MAX:
	case POWER_SUPPLY_PROP_CONNECTOR_HEALTH:
	case POWER_SUPPLY_PROP_SDP_CURRENT_MAX:
	case POWER_SUPPLY_PROP_INPUT_CURRENT_MAX:
	case POWER_SUPPLY_PROP_MOISTURE_DETECTION_ENABLE:
	case POWER_SUPPLY_PROP_THERM_ICL_LIMIT:
	case POWER_SUPPLY_PROP_VOLTAGE_MAX_LIMIT:
<<<<<<< HEAD
	case POWER_SUPPLY_PROP_DEAD_BATTERY:
=======
	case POWER_SUPPLY_PROP_ADAPTER_CC_MODE:
>>>>>>> a1ef8a6b
		return 1;
	default:
		break;
	}

	return 0;
}

static const struct power_supply_desc usb_psy_desc = {
	.name = "usb",
	.type = POWER_SUPPLY_TYPE_USB_PD,
	.properties = smb5_usb_props,
	.num_properties = ARRAY_SIZE(smb5_usb_props),
	.get_property = smb5_usb_get_prop,
	.set_property = smb5_usb_set_prop,
	.property_is_writeable = smb5_usb_prop_is_writeable,
};

static int smb5_init_usb_psy(struct smb5 *chip)
{
	struct power_supply_config usb_cfg = {};
	struct smb_charger *chg = &chip->chg;

	usb_cfg.drv_data = chip;
	usb_cfg.of_node = chg->dev->of_node;
	chg->usb_psy = devm_power_supply_register(chg->dev,
						  &usb_psy_desc,
						  &usb_cfg);
	if (IS_ERR(chg->usb_psy)) {
		pr_err("Couldn't register USB power supply\n");
		return PTR_ERR(chg->usb_psy);
	}

	return 0;
}

/********************************
 * USB PC_PORT PSY REGISTRATION *
 ********************************/
static enum power_supply_property smb5_usb_port_props[] = {
	POWER_SUPPLY_PROP_TYPE,
	POWER_SUPPLY_PROP_ONLINE,
	POWER_SUPPLY_PROP_VOLTAGE_MAX,
	POWER_SUPPLY_PROP_CURRENT_MAX,
};

static int smb5_usb_port_get_prop(struct power_supply *psy,
		enum power_supply_property psp,
		union power_supply_propval *val)
{
	struct smb5 *chip = power_supply_get_drvdata(psy);
	struct smb_charger *chg = &chip->chg;
	int rc = 0;

	switch (psp) {
	case POWER_SUPPLY_PROP_TYPE:
		val->intval = POWER_SUPPLY_TYPE_USB;
		break;
	case POWER_SUPPLY_PROP_ONLINE:
		rc = smblib_get_prop_usb_online(chg, val);
		if (!val->intval)
			break;

		if (((chg->typec_mode == POWER_SUPPLY_TYPEC_SOURCE_DEFAULT) ||
		   (chg->connector_type == POWER_SUPPLY_CONNECTOR_MICRO_USB))
			&& (chg->real_charger_type == POWER_SUPPLY_TYPE_USB))
			val->intval = 1;
		else
			val->intval = 0;
		break;
	case POWER_SUPPLY_PROP_VOLTAGE_MAX:
		val->intval = 5000000;
		break;
	case POWER_SUPPLY_PROP_CURRENT_MAX:
		rc = smblib_get_prop_input_current_settled(chg, val);
		break;
	default:
		pr_err_ratelimited("Get prop %d is not supported in pc_port\n",
				psp);
		return -EINVAL;
	}

	if (rc < 0) {
		pr_debug("Couldn't get prop %d rc = %d\n", psp, rc);
		return -ENODATA;
	}

	return 0;
}

static int smb5_usb_port_set_prop(struct power_supply *psy,
		enum power_supply_property psp,
		const union power_supply_propval *val)
{
	int rc = 0;

	switch (psp) {
	default:
		pr_err_ratelimited("Set prop %d is not supported in pc_port\n",
				psp);
		rc = -EINVAL;
		break;
	}

	return rc;
}

static const struct power_supply_desc usb_port_psy_desc = {
	.name		= "pc_port",
	.type		= POWER_SUPPLY_TYPE_USB,
	.properties	= smb5_usb_port_props,
	.num_properties	= ARRAY_SIZE(smb5_usb_port_props),
	.get_property	= smb5_usb_port_get_prop,
	.set_property	= smb5_usb_port_set_prop,
};

static int smb5_init_usb_port_psy(struct smb5 *chip)
{
	struct power_supply_config usb_port_cfg = {};
	struct smb_charger *chg = &chip->chg;

	usb_port_cfg.drv_data = chip;
	usb_port_cfg.of_node = chg->dev->of_node;
	chg->usb_port_psy = devm_power_supply_register(chg->dev,
						  &usb_port_psy_desc,
						  &usb_port_cfg);
	if (IS_ERR(chg->usb_port_psy)) {
		pr_err("Couldn't register USB pc_port power supply\n");
		return PTR_ERR(chg->usb_port_psy);
	}

	return 0;
}

/*****************************
 * USB MAIN PSY REGISTRATION *
 *****************************/

static enum power_supply_property smb5_usb_main_props[] = {
	POWER_SUPPLY_PROP_VOLTAGE_MAX,
	POWER_SUPPLY_PROP_CONSTANT_CHARGE_CURRENT_MAX,
	POWER_SUPPLY_PROP_TYPE,
	POWER_SUPPLY_PROP_INPUT_CURRENT_SETTLED,
	POWER_SUPPLY_PROP_INPUT_VOLTAGE_SETTLED,
	POWER_SUPPLY_PROP_FCC_DELTA,
	POWER_SUPPLY_PROP_CURRENT_MAX,
	POWER_SUPPLY_PROP_FLASH_ACTIVE,
	POWER_SUPPLY_PROP_FLASH_TRIGGER,
	POWER_SUPPLY_PROP_TOGGLE_STAT,
	POWER_SUPPLY_PROP_MAIN_FCC_MAX,
	POWER_SUPPLY_PROP_IRQ_STATUS,
	POWER_SUPPLY_PROP_FORCE_MAIN_FCC,
	POWER_SUPPLY_PROP_FORCE_MAIN_ICL,
	POWER_SUPPLY_PROP_COMP_CLAMP_LEVEL,
	POWER_SUPPLY_PROP_HEALTH,
};

static int smb5_usb_main_get_prop(struct power_supply *psy,
		enum power_supply_property psp,
		union power_supply_propval *val)
{
	struct smb5 *chip = power_supply_get_drvdata(psy);
	struct smb_charger *chg = &chip->chg;
	int rc = 0;

	switch (psp) {
	case POWER_SUPPLY_PROP_VOLTAGE_MAX:
		rc = smblib_get_charge_param(chg, &chg->param.fv, &val->intval);
		break;
	case POWER_SUPPLY_PROP_CONSTANT_CHARGE_CURRENT_MAX:
		rc = smblib_get_charge_param(chg, &chg->param.fcc,
							&val->intval);
		break;
	case POWER_SUPPLY_PROP_TYPE:
		val->intval = POWER_SUPPLY_TYPE_MAIN;
		break;
	case POWER_SUPPLY_PROP_INPUT_CURRENT_SETTLED:
		rc = smblib_get_prop_input_current_settled(chg, val);
		break;
	case POWER_SUPPLY_PROP_INPUT_VOLTAGE_SETTLED:
		rc = smblib_get_prop_input_voltage_settled(chg, val);
		break;
	case POWER_SUPPLY_PROP_FCC_DELTA:
		rc = smblib_get_prop_fcc_delta(chg, val);
		break;
	case POWER_SUPPLY_PROP_CURRENT_MAX:
		rc = smblib_get_icl_current(chg, &val->intval);
		break;
	case POWER_SUPPLY_PROP_FLASH_ACTIVE:
		val->intval = chg->flash_active;
		break;
	case POWER_SUPPLY_PROP_FLASH_TRIGGER:
		rc = schgm_flash_get_vreg_ok(chg, &val->intval);
		break;
	case POWER_SUPPLY_PROP_TOGGLE_STAT:
		val->intval = 0;
		break;
	case POWER_SUPPLY_PROP_MAIN_FCC_MAX:
		val->intval = chg->main_fcc_max;
		break;
	case POWER_SUPPLY_PROP_IRQ_STATUS:
		rc = smblib_get_irq_status(chg, val);
		break;
	case POWER_SUPPLY_PROP_FORCE_MAIN_FCC:
		rc = smblib_get_charge_param(chg, &chg->param.fcc,
							&val->intval);
		break;
	case POWER_SUPPLY_PROP_FORCE_MAIN_ICL:
		rc = smblib_get_charge_param(chg, &chg->param.usb_icl,
							&val->intval);
		break;
	case POWER_SUPPLY_PROP_COMP_CLAMP_LEVEL:
		val->intval = chg->comp_clamp_level;
		break;
	/* Use this property to report SMB health */
	case POWER_SUPPLY_PROP_HEALTH:
		val->intval = smblib_get_prop_smb_health(chg);
		break;
	default:
		pr_debug("get prop %d is not supported in usb-main\n", psp);
		rc = -EINVAL;
		break;
	}
	if (rc < 0) {
		pr_debug("Couldn't get prop %d rc = %d\n", psp, rc);
		return -ENODATA;
	}

	return 0;
}

static int smb5_usb_main_set_prop(struct power_supply *psy,
		enum power_supply_property psp,
		const union power_supply_propval *val)
{
	struct smb5 *chip = power_supply_get_drvdata(psy);
	struct smb_charger *chg = &chip->chg;
	union power_supply_propval pval = {0, };
	int rc = 0, offset_ua = 0;

	switch (psp) {
	case POWER_SUPPLY_PROP_VOLTAGE_MAX:
		rc = smblib_set_charge_param(chg, &chg->param.fv, val->intval);
		break;
	case POWER_SUPPLY_PROP_CONSTANT_CHARGE_CURRENT_MAX:
		/* Adjust Main FCC for QC3.0 + SMB1390 */
		rc = smblib_get_qc3_main_icl_offset(chg, &offset_ua);
		if (rc < 0)
			offset_ua = 0;

		rc = smblib_set_charge_param(chg, &chg->param.fcc,
						val->intval + offset_ua);
		break;
	case POWER_SUPPLY_PROP_CURRENT_MAX:
		rc = smblib_set_icl_current(chg, val->intval);
		break;
	case POWER_SUPPLY_PROP_FLASH_ACTIVE:
		if ((chg->chg_param.smb_version == PMI632_SUBTYPE)
				&& (chg->flash_active != val->intval)) {
			chg->flash_active = val->intval;

			rc = smblib_get_prop_usb_present(chg, &pval);
			if (rc < 0)
				pr_err("Failed to get USB preset status rc=%d\n",
						rc);
			if (pval.intval) {
				rc = smblib_force_vbus_voltage(chg,
					chg->flash_active ? FORCE_5V_BIT
								: IDLE_BIT);
				if (rc < 0)
					pr_err("Failed to force 5V\n");
				else
					chg->pulse_cnt = 0;
			} else {
				/* USB absent & flash not-active - vote 100mA */
				vote(chg->usb_icl_votable, SW_ICL_MAX_VOTER,
							true, SDP_100_MA);
			}

			pr_debug("flash active VBUS 5V restriction %s\n",
				chg->flash_active ? "applied" : "removed");

			/* Update userspace */
			if (chg->batt_psy)
				power_supply_changed(chg->batt_psy);
		}
		break;
	case POWER_SUPPLY_PROP_TOGGLE_STAT:
		rc = smblib_toggle_smb_en(chg, val->intval);
		break;
	case POWER_SUPPLY_PROP_MAIN_FCC_MAX:
		chg->main_fcc_max = val->intval;
		rerun_election(chg->fcc_votable);
		break;
	case POWER_SUPPLY_PROP_FORCE_MAIN_FCC:
		vote_override(chg->fcc_main_votable, CC_MODE_VOTER,
				(val->intval < 0) ? false : true, val->intval);
		/* Main FCC updated re-calculate FCC */
		rerun_election(chg->fcc_votable);
		break;
	case POWER_SUPPLY_PROP_FORCE_MAIN_ICL:
		vote_override(chg->usb_icl_votable, CC_MODE_VOTER,
				(val->intval < 0) ? false : true, val->intval);
		/* Main ICL updated re-calculate ILIM */
		if (chg->real_charger_type == POWER_SUPPLY_TYPE_USB_HVDCP_3)
			rerun_election(chg->fcc_votable);
		break;
	case POWER_SUPPLY_PROP_COMP_CLAMP_LEVEL:
		rc = smb5_set_prop_comp_clamp_level(chg, val);
		break;
	default:
		pr_err("set prop %d is not supported\n", psp);
		rc = -EINVAL;
		break;
	}

	return rc;
}

static int smb5_usb_main_prop_is_writeable(struct power_supply *psy,
				enum power_supply_property psp)
{
	int rc;

	switch (psp) {
	case POWER_SUPPLY_PROP_TOGGLE_STAT:
	case POWER_SUPPLY_PROP_MAIN_FCC_MAX:
	case POWER_SUPPLY_PROP_FORCE_MAIN_FCC:
	case POWER_SUPPLY_PROP_FORCE_MAIN_ICL:
	case POWER_SUPPLY_PROP_COMP_CLAMP_LEVEL:
		rc = 1;
		break;
	default:
		rc = 0;
		break;
	}

	return rc;
}

static const struct power_supply_desc usb_main_psy_desc = {
	.name		= "main",
	.type		= POWER_SUPPLY_TYPE_MAIN,
	.properties	= smb5_usb_main_props,
	.num_properties	= ARRAY_SIZE(smb5_usb_main_props),
	.get_property	= smb5_usb_main_get_prop,
	.set_property	= smb5_usb_main_set_prop,
	.property_is_writeable = smb5_usb_main_prop_is_writeable,
};

static int smb5_init_usb_main_psy(struct smb5 *chip)
{
	struct power_supply_config usb_main_cfg = {};
	struct smb_charger *chg = &chip->chg;

	usb_main_cfg.drv_data = chip;
	usb_main_cfg.of_node = chg->dev->of_node;
	chg->usb_main_psy = devm_power_supply_register(chg->dev,
						  &usb_main_psy_desc,
						  &usb_main_cfg);
	if (IS_ERR(chg->usb_main_psy)) {
		pr_err("Couldn't register USB main power supply\n");
		return PTR_ERR(chg->usb_main_psy);
	}

	return 0;
}

/*************************
 * DC PSY REGISTRATION   *
 *************************/

static enum power_supply_property smb5_dc_props[] = {
	POWER_SUPPLY_PROP_INPUT_SUSPEND,
	POWER_SUPPLY_PROP_PRESENT,
	POWER_SUPPLY_PROP_ONLINE,
	POWER_SUPPLY_PROP_VOLTAGE_NOW,
	POWER_SUPPLY_PROP_CURRENT_MAX,
	POWER_SUPPLY_PROP_VOLTAGE_MAX,
	POWER_SUPPLY_PROP_INPUT_VOLTAGE_REGULATION,
	POWER_SUPPLY_PROP_REAL_TYPE,
	POWER_SUPPLY_PROP_DC_RESET,
};

static int smb5_dc_get_prop(struct power_supply *psy,
		enum power_supply_property psp,
		union power_supply_propval *val)
{
	struct smb5 *chip = power_supply_get_drvdata(psy);
	struct smb_charger *chg = &chip->chg;
	int rc = 0;

	switch (psp) {
	case POWER_SUPPLY_PROP_INPUT_SUSPEND:
		val->intval = get_effective_result(chg->dc_suspend_votable);
		break;
	case POWER_SUPPLY_PROP_PRESENT:
		rc = smblib_get_prop_dc_present(chg, val);
		break;
	case POWER_SUPPLY_PROP_ONLINE:
		rc = smblib_get_prop_dc_online(chg, val);
		break;
	case POWER_SUPPLY_PROP_VOLTAGE_NOW:
		rc = smblib_get_prop_dc_voltage_now(chg, val);
		break;
	case POWER_SUPPLY_PROP_CURRENT_MAX:
		rc = smblib_get_prop_dc_current_max(chg, val);
		break;
	case POWER_SUPPLY_PROP_VOLTAGE_MAX:
		rc = smblib_get_prop_dc_voltage_max(chg, val);
		break;
	case POWER_SUPPLY_PROP_REAL_TYPE:
		val->intval = POWER_SUPPLY_TYPE_WIPOWER;
		break;
	case POWER_SUPPLY_PROP_DC_RESET:
		val->intval = smblib_get_prop_dc_in_pon(chg, val);
		break;
	case POWER_SUPPLY_PROP_INPUT_VOLTAGE_REGULATION:
		rc = smblib_get_prop_voltage_wls_output(chg, val);
		break;
	default:
		return -EINVAL;
	}
	if (rc < 0) {
		pr_debug("Couldn't get prop %d rc = %d\n", psp, rc);
		return -ENODATA;
	}
	return 0;
}

static int smb5_dc_set_prop(struct power_supply *psy,
		enum power_supply_property psp,
		const union power_supply_propval *val)
{
	struct smb5 *chip = power_supply_get_drvdata(psy);
	struct smb_charger *chg = &chip->chg;
	int rc = 0;

	switch (psp) {
	case POWER_SUPPLY_PROP_INPUT_SUSPEND:
		rc = vote(chg->dc_suspend_votable, WBC_VOTER,
				(bool)val->intval, 0);
		break;
	case POWER_SUPPLY_PROP_CURRENT_MAX:
		rc = smblib_set_prop_dc_current_max(chg, val);
		break;
	case POWER_SUPPLY_PROP_INPUT_VOLTAGE_REGULATION:
		rc = smblib_set_prop_voltage_wls_output(chg, val);
		break;
	case POWER_SUPPLY_PROP_DC_RESET:
		mutex_lock(&chg->dc_reset_lock);
		chg->dc_reset = false;
		mutex_unlock(&chg->dc_reset_lock);
		rc = smblib_set_prop_dc_reset(chg);
		break;
	default:
		return -EINVAL;
	}

	return rc;
}

static int smb5_dc_prop_is_writeable(struct power_supply *psy,
		enum power_supply_property psp)
{
	switch (psp) {
<<<<<<< HEAD
	case POWER_SUPPLY_PROP_CURRENT_MAX:
=======
	case POWER_SUPPLY_PROP_INPUT_VOLTAGE_REGULATION:
>>>>>>> a1ef8a6b
		return 1;
	default:
		break;
	}

	return 0;
}

static const struct power_supply_desc dc_psy_desc = {
	.name = "dc",
	.type = POWER_SUPPLY_TYPE_WIRELESS,
	.properties = smb5_dc_props,
	.num_properties = ARRAY_SIZE(smb5_dc_props),
	.get_property = smb5_dc_get_prop,
	.set_property = smb5_dc_set_prop,
	.property_is_writeable = smb5_dc_prop_is_writeable,
};

static int smb5_init_dc_psy(struct smb5 *chip)
{
	struct power_supply_config dc_cfg = {};
	struct smb_charger *chg = &chip->chg;

	dc_cfg.drv_data = chip;
	dc_cfg.of_node = chg->dev->of_node;
	chg->dc_psy = devm_power_supply_register(chg->dev,
						  &dc_psy_desc,
						  &dc_cfg);
	if (IS_ERR(chg->dc_psy)) {
		pr_err("Couldn't register USB power supply\n");
		return PTR_ERR(chg->dc_psy);
	}

	return 0;
}

/*************************
 * BATT PSY REGISTRATION *
 *************************/
static enum power_supply_property smb5_batt_props[] = {
	POWER_SUPPLY_PROP_INPUT_SUSPEND,
	POWER_SUPPLY_PROP_STATUS,
	POWER_SUPPLY_PROP_HEALTH,
	POWER_SUPPLY_PROP_PRESENT,
	POWER_SUPPLY_PROP_CHARGE_TYPE,
	POWER_SUPPLY_PROP_CAPACITY,
	POWER_SUPPLY_PROP_CHARGER_TEMP,
	POWER_SUPPLY_PROP_CHARGER_TEMP_MAX,
	POWER_SUPPLY_PROP_INPUT_CURRENT_LIMITED,
	POWER_SUPPLY_PROP_VOLTAGE_NOW,
	POWER_SUPPLY_PROP_VOLTAGE_MAX,
	POWER_SUPPLY_PROP_VOLTAGE_QNOVO,
	POWER_SUPPLY_PROP_CURRENT_NOW,
	POWER_SUPPLY_PROP_CURRENT_QNOVO,
	POWER_SUPPLY_PROP_CONSTANT_CHARGE_CURRENT_MAX,
	POWER_SUPPLY_PROP_CONSTANT_CHARGE_CURRENT,
	POWER_SUPPLY_PROP_CHARGE_TERM_CURRENT,
	POWER_SUPPLY_PROP_TEMP,
	POWER_SUPPLY_PROP_TECHNOLOGY,
	POWER_SUPPLY_PROP_STEP_CHARGING_ENABLED,
	POWER_SUPPLY_PROP_TAPER_CONTROL,
	POWER_SUPPLY_PROP_CHARGE_DISABLE,
	POWER_SUPPLY_PROP_SW_JEITA_ENABLED,
	POWER_SUPPLY_PROP_CHARGE_DONE,
	POWER_SUPPLY_PROP_PARALLEL_DISABLE,
	POWER_SUPPLY_PROP_SET_SHIP_MODE,
	POWER_SUPPLY_PROP_DIE_HEALTH,
	POWER_SUPPLY_PROP_RERUN_AICL,
	POWER_SUPPLY_PROP_DP_DM,
	POWER_SUPPLY_PROP_CHARGE_CONTROL_LIMIT_MAX,
	POWER_SUPPLY_PROP_CHARGE_CONTROL_LIMIT,
	POWER_SUPPLY_PROP_CHARGE_COUNTER,
	POWER_SUPPLY_PROP_CYCLE_COUNT,
	POWER_SUPPLY_PROP_RECHARGE_SOC,
	POWER_SUPPLY_PROP_CHARGE_FULL,
	POWER_SUPPLY_PROP_FORCE_RECHARGE,
	POWER_SUPPLY_PROP_FCC_STEPPER_ENABLE,
	POWER_SUPPLY_PROP_INPUT_CURRENT_MAX,
};

static int smb5_batt_get_prop(struct power_supply *psy,
		enum power_supply_property psp,
		union power_supply_propval *val)
{
	struct smb_charger *chg = power_supply_get_drvdata(psy);
	int rc = 0;

	switch (psp) {
	case POWER_SUPPLY_PROP_STATUS:
		rc = smblib_get_prop_batt_status(chg, val);
		break;
	case POWER_SUPPLY_PROP_HEALTH:
		rc = smblib_get_prop_batt_health(chg, val);
		break;
	case POWER_SUPPLY_PROP_PRESENT:
		rc = smblib_get_prop_batt_present(chg, val);
		break;
	case POWER_SUPPLY_PROP_INPUT_SUSPEND:
		rc = smblib_get_prop_input_suspend(chg, val);
		break;
	case POWER_SUPPLY_PROP_CHARGE_TYPE:
		rc = smblib_get_prop_batt_charge_type(chg, val);
		break;
	case POWER_SUPPLY_PROP_CAPACITY:
		rc = smblib_get_prop_batt_capacity(chg, val);
		break;
	case POWER_SUPPLY_PROP_CHARGE_CONTROL_LIMIT:
		rc = smblib_get_prop_system_temp_level(chg, val);
		break;
	case POWER_SUPPLY_PROP_CHARGE_CONTROL_LIMIT_MAX:
		rc = smblib_get_prop_system_temp_level_max(chg, val);
		break;
	case POWER_SUPPLY_PROP_CHARGER_TEMP:
		rc = smblib_get_prop_charger_temp(chg, val);
		break;
	case POWER_SUPPLY_PROP_CHARGER_TEMP_MAX:
		val->intval = chg->charger_temp_max;
		break;
	case POWER_SUPPLY_PROP_INPUT_CURRENT_LIMITED:
		rc = smblib_get_prop_input_current_limited(chg, val);
		break;
	case POWER_SUPPLY_PROP_STEP_CHARGING_ENABLED:
		val->intval = chg->step_chg_enabled;
		break;
	case POWER_SUPPLY_PROP_SW_JEITA_ENABLED:
		val->intval = chg->sw_jeita_enabled;
		break;
	case POWER_SUPPLY_PROP_TAPER_CONTROL:
		val->intval = chg->taper_control;
		break;
	case POWER_SUPPLY_PROP_VOLTAGE_NOW:
		rc = smblib_get_prop_from_bms(chg,
				POWER_SUPPLY_PROP_VOLTAGE_NOW, val);
		break;
	case POWER_SUPPLY_PROP_VOLTAGE_MAX:
		val->intval = get_client_vote(chg->fv_votable,
				BATT_PROFILE_VOTER);
		break;
	case POWER_SUPPLY_PROP_VOLTAGE_QNOVO:
		val->intval = get_client_vote_locked(chg->fv_votable,
				QNOVO_VOTER);
		break;
	case POWER_SUPPLY_PROP_CURRENT_NOW:
		rc = smblib_get_prop_from_bms(chg,
				POWER_SUPPLY_PROP_CURRENT_NOW, val);
		if (!rc)
			val->intval *= (-1);
		break;
	case POWER_SUPPLY_PROP_CURRENT_QNOVO:
		val->intval = get_client_vote_locked(chg->fcc_votable,
				QNOVO_VOTER);
		break;
	case POWER_SUPPLY_PROP_CONSTANT_CHARGE_CURRENT_MAX:
		val->intval = get_client_vote(chg->fcc_votable,
					      BATT_PROFILE_VOTER);
		break;
	case POWER_SUPPLY_PROP_CONSTANT_CHARGE_CURRENT:
		val->intval = get_effective_result(chg->fcc_votable);
		break;
	case POWER_SUPPLY_PROP_CHARGE_TERM_CURRENT:
		rc = smblib_get_prop_batt_iterm(chg, val);
		break;
	case POWER_SUPPLY_PROP_TEMP:
		rc = smblib_get_prop_from_bms(chg, POWER_SUPPLY_PROP_TEMP, val);
		break;
	case POWER_SUPPLY_PROP_TECHNOLOGY:
		val->intval = POWER_SUPPLY_TECHNOLOGY_LION;
		break;
	case POWER_SUPPLY_PROP_CHARGE_DISABLE:
		val->intval = get_effective_result(chg->chg_disable_votable);
		break;
	case POWER_SUPPLY_PROP_CHARGE_DONE:
		rc = smblib_get_prop_batt_charge_done(chg, val);
		break;
	case POWER_SUPPLY_PROP_PARALLEL_DISABLE:
		val->intval = get_client_vote(chg->pl_disable_votable,
					      USER_VOTER);
		break;
	case POWER_SUPPLY_PROP_SET_SHIP_MODE:
		/* Not in ship mode as long as device is active */
		val->intval = 0;
		break;
	case POWER_SUPPLY_PROP_DIE_HEALTH:
		if (chg->die_health == -EINVAL)
			val->intval = smblib_get_prop_die_health(chg);
		else
			val->intval = chg->die_health;
		break;
	case POWER_SUPPLY_PROP_DP_DM:
		val->intval = chg->pulse_cnt;
		break;
	case POWER_SUPPLY_PROP_RERUN_AICL:
		val->intval = 0;
		break;
	case POWER_SUPPLY_PROP_CHARGE_COUNTER:
		rc = smblib_get_prop_from_bms(chg,
				POWER_SUPPLY_PROP_CHARGE_COUNTER, val);
		break;
	case POWER_SUPPLY_PROP_CYCLE_COUNT:
		rc = smblib_get_prop_from_bms(chg,
				POWER_SUPPLY_PROP_CYCLE_COUNT, val);
		break;
	case POWER_SUPPLY_PROP_RECHARGE_SOC:
		val->intval = chg->auto_recharge_soc;
		break;
	case POWER_SUPPLY_PROP_CHARGE_QNOVO_ENABLE:
		val->intval = 0;
		break;
	case POWER_SUPPLY_PROP_CHARGE_FULL:
		rc = smblib_get_prop_from_bms(chg,
				POWER_SUPPLY_PROP_CHARGE_FULL, val);
	case POWER_SUPPLY_PROP_INPUT_CURRENT_MAX:
		rc = smblib_get_prop_input_current_max(chg, val);
		break;
	case POWER_SUPPLY_PROP_FORCE_RECHARGE:
		val->intval = 0;
		break;
	case POWER_SUPPLY_PROP_FCC_STEPPER_ENABLE:
		val->intval = chg->fcc_stepper_enable;
		break;
	default:
		pr_err("batt power supply prop %d not supported\n", psp);
		return -EINVAL;
	}

	if (rc < 0) {
		pr_debug("Couldn't get prop %d rc = %d\n", psp, rc);
		return -ENODATA;
	}

	return 0;
}

static int smb5_batt_set_prop(struct power_supply *psy,
		enum power_supply_property prop,
		const union power_supply_propval *val)
{
	int rc = 0;
	struct smb_charger *chg = power_supply_get_drvdata(psy);

	switch (prop) {
	case POWER_SUPPLY_PROP_STATUS:
		rc = smblib_set_prop_batt_status(chg, val);
		break;
	case POWER_SUPPLY_PROP_INPUT_SUSPEND:
		rc = smblib_set_prop_input_suspend(chg, val);
		break;
	case POWER_SUPPLY_PROP_CHARGE_CONTROL_LIMIT:
		rc = smblib_set_prop_system_temp_level(chg, val);
		break;
	case POWER_SUPPLY_PROP_CAPACITY:
		rc = smblib_set_prop_batt_capacity(chg, val);
		break;
	case POWER_SUPPLY_PROP_PARALLEL_DISABLE:
		vote(chg->pl_disable_votable, USER_VOTER, (bool)val->intval, 0);
		break;
	case POWER_SUPPLY_PROP_VOLTAGE_MAX:
		chg->batt_profile_fv_uv = val->intval;
		vote(chg->fv_votable, BATT_PROFILE_VOTER, true, val->intval);
		break;
	case POWER_SUPPLY_PROP_VOLTAGE_QNOVO:
		vote(chg->fv_votable, QNOVO_VOTER, (val->intval >= 0),
			val->intval);
		break;
	case POWER_SUPPLY_PROP_STEP_CHARGING_ENABLED:
		chg->step_chg_enabled = !!val->intval;
		break;
	case POWER_SUPPLY_PROP_TAPER_CONTROL:
		chg->taper_control = val->intval;
		break;
	case POWER_SUPPLY_PROP_CONSTANT_CHARGE_CURRENT_MAX:
		chg->batt_profile_fcc_ua = val->intval;
		vote(chg->fcc_votable, BATT_PROFILE_VOTER, true, val->intval);
		break;
	case POWER_SUPPLY_PROP_CHARGE_DISABLE:
		vote(chg->chg_disable_votable, USER_VOTER,
			(bool)val->intval, 0);
		break;
	case POWER_SUPPLY_PROP_CURRENT_QNOVO:
		vote(chg->pl_disable_votable, PL_QNOVO_VOTER,
			val->intval != -EINVAL && val->intval < 2000000, 0);
		if (val->intval == -EINVAL) {
			vote(chg->fcc_votable, BATT_PROFILE_VOTER,
					true, chg->batt_profile_fcc_ua);
			vote(chg->fcc_votable, QNOVO_VOTER, false, 0);
		} else {
			vote(chg->fcc_votable, QNOVO_VOTER, true, val->intval);
			vote(chg->fcc_votable, BATT_PROFILE_VOTER, false, 0);
		}
		break;
	case POWER_SUPPLY_PROP_SET_SHIP_MODE:
		/* Not in ship mode as long as the device is active */
		if (!val->intval)
			break;
		if (chg->pl.psy)
			power_supply_set_property(chg->pl.psy,
				POWER_SUPPLY_PROP_SET_SHIP_MODE, val);
		rc = smblib_set_prop_ship_mode(chg, val);
		break;
	case POWER_SUPPLY_PROP_RERUN_AICL:
		rc = smblib_run_aicl(chg, RERUN_AICL);
		break;
	case POWER_SUPPLY_PROP_DP_DM:
		if (!chg->flash_active)
			rc = smblib_dp_dm(chg, val->intval);
		break;
	case POWER_SUPPLY_PROP_INPUT_CURRENT_LIMITED:
		rc = smblib_set_prop_input_current_limited(chg, val);
		break;
	case POWER_SUPPLY_PROP_DIE_HEALTH:
		chg->die_health = val->intval;
		power_supply_changed(chg->batt_psy);
		break;
	case POWER_SUPPLY_PROP_RECHARGE_SOC:
		rc = smblib_set_prop_rechg_soc_thresh(chg, val);
		break;
	case POWER_SUPPLY_PROP_FORCE_RECHARGE:
		/* toggle charging to force recharge */
		vote(chg->chg_disable_votable, FORCE_RECHARGE_VOTER,
			true, 0);
		/* charge disable delay */
		msleep(50);
		vote(chg->chg_disable_votable, FORCE_RECHARGE_VOTER,
			false, 0);
	case POWER_SUPPLY_PROP_INPUT_CURRENT_MAX:
		rc = smblib_set_prop_input_current_max(chg, val);
		break;
	case POWER_SUPPLY_PROP_FCC_STEPPER_ENABLE:
		chg->fcc_stepper_enable = val->intval;
		break;
	default:
		rc = -EINVAL;
	}

	return rc;
}

static int smb5_batt_prop_is_writeable(struct power_supply *psy,
		enum power_supply_property psp)
{
	switch (psp) {
	case POWER_SUPPLY_PROP_STATUS:
	case POWER_SUPPLY_PROP_INPUT_SUSPEND:
	case POWER_SUPPLY_PROP_SYSTEM_TEMP_LEVEL:
	case POWER_SUPPLY_PROP_CAPACITY:
	case POWER_SUPPLY_PROP_PARALLEL_DISABLE:
	case POWER_SUPPLY_PROP_DP_DM:
	case POWER_SUPPLY_PROP_RERUN_AICL:
	case POWER_SUPPLY_PROP_INPUT_CURRENT_LIMITED:
	case POWER_SUPPLY_PROP_STEP_CHARGING_ENABLED:
	case POWER_SUPPLY_PROP_TAPER_CONTROL:
	case POWER_SUPPLY_PROP_DIE_HEALTH:
	case POWER_SUPPLY_PROP_CHARGE_DISABLE:
	case POWER_SUPPLY_PROP_INPUT_CURRENT_MAX:
	case POWER_SUPPLY_PROP_CONSTANT_CHARGE_CURRENT_MAX:
		return 1;
	default:
		break;
	}

	return 0;
}

static struct power_supply_desc batt_psy_desc = {
	.name = "battery",
	.type = POWER_SUPPLY_TYPE_BATTERY,
	.properties = smb5_batt_props,
	.num_properties = ARRAY_SIZE(smb5_batt_props),
	.get_property = smb5_batt_get_prop,
	.set_property = smb5_batt_set_prop,
	.property_is_writeable = smb5_batt_prop_is_writeable,
};

static int smb5_init_batt_psy(struct smb5 *chip)
{
	struct power_supply_config batt_cfg = {};
	struct smb_charger *chg = &chip->chg;
	int rc = 0;

	if (chip->dt.batt_psy_disable) {
		pr_warn("Requested disable of battery power supply\n");
		return 0;
	}

	batt_cfg.drv_data = chg;
	batt_cfg.of_node = chg->dev->of_node;

	if (chip->dt.batt_psy_is_bms)
		batt_psy_desc.type = POWER_SUPPLY_TYPE_BMS;
	if (chip->dt.batt_psy_name)
		batt_psy_desc.name = chip->dt.batt_psy_name;

	chg->batt_psy = devm_power_supply_register(chg->dev,
					&batt_psy_desc,
					&batt_cfg);
	if (IS_ERR(chg->batt_psy)) {
		pr_err("Couldn't register battery power supply\n");
		return PTR_ERR(chg->batt_psy);
	}

	return rc;
}

/********************************
 * DUAL-ROLE CLASS REGISTRATION *
 ********************************/
static enum dual_role_property smb5_dr_properties[] = {
	DUAL_ROLE_PROP_SUPPORTED_MODES,
	DUAL_ROLE_PROP_MODE,
	DUAL_ROLE_PROP_PR,
	DUAL_ROLE_PROP_DR,
};

static int smb5_dr_get_property(struct dual_role_phy_instance *dual_role,
			enum dual_role_property prop, unsigned int *val)
{
	struct smb_charger *chg = dual_role_get_drvdata(dual_role);
	union power_supply_propval pval = {0, };
	/* Initializing pr, dr and mode to value 2 corresponding to NONE case */
	int mode = 2, pr = 2, dr = 2, rc = 0;

	if (!chg)
		return -ENODEV;

	rc = smblib_get_prop_usb_present(chg, &pval);
	if (rc < 0) {
		pr_err("Couldn't get usb present status, rc=%d\n", rc);
		return rc;
	}

	if (chg->connector_type == POWER_SUPPLY_CONNECTOR_TYPEC) {
		if (chg->typec_mode == POWER_SUPPLY_TYPEC_NONE) {
			mode = DUAL_ROLE_PROP_MODE_NONE;
			pr = DUAL_ROLE_PROP_PR_NONE;
			dr = DUAL_ROLE_PROP_DR_NONE;
		} else if (chg->typec_mode <
				POWER_SUPPLY_TYPEC_SOURCE_DEFAULT) {
			mode = DUAL_ROLE_PROP_MODE_DFP;
			pr = DUAL_ROLE_PROP_PR_SRC;
			dr = DUAL_ROLE_PROP_DR_HOST;
		} else if (chg->typec_mode >=
				POWER_SUPPLY_TYPEC_SOURCE_DEFAULT) {
			mode = DUAL_ROLE_PROP_MODE_UFP;
			pr = DUAL_ROLE_PROP_PR_SNK;
			dr = DUAL_ROLE_PROP_DR_DEVICE;
		}
	} else if (chg->connector_type == POWER_SUPPLY_CONNECTOR_MICRO_USB) {
		pr = DUAL_ROLE_PROP_PR_NONE;

		if (chg->otg_present) {
			mode = DUAL_ROLE_PROP_MODE_DFP;
			dr = DUAL_ROLE_PROP_DR_HOST;
		} else if (pval.intval) {
			mode = DUAL_ROLE_PROP_MODE_UFP;
			dr = DUAL_ROLE_PROP_DR_DEVICE;
		} else {
			mode = DUAL_ROLE_PROP_MODE_NONE;
			dr = DUAL_ROLE_PROP_DR_NONE;
		}
	}

	switch (prop) {
	case DUAL_ROLE_PROP_MODE:
		*val = mode;
		break;
	case DUAL_ROLE_PROP_PR:
		*val = pr;
		break;
	case DUAL_ROLE_PROP_DR:
		*val = dr;
		break;
	default:
		pr_err("dual role class get property %d not supported\n", prop);
		return -EINVAL;
	}

	return 0;
}

static int smb5_dr_set_property(struct dual_role_phy_instance *dual_role,
			enum dual_role_property prop, const unsigned int *val)
{
	struct smb_charger *chg = dual_role_get_drvdata(dual_role);
	int rc = 0;

	if (!chg)
		return -ENODEV;

	mutex_lock(&chg->dr_lock);
	switch (prop) {
	case DUAL_ROLE_PROP_MODE:
		if (chg->pr_swap_in_progress) {
			pr_debug("Already in mode transition. Skipping request\n");
			mutex_unlock(&chg->dr_lock);
			return 0;
		}

		switch (*val) {
		case DUAL_ROLE_PROP_MODE_UFP:
			if (chg->typec_mode >=
					POWER_SUPPLY_TYPEC_SOURCE_DEFAULT) {
				chg->dr_mode = DUAL_ROLE_PROP_MODE_UFP;
			} else {
				chg->pr_swap_in_progress = true;
				rc = smblib_force_dr_mode(chg,
						DUAL_ROLE_PROP_MODE_UFP);
				if (rc < 0) {
					chg->pr_swap_in_progress = false;
					pr_err("Failed to force UFP mode, rc=%d\n",
						rc);
				}
			}
			break;
		case DUAL_ROLE_PROP_MODE_DFP:
			if (chg->typec_mode < POWER_SUPPLY_TYPEC_SOURCE_DEFAULT
				&& chg->typec_mode != POWER_SUPPLY_TYPEC_NONE) {
				chg->dr_mode = DUAL_ROLE_PROP_MODE_DFP;
			} else {
				chg->pr_swap_in_progress = true;
				rc = smblib_force_dr_mode(chg,
						DUAL_ROLE_PROP_MODE_DFP);
				if (rc < 0) {
					chg->pr_swap_in_progress = false;
					pr_err("Failed to force DFP mode, rc=%d\n",
						rc);
				}
			}
			break;
		default:
			pr_err("Invalid role (not DFP/UFP): %d\n", *val);
			rc = -EINVAL;
		}

		/*
		 * Schedule delayed work to check if the device latched to
		 * the requested mode.
		 */
		if (chg->pr_swap_in_progress && !rc) {
			cancel_delayed_work_sync(&chg->role_reversal_check);
			vote(chg->awake_votable, DR_SWAP_VOTER, true, 0);
			schedule_delayed_work(&chg->role_reversal_check,
				msecs_to_jiffies(ROLE_REVERSAL_DELAY_MS));
		}
		break;
	default:
		pr_err("dual role class set property %d not supported\n", prop);
		rc = -EINVAL;
	}

	mutex_unlock(&chg->dr_lock);
	return rc;
}

static int smb5_dr_prop_writeable(struct dual_role_phy_instance *dual_role,
			enum dual_role_property prop)
{
	struct smb_charger *chg = dual_role_get_drvdata(dual_role);

	if (!chg)
		return -ENODEV;

	/* uUSB connector does not support role switch */
	if (chg->connector_type == POWER_SUPPLY_CONNECTOR_MICRO_USB)
		return 0;

	switch (prop) {
	case DUAL_ROLE_PROP_MODE:
		return 1;
	default:
		break;
	}

	return 0;
}

static const struct dual_role_phy_desc dr_desc = {
	.name = "otg_default",
	.supported_modes = DUAL_ROLE_SUPPORTED_MODES_DFP_AND_UFP,
	.properties = smb5_dr_properties,
	.num_properties = ARRAY_SIZE(smb5_dr_properties),
	.get_property = smb5_dr_get_property,
	.set_property = smb5_dr_set_property,
	.property_is_writeable = smb5_dr_prop_writeable,
};

static int smb5_init_dual_role_class(struct smb5 *chip)
{
	struct smb_charger *chg = &chip->chg;
	int rc = 0;

	/* Register dual role class for only non-PD TypeC and uUSB designs */
	if (!chg->pd_not_supported)
		return rc;

	mutex_init(&chg->dr_lock);
	chg->dual_role = devm_dual_role_instance_register(chg->dev, &dr_desc);
	if (IS_ERR(chg->dual_role)) {
		pr_err("Couldn't register dual role class\n");
		rc = PTR_ERR(chg->dual_role);
	} else {
		chg->dual_role->drv_data = chg;
	}

	return rc;
}

/******************************
 * VBUS REGULATOR REGISTRATION *
 ******************************/

static struct regulator_ops smb5_vbus_reg_ops = {
	.enable = smblib_vbus_regulator_enable,
	.disable = smblib_vbus_regulator_disable,
	.is_enabled = smblib_vbus_regulator_is_enabled,
};

static int smb5_init_vbus_regulator(struct smb5 *chip)
{
	struct smb_charger *chg = &chip->chg;
	struct regulator_config cfg = {};
	int rc = 0;

	chg->vbus_vreg = devm_kzalloc(chg->dev, sizeof(*chg->vbus_vreg),
				      GFP_KERNEL);
	if (!chg->vbus_vreg)
		return -ENOMEM;

	if (chg->otg_out_uv != 0) {
		rc = smblib_set_charge_param(chg, &chg->param.otg_out,
					     chg->otg_out_uv);
		if (rc < 0) {
			pr_err("Couldn't set otg output voltage rc=%d\n", rc);

			return rc;
		}
	}

	cfg.dev = chg->dev;
	cfg.driver_data = chip;

	chg->vbus_vreg->rdesc.owner = THIS_MODULE;
	chg->vbus_vreg->rdesc.type = REGULATOR_VOLTAGE;
	chg->vbus_vreg->rdesc.ops = &smb5_vbus_reg_ops;
	chg->vbus_vreg->rdesc.of_match = "qcom,smb5-vbus";
	chg->vbus_vreg->rdesc.name = "qcom,smb5-vbus";

	chg->vbus_vreg->rdev = devm_regulator_register(chg->dev,
						&chg->vbus_vreg->rdesc, &cfg);
	if (IS_ERR(chg->vbus_vreg->rdev)) {
		rc = PTR_ERR(chg->vbus_vreg->rdev);
		chg->vbus_vreg->rdev = NULL;
		if (rc != -EPROBE_DEFER)
			pr_err("Couldn't register VBUS regulator rc=%d\n", rc);
	}

	return rc;
}

/******************************
 * VCONN REGULATOR REGISTRATION *
 ******************************/

static struct regulator_ops smb5_vconn_reg_ops = {
	.enable = smblib_vconn_regulator_enable,
	.disable = smblib_vconn_regulator_disable,
	.is_enabled = smblib_vconn_regulator_is_enabled,
};

static int smb5_init_vconn_regulator(struct smb5 *chip)
{
	struct smb_charger *chg = &chip->chg;
	struct regulator_config cfg = {};
	int rc = 0;

	if (chg->connector_type == POWER_SUPPLY_CONNECTOR_MICRO_USB)
		return 0;

	chg->vconn_vreg = devm_kzalloc(chg->dev, sizeof(*chg->vconn_vreg),
				      GFP_KERNEL);
	if (!chg->vconn_vreg)
		return -ENOMEM;

	cfg.dev = chg->dev;
	cfg.driver_data = chip;

	chg->vconn_vreg->rdesc.owner = THIS_MODULE;
	chg->vconn_vreg->rdesc.type = REGULATOR_VOLTAGE;
	chg->vconn_vreg->rdesc.ops = &smb5_vconn_reg_ops;
	chg->vconn_vreg->rdesc.of_match = "qcom,smb5-vconn";
	chg->vconn_vreg->rdesc.name = "qcom,smb5-vconn";

	chg->vconn_vreg->rdev = devm_regulator_register(chg->dev,
						&chg->vconn_vreg->rdesc, &cfg);
	if (IS_ERR(chg->vconn_vreg->rdev)) {
		rc = PTR_ERR(chg->vconn_vreg->rdev);
		chg->vconn_vreg->rdev = NULL;
		if (rc != -EPROBE_DEFER)
			pr_err("Couldn't register VCONN regulator rc=%d\n", rc);
	}

	return rc;
}

/***************************
 * HARDWARE INITIALIZATION *
 ***************************/
static int smb5_configure_typec(struct smb_charger *chg)
{
	union power_supply_propval pval = {0, };
	int rc;
	u8 val = 0;

	rc = smblib_read(chg, LEGACY_CABLE_STATUS_REG, &val);
	if (rc < 0) {
		dev_err(chg->dev, "Couldn't read Legacy status rc=%d\n", rc);
		return rc;
	}

	/*
	 * Across reboot, standard typeC cables get detected as legacy cables
	 * due to VBUS attachment prior to CC attach/dettach. To handle this,
	 * "early_usb_attach" flag is used, which assumes that across reboot,
	 * the cable connected can be standard typeC. However, its jurisdiction
	 * is limited to PD capable designs only. Hence, for non-PD type designs
	 * reset legacy cable detection by disabling/enabling typeC mode.
	 */
	if (chg->pd_not_supported && (val & TYPEC_LEGACY_CABLE_STATUS_BIT)) {
		pval.intval = POWER_SUPPLY_TYPEC_PR_NONE;
		smblib_set_prop_typec_power_role(chg, &pval);
		if (rc < 0) {
			dev_err(chg->dev, "Couldn't disable TYPEC rc=%d\n", rc);
			return rc;
		}

		/* delay before enabling typeC */
		msleep(50);

		pval.intval = POWER_SUPPLY_TYPEC_PR_DUAL;
		smblib_set_prop_typec_power_role(chg, &pval);
		if (rc < 0) {
			dev_err(chg->dev, "Couldn't enable TYPEC rc=%d\n", rc);
			return rc;
		}
	}

	smblib_apsd_enable(chg, true);
	smblib_hvdcp_detect_enable(chg, false);

	rc = smblib_masked_write(chg, TYPE_C_CFG_REG,
				BC1P2_START_ON_CC_BIT, 0);
	if (rc < 0) {
		dev_err(chg->dev, "failed to write TYPE_C_CFG_REG rc=%d\n",
				rc);

		return rc;
	}

	/* Use simple write to clear interrupts */
	rc = smblib_write(chg, TYPE_C_INTERRUPT_EN_CFG_1_REG, 0);
	if (rc < 0) {
		dev_err(chg->dev,
			"Couldn't configure Type-C interrupts rc=%d\n", rc);
		return rc;
	}

	val = chg->lpd_disabled ? 0 : TYPEC_WATER_DETECTION_INT_EN_BIT;
	/* Use simple write to enable only required interrupts */
	rc = smblib_write(chg, TYPE_C_INTERRUPT_EN_CFG_2_REG,
				TYPEC_SRC_BATT_HPWR_INT_EN_BIT | val);
	if (rc < 0) {
		dev_err(chg->dev,
			"Couldn't configure Type-C interrupts rc=%d\n", rc);
		return rc;
	}

	/* enable try.snk and clear force sink for DRP mode */
	rc = smblib_masked_write(chg, TYPE_C_MODE_CFG_REG,
				EN_TRY_SNK_BIT | EN_SNK_ONLY_BIT,
				EN_TRY_SNK_BIT);
	if (rc < 0) {
		dev_err(chg->dev,
			"Couldn't configure TYPE_C_MODE_CFG_REG rc=%d\n",
				rc);
		return rc;
	} else {
		chg->typec_try_mode |= EN_TRY_SNK_BIT;
	}

	/* For PD capable targets configure VCONN for software control */
	if (!chg->pd_not_supported) {
		rc = smblib_masked_write(chg, TYPE_C_VCONN_CONTROL_REG,
				 VCONN_EN_SRC_BIT | VCONN_EN_VALUE_BIT,
				 VCONN_EN_SRC_BIT);
		if (rc < 0) {
			dev_err(chg->dev,
				"Couldn't configure VCONN for SW control rc=%d\n",
				rc);
			return rc;
		}
	}

	/* Enable detection of unoriented debug accessory in source mode */
	rc = smblib_masked_write(chg, DEBUG_ACCESS_SRC_CFG_REG,
				 EN_UNORIENTED_DEBUG_ACCESS_SRC_BIT,
				 EN_UNORIENTED_DEBUG_ACCESS_SRC_BIT);
	if (rc < 0) {
		dev_err(chg->dev,
			"Couldn't configure TYPE_C_DEBUG_ACCESS_SRC_CFG_REG rc=%d\n",
				rc);
		return rc;
	}

	if (chg->chg_param.smb_version != PMI632_SUBTYPE) {
		rc = smblib_masked_write(chg, USBIN_LOAD_CFG_REG,
				USBIN_IN_COLLAPSE_GF_SEL_MASK |
				USBIN_AICL_STEP_TIMING_SEL_MASK,
				0);
		if (rc < 0) {
			dev_err(chg->dev,
				"Couldn't set USBIN_LOAD_CFG_REG rc=%d\n", rc);
			return rc;
		}
	}

	/* Set CC threshold to 1.6 V in source mode */
	rc = smblib_masked_write(chg, TYPE_C_EXIT_STATE_CFG_REG,
				SEL_SRC_UPPER_REF_BIT, SEL_SRC_UPPER_REF_BIT);
	if (rc < 0)
		dev_err(chg->dev,
			"Couldn't configure CC threshold voltage rc=%d\n", rc);

	return rc;
}

static int smb5_configure_micro_usb(struct smb_charger *chg)
{
	int rc;

	/* For micro USB connector, use extcon by default */
	chg->use_extcon = true;
	chg->pd_not_supported = true;

	rc = smblib_masked_write(chg, TYPE_C_INTERRUPT_EN_CFG_2_REG,
					MICRO_USB_STATE_CHANGE_INT_EN_BIT,
					MICRO_USB_STATE_CHANGE_INT_EN_BIT);
	if (rc < 0) {
		dev_err(chg->dev,
			"Couldn't configure Type-C interrupts rc=%d\n", rc);
		return rc;
	}

	if (chg->uusb_moisture_protection_enabled) {
		/* Enable moisture detection interrupt */
		rc = smblib_masked_write(chg, TYPE_C_INTERRUPT_EN_CFG_2_REG,
				TYPEC_WATER_DETECTION_INT_EN_BIT,
				TYPEC_WATER_DETECTION_INT_EN_BIT);
		if (rc < 0) {
			dev_err(chg->dev, "Couldn't enable moisture detection interrupt rc=%d\n",
				rc);
			return rc;
		}

		/* Enable uUSB factory mode */
		rc = smblib_masked_write(chg, TYPEC_U_USB_CFG_REG,
					EN_MICRO_USB_FACTORY_MODE_BIT,
					EN_MICRO_USB_FACTORY_MODE_BIT);
		if (rc < 0) {
			dev_err(chg->dev, "Couldn't enable uUSB factory mode c=%d\n",
				rc);
			return rc;
		}

		/* Disable periodic monitoring of CC_ID pin */
		rc = smblib_write(chg,
			((chg->chg_param.smb_version == PMI632_SUBTYPE)
				? PMI632_TYPEC_U_USB_WATER_PROTECTION_CFG_REG
				: TYPEC_U_USB_WATER_PROTECTION_CFG_REG), 0);
		if (rc < 0) {
			dev_err(chg->dev, "Couldn't disable periodic monitoring of CC_ID rc=%d\n",
				rc);
			return rc;
		}
	}

	return rc;
}

#define RAW_ITERM(iterm_ma, max_range)				\
		div_s64((int64_t)iterm_ma * ADC_CHG_ITERM_MASK, max_range)
static int smb5_configure_iterm_thresholds_adc(struct smb5 *chip)
{
	u8 *buf;
	int rc = 0;
	s16 raw_hi_thresh, raw_lo_thresh, max_limit_ma;
	struct smb_charger *chg = &chip->chg;

	if (chip->chg.chg_param.smb_version == PMI632_SUBTYPE)
		max_limit_ma = ITERM_LIMITS_PMI632_MA;
	else
		max_limit_ma = ITERM_LIMITS_PM8150B_MA;

	if (chip->dt.term_current_thresh_hi_ma < (-1 * max_limit_ma)
		|| chip->dt.term_current_thresh_hi_ma > max_limit_ma
		|| chip->dt.term_current_thresh_lo_ma < (-1 * max_limit_ma)
		|| chip->dt.term_current_thresh_lo_ma > max_limit_ma) {
		dev_err(chg->dev, "ITERM threshold out of range rc=%d\n", rc);
		return -EINVAL;
	}

	/*
	 * Conversion:
	 *	raw (A) = (term_current * ADC_CHG_ITERM_MASK) / max_limit_ma
	 * Note: raw needs to be converted to big-endian format.
	 */

	if (chip->dt.term_current_thresh_hi_ma) {
		raw_hi_thresh = RAW_ITERM(chip->dt.term_current_thresh_hi_ma,
					max_limit_ma);
		raw_hi_thresh = sign_extend32(raw_hi_thresh, 15);
		buf = (u8 *)&raw_hi_thresh;
		raw_hi_thresh = buf[1] | (buf[0] << 8);

		rc = smblib_batch_write(chg, CHGR_ADC_ITERM_UP_THD_MSB_REG,
				(u8 *)&raw_hi_thresh, 2);
		if (rc < 0) {
			dev_err(chg->dev, "Couldn't configure ITERM threshold HIGH rc=%d\n",
					rc);
			return rc;
		}
	}

	if (chip->dt.term_current_thresh_lo_ma) {
		raw_lo_thresh = RAW_ITERM(chip->dt.term_current_thresh_lo_ma,
					max_limit_ma);
		raw_lo_thresh = sign_extend32(raw_lo_thresh, 15);
		buf = (u8 *)&raw_lo_thresh;
		raw_lo_thresh = buf[1] | (buf[0] << 8);

		rc = smblib_batch_write(chg, CHGR_ADC_ITERM_LO_THD_MSB_REG,
				(u8 *)&raw_lo_thresh, 2);
		if (rc < 0) {
			dev_err(chg->dev, "Couldn't configure ITERM threshold LOW rc=%d\n",
					rc);
			return rc;
		}
	}

	return rc;
}

static int smb5_configure_iterm_thresholds(struct smb5 *chip)
{
	int rc = 0;
	struct smb_charger *chg = &chip->chg;

	switch (chip->dt.term_current_src) {
	case ITERM_SRC_ADC:
		if (chip->chg.chg_param.smb_version == PM8150B_SUBTYPE) {
			rc = smblib_masked_write(chg, CHGR_ADC_TERM_CFG_REG,
					TERM_BASED_ON_SYNC_CONV_OR_SAMPLE_CNT,
					TERM_BASED_ON_SAMPLE_CNT);
			if (rc < 0) {
				dev_err(chg->dev, "Couldn't configure ADC_ITERM_CFG rc=%d\n",
						rc);
				return rc;
			}
		}
		rc = smb5_configure_iterm_thresholds_adc(chip);
		break;
	default:
		break;
	}

	return rc;
}

static int smb5_configure_mitigation(struct smb_charger *chg)
{
	int rc;
	u8 chan = 0, src_cfg = 0;

	if (!chg->hw_die_temp_mitigation && !chg->hw_connector_mitigation &&
			!chg->hw_skin_temp_mitigation) {
		src_cfg = THERMREG_SW_ICL_ADJUST_BIT;
	} else {
		if (chg->hw_die_temp_mitigation) {
			chan = DIE_TEMP_CHANNEL_EN_BIT;
			src_cfg = THERMREG_DIE_ADC_SRC_EN_BIT
				| THERMREG_DIE_CMP_SRC_EN_BIT;
		}

		if (chg->hw_connector_mitigation) {
			chan |= CONN_THM_CHANNEL_EN_BIT;
			src_cfg |= THERMREG_CONNECTOR_ADC_SRC_EN_BIT;
		}

		if (chg->hw_skin_temp_mitigation) {
			chan |= MISC_THM_CHANNEL_EN_BIT;
			src_cfg |= THERMREG_SKIN_ADC_SRC_EN_BIT;
		}

		rc = smblib_masked_write(chg, BATIF_ADC_CHANNEL_EN_REG,
			CONN_THM_CHANNEL_EN_BIT | DIE_TEMP_CHANNEL_EN_BIT |
			MISC_THM_CHANNEL_EN_BIT, chan);
		if (rc < 0) {
			dev_err(chg->dev, "Couldn't enable ADC channel rc=%d\n",
				rc);
			return rc;
		}
	}

	rc = smblib_masked_write(chg, MISC_THERMREG_SRC_CFG_REG,
		THERMREG_SW_ICL_ADJUST_BIT | THERMREG_DIE_ADC_SRC_EN_BIT |
		THERMREG_DIE_CMP_SRC_EN_BIT | THERMREG_SKIN_ADC_SRC_EN_BIT |
		SKIN_ADC_CFG_BIT | THERMREG_CONNECTOR_ADC_SRC_EN_BIT, src_cfg);
	if (rc < 0) {
		dev_err(chg->dev,
				"Couldn't configure THERM_SRC reg rc=%d\n", rc);
		return rc;
	}

	return 0;
}

static int smb5_init_dc_peripheral(struct smb_charger *chg)
{
	int rc = 0;
	const int dc_icl_ua = (chg->dc_icl_ua < 0) ? 1000000
						   : chg->dc_icl_ua;

	/* PMI632 does not have DC peripheral */
	if (chg->chg_param.smb_version == PMI632_SUBTYPE)
		return 0;

<<<<<<< HEAD
	/* 1000 mA or the value specified in device tree */
	vote(chg->dc_icl_votable, DEFAULT_VOTER, true, dc_icl_ua);
=======
	/* Set DCIN ICL to 100 mA */
	rc = smblib_set_charge_param(chg, &chg->param.dc_icl, DCIN_ICL_MIN_UA);
	if (rc < 0) {
		dev_err(chg->dev, "Couldn't set dc_icl rc=%d\n", rc);
		return rc;
	}
>>>>>>> a1ef8a6b

	/* Disable DC Input missing poller function */
	rc = smblib_masked_write(chg, DCIN_LOAD_CFG_REG,
					INPUT_MISS_POLL_EN_BIT, 0);
	if (rc < 0) {
		dev_err(chg->dev,
			"Couldn't disable DC Input missing poller rc=%d\n", rc);
		return rc;
	}

	return rc;
}

static int smb5_init_hw(struct smb5 *chip)
{
	struct smb_charger *chg = &chip->chg;
	int rc, type = 0;
	u8 val = 0, mask = 0;
	union power_supply_propval pval;

	if (chip->dt.no_battery)
		chg->fake_capacity = 50;

	if (chip->dt.batt_profile_fcc_ua < 0)
		smblib_get_charge_param(chg, &chg->param.fcc,
				&chg->batt_profile_fcc_ua);

	if (chip->dt.batt_profile_fv_uv < 0)
		smblib_get_charge_param(chg, &chg->param.fv,
				&chg->batt_profile_fv_uv);

	smblib_get_charge_param(chg, &chg->param.usb_icl,
				&chg->default_icl_ua);
	smblib_get_charge_param(chg, &chg->param.aicl_5v_threshold,
				&chg->default_aicl_5v_threshold_mv);
	chg->aicl_5v_threshold_mv = chg->default_aicl_5v_threshold_mv;
	smblib_get_charge_param(chg, &chg->param.aicl_cont_threshold,
				&chg->default_aicl_cont_threshold_mv);
	chg->aicl_cont_threshold_mv = chg->default_aicl_cont_threshold_mv;

	if (chg->charger_temp_max == -EINVAL) {
		rc = smblib_get_thermal_threshold(chg,
					DIE_REG_H_THRESHOLD_MSB_REG,
					&chg->charger_temp_max);
		if (rc < 0) {
			dev_err(chg->dev, "Couldn't get charger_temp_max rc=%d\n",
					rc);
			return rc;
		}
	}

	/*
	 * If SW thermal regulation WA is active then all the HW temperature
	 * comparators need to be disabled to prevent HW thermal regulation,
	 * apart from DIE_TEMP analog comparator for SHDN regulation.
	 */
	if (chg->wa_flags & SW_THERM_REGULATION_WA) {
		rc = smblib_write(chg, MISC_THERMREG_SRC_CFG_REG,
					THERMREG_SW_ICL_ADJUST_BIT
					| THERMREG_DIE_CMP_SRC_EN_BIT);
		if (rc < 0) {
			dev_err(chg->dev, "Couldn't disable HW thermal regulation rc=%d\n",
				rc);
			return rc;
		}
	} else {
		/* configure temperature mitigation */
		rc = smb5_configure_mitigation(chg);
		if (rc < 0) {
			dev_err(chg->dev, "Couldn't configure mitigation rc=%d\n",
					rc);
			return rc;
		}
	}

	/*
	 * Disable HVDCP autonomous mode operation by default, providing a DT
	 * knob to turn it on if required. Additionally, if specified in DT,
	 * disable HVDCP and HVDCP authentication algorithm.
	 */
	val = (chg->hvdcp_disable) ? 0 :
		(HVDCP_AUTH_ALG_EN_CFG_BIT | HVDCP_EN_BIT);
	if (chip->dt.hvdcp_autonomous)
		val |= HVDCP_AUTONOMOUS_MODE_EN_CFG_BIT;

	rc = smblib_masked_write(chg, USBIN_OPTIONS_1_CFG_REG,
			(HVDCP_AUTH_ALG_EN_CFG_BIT | HVDCP_EN_BIT |
			 HVDCP_AUTONOMOUS_MODE_EN_CFG_BIT),
			val);
	if (rc < 0) {
		dev_err(chg->dev, "Couldn't configure HVDCP rc=%d\n", rc);
		return rc;
	}

	if (chip->dt.hvdcp_disable) {
		rc = smblib_masked_write(chg, USBIN_OPTIONS_1_CFG_REG,
					 HVDCP_EN_BIT, 0);
		if (rc <0) {
			dev_err(chg->dev, "Couldn't disable HVDCP rc=%d\n", rc);
			return rc;
		}
	}

	/*
	 * PMI632 can have the connector type defined by a dedicated register
	 * PMI632_TYPEC_MICRO_USB_MODE_REG or by a common TYPEC_U_USB_CFG_REG.
	 */
	if (chg->chg_param.smb_version == PMI632_SUBTYPE) {
		rc = smblib_read(chg, PMI632_TYPEC_MICRO_USB_MODE_REG, &val);
		if (rc < 0) {
			dev_err(chg->dev, "Couldn't read USB mode rc=%d\n", rc);
			return rc;
		}
		type = !!(val & MICRO_USB_MODE_ONLY_BIT);
	}

	/*
	 * If PMI632_TYPEC_MICRO_USB_MODE_REG is not set and for all non-PMI632
	 * check the connector type using TYPEC_U_USB_CFG_REG.
	 */
	if (!type) {
		rc = smblib_read(chg, TYPEC_U_USB_CFG_REG, &val);
		if (rc < 0) {
			dev_err(chg->dev, "Couldn't read U_USB config rc=%d\n",
					rc);
			return rc;
		}

		type = !!(val & EN_MICRO_USB_MODE_BIT);
	}

	pr_debug("Connector type=%s\n", type ? "Micro USB" : "TypeC");

	if (type) {
		chg->connector_type = POWER_SUPPLY_CONNECTOR_MICRO_USB;
		rc = smb5_configure_micro_usb(chg);
	} else {
		chg->connector_type = POWER_SUPPLY_CONNECTOR_TYPEC;
		rc = smb5_configure_typec(chg);
	}
	if (rc < 0) {
		dev_err(chg->dev,
			"Couldn't configure TypeC/micro-USB mode rc=%d\n", rc);
		return rc;
	}

	/*
	 * PMI632 based hw init:
	 * - Rerun APSD to ensure proper charger detection if device
	 *   boots with charger connected.
	 * - Initialize flash module for PMI632
	 */
	if (chg->chg_param.smb_version == PMI632_SUBTYPE) {
		schgm_flash_init(chg);
		smblib_rerun_apsd_if_required(chg);
	}

	/* Use ICL results from HW */
	rc = smblib_icl_override(chg, HW_AUTO_MODE);
	if (rc < 0) {
		pr_err("Couldn't disable ICL override rc=%d\n", rc);
		return rc;
	}

	/* set OTG current limit */
	rc = smblib_set_charge_param(chg, &chg->param.otg_cl, chg->otg_cl_ua);
	if (rc < 0) {
		pr_err("Couldn't set otg current limit rc=%d\n", rc);
		return rc;
	}

	/* vote 0mA on usb_icl for non battery platforms */
	vote(chg->usb_icl_votable,
		DEFAULT_VOTER, chip->dt.no_battery, 0);
	vote(chg->dc_suspend_votable,
		DEFAULT_VOTER, chip->dt.no_battery, 0);
	vote(chg->fcc_votable, HW_LIMIT_VOTER,
		chip->dt.batt_profile_fcc_ua > 0, chip->dt.batt_profile_fcc_ua);
	vote(chg->fv_votable, HW_LIMIT_VOTER,
		chip->dt.batt_profile_fv_uv > 0, chip->dt.batt_profile_fv_uv);
	vote(chg->fcc_votable,
		BATT_PROFILE_VOTER, chg->batt_profile_fcc_ua > 0,
		chg->batt_profile_fcc_ua);
	vote(chg->fv_votable,
		BATT_PROFILE_VOTER, chg->batt_profile_fv_uv > 0,
		chg->batt_profile_fv_uv);

	/* Some h/w limit maximum supported ICL */
	vote(chg->usb_icl_votable, HW_LIMIT_VOTER,
			chg->hw_max_icl_ua > 0, chg->hw_max_icl_ua);

	/* Initialize DC peripheral configurations */
	rc = smb5_init_dc_peripheral(chg);
	if (rc < 0)
		return rc;

	/*
	 * AICL configuration: enable aicl and aicl rerun and based on DT
	 * configuration enable/disable ADB based AICL and Suspend on collapse.
	 */
	mask = USBIN_AICL_PERIODIC_RERUN_EN_BIT | USBIN_AICL_ADC_EN_BIT
			| USBIN_AICL_EN_BIT | SUSPEND_ON_COLLAPSE_USBIN_BIT;
	val = USBIN_AICL_PERIODIC_RERUN_EN_BIT | USBIN_AICL_EN_BIT;
	if (!chip->dt.disable_suspend_on_collapse)
		val |= SUSPEND_ON_COLLAPSE_USBIN_BIT;
	if (chip->dt.adc_based_aicl)
		val |= USBIN_AICL_ADC_EN_BIT;

	rc = smblib_masked_write(chg, USBIN_AICL_OPTIONS_CFG_REG,
			mask, val);
	if (rc < 0) {
		dev_err(chg->dev, "Couldn't config AICL rc=%d\n", rc);
		return rc;
	}

	rc = smblib_write(chg, AICL_RERUN_TIME_CFG_REG,
				AICL_RERUN_TIME_12S_VAL);
	if (rc < 0) {
		dev_err(chg->dev,
			"Couldn't configure AICL rerun interval rc=%d\n", rc);
		return rc;
	}

	/* enable the charging path */
	rc = vote(chg->chg_disable_votable, DEFAULT_VOTER, false, 0);
	if (rc < 0) {
		dev_err(chg->dev, "Couldn't enable charging rc=%d\n", rc);
		return rc;
	}

	/* configure VBUS for software control */
	rc = smblib_masked_write(chg, DCDC_OTG_CFG_REG, OTG_EN_SRC_CFG_BIT, 0);
	if (rc < 0) {
		dev_err(chg->dev,
			"Couldn't configure VBUS for SW control rc=%d\n", rc);
		return rc;
	}

	val = (ilog2(chip->dt.wd_bark_time / 16) << BARK_WDOG_TIMEOUT_SHIFT)
			& BARK_WDOG_TIMEOUT_MASK;
	val |= BITE_WDOG_TIMEOUT_8S;
	val |= (chip->dt.wd_snarl_time_cfg << SNARL_WDOG_TIMEOUT_SHIFT)
			& SNARL_WDOG_TIMEOUT_MASK;

	rc = smblib_masked_write(chg, SNARL_BARK_BITE_WD_CFG_REG,
			BITE_WDOG_DISABLE_CHARGING_CFG_BIT |
			SNARL_WDOG_TIMEOUT_MASK | BARK_WDOG_TIMEOUT_MASK |
			BITE_WDOG_TIMEOUT_MASK,
			val);
	if (rc < 0) {
		pr_err("Couldn't configue WD config rc=%d\n", rc);
		return rc;
	}

	/* enable WD BARK and enable it on plugin */
	val = WDOG_TIMER_EN_ON_PLUGIN_BIT | BARK_WDOG_INT_EN_BIT;
	rc = smblib_masked_write(chg, WD_CFG_REG,
			WATCHDOG_TRIGGER_AFP_EN_BIT |
			WDOG_TIMER_EN_ON_PLUGIN_BIT |
			BARK_WDOG_INT_EN_BIT, val);
	if (rc < 0) {
		pr_err("Couldn't configue WD config rc=%d\n", rc);
		return rc;
	}

	/* set termination current threshold values */
	rc = smb5_configure_iterm_thresholds(chip);
	if (rc < 0) {
		pr_err("Couldn't configure ITERM thresholds rc=%d\n",
				rc);
		return rc;
	}

	/* configure float charger options */
	switch (chip->dt.float_option) {
	case FLOAT_SDP:
		val = FORCE_FLOAT_SDP_CFG_BIT;
		break;
	case DISABLE_CHARGING:
		val = FLOAT_DIS_CHGING_CFG_BIT;
		break;
	case SUSPEND_INPUT:
		val = SUSPEND_FLOAT_CFG_BIT;
		break;
	case FLOAT_DCP:
	default:
		val = 0;
		break;
	}

	chg->float_cfg = val;
	/* Update float charger setting and set DCD timeout 300ms */
	rc = smblib_masked_write(chg, USBIN_OPTIONS_2_CFG_REG,
				FLOAT_OPTIONS_MASK | DCD_TIMEOUT_SEL_BIT, val);
	if (rc < 0) {
		dev_err(chg->dev, "Couldn't change float charger setting rc=%d\n",
			rc);
		return rc;
	}

	switch (chip->dt.chg_inhibit_thr_mv) {
	case 50:
		rc = smblib_masked_write(chg, CHARGE_INHIBIT_THRESHOLD_CFG_REG,
				CHARGE_INHIBIT_THRESHOLD_MASK,
				INHIBIT_ANALOG_VFLT_MINUS_50MV);
		break;
	case 100:
		rc = smblib_masked_write(chg, CHARGE_INHIBIT_THRESHOLD_CFG_REG,
				CHARGE_INHIBIT_THRESHOLD_MASK,
				INHIBIT_ANALOG_VFLT_MINUS_100MV);
		break;
	case 200:
		rc = smblib_masked_write(chg, CHARGE_INHIBIT_THRESHOLD_CFG_REG,
				CHARGE_INHIBIT_THRESHOLD_MASK,
				INHIBIT_ANALOG_VFLT_MINUS_200MV);
		break;
	case 300:
		rc = smblib_masked_write(chg, CHARGE_INHIBIT_THRESHOLD_CFG_REG,
				CHARGE_INHIBIT_THRESHOLD_MASK,
				INHIBIT_ANALOG_VFLT_MINUS_300MV);
		break;
	case 0:
		rc = smblib_masked_write(chg, CHGR_CFG2_REG,
				CHARGER_INHIBIT_BIT, 0);
	default:
		break;
	}

	if (rc < 0) {
		dev_err(chg->dev, "Couldn't configure charge inhibit threshold rc=%d\n",
			rc);
		return rc;
	}

	rc = smblib_write(chg, CHGR_FAST_CHARGE_SAFETY_TIMER_CFG_REG,
					FAST_CHARGE_SAFETY_TIMER_768_MIN);
	if (rc < 0) {
		dev_err(chg->dev, "Couldn't set CHGR_FAST_CHARGE_SAFETY_TIMER_CFG_REG rc=%d\n",
			rc);
		return rc;
	}

	rc = smblib_masked_write(chg, CHGR_CFG2_REG, RECHG_MASK,
				(chip->dt.auto_recharge_vbat_mv != -EINVAL) ?
				VBAT_BASED_RECHG_BIT : 0);
	if (rc < 0) {
		dev_err(chg->dev, "Couldn't configure VBAT-rechg CHG_CFG2_REG rc=%d\n",
			rc);
		return rc;
	}

	/* program the auto-recharge VBAT threshold */
	if (chip->dt.auto_recharge_vbat_mv != -EINVAL) {
		u32 temp = VBAT_TO_VRAW_ADC(chip->dt.auto_recharge_vbat_mv);

		temp = ((temp & 0xFF00) >> 8) | ((temp & 0xFF) << 8);
		rc = smblib_batch_write(chg,
			CHGR_ADC_RECHARGE_THRESHOLD_MSB_REG, (u8 *)&temp, 2);
		if (rc < 0) {
			dev_err(chg->dev, "Couldn't configure ADC_RECHARGE_THRESHOLD REG rc=%d\n",
				rc);
			return rc;
		}
		/* Program the sample count for VBAT based recharge to 3 */
		rc = smblib_masked_write(chg, CHGR_NO_SAMPLE_TERM_RCHG_CFG_REG,
					NO_OF_SAMPLE_FOR_RCHG,
					2 << NO_OF_SAMPLE_FOR_RCHG_SHIFT);
		if (rc < 0) {
			dev_err(chg->dev, "Couldn't configure CHGR_NO_SAMPLE_FOR_TERM_RCHG_CFG rc=%d\n",
				rc);
			return rc;
		}
	}

	rc = smblib_masked_write(chg, CHGR_CFG2_REG, RECHG_MASK,
				(chip->dt.auto_recharge_soc != -EINVAL) ?
				SOC_BASED_RECHG_BIT : VBAT_BASED_RECHG_BIT);
	if (rc < 0) {
		dev_err(chg->dev, "Couldn't configure SOC-rechg CHG_CFG2_REG rc=%d\n",
			rc);
		return rc;
	}

	/* program the auto-recharge threshold */
	if (chip->dt.auto_recharge_soc != -EINVAL) {
		pval.intval = chip->dt.auto_recharge_soc;
		rc = smblib_set_prop_rechg_soc_thresh(chg, &pval);
		if (rc < 0) {
			dev_err(chg->dev, "Couldn't configure CHG_RCHG_SOC_REG rc=%d\n",
					rc);
			return rc;
		}

		/* Program the sample count for SOC based recharge to 1 */
		rc = smblib_masked_write(chg, CHGR_NO_SAMPLE_TERM_RCHG_CFG_REG,
						NO_OF_SAMPLE_FOR_RCHG, 0);
		if (rc < 0) {
			dev_err(chg->dev, "Couldn't configure CHGR_NO_SAMPLE_FOR_TERM_RCHG_CFG rc=%d\n",
				rc);
			return rc;
		}
	}

	rc = smblib_disable_hw_jeita(chg, true);
	if (rc < 0) {
		dev_err(chg->dev, "Couldn't set hw jeita rc=%d\n", rc);
		return rc;
	}

	rc = smblib_masked_write(chg, DCDC_ENG_SDCDC_CFG5_REG,
			ENG_SDCDC_BAT_HPWR_MASK, BOOST_MODE_THRESH_3P6_V);
	if (rc < 0) {
		dev_err(chg->dev, "Couldn't configure DCDC_ENG_SDCDC_CFG5 rc=%d\n",
				rc);
		return rc;
	}

	if (chg->connector_pull_up != -EINVAL) {
		rc = smb5_configure_internal_pull(chg, CONN_THERM,
				get_valid_pullup(chg->connector_pull_up));
		if (rc < 0) {
			dev_err(chg->dev,
				"Couldn't configure CONN_THERM pull-up rc=%d\n",
				rc);
			return rc;
		}
	}

	if (chg->smb_pull_up != -EINVAL) {
		rc = smb5_configure_internal_pull(chg, SMB_THERM,
				get_valid_pullup(chg->smb_pull_up));
		if (rc < 0) {
			dev_err(chg->dev,
				"Couldn't configure SMB pull-up rc=%d\n",
				rc);
			return rc;
		}
	}

	return rc;
}

static int smb5_post_init(struct smb5 *chip)
{
	struct smb_charger *chg = &chip->chg;
	union power_supply_propval pval;
	int rc;

	/*
	 * In case the usb path is suspended, we would have missed disabling
	 * the icl change interrupt because the interrupt could have been
	 * not requested
	 */
	rerun_election(chg->usb_icl_votable);

	/* configure power role for dual-role */
	pval.intval = POWER_SUPPLY_TYPEC_PR_DUAL;
	rc = smblib_set_prop_typec_power_role(chg, &pval);
	if (rc < 0) {
		dev_err(chg->dev, "Couldn't configure DRP role rc=%d\n",
				rc);
		return rc;
	}

	rerun_election(chg->temp_change_irq_disable_votable);

	return 0;
}

/****************************
 * DETERMINE INITIAL STATUS *
 ****************************/

static int smb5_determine_initial_status(struct smb5 *chip)
{
	struct smb_irq_data irq_data = {chip, "determine-initial-status"};
	struct smb_charger *chg = &chip->chg;
	union power_supply_propval val;
	int rc;

	rc = smblib_get_prop_usb_present(chg, &val);
	if (rc < 0) {
		pr_err("Couldn't get usb present rc=%d\n", rc);
		return rc;
	}
	chg->early_usb_attach = val.intval;

	if (chg->bms_psy)
		smblib_suspend_on_debug_battery(chg);

	usb_plugin_irq_handler(0, &irq_data);
	typec_attach_detach_irq_handler(0, &irq_data);
	typec_state_change_irq_handler(0, &irq_data);
	usb_source_change_irq_handler(0, &irq_data);
	chg_state_change_irq_handler(0, &irq_data);
	icl_change_irq_handler(0, &irq_data);
	batt_temp_changed_irq_handler(0, &irq_data);
	wdog_bark_irq_handler(0, &irq_data);
	typec_or_rid_detection_change_irq_handler(0, &irq_data);
	wdog_snarl_irq_handler(0, &irq_data);

	return 0;
}

/**************************
 * INTERRUPT REGISTRATION *
 **************************/

static struct smb_irq_info smb5_irqs[] = {
	/* CHARGER IRQs */
	[CHGR_ERROR_IRQ] = {
		.name		= "chgr-error",
		.handler	= default_irq_handler,
	},
	[CHG_STATE_CHANGE_IRQ] = {
		.name		= "chg-state-change",
		.handler	= chg_state_change_irq_handler,
		.wake		= true,
	},
	[STEP_CHG_STATE_CHANGE_IRQ] = {
		.name		= "step-chg-state-change",
	},
	[STEP_CHG_SOC_UPDATE_FAIL_IRQ] = {
		.name		= "step-chg-soc-update-fail",
	},
	[STEP_CHG_SOC_UPDATE_REQ_IRQ] = {
		.name		= "step-chg-soc-update-req",
	},
	[FG_FVCAL_QUALIFIED_IRQ] = {
		.name		= "fg-fvcal-qualified",
	},
	[VPH_ALARM_IRQ] = {
		.name		= "vph-alarm",
	},
	[VPH_DROP_PRECHG_IRQ] = {
		.name		= "vph-drop-prechg",
	},
	/* DCDC IRQs */
	[OTG_FAIL_IRQ] = {
		.name		= "otg-fail",
		.handler	= default_irq_handler,
	},
	[OTG_OC_DISABLE_SW_IRQ] = {
		.name		= "otg-oc-disable-sw",
	},
	[OTG_OC_HICCUP_IRQ] = {
		.name		= "otg-oc-hiccup",
	},
	[BSM_ACTIVE_IRQ] = {
		.name		= "bsm-active",
	},
	[HIGH_DUTY_CYCLE_IRQ] = {
		.name		= "high-duty-cycle",
		.handler	= high_duty_cycle_irq_handler,
		.wake		= true,
	},
	[INPUT_CURRENT_LIMITING_IRQ] = {
		.name		= "input-current-limiting",
		.handler	= default_irq_handler,
	},
	[CONCURRENT_MODE_DISABLE_IRQ] = {
		.name		= "concurrent-mode-disable",
	},
	[SWITCHER_POWER_OK_IRQ] = {
		.name		= "switcher-power-ok",
		.handler	= switcher_power_ok_irq_handler,
	},
	/* BATTERY IRQs */
	[BAT_TEMP_IRQ] = {
		.name		= "bat-temp",
		.handler	= batt_temp_changed_irq_handler,
		.wake		= true,
	},
	[ALL_CHNL_CONV_DONE_IRQ] = {
		.name		= "all-chnl-conv-done",
	},
	[BAT_OV_IRQ] = {
		.name		= "bat-ov",
		.handler	= batt_psy_changed_irq_handler,
	},
	[BAT_LOW_IRQ] = {
		.name		= "bat-low",
		.handler	= batt_psy_changed_irq_handler,
	},
	[BAT_THERM_OR_ID_MISSING_IRQ] = {
		.name		= "bat-therm-or-id-missing",
		.handler	= batt_psy_changed_irq_handler,
	},
	[BAT_TERMINAL_MISSING_IRQ] = {
		.name		= "bat-terminal-missing",
		.handler	= batt_psy_changed_irq_handler,
	},
	[BUCK_OC_IRQ] = {
		.name		= "buck-oc",
	},
	[VPH_OV_IRQ] = {
		.name		= "vph-ov",
	},
	/* USB INPUT IRQs */
	[USBIN_COLLAPSE_IRQ] = {
		.name		= "usbin-collapse",
		.handler	= default_irq_handler,
	},
	[USBIN_VASHDN_IRQ] = {
		.name		= "usbin-vashdn",
		.handler	= default_irq_handler,
	},
	[USBIN_UV_IRQ] = {
		.name		= "usbin-uv",
		.handler	= usbin_uv_irq_handler,
		.wake		= true,
		.storm_data	= {true, 3000, 5},
	},
	[USBIN_OV_IRQ] = {
		.name		= "usbin-ov",
		.handler	= usbin_ov_irq_handler,
	},
	[USBIN_PLUGIN_IRQ] = {
		.name		= "usbin-plugin",
		.handler	= usb_plugin_irq_handler,
		.wake           = true,
	},
	[USBIN_REVI_CHANGE_IRQ] = {
		.name		= "usbin-revi-change",
	},
	[USBIN_SRC_CHANGE_IRQ] = {
		.name		= "usbin-src-change",
		.handler	= usb_source_change_irq_handler,
		.wake           = true,
	},
	[USBIN_ICL_CHANGE_IRQ] = {
		.name		= "usbin-icl-change",
		.handler	= icl_change_irq_handler,
		.wake           = true,
	},
	/* DC INPUT IRQs */
	[DCIN_VASHDN_IRQ] = {
		.name		= "dcin-vashdn",
	},
	[DCIN_UV_IRQ] = {
		.name		= "dcin-uv",
		.handler	= dcin_uv_irq_handler,
		.wake		= true,
	},
	[DCIN_OV_IRQ] = {
		.name		= "dcin-ov",
		.handler	= default_irq_handler,
	},
	[DCIN_PLUGIN_IRQ] = {
		.name		= "dcin-plugin",
		.handler	= dc_plugin_irq_handler,
		.wake           = true,
	},
	[DCIN_REVI_IRQ] = {
		.name		= "dcin-revi",
	},
	[DCIN_PON_IRQ] = {
		.name		= "dcin-pon",
		.handler	= default_irq_handler,
	},
	[DCIN_EN_IRQ] = {
		.name		= "dcin-en",
		.handler	= default_irq_handler,
	},
	/* TYPEC IRQs */
	[TYPEC_OR_RID_DETECTION_CHANGE_IRQ] = {
		.name		= "typec-or-rid-detect-change",
		.handler	= typec_or_rid_detection_change_irq_handler,
		.wake           = true,
	},
	[TYPEC_VPD_DETECT_IRQ] = {
		.name		= "typec-vpd-detect",
	},
	[TYPEC_CC_STATE_CHANGE_IRQ] = {
		.name		= "typec-cc-state-change",
		.handler	= typec_state_change_irq_handler,
		.wake           = true,
	},
	[TYPEC_VCONN_OC_IRQ] = {
		.name		= "typec-vconn-oc",
		.handler	= default_irq_handler,
	},
	[TYPEC_VBUS_CHANGE_IRQ] = {
		.name		= "typec-vbus-change",
	},
	[TYPEC_ATTACH_DETACH_IRQ] = {
		.name		= "typec-attach-detach",
		.handler	= typec_attach_detach_irq_handler,
		.wake		= true,
	},
	[TYPEC_LEGACY_CABLE_DETECT_IRQ] = {
		.name		= "typec-legacy-cable-detect",
		.handler	= default_irq_handler,
	},
	[TYPEC_TRY_SNK_SRC_DETECT_IRQ] = {
		.name		= "typec-try-snk-src-detect",
	},
	/* MISCELLANEOUS IRQs */
	[WDOG_SNARL_IRQ] = {
		.name		= "wdog-snarl",
		.handler	= wdog_snarl_irq_handler,
		.wake		= true,
	},
	[WDOG_BARK_IRQ] = {
		.name		= "wdog-bark",
		.handler	= wdog_bark_irq_handler,
		.wake		= true,
	},
	[AICL_FAIL_IRQ] = {
		.name		= "aicl-fail",
	},
	[AICL_DONE_IRQ] = {
		.name		= "aicl-done",
		.handler	= default_irq_handler,
	},
	[SMB_EN_IRQ] = {
		.name		= "smb-en",
		.handler	= smb_en_irq_handler,
	},
	[IMP_TRIGGER_IRQ] = {
		.name		= "imp-trigger",
	},
	/*
	 * triggered when DIE or SKIN or CONNECTOR temperature across
	 * either of the _REG_L, _REG_H, _RST, or _SHDN thresholds
	 */
	[TEMP_CHANGE_IRQ] = {
		.name		= "temp-change",
		.handler	= temp_change_irq_handler,
		.wake		= true,
	},
	[TEMP_CHANGE_SMB_IRQ] = {
		.name		= "temp-change-smb",
	},
	/* FLASH */
	[VREG_OK_IRQ] = {
		.name		= "vreg-ok",
	},
	[ILIM_S2_IRQ] = {
		.name		= "ilim2-s2",
		.handler	= schgm_flash_ilim2_irq_handler,
	},
	[ILIM_S1_IRQ] = {
		.name		= "ilim1-s1",
	},
	[VOUT_DOWN_IRQ] = {
		.name		= "vout-down",
	},
	[VOUT_UP_IRQ] = {
		.name		= "vout-up",
	},
	[FLASH_STATE_CHANGE_IRQ] = {
		.name		= "flash-state-change",
		.handler	= schgm_flash_state_change_irq_handler,
	},
	[TORCH_REQ_IRQ] = {
		.name		= "torch-req",
	},
	[FLASH_EN_IRQ] = {
		.name		= "flash-en",
	},
	/* SDAM */
	[SDAM_STS_IRQ] = {
		.name		= "sdam-sts",
		.handler	= sdam_sts_change_irq_handler,
	},
};

static int smb5_get_irq_index_byname(const char *irq_name)
{
	int i;

	for (i = 0; i < ARRAY_SIZE(smb5_irqs); i++) {
		if (strcmp(smb5_irqs[i].name, irq_name) == 0)
			return i;
	}

	return -ENOENT;
}

static int smb5_request_interrupt(struct smb5 *chip,
				struct device_node *node, const char *irq_name)
{
	struct smb_charger *chg = &chip->chg;
	int rc, irq, irq_index;
	struct smb_irq_data *irq_data;

	irq = of_irq_get_byname(node, irq_name);
	if (irq < 0) {
		pr_err("Couldn't get irq %s byname\n", irq_name);
		return irq;
	}

	irq_index = smb5_get_irq_index_byname(irq_name);
	if (irq_index < 0) {
		pr_err("%s is not a defined irq\n", irq_name);
		return irq_index;
	}

	if (!smb5_irqs[irq_index].handler)
		return 0;

	irq_data = devm_kzalloc(chg->dev, sizeof(*irq_data), GFP_KERNEL);
	if (!irq_data)
		return -ENOMEM;

	irq_data->parent_data = chip;
	irq_data->name = irq_name;
	irq_data->storm_data = smb5_irqs[irq_index].storm_data;
	mutex_init(&irq_data->storm_data.storm_lock);

	smb5_irqs[irq_index].enabled = true;
	rc = devm_request_threaded_irq(chg->dev, irq, NULL,
					smb5_irqs[irq_index].handler,
					IRQF_ONESHOT, irq_name, irq_data);
	if (rc < 0) {
		pr_err("Couldn't request irq %d\n", irq);
		return rc;
	}

	smb5_irqs[irq_index].irq = irq;
	smb5_irqs[irq_index].irq_data = irq_data;
	if (smb5_irqs[irq_index].wake) {
		if (irq_index == USBIN_ICL_CHANGE_IRQ)
			chg->usb_icl_change_irq_enabled = true;
		enable_irq_wake(irq);
	}

	return rc;
}

static int smb5_request_interrupts(struct smb5 *chip)
{
	struct smb_charger *chg = &chip->chg;
	struct device_node *node = chg->dev->of_node;
	struct device_node *child;
	int rc = 0;
	const char *name;
	struct property *prop;

	for_each_available_child_of_node(node, child) {
		of_property_for_each_string(child, "interrupt-names",
					    prop, name) {
			rc = smb5_request_interrupt(chip, child, name);
			if (rc < 0)
				return rc;
		}
	}

	vote(chg->limited_irq_disable_votable, CHARGER_TYPE_VOTER, true, 0);
	vote(chg->hdc_irq_disable_votable, CHARGER_TYPE_VOTER, true, 0);

	return rc;
}

static void smb5_free_interrupts(struct smb_charger *chg)
{
	int i;

	for (i = 0; i < ARRAY_SIZE(smb5_irqs); i++) {
		if (smb5_irqs[i].irq > 0) {
			if (smb5_irqs[i].wake)
				disable_irq_wake(smb5_irqs[i].irq);

			devm_free_irq(chg->dev, smb5_irqs[i].irq,
						smb5_irqs[i].irq_data);
		}
	}
}

static void smb5_disable_interrupts(struct smb_charger *chg)
{
	int i;

	for (i = 0; i < ARRAY_SIZE(smb5_irqs); i++) {
		if (smb5_irqs[i].irq > 0)
			disable_irq(smb5_irqs[i].irq);
	}
}

#if defined(CONFIG_DEBUG_FS)

static int force_batt_psy_update_write(void *data, u64 val)
{
	struct smb_charger *chg = data;

	if (chg->batt_psy)
		power_supply_changed(chg->batt_psy);
	return 0;
}
DEFINE_SIMPLE_ATTRIBUTE(force_batt_psy_update_ops, NULL,
			force_batt_psy_update_write, "0x%02llx\n");

static int force_usb_psy_update_write(void *data, u64 val)
{
	struct smb_charger *chg = data;

	power_supply_changed(chg->usb_psy);
	return 0;
}
DEFINE_SIMPLE_ATTRIBUTE(force_usb_psy_update_ops, NULL,
			force_usb_psy_update_write, "0x%02llx\n");

static int force_dc_psy_update_write(void *data, u64 val)
{
	struct smb_charger *chg = data;

	power_supply_changed(chg->dc_psy);
	return 0;
}
DEFINE_SIMPLE_ATTRIBUTE(force_dc_psy_update_ops, NULL,
			force_dc_psy_update_write, "0x%02llx\n");

static void smb5_create_debugfs(struct smb5 *chip)
{
	struct dentry *file;

	chip->dfs_root = debugfs_create_dir("charger", NULL);
	if (IS_ERR_OR_NULL(chip->dfs_root)) {
		pr_err("Couldn't create charger debugfs rc=%ld\n",
			(long)chip->dfs_root);
		return;
	}

	file = debugfs_create_file("force_batt_psy_update", 0600,
			    chip->dfs_root, chip, &force_batt_psy_update_ops);
	if (IS_ERR_OR_NULL(file))
		pr_err("Couldn't create force_batt_psy_update file rc=%ld\n",
			(long)file);

	file = debugfs_create_file("force_usb_psy_update", 0600,
			    chip->dfs_root, chip, &force_usb_psy_update_ops);
	if (IS_ERR_OR_NULL(file))
		pr_err("Couldn't create force_usb_psy_update file rc=%ld\n",
			(long)file);

	file = debugfs_create_file("force_dc_psy_update", 0600,
			    chip->dfs_root, chip, &force_dc_psy_update_ops);
	if (IS_ERR_OR_NULL(file))
		pr_err("Couldn't create force_dc_psy_update file rc=%ld\n",
			(long)file);
}

#else

static void smb5_create_debugfs(struct smb5 *chip)
{}

#endif

static int smb5_show_charger_status(struct smb5 *chip)
{
	struct smb_charger *chg = &chip->chg;
	union power_supply_propval val;
	int usb_present, batt_present, batt_health, batt_charge_type;
	int rc;

	rc = smblib_get_prop_usb_present(chg, &val);
	if (rc < 0) {
		pr_err("Couldn't get usb present rc=%d\n", rc);
		return rc;
	}
	usb_present = val.intval;

	rc = smblib_get_prop_batt_present(chg, &val);
	if (rc < 0) {
		pr_err("Couldn't get batt present rc=%d\n", rc);
		return rc;
	}
	batt_present = val.intval;

	rc = smblib_get_prop_batt_health(chg, &val);
	if (rc < 0) {
		pr_err("Couldn't get batt health rc=%d\n", rc);
		val.intval = POWER_SUPPLY_HEALTH_UNKNOWN;
	}
	batt_health = val.intval;

	rc = smblib_get_prop_batt_charge_type(chg, &val);
	if (rc < 0) {
		pr_err("Couldn't get batt charge type rc=%d\n", rc);
		return rc;
	}
	batt_charge_type = val.intval;

	pr_info("SMB5 status - usb:present=%d type=%d batt:present = %d health = %d charge = %d\n",
		usb_present, chg->real_charger_type,
		batt_present, batt_health, batt_charge_type);
	return rc;
}

static int smb5_probe(struct platform_device *pdev)
{
	struct smb5 *chip;
	struct smb_charger *chg;
	int rc = 0;

	chip = devm_kzalloc(&pdev->dev, sizeof(*chip), GFP_KERNEL);
	if (!chip)
		return -ENOMEM;

	chg = &chip->chg;
	chg->dev = &pdev->dev;
	chg->debug_mask = &__debug_mask;
	chg->pd_disabled = &__pd_disabled;
	chg->weak_chg_icl_ua = &__weak_chg_icl_ua;
	chg->mode = PARALLEL_MASTER;
	chg->irq_info = smb5_irqs;
	chg->die_health = -EINVAL;
	chg->taper_control= POWER_SUPPLY_TAPER_CONTROL_MODE_STEPPER;
	chg->connector_health = -EINVAL;
	chg->otg_present = false;
	chg->main_fcc_max = -EINVAL;
	chg->moisture_detection_enabled = true;

	chg->regmap = dev_get_regmap(chg->dev->parent, NULL);
	if (!chg->regmap) {
		pr_err("parent regmap is missing\n");
		return -EINVAL;
	}

	rc = smb5_chg_config_init(chip);
	if (rc < 0) {
		if (rc != -EPROBE_DEFER)
			pr_err("Couldn't setup chg_config rc=%d\n", rc);
		return rc;
	}

	rc = smb5_parse_dt(chip);
	if (rc < 0) {
		pr_err("Couldn't parse device tree rc=%d\n", rc);
		return rc;
	}

	if (alarmtimer_get_rtcdev())
		alarm_init(&chg->lpd_recheck_timer, ALARM_REALTIME,
				smblib_lpd_recheck_timer);
	else
		return -EPROBE_DEFER;

	chg->log = debugfs_logbuffer_register("smblib");
	if (IS_ERR_OR_NULL(chg->log)) {
		pr_err("failed to obtain logbuffer instance rc:%ld",
		       PTR_ERR(chg->log));
		return PTR_ERR(chg->log);
	}

	rc = smblib_init(chg);
	if (rc < 0) {
		pr_err("Smblib_init failed rc=%d\n", rc);
		goto unregister_buffer;
	}

	/* set driver data before resources request it */
	platform_set_drvdata(pdev, chip);

	/* extcon registration */
	chg->extcon = devm_extcon_dev_allocate(chg->dev, smblib_extcon_cable);
	if (IS_ERR(chg->extcon)) {
		rc = PTR_ERR(chg->extcon);
		dev_err(chg->dev, "failed to allocate extcon device rc=%d\n",
				rc);
		goto cleanup;
	}

	rc = devm_extcon_dev_register(chg->dev, chg->extcon);
	if (rc < 0) {
		dev_err(chg->dev, "failed to register extcon device rc=%d\n",
				rc);
		goto cleanup;
	}

	/* Support reporting polarity and speed via properties */
	rc = extcon_set_property_capability(chg->extcon,
			EXTCON_USB, EXTCON_PROP_USB_TYPEC_POLARITY);
	rc |= extcon_set_property_capability(chg->extcon,
			EXTCON_USB, EXTCON_PROP_USB_SS);
	rc |= extcon_set_property_capability(chg->extcon,
			EXTCON_USB_HOST, EXTCON_PROP_USB_TYPEC_POLARITY);
	rc |= extcon_set_property_capability(chg->extcon,
			EXTCON_USB_HOST, EXTCON_PROP_USB_SS);
	if (rc < 0) {
		dev_err(chg->dev,
			"failed to configure extcon capabilities\n");
		goto cleanup;
	}

	rc = smb5_init_hw(chip);
	if (rc < 0) {
		pr_err("Couldn't initialize hardware rc=%d\n", rc);
		goto cleanup;
	}

	/*
	 * VBUS regulator enablement/disablement for host mode is handled
	 * by USB-PD driver only. For micro-USB and non-PD typeC designs,
	 * the VBUS regulator is enabled/disabled by the smb driver itself
	 * before sending extcon notifications.
	 * Hence, register vbus and vconn regulators for PD supported designs
	 * only.
	 */
	if (!chg->pd_not_supported) {
		rc = smb5_init_vbus_regulator(chip);
		if (rc < 0) {
			pr_err("Couldn't initialize vbus regulator rc=%d\n",
				rc);
			goto cleanup;
		}

		rc = smb5_init_vconn_regulator(chip);
		if (rc < 0) {
			pr_err("Couldn't initialize vconn regulator rc=%d\n",
				rc);
			goto cleanup;
		}
	}

	switch (chg->chg_param.smb_version) {
	case PM8150B_SUBTYPE:
	case PM6150_SUBTYPE:
		rc = smb5_init_dc_psy(chip);
		if (rc < 0) {
			pr_err("Couldn't initialize dc psy rc=%d\n", rc);
			goto cleanup;
		}
		break;
	default:
		break;
	}

	rc = smb5_init_usb_psy(chip);
	if (rc < 0) {
		pr_err("Couldn't initialize usb psy rc=%d\n", rc);
		goto cleanup;
	}

	rc = smb5_init_usb_main_psy(chip);
	if (rc < 0) {
		pr_err("Couldn't initialize usb main psy rc=%d\n", rc);
		goto cleanup;
	}

	rc = smb5_init_usb_port_psy(chip);
	if (rc < 0) {
		pr_err("Couldn't initialize usb pc_port psy rc=%d\n", rc);
		goto cleanup;
	}

	rc = smb5_init_batt_psy(chip);
	if (rc < 0) {
		pr_err("Couldn't initialize batt psy rc=%d\n", rc);
		goto cleanup;
	}

	/* Register android dual-role class */
	rc = smb5_init_dual_role_class(chip);
	if (rc < 0) {
		pr_err("Couldn't initialize dual role class, rc=%d\n",
			rc);
		goto cleanup;
	}

	rc = smb5_determine_initial_status(chip);
	if (rc < 0) {
		pr_err("Couldn't determine initial status rc=%d\n",
			rc);
		goto cleanup;
	}

	rc = smb5_request_interrupts(chip);
	if (rc < 0) {
		pr_err("Couldn't request interrupts rc=%d\n", rc);
		goto cleanup;
	}

	rc = smb5_post_init(chip);
	if (rc < 0) {
		pr_err("Failed in post init rc=%d\n", rc);
		goto free_irq;
	}

	smb5_create_debugfs(chip);

	rc = smb5_show_charger_status(chip);
	if (rc < 0) {
		pr_err("Failed in getting charger status rc=%d\n", rc);
		goto free_irq;
	}

	device_init_wakeup(chg->dev, true);

	pr_info("QPNP SMB5 probed successfully\n");

	return rc;

free_irq:
	smb5_free_interrupts(chg);
cleanup:
	smblib_deinit(chg);
	platform_set_drvdata(pdev, NULL);
unregister_buffer:
	debugfs_logbuffer_unregister(chg->log);

	return rc;
}

static int smb5_remove(struct platform_device *pdev)
{
	struct smb5 *chip = platform_get_drvdata(pdev);
	struct smb_charger *chg = &chip->chg;

	/* force enable APSD */
	smblib_masked_write(chg, USBIN_OPTIONS_1_CFG_REG,
				BC1P2_SRC_DETECT_BIT, BC1P2_SRC_DETECT_BIT);

	smb5_free_interrupts(chg);
	smblib_deinit(chg);
	platform_set_drvdata(pdev, NULL);
	debugfs_logbuffer_unregister(chg->log);
	return 0;
}

static void smb5_shutdown(struct platform_device *pdev)
{
	struct smb5 *chip = platform_get_drvdata(pdev);
	struct smb_charger *chg = &chip->chg;

	/* disable all interrupts */
	smb5_disable_interrupts(chg);

	/* configure power role for UFP */
	if (chg->connector_type == POWER_SUPPLY_CONNECTOR_TYPEC)
		smblib_masked_write(chg, TYPE_C_MODE_CFG_REG,
				TYPEC_POWER_ROLE_CMD_MASK, EN_SNK_ONLY_BIT);

	/* force enable and rerun APSD */
	smblib_apsd_enable(chg, true);
	smblib_hvdcp_exit_config(chg);
}

static const struct of_device_id match_table[] = {
	{ .compatible = "qcom,qpnp-smb5", },
	{ },
};

static struct platform_driver smb5_driver = {
	.driver		= {
		.name		= "qcom,qpnp-smb5",
		.owner		= THIS_MODULE,
		.of_match_table	= match_table,
	},
	.probe		= smb5_probe,
	.remove		= smb5_remove,
	.shutdown	= smb5_shutdown,
};
module_platform_driver(smb5_driver);

MODULE_DESCRIPTION("QPNP SMB5 Charger Driver");
MODULE_LICENSE("GPL v2");<|MERGE_RESOLUTION|>--- conflicted
+++ resolved
@@ -765,11 +765,8 @@
 	POWER_SUPPLY_PROP_VOLTAGE_VPH,
 	POWER_SUPPLY_PROP_OTG_FASTROLESWAP,
 	POWER_SUPPLY_PROP_THERM_ICL_LIMIT,
-<<<<<<< HEAD
 	POWER_SUPPLY_PROP_DEAD_BATTERY,
-=======
 	POWER_SUPPLY_PROP_SKIN_HEALTH,
->>>>>>> a1ef8a6b
 };
 
 static int smb5_usb_get_prop(struct power_supply *psy,
@@ -1108,11 +1105,8 @@
 	case POWER_SUPPLY_PROP_MOISTURE_DETECTION_ENABLE:
 	case POWER_SUPPLY_PROP_THERM_ICL_LIMIT:
 	case POWER_SUPPLY_PROP_VOLTAGE_MAX_LIMIT:
-<<<<<<< HEAD
 	case POWER_SUPPLY_PROP_DEAD_BATTERY:
-=======
 	case POWER_SUPPLY_PROP_ADAPTER_CC_MODE:
->>>>>>> a1ef8a6b
 		return 1;
 	default:
 		break;
@@ -1579,11 +1573,8 @@
 		enum power_supply_property psp)
 {
 	switch (psp) {
-<<<<<<< HEAD
 	case POWER_SUPPLY_PROP_CURRENT_MAX:
-=======
 	case POWER_SUPPLY_PROP_INPUT_VOLTAGE_REGULATION:
->>>>>>> a1ef8a6b
 		return 1;
 	default:
 		break;
@@ -2618,17 +2609,8 @@
 	if (chg->chg_param.smb_version == PMI632_SUBTYPE)
 		return 0;
 
-<<<<<<< HEAD
 	/* 1000 mA or the value specified in device tree */
 	vote(chg->dc_icl_votable, DEFAULT_VOTER, true, dc_icl_ua);
-=======
-	/* Set DCIN ICL to 100 mA */
-	rc = smblib_set_charge_param(chg, &chg->param.dc_icl, DCIN_ICL_MIN_UA);
-	if (rc < 0) {
-		dev_err(chg->dev, "Couldn't set dc_icl rc=%d\n", rc);
-		return rc;
-	}
->>>>>>> a1ef8a6b
 
 	/* Disable DC Input missing poller function */
 	rc = smblib_masked_write(chg, DCIN_LOAD_CFG_REG,
