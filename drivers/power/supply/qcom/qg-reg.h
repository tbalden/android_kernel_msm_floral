<<<<<<< HEAD
/* Copyright (c) 2018-2019 The Linux Foundation. All rights reserved.
=======
/* Copyright (c) 2018-2020 The Linux Foundation. All rights reserved.
>>>>>>> 15457316
 *
 * This program is free software; you can redistribute it and/or modify
 * it under the terms of the GNU General Public License version 2 and
 * only version 2 as published by the Free Software Foundation.
 *
 * This program is distributed in the hope that it will be useful,
 * but WITHOUT ANY WARRANTY; without even the implied warranty of
 * MERCHANTABILITY or FITNESS FOR A PARTICULAR PURPOSE.  See the
 * GNU General Public License for more details.
 */

#ifndef __QG_REG_H__
#define __QG_REG_H__

#define PERPH_TYPE_REG				0x04

#define PERPH_SUBTYPE_REG			0x05
#define QG_ADC_IBAT_5A				0x3
#define QG_ADC_IBAT_10A				0x4

#define QG_TYPE					0x0D

#define QG_STATUS1_REG				0x08
#define QG_OK_BIT				BIT(7)
#define BATTERY_PRESENT_BIT			BIT(0)
#define ESR_MEAS_DONE_BIT			BIT(4)

#define QG_STATUS2_REG				0x09
#define GOOD_OCV_BIT				BIT(1)

#define QG_STATUS3_REG				0x0A
#define COUNT_FIFO_RT_MASK			GENMASK(3, 0)

#define QG_STATUS4_REG				0x0B
#define ESR_MEAS_IN_PROGRESS_BIT		BIT(4)

#define QG_INT_RT_STS_REG			0x10
#define FIFO_UPDATE_DONE_RT_STS_BIT		BIT(3)
#define VBAT_LOW_INT_RT_STS_BIT			BIT(1)
#define BATTERY_MISSING_INT_RT_STS_BIT		BIT(0)

#define QG_INT_LATCHED_STS_REG			0x18
#define FIFO_UPDATE_DONE_INT_LAT_STS_BIT	BIT(3)

#define QG_STATE_TRIG_CMD_REG			0x40
#define S7_PON_OCV_START			BIT(3)

#define QG_DATA_CTL1_REG			0x41
#define MASTER_HOLD_OR_CLR_BIT			BIT(0)

#define QG_DATA_CTL2_REG			0x42
#define BURST_AVG_HOLD_FOR_READ_BIT		BIT(0)

#define QG_MODE_CTL1_REG			0x43
#define PARALLEL_IBAT_SENSE_EN_BIT		BIT(7)

#define QG_VBAT_EMPTY_THRESHOLD_REG		0x4B
#define QG_VBAT_LOW_THRESHOLD_REG		0x4C

#define QG_S2_NORMAL_MEAS_CTL2_REG		0x51
#define FIFO_LENGTH_MASK			GENMASK(5, 3)
#define FIFO_LENGTH_SHIFT			3
#define NUM_OF_ACCUM_MASK			GENMASK(2, 0)

#define QG_S2_NORMAL_MEAS_CTL3_REG		0x52

#define QG_S3_SLEEP_OCV_MEAS_CTL4_REG		0x59
#define S3_SLEEP_OCV_TIMER_MASK			GENMASK(2, 0)

#define QG_S3_SLEEP_OCV_TREND_CTL2_REG		0x5C
#define TREND_TOL_MASK				GENMASK(5, 0)

#define QG_S3_SLEEP_OCV_IBAT_CTL1_REG		0x5D
#define SLEEP_IBAT_QUALIFIED_LENGTH_MASK	GENMASK(2, 0)

#define QG_S3_ENTRY_IBAT_THRESHOLD_REG		0x5E
#define QG_S3_EXIT_IBAT_THRESHOLD_REG		0x5F

#define QG_S5_OCV_VALIDATE_MEAS_CTL1_REG	0x60
#define ALLOW_S5_BIT				BIT(7)

#define QG_S7_PON_OCV_MEAS_CTL1_REG		0x64
#define ADC_CONV_DLY_MASK			GENMASK(3, 0)

#define QG_ESR_MEAS_TRIG_REG			0x68
#define HW_ESR_MEAS_START_BIT			BIT(0)

#define QG_S7_PON_OCV_V_DATA0_REG		0x70
#define QG_S7_PON_OCV_I_DATA0_REG		0x72
#define QG_S3_GOOD_OCV_V_DATA0_REG		0x74
#define QG_S3_GOOD_OCV_I_DATA0_REG		0x76

#define QG_PRE_ESR_V_DATA0_REG			0x78
#define QG_PRE_ESR_I_DATA0_REG			0x7A
#define QG_POST_ESR_V_DATA0_REG			0x7C
#define QG_POST_ESR_I_DATA0_REG			0x7E

#define QG_S2_NORMAL_AVG_V_DATA0_REG		0x80
<<<<<<< HEAD
=======
#define QG_S2_NORMAL_AVG_I_DATA0_REG		0x82
>>>>>>> 15457316

#define QG_V_ACCUM_DATA0_RT_REG			0x88
#define QG_I_ACCUM_DATA0_RT_REG			0x8B
#define QG_ACCUM_CNT_RT_REG			0x8E

#define QG_V_FIFO0_DATA0_REG			0x90
#define QG_I_FIFO0_DATA0_REG			0xA0

#define QG_SOC_MONOTONIC_REG			0xBF

#define QG_LAST_ADC_V_DATA0_REG			0xC0
#define QG_LAST_ADC_I_DATA0_REG			0xC2

#define QG_LAST_BURST_AVG_I_DATA0_REG		0xC6

#define QG_LAST_S3_SLEEP_V_DATA0_REG		0xCC

/* SDAM offsets */
#define QG_SDAM_VALID_OFFSET			0x46 /* 1-byte 0x46 */
#define QG_SDAM_SOC_OFFSET			0x47 /* 1-byte 0x47 */
#define QG_SDAM_TEMP_OFFSET			0x48 /* 2-byte 0x48-0x49 */
#define QG_SDAM_RBAT_OFFSET			0x4A /* 2-byte 0x4A-0x4B */
#define QG_SDAM_OCV_OFFSET			0x4C /* 4-byte 0x4C-0x4F */
#define QG_SDAM_IBAT_OFFSET			0x50 /* 4-byte 0x50-0x53 */
#define QG_SDAM_TIME_OFFSET			0x54 /* 4-byte 0x54-0x57 */
#define QG_SDAM_CYCLE_COUNT_OFFSET		0x58 /* 16-byte 0x58-0x67 */
#define QG_SDAM_LEARNED_CAPACITY_OFFSET		0x68 /* 2-byte 0x68-0x69 */
#define QG_SDAM_ESR_CHARGE_DELTA_OFFSET		0x6A /* 4-byte 0x6A-0x6D */
#define QG_SDAM_ESR_DISCHARGE_DELTA_OFFSET	0x6E /* 4-byte 0x6E-0x71 */
#define QG_SDAM_ESR_CHARGE_SF_OFFSET		0x72 /* 2-byte 0x72-0x73 */
#define QG_SDAM_ESR_DISCHARGE_SF_OFFSET		0x74 /* 2-byte 0x74-0x75 */
#define QG_SDAM_BATT_AGE_LEVEL_OFFSET		0x76 /* 1-byte 0x76 */
#define QG_SDAM_MAGIC_OFFSET			0x80 /* 4-byte 0x80-0x83 */
#define QG_SDAM_MAX_OFFSET			0xA4

/* Below offset is used by PBS */
#define QG_SDAM_PON_OCV_OFFSET			0xBC /* 2-byte 0xBC-0xBD */

#endif<|MERGE_RESOLUTION|>--- conflicted
+++ resolved
@@ -1,8 +1,4 @@
-<<<<<<< HEAD
-/* Copyright (c) 2018-2019 The Linux Foundation. All rights reserved.
-=======
 /* Copyright (c) 2018-2020 The Linux Foundation. All rights reserved.
->>>>>>> 15457316
  *
  * This program is free software; you can redistribute it and/or modify
  * it under the terms of the GNU General Public License version 2 and
@@ -101,10 +97,7 @@
 #define QG_POST_ESR_I_DATA0_REG			0x7E
 
 #define QG_S2_NORMAL_AVG_V_DATA0_REG		0x80
-<<<<<<< HEAD
-=======
 #define QG_S2_NORMAL_AVG_I_DATA0_REG		0x82
->>>>>>> 15457316
 
 #define QG_V_ACCUM_DATA0_RT_REG			0x88
 #define QG_I_ACCUM_DATA0_RT_REG			0x8B
