--- conflicted
+++ resolved
@@ -48,11 +48,8 @@
 
 #define LPD_VOTER  "LPD_VOTER"
 
-<<<<<<< HEAD
 #define AICL_VOTER "AICL_VOTER"
 
-=======
->>>>>>> 7dbae7ad
 int __smblib_set_prop_typec_power_role(struct smb_charger *chg,
 				       const union power_supply_propval *val);
 
@@ -3256,12 +3253,9 @@
 
 	mutex_lock(&chg->dc_reset_lock);
 
-<<<<<<< HEAD
 	/* Ignore SW AICL vote */
 	vote(chg->dc_icl_votable, AICL_VOTER, false, 0);
 
-=======
->>>>>>> 7dbae7ad
 	if (chg->dc_reset) {
 		smblib_dbg(chg, PR_MISC, "DC reset skipped\n");
 		goto exit;
@@ -5742,12 +5736,8 @@
 		 * limit ICL to 500mA, the USB driver will enumerate to check
 		 * if this is a SDP and appropriately set the current
 		 */
-<<<<<<< HEAD
 		vote(chg->usb_icl_votable, SW_ICL_MAX_VOTER, true,
 					USBIN_500MA);
-=======
-		vote(chg->usb_icl_votable, SW_ICL_MAX_VOTER, true, SDP_100_MA);
->>>>>>> 7dbae7ad
 		break;
 	case POWER_SUPPLY_TYPE_UNKNOWN:
 	default:
@@ -6237,12 +6227,9 @@
 
 	chg->typec_legacy = false;
 	chg->dam_detected = false;
-<<<<<<< HEAD
-=======
 
 	del_timer_sync(&chg->apsd_timer);
 	chg->apsd_ext_timeout = false;
->>>>>>> 7dbae7ad
 }
 
 static void typec_mode_unattached(struct smb_charger *chg)
@@ -6473,8 +6460,6 @@
 	dev_info(chg->dev, "%s lpd_stage=%d lpd_reason=%d\n",
 		 __func__, chg->lpd_stage, chg->lpd_reason);
 
-<<<<<<< HEAD
-=======
 	rc = smblib_masked_write(chg, USB_CMD_PULLDOWN_REG,
 			EN_PULLDOWN_USB_IN_BIT,
 			attached ?  0 : EN_PULLDOWN_USB_IN_BIT);
@@ -6482,7 +6467,6 @@
 		smblib_err(chg, "Couldn't configure pulldown on USB_IN rc=%d\n",
 				rc);
 
->>>>>>> 7dbae7ad
 	power_supply_changed(chg->usb_psy);
 	if (chg->dual_role)
 		dual_role_instance_changed(chg->dual_role);
@@ -7979,8 +7963,6 @@
 	mutex_init(&chg->moisture_detection_enable);
 	mutex_init(&chg->dc_reset_lock);
 	mutex_init(&chg->irq_status_lock);
-	mutex_init(&chg->moisture_detection_enable);
-	mutex_init(&chg->dc_reset_lock);
 	mutex_init(&chg->dpdm_lock);
 	spin_lock_init(&chg->typec_pr_lock);
 	mutex_init(&chg->dcin_aicl_lock);
@@ -8005,10 +7987,7 @@
 					smblib_pr_swap_detach_work);
 	INIT_DELAYED_WORK(&chg->pr_lock_clear_work,
 					smblib_pr_lock_clear_work);
-<<<<<<< HEAD
-=======
 	setup_timer(&chg->apsd_timer, apsd_timer_cb, (unsigned long)chg);
->>>>>>> 7dbae7ad
 	/* Always start assuming dead battery.
 	 * BMS would clear the condition as needed.
 	 */
