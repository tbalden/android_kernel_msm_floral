/* Copyright (c) 2018 The Linux Foundation. All rights reserved.
 *
 * This program is free software; you can redistribute it and/or modify
 * it under the terms of the GNU General Public License version 2 and
 * only version 2 as published by the Free Software Foundation.
 *
 * This program is distributed in the hope that it will be useful,
 * but WITHOUT ANY WARRANTY; without even the implied warranty of
 * MERCHANTABILITY or FITNESS FOR A PARTICULAR PURPOSE.  See the
 * GNU General Public License for more details.
 */

#ifndef __SMB5_CHARGER_H
#define __SMB5_CHARGER_H
#include <linux/alarmtimer.h>
#include <linux/ktime.h>
#include <linux/types.h>
#include <linux/interrupt.h>
#include <linux/irqreturn.h>
#include <linux/thermal.h>
#include <linux/regulator/driver.h>
#include <linux/regulator/consumer.h>
#include <linux/extcon.h>
#include "storm-watch.h"

enum print_reason {
	PR_INTERRUPT	= BIT(0),
	PR_REGISTER	= BIT(1),
	PR_MISC		= BIT(2),
	PR_PARALLEL	= BIT(3),
	PR_OTG		= BIT(4),
	PR_WLS		= BIT(5),
};

#define DEFAULT_VOTER			"DEFAULT_VOTER"
#define USER_VOTER			"USER_VOTER"
#define PD_VOTER			"PD_VOTER"
#define DCP_VOTER			"DCP_VOTER"
#define QC_VOTER			"QC_VOTER"
#define USB_PSY_VOTER			"USB_PSY_VOTER"
#define PL_TAPER_WORK_RUNNING_VOTER	"PL_TAPER_WORK_RUNNING_VOTER"
#define USBIN_V_VOTER			"USBIN_V_VOTER"
#define CHG_STATE_VOTER			"CHG_STATE_VOTER"
#define TAPER_END_VOTER			"TAPER_END_VOTER"
#define THERMAL_DAEMON_VOTER		"THERMAL_DAEMON_VOTER"
#define DIE_TEMP_VOTER			"DIE_TEMP_VOTER"
#define BOOST_BACK_VOTER		"BOOST_BACK_VOTER"
#define MICRO_USB_VOTER			"MICRO_USB_VOTER"
#define DEBUG_BOARD_VOTER		"DEBUG_BOARD_VOTER"
#define PD_SUSPEND_SUPPORTED_VOTER	"PD_SUSPEND_SUPPORTED_VOTER"
#define PL_DELAY_VOTER			"PL_DELAY_VOTER"
#define CTM_VOTER			"CTM_VOTER"
#define SW_QC3_VOTER			"SW_QC3_VOTER"
#define AICL_RERUN_VOTER		"AICL_RERUN_VOTER"
#define SW_ICL_MAX_VOTER		"SW_ICL_MAX_VOTER"
#define PL_QNOVO_VOTER			"PL_QNOVO_VOTER"
#define QNOVO_VOTER			"QNOVO_VOTER"
#define BATT_PROFILE_VOTER		"BATT_PROFILE_VOTER"
#define OTG_DELAY_VOTER			"OTG_DELAY_VOTER"
#define USBIN_I_VOTER			"USBIN_I_VOTER"
#define WEAK_CHARGER_VOTER		"WEAK_CHARGER_VOTER"
#define OTG_VOTER			"OTG_VOTER"
#define PL_FCC_LOW_VOTER		"PL_FCC_LOW_VOTER"
#define WBC_VOTER			"WBC_VOTER"
#define HW_LIMIT_VOTER			"HW_LIMIT_VOTER"
#define PL_SMB_EN_VOTER			"PL_SMB_EN_VOTER"
#define FORCE_RECHARGE_VOTER		"FORCE_RECHARGE_VOTER"
#define LPD_VOTER			"LPD_VOTER"
#define FCC_STEPPER_VOTER		"FCC_STEPPER_VOTER"
#define SW_THERM_REGULATION_VOTER	"SW_THERM_REGULATION_VOTER"
#define JEITA_ARB_VOTER			"JEITA_ARB_VOTER"
#define MOISTURE_VOTER			"MOISTURE_VOTER"
#define HVDCP2_ICL_VOTER		"HVDCP2_ICL_VOTER"

#define BOOST_BACK_STORM_COUNT	3
#define WEAK_CHG_STORM_COUNT	8

#define VBAT_TO_VRAW_ADC(v)		div_u64((u64)v * 1000000UL, 194637UL)

#define ADC_CHG_TERM_MASK	32767

#define SDP_100_MA			100000
#define SDP_CURRENT_UA			500000
#define CDP_CURRENT_UA			1500000
#define DCP_CURRENT_UA			1500000
#define HVDCP_CURRENT_UA		3000000
#define TYPEC_DEFAULT_CURRENT_UA	900000
#define TYPEC_MEDIUM_CURRENT_UA		1500000
#define TYPEC_HIGH_CURRENT_UA		3000000

enum smb_mode {
	PARALLEL_MASTER = 0,
	PARALLEL_SLAVE,
	NUM_MODES,
};

enum sink_src_mode {
	SINK_MODE,
	SRC_MODE,
	UNATTACHED_MODE,
};

enum qc2_non_comp_voltage {
	QC2_COMPLIANT,
	QC2_NON_COMPLIANT_9V,
	QC2_NON_COMPLIANT_12V
};

enum {
	BOOST_BACK_WA			= BIT(0),
	SW_THERM_REGULATION_WA		= BIT(1),
};

enum jeita_cfg_stat {
	JEITA_CFG_NONE = 0,
	JEITA_CFG_FAILURE,
	JEITA_CFG_COMPLETE,
};

enum smb_irq_index {
	/* CHGR */
	CHGR_ERROR_IRQ = 0,
	CHG_STATE_CHANGE_IRQ,
	STEP_CHG_STATE_CHANGE_IRQ,
	STEP_CHG_SOC_UPDATE_FAIL_IRQ,
	STEP_CHG_SOC_UPDATE_REQ_IRQ,
	FG_FVCAL_QUALIFIED_IRQ,
	VPH_ALARM_IRQ,
	VPH_DROP_PRECHG_IRQ,
	/* DCDC */
	OTG_FAIL_IRQ,
	OTG_OC_DISABLE_SW_IRQ,
	OTG_OC_HICCUP_IRQ,
	BSM_ACTIVE_IRQ,
	HIGH_DUTY_CYCLE_IRQ,
	INPUT_CURRENT_LIMITING_IRQ,
	CONCURRENT_MODE_DISABLE_IRQ,
	SWITCHER_POWER_OK_IRQ,
	/* BATIF */
	BAT_TEMP_IRQ,
	ALL_CHNL_CONV_DONE_IRQ,
	BAT_OV_IRQ,
	BAT_LOW_IRQ,
	BAT_THERM_OR_ID_MISSING_IRQ,
	BAT_TERMINAL_MISSING_IRQ,
	BUCK_OC_IRQ,
	VPH_OV_IRQ,
	/* USB */
	USBIN_COLLAPSE_IRQ,
	USBIN_VASHDN_IRQ,
	USBIN_UV_IRQ,
	USBIN_OV_IRQ,
	USBIN_PLUGIN_IRQ,
	USBIN_REVI_CHANGE_IRQ,
	USBIN_SRC_CHANGE_IRQ,
	USBIN_ICL_CHANGE_IRQ,
	/* DC */
	DCIN_VASHDN_IRQ,
	DCIN_UV_IRQ,
	DCIN_OV_IRQ,
	DCIN_PLUGIN_IRQ,
	DCIN_REVI_IRQ,
	DCIN_PON_IRQ,
	DCIN_EN_IRQ,
	/* TYPEC */
	TYPEC_OR_RID_DETECTION_CHANGE_IRQ,
	TYPEC_VPD_DETECT_IRQ,
	TYPEC_CC_STATE_CHANGE_IRQ,
	TYPEC_VCONN_OC_IRQ,
	TYPEC_VBUS_CHANGE_IRQ,
	TYPEC_ATTACH_DETACH_IRQ,
	TYPEC_LEGACY_CABLE_DETECT_IRQ,
	TYPEC_TRY_SNK_SRC_DETECT_IRQ,
	/* MISC */
	WDOG_SNARL_IRQ,
	WDOG_BARK_IRQ,
	AICL_FAIL_IRQ,
	AICL_DONE_IRQ,
	SMB_EN_IRQ,
	IMP_TRIGGER_IRQ,
	TEMP_CHANGE_IRQ,
	TEMP_CHANGE_SMB_IRQ,
	/* FLASH */
	VREG_OK_IRQ,
	ILIM_S2_IRQ,
	ILIM_S1_IRQ,
	VOUT_DOWN_IRQ,
	VOUT_UP_IRQ,
	FLASH_STATE_CHANGE_IRQ,
	TORCH_REQ_IRQ,
	FLASH_EN_IRQ,
	/* END */
	SMB_IRQ_MAX,
};

enum float_options {
	FLOAT_DCP		= 1,
	FLOAT_SDP		= 2,
	DISABLE_CHARGING	= 3,
	SUSPEND_INPUT		= 4,
};

enum chg_term_config_src {
	ITERM_SRC_UNSPECIFIED,
	ITERM_SRC_ADC,
	ITERM_SRC_ANALOG
};

struct smb_irq_info {
	const char			*name;
	const irq_handler_t		handler;
	const bool			wake;
	const struct storm_watch	storm_data;
	struct smb_irq_data		*irq_data;
	int				irq;
};

static const unsigned int smblib_extcon_cable[] = {
	EXTCON_USB,
	EXTCON_USB_HOST,
	EXTCON_NONE,
};

enum lpd_reason {
	LPD_NONE,
	LPD_MOISTURE_DETECTED,
	LPD_FLOATING_CABLE,
};

/* Following states are applicable only for floating cable during LPD */
enum lpd_stage {
	/* initial stage */
	LPD_STAGE_NONE,
	/* started and ongoing */
	LPD_STAGE_FLOAT,
	/* cancel if started,  or don't start */
	LPD_STAGE_FLOAT_CANCEL,
	/* confirmed and mitigation measures taken for 60 s */
	LPD_STAGE_COMMIT,
};

enum thermal_status_levels {
	TEMP_SHUT_DOWN = 0,
	TEMP_SHUT_DOWN_SMB,
	TEMP_ALERT_LEVEL,
	TEMP_ABOVE_RANGE,
	TEMP_WITHIN_RANGE,
	TEMP_BELOW_RANGE,
};

enum icl_override_mode {
	/* APSD/Type-C/QC auto */
	HW_AUTO_MODE,
	/* 100/150/500/900mA */
	SW_OVERRIDE_USB51_MODE,
	/* ICL other than USB51 */
	SW_OVERRIDE_HC_MODE,
};

/* EXTCON_USB and EXTCON_USB_HOST are mutually exclusive */
static const u32 smblib_extcon_exclusive[] = {0x3, 0};

struct smb_regulator {
	struct regulator_dev	*rdev;
	struct regulator_desc	rdesc;
};

struct smb_irq_data {
	void			*parent_data;
	const char		*name;
	struct storm_watch	storm_data;
};

struct smb_chg_param {
	const char	*name;
	u16		reg;
	int		min_u;
	int		max_u;
	int		step_u;
	int		(*get_proc)(struct smb_chg_param *param,
				    u8 val_raw);
	int		(*set_proc)(struct smb_chg_param *param,
				    int val_u,
				    u8 *val_raw);
};

struct buck_boost_freq {
	int freq_khz;
	u8 val;
};

struct smb_chg_freq {
	unsigned int		freq_5V;
	unsigned int		freq_6V_8V;
	unsigned int		freq_9V;
	unsigned int		freq_12V;
	unsigned int		freq_removal;
	unsigned int		freq_below_otg_threshold;
	unsigned int		freq_above_otg_threshold;
};

struct smb_params {
	struct smb_chg_param	fcc;
	struct smb_chg_param	fv;
	struct smb_chg_param	usb_icl;
	struct smb_chg_param	icl_max_stat;
	struct smb_chg_param	icl_stat;
	struct smb_chg_param	otg_cl;
	struct smb_chg_param	dc_icl;
	struct smb_chg_param	jeita_cc_comp_hot;
	struct smb_chg_param	jeita_cc_comp_cold;
	struct smb_chg_param	freq_switcher;
};

struct parallel_params {
	struct power_supply	*psy;
};

struct smb_iio {
	struct iio_channel	*temp_chan;
	struct iio_channel	*usbin_i_chan;
	struct iio_channel	*usbin_v_chan;
	struct iio_channel	*mid_chan;
	struct iio_channel	*batt_i_chan;
	struct iio_channel	*connector_temp_chan;
	struct iio_channel	*sbux_chan;
	struct iio_channel	*vph_v_chan;
	struct iio_channel	*die_temp_chan;
	struct iio_channel	*skin_temp_chan;
	struct iio_channel	*smb_temp_chan;
};

struct smb_charger {
	struct device		*dev;
	char			*name;
	struct regmap		*regmap;
	struct smb_irq_info	*irq_info;
	struct smb_params	param;
	struct smb_iio		iio;
	int			*debug_mask;
	int			*pd_disabled;
	enum smb_mode		mode;
	struct smb_chg_freq	chg_freq;
	int			smb_version;
	int			otg_delay_ms;
	int			*weak_chg_icl_ua;
	bool			pd_not_supported;

	/* locks */
	struct mutex		smb_lock;
	struct mutex		ps_change_lock;
	spinlock_t		disable_pr_switch_lock;
	spinlock_t		moisture_detection_enable;

	/* power supplies */
	struct power_supply		*batt_psy;
	struct power_supply		*usb_psy;
	struct power_supply		*dc_psy;
	struct power_supply		*bms_psy;
	struct power_supply		*usb_main_psy;
	struct power_supply		*usb_port_psy;
	struct power_supply		*wls_psy;
	struct power_supply		*cp_psy;
	enum power_supply_type		real_charger_type;

	/* notifiers */
	struct notifier_block	nb;

	/* parallel charging */
	struct parallel_params	pl;

	/* regulators */
	struct smb_regulator	*vbus_vreg;
	struct smb_regulator	*vconn_vreg;
	struct regulator	*dpdm_reg;

	/* votables */
	struct votable		*dc_suspend_votable;
	struct votable		*fcc_votable;
	struct votable		*fv_votable;
	struct votable		*usb_icl_votable;
	struct votable		*dc_icl_votable;
	struct votable		*awake_votable;
	struct votable		*pl_disable_votable;
	struct votable		*chg_disable_votable;
	struct votable		*pl_enable_votable_indirect;
	struct votable		*usb_irq_enable_votable;
	struct votable		*disable_power_role_switch;
	struct votable		*cp_disable_votable;
	struct votable		*smb_override_votable;

	/* work */
	struct work_struct	bms_update_work;
	struct work_struct	pl_update_work;
	struct work_struct	jeita_update_work;
	struct work_struct	moisture_protection_work;
	struct delayed_work	ps_change_timeout_work;
	struct delayed_work	clear_hdc_work;
	struct delayed_work	icl_change_work;
	struct delayed_work	pl_enable_work;
	struct delayed_work	uusb_otg_work;
	struct delayed_work	bb_removal_work;
	struct delayed_work	lpd_ra_open_work;
	struct delayed_work	lpd_detach_work;
	struct delayed_work	thermal_regulation_work;

	struct alarm		lpd_recheck_timer;
	struct alarm		moisture_protection_alarm;

	/* secondary charger config */
	bool			sec_pl_present;
	bool			sec_cp_present;
	int			sec_chg_selected;
	int			cp_reason;

	/* pd */
	int			voltage_min_uv;
	int			voltage_max_uv;
	int			pd_active;
	bool			pd_hard_reset;
	bool			pr_swap_in_progress;
	bool			early_usb_attach;
	bool			ok_to_pd;
	bool			typec_legacy;

	/* cached status */
	bool			system_suspend_supported;
	int			boost_threshold_ua;
	int			system_temp_level;
	int			thermal_levels;
	int			*thermal_mitigation;
	int			dcp_icl_ua;
	int			fake_capacity;
	int			fake_batt_status;
	bool			step_chg_enabled;
	bool			sw_jeita_enabled;
<<<<<<< HEAD
	int			taper_control;
=======
	bool			typec_legacy_use_rp_icl;
>>>>>>> 844aa963
	bool			is_hdc;
	bool			chg_done;
	int			connector_type;
	bool			otg_en;
	bool			suspend_input_on_debug_batt;
	int			default_icl_ua;
	int			otg_cl_ua;
	bool			uusb_apsd_rerun_done;
	bool			typec_present;
	int			fake_input_current_limited;
	int			typec_mode;
	int			usb_icl_change_irq_enabled;
	u32			jeita_status;
	u8			float_cfg;
	bool			jeita_arb_flag;
	bool			use_extcon;
	bool			otg_present;
	bool			hvdcp_disable;
	int			hw_max_icl_ua;
	int			auto_recharge_soc;
	enum sink_src_mode	sink_src_mode;
	enum jeita_cfg_stat	jeita_configured;
	int			charger_temp_max;
	int			smb_temp_max;
	u8			typec_try_mode;
	enum lpd_stage		lpd_stage;
	enum lpd_reason		lpd_reason;
	bool			fcc_stepper_enable;
	int			die_temp;
	int			smb_temp;
	int			skin_temp;
	int			connector_temp;
	int			thermal_status;
	int			main_fcc_max;
	u32			jeita_soft_thlds[2];
	u32			jeita_soft_hys_thlds[2];
	int			jeita_soft_fcc[2];
	int			jeita_soft_fv[2];
	bool			moisture_present;
	bool			uusb_moisture_protection_enabled;

	/* workaround flag */
	u32			wa_flags;
	int			boost_current_ua;
	int                     qc2_max_pulses;
	enum qc2_non_comp_voltage qc2_unsupported_voltage;

	/* extcon for VBUS / ID notification to USB for uUSB */
	struct extcon_dev	*extcon;

	/* battery profile */
	int			batt_profile_fcc_ua;
	int			batt_profile_fv_uv;

	int			usb_icl_delta_ua;
	int			pulse_cnt;

	/* USB port temperature */
	const char		*usb_port_tz_name;
	struct thermal_zone_device *usb_port_tz;

	int			die_health;
	int			connector_health;

	/* flash */
	u32			flash_derating_soc;
	u32			flash_disable_soc;
	u32			headroom_mode;
	bool			flash_init_done;
	bool			flash_active;

	/* wireless */
	int			wireless_vout;

	bool moisture_detection_enabled;
};

int smblib_read(struct smb_charger *chg, u16 addr, u8 *val);
int smblib_masked_write(struct smb_charger *chg, u16 addr, u8 mask, u8 val);
int smblib_write(struct smb_charger *chg, u16 addr, u8 val);
int smblib_batch_write(struct smb_charger *chg, u16 addr, u8 *val, int count);
int smblib_batch_read(struct smb_charger *chg, u16 addr, u8 *val, int count);

int smblib_get_charge_param(struct smb_charger *chg,
			    struct smb_chg_param *param, int *val_u);
int smblib_get_usb_suspend(struct smb_charger *chg, int *suspend);

int smblib_enable_charging(struct smb_charger *chg, bool enable);
int smblib_set_charge_param(struct smb_charger *chg,
			    struct smb_chg_param *param, int val_u);
int smblib_set_usb_suspend(struct smb_charger *chg, bool suspend);
int smblib_set_dc_suspend(struct smb_charger *chg, bool suspend);

int smblib_mapping_soc_from_field_value(struct smb_chg_param *param,
					     int val_u, u8 *val_raw);
int smblib_mapping_cc_delta_to_field_value(struct smb_chg_param *param,
					   u8 val_raw);
int smblib_mapping_cc_delta_from_field_value(struct smb_chg_param *param,
					     int val_u, u8 *val_raw);
int smblib_set_chg_freq(struct smb_chg_param *param,
				int val_u, u8 *val_raw);
int smblib_set_prop_boost_current(struct smb_charger *chg,
				const union power_supply_propval *val);
int smblib_vbus_regulator_enable(struct regulator_dev *rdev);
int smblib_vbus_regulator_disable(struct regulator_dev *rdev);
int smblib_vbus_regulator_is_enabled(struct regulator_dev *rdev);

int smblib_vconn_regulator_enable(struct regulator_dev *rdev);
int smblib_vconn_regulator_disable(struct regulator_dev *rdev);
int smblib_vconn_regulator_is_enabled(struct regulator_dev *rdev);

irqreturn_t default_irq_handler(int irq, void *data);
irqreturn_t chg_state_change_irq_handler(int irq, void *data);
irqreturn_t batt_temp_changed_irq_handler(int irq, void *data);
irqreturn_t batt_psy_changed_irq_handler(int irq, void *data);
irqreturn_t usbin_uv_irq_handler(int irq, void *data);
irqreturn_t usb_plugin_irq_handler(int irq, void *data);
irqreturn_t usb_source_change_irq_handler(int irq, void *data);
irqreturn_t icl_change_irq_handler(int irq, void *data);
irqreturn_t typec_state_change_irq_handler(int irq, void *data);
irqreturn_t typec_attach_detach_irq_handler(int irq, void *data);
irqreturn_t dc_plugin_irq_handler(int irq, void *data);
irqreturn_t high_duty_cycle_irq_handler(int irq, void *data);
irqreturn_t switcher_power_ok_irq_handler(int irq, void *data);
irqreturn_t wdog_snarl_irq_handler(int irq, void *data);
irqreturn_t wdog_bark_irq_handler(int irq, void *data);
irqreturn_t typec_or_rid_detection_change_irq_handler(int irq, void *data);
irqreturn_t temp_change_irq_handler(int irq, void *data);

int smblib_get_prop_input_suspend(struct smb_charger *chg,
				union power_supply_propval *val);
int smblib_get_prop_batt_present(struct smb_charger *chg,
				union power_supply_propval *val);
int smblib_get_prop_batt_capacity(struct smb_charger *chg,
				union power_supply_propval *val);
int smblib_get_prop_batt_status(struct smb_charger *chg,
				union power_supply_propval *val);
int smblib_get_prop_batt_charge_type(struct smb_charger *chg,
				union power_supply_propval *val);
int smblib_get_prop_batt_charge_done(struct smb_charger *chg,
				union power_supply_propval *val);
int smblib_get_prop_batt_health(struct smb_charger *chg,
				union power_supply_propval *val);
int smblib_get_prop_system_temp_level(struct smb_charger *chg,
				union power_supply_propval *val);
int smblib_get_prop_system_temp_level_max(struct smb_charger *chg,
				union power_supply_propval *val);
int smblib_get_prop_input_current_limited(struct smb_charger *chg,
				union power_supply_propval *val);
int smblib_get_prop_batt_iterm(struct smb_charger *chg,
				union power_supply_propval *val);
int smblib_set_prop_input_suspend(struct smb_charger *chg,
				const union power_supply_propval *val);
int smblib_set_prop_batt_capacity(struct smb_charger *chg,
				const union power_supply_propval *val);
int smblib_set_prop_batt_status(struct smb_charger *chg,
				const union power_supply_propval *val);
int smblib_set_prop_system_temp_level(struct smb_charger *chg,
				const union power_supply_propval *val);
int smblib_set_prop_input_current_limited(struct smb_charger *chg,
				const union power_supply_propval *val);

int smblib_get_prop_dc_present(struct smb_charger *chg,
				union power_supply_propval *val);
int smblib_get_prop_dc_online(struct smb_charger *chg,
				union power_supply_propval *val);
int smblib_get_prop_dc_current_max(struct smb_charger *chg,
				union power_supply_propval *val);
int smblib_set_prop_dc_current_max(struct smb_charger *chg,
				const union power_supply_propval *val);
int smblib_get_prop_dc_voltage_now(struct smb_charger *chg,
				union power_supply_propval *val);
int smblib_get_prop_dc_voltage_max(struct smb_charger *chg,
				union power_supply_propval *val);
int smblib_set_prop_voltage_wls_output(struct smb_charger *chg,
				const union power_supply_propval *val);
int smblib_get_prop_usb_present(struct smb_charger *chg,
				union power_supply_propval *val);
int smblib_get_prop_usb_online(struct smb_charger *chg,
				union power_supply_propval *val);
int smblib_get_prop_usb_suspend(struct smb_charger *chg,
				union power_supply_propval *val);
int smblib_get_prop_usb_voltage_max(struct smb_charger *chg,
				union power_supply_propval *val);
int smblib_get_prop_usb_voltage_now(struct smb_charger *chg,
				union power_supply_propval *val);
int smblib_get_prop_low_power(struct smb_charger *chg,
				union power_supply_propval *val);
int smblib_get_prop_usb_current_now(struct smb_charger *chg,
				union power_supply_propval *val);
int smblib_get_prop_usb_port_temp(struct smb_charger *chg,
				union power_supply_propval *val);
int smblib_get_prop_typec_cc_orientation(struct smb_charger *chg,
				union power_supply_propval *val);
int smblib_get_prop_typec_select_rp(struct smb_charger *chg,
				union power_supply_propval *val);
int smblib_get_prop_typec_power_role(struct smb_charger *chg,
				union power_supply_propval *val);
int smblib_get_prop_input_current_settled(struct smb_charger *chg,
				union power_supply_propval *val);
int smblib_get_prop_input_voltage_settled(struct smb_charger *chg,
				union power_supply_propval *val);
int smblib_get_prop_pd_in_hard_reset(struct smb_charger *chg,
			       union power_supply_propval *val);
int smblib_get_pe_start(struct smb_charger *chg,
			       union power_supply_propval *val);
int smblib_get_prop_charger_temp(struct smb_charger *chg,
				union power_supply_propval *val);
int smblib_get_prop_die_health(struct smb_charger *chg);
int smblib_get_prop_connector_health(struct smb_charger *chg);
int smblib_set_prop_pd_current_max(struct smb_charger *chg,
				const union power_supply_propval *val);
int smblib_set_prop_sdp_current_max(struct smb_charger *chg,
				const union power_supply_propval *val);
int smblib_set_prop_pd_voltage_max(struct smb_charger *chg,
				const union power_supply_propval *val);
int smblib_set_prop_pd_voltage_min(struct smb_charger *chg,
				const union power_supply_propval *val);
int smblib_set_prop_typec_power_role(struct smb_charger *chg,
				const union power_supply_propval *val);
int smblib_set_prop_typec_select_rp(struct smb_charger *chg,
				const union power_supply_propval *val);
int smblib_set_prop_pd_active(struct smb_charger *chg,
				const union power_supply_propval *val);
int smblib_set_prop_pd_in_hard_reset(struct smb_charger *chg,
				const union power_supply_propval *val);
int smblib_set_prop_ship_mode(struct smb_charger *chg,
				const union power_supply_propval *val);
int smblib_set_prop_rechg_soc_thresh(struct smb_charger *chg,
				const union power_supply_propval *val);
void smblib_suspend_on_debug_battery(struct smb_charger *chg);
int smblib_rerun_apsd_if_required(struct smb_charger *chg);
int smblib_get_prop_fcc_delta(struct smb_charger *chg,
				union power_supply_propval *val);
int smblib_get_thermal_threshold(struct smb_charger *chg, u16 addr, int *val);
int smblib_dp_dm(struct smb_charger *chg, int val);
int smblib_disable_hw_jeita(struct smb_charger *chg, bool disable);
int smblib_rerun_aicl(struct smb_charger *chg);
int smblib_set_icl_current(struct smb_charger *chg, int icl_ua);
int smblib_get_icl_current(struct smb_charger *chg, int *icl_ua);
int smblib_get_charge_current(struct smb_charger *chg, int *total_current_ua);
int smblib_get_prop_pr_swap_in_progress(struct smb_charger *chg,
				union power_supply_propval *val);
int smblib_set_prop_pr_swap_in_progress(struct smb_charger *chg,
				const union power_supply_propval *val);
int smblib_get_prop_from_bms(struct smb_charger *chg,
				enum power_supply_property psp,
				union power_supply_propval *val);
int smblib_get_iio_channel(struct smb_charger *chg, const char *propname,
					struct iio_channel **chan);
int smblib_read_iio_channel(struct smb_charger *chg, struct iio_channel *chan,
							int div, int *data);
int smblib_configure_hvdcp_apsd(struct smb_charger *chg, bool enable);
int smblib_icl_override(struct smb_charger *chg, enum icl_override_mode mode);
enum alarmtimer_restart smblib_lpd_recheck_timer(struct alarm *alarm,
				ktime_t time);
int smblib_toggle_smb_en(struct smb_charger *chg, int toggle);
void smblib_hvdcp_detect_enable(struct smb_charger *chg, bool enable);
void smblib_apsd_enable(struct smb_charger *chg, bool enable);
int smblib_force_vbus_voltage(struct smb_charger *chg, u8 val);

int smblib_init(struct smb_charger *chg);
int smblib_deinit(struct smb_charger *chg);

int smblib_get_prop_input_current_max(struct smb_charger *chg,
				      union power_supply_propval *val);
int smblib_set_prop_input_current_max(struct smb_charger *chg,
				      const union power_supply_propval *val);
int enable_moisture_detection(struct smb_charger *chg, bool enable);
#endif /* __SMB5_CHARGER_H */<|MERGE_RESOLUTION|>--- conflicted
+++ resolved
@@ -434,11 +434,8 @@
 	int			fake_batt_status;
 	bool			step_chg_enabled;
 	bool			sw_jeita_enabled;
-<<<<<<< HEAD
 	int			taper_control;
-=======
 	bool			typec_legacy_use_rp_icl;
->>>>>>> 844aa963
 	bool			is_hdc;
 	bool			chg_done;
 	int			connector_type;
