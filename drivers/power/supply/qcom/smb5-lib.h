--- conflicted
+++ resolved
@@ -416,20 +416,14 @@
 	struct votable		*pl_disable_votable;
 	struct votable		*chg_disable_votable;
 	struct votable		*pl_enable_votable_indirect;
-<<<<<<< HEAD
-	struct votable		*usb_irq_enable_votable;
 	struct votable		*disable_power_role_switch;
 	struct votable		*cp_disable_votable;
 	struct votable		*smb_override_votable;
 	struct votable		*apsd_disable_votable;
-=======
-	struct votable		*cp_disable_votable;
-	struct votable		*smb_override_votable;
 	struct votable		*icl_irq_disable_votable;
 	struct votable		*limited_irq_disable_votable;
 	struct votable		*hdc_irq_disable_votable;
 	struct votable		*temp_change_irq_disable_votable;
->>>>>>> 330231e5
 
 	/* work */
 	struct work_struct	bms_update_work;
