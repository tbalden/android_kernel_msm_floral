--- conflicted
+++ resolved
@@ -131,18 +131,13 @@
 	struct do_cleanup_msg msg;
 	int ret;
 
-<<<<<<< HEAD
-	if (!dev || !ssr->ept)
-		return NOTIFY_DONE;
-
-	kref_get(&ssr->refcount);
-=======
 	kref_get(&ssr->refcount);
 	mutex_lock(&ssr_lock);
 	dev = ssr->dev;
 	if (!dev || !ssr->ept)
 		goto out;
->>>>>>> 15457316
+
+	kref_get(&ssr->refcount);
 
 	if (code == SUBSYS_AFTER_SHUTDOWN) {
 		ssr->seq_num++;
@@ -162,12 +157,7 @@
 		if (ret) {
 			GLINK_ERR(dev, "fail to send do cleanup to %s %d\n",
 				  nb->ssr_label, ret);
-<<<<<<< HEAD
-			kref_put(&ssr->refcount, glink_ssr_release);
-			return NOTIFY_DONE;
-=======
 			goto out;
->>>>>>> 15457316
 		}
 
 		ret = wait_for_completion_timeout(&ssr->completion, HZ);
@@ -175,11 +165,8 @@
 			GLINK_ERR(dev, "timeout waiting for cleanup resp\n");
 
 	}
-<<<<<<< HEAD
-=======
 out:
 	mutex_unlock(&ssr_lock);
->>>>>>> 15457316
 	kref_put(&ssr->refcount, glink_ssr_release);
 	return NOTIFY_DONE;
 }
@@ -291,22 +278,13 @@
 static void glink_ssr_remove(struct rpmsg_device *rpdev)
 {
 	struct glink_ssr *ssr = dev_get_drvdata(&rpdev->dev);
-<<<<<<< HEAD
-=======
 
 	mutex_lock(&ssr_lock);
 	ssr->dev = NULL;
 	ssr->ept = NULL;
 	mutex_unlock(&ssr_lock);
->>>>>>> 15457316
-
-	ssr->dev = NULL;
-	ssr->ept = NULL;
+
 	dev_set_drvdata(&rpdev->dev, NULL);
-<<<<<<< HEAD
-
-=======
->>>>>>> 15457316
 	schedule_work(&ssr->unreg_work);
 }
 
