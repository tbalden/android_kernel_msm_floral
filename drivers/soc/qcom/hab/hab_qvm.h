--- conflicted
+++ resolved
@@ -15,15 +15,7 @@
 #include "hab.h"
 #include "hab_pipe.h"
 
-<<<<<<< HEAD
-#include <linux/guest_shm.h>
-#include <linux/stddef.h>
-
-#define PULSE_CODE_NOTIFY 0
-#define PULSE_CODE_INPUT 1
-=======
 #include "hab_qvm_os.h"
->>>>>>> 15457316
 
 struct qvm_channel {
 	int be;
