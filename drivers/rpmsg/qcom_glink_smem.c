--- conflicted
+++ resolved
@@ -229,11 +229,8 @@
 	ret = device_register(dev);
 	if (ret) {
 		pr_err("failed to register glink edge\n");
-<<<<<<< HEAD
+		put_device(dev);
 		kfree(dev);
-=======
-		put_device(dev);
->>>>>>> ccc0db65
 		return ERR_PTR(ret);
 	}
 
@@ -315,11 +312,7 @@
 
 	return glink;
 
-<<<<<<< HEAD
 unregister:
-=======
-err_put_dev:
->>>>>>> ccc0db65
 	device_unregister(dev);
 
 	return ERR_PTR(ret);
