/* Copyright (c) 2014-2019, The Linux Foundation. All rights reserved.
 *
 * This program is free software; you can redistribute it and/or modify
 * it under the terms of the GNU General Public License version 2 and
 * only version 2 as published by the Free Software Foundation.
 *
 * This program is distributed in the hope that it will be useful,
 * but WITHOUT ANY WARRANTY; without even the implied warranty of
 * MERCHANTABILITY or FITNESS FOR A PARTICULAR PURPOSE.  See the
 * GNU General Public License for more details.
 */

/*
 * MSM PCIe controller driver.
 */

#include <linux/module.h>
#include <linux/bitops.h>
#include <linux/clk.h>
#include <linux/debugfs.h>
#include <linux/delay.h>
#include <linux/jiffies.h>
#include <linux/gpio.h>
#include <linux/iopoll.h>
#include <linux/kernel.h>
#include <linux/of_pci.h>
#include <linux/pci.h>
#include <linux/iommu.h>
#include <asm/dma-iommu.h>
#include <linux/platform_device.h>
#include <linux/regulator/consumer.h>
#include <dt-bindings/regulator/qcom,rpmh-regulator.h>
#include <linux/slab.h>
#include <linux/types.h>
#include <linux/of_gpio.h>
#include <linux/clk/qcom.h>
#include <linux/reset.h>
#include <linux/msm-bus.h>
#include <linux/msm-bus-board.h>
#include <linux/seq_file.h>
#include <linux/debugfs.h>
#include <linux/uaccess.h>
#include <linux/io.h>
#include <linux/interrupt.h>
#include <linux/irq.h>
#include <linux/irqdomain.h>
#include <linux/crc8.h>
#include <linux/pm_wakeup.h>
#include <linux/compiler.h>
#include <linux/ipc_logging.h>
#include <linux/msm_pcie.h>

#define PCIE_VENDOR_ID_QCOM		0x17cb

#define PCIE20_L1SUB_CONTROL1		0x1E4
#define PCIE20_PARF_DBI_BASE_ADDR       0x350
#define PCIE20_PARF_SLV_ADDR_SPACE_SIZE 0x358

#define PCIE_GEN3_SPCIE_CAP			0x0154
#define PCIE_GEN3_GEN2_CTRL			0x080c
#define PCIE_GEN3_RELATED			0x0890
#define PCIE_GEN3_EQ_CONTROL			0x08a8
#define PCIE_GEN3_EQ_FB_MODE_DIR_CHANGE		0x08ac
#define PCIE_GEN3_MISC_CONTROL			0x08bc

#define PCIE20_PARF_SYS_CTRL	     0x00
#define PCIE20_PARF_PM_CTRL		0x20
#define PCIE20_PARF_PM_STTS		0x24
#define PCIE20_PARF_PCS_DEEMPH	   0x34
#define PCIE20_PARF_PCS_SWING	    0x38
#define PCIE20_PARF_PHY_CTRL	     0x40
#define PCIE20_PARF_PHY_REFCLK	   0x4C
#define PCIE20_PARF_CONFIG_BITS	  0x50
#define PCIE20_PARF_TEST_BUS		0xE4
#define PCIE20_PARF_MHI_CLOCK_RESET_CTRL	0x174
#define PCIE20_PARF_AXI_MSTR_WR_ADDR_HALT   0x1A8
#define PCIE20_PARF_LTSSM              0x1B0
#define PCIE20_PARF_INT_ALL_STATUS	0x224
#define PCIE20_PARF_INT_ALL_CLEAR	0x228
#define PCIE20_PARF_INT_ALL_MASK	0x22C
#define PCIE20_PARF_SID_OFFSET		0x234
#define PCIE20_PARF_BDF_TRANSLATE_CFG	0x24C
#define PCIE20_PARF_BDF_TRANSLATE_N	0x250
#define PCIE20_PARF_DEVICE_TYPE		0x1000
#define PCIE20_PARF_BDF_TO_SID_TABLE_N	0x2000

#define PCIE20_ELBI_VERSION		0x00
#define PCIE20_ELBI_SYS_CTRL	     0x04
#define PCIE20_ELBI_SYS_STTS		 0x08

#define PCIE20_CAP			   0x70
#define PCIE20_CAP_DEVCTRLSTATUS	(PCIE20_CAP + 0x08)
#define PCIE20_CAP_LINKCTRLSTATUS	(PCIE20_CAP + 0x10)

#define PCIE20_COMMAND_STATUS	    0x04
#define PCIE20_HEADER_TYPE		0x0C
#define PCIE20_BUSNUMBERS		  0x18
#define PCIE20_MEMORY_BASE_LIMIT	 0x20
#define PCIE20_BRIDGE_CTRL		0x3C
#define PCIE20_DEVICE_CONTROL_STATUS	0x78
#define PCIE20_DEVICE_CONTROL2_STATUS2 0x98

#define PCIE20_AUX_CLK_FREQ_REG		0xB40
#define PCIE20_ACK_F_ASPM_CTRL_REG     0x70C
#define PCIE20_ACK_N_FTS		   0xff00

#define PCIE20_PLR_IATU_VIEWPORT	 0x900
#define PCIE20_PLR_IATU_CTRL1	    0x904
#define PCIE20_PLR_IATU_CTRL2	    0x908
#define PCIE20_PLR_IATU_LBAR	     0x90C
#define PCIE20_PLR_IATU_UBAR	     0x910
#define PCIE20_PLR_IATU_LAR		0x914
#define PCIE20_PLR_IATU_LTAR	     0x918
#define PCIE20_PLR_IATU_UTAR	     0x91c

#define PCIE_IATU_BASE(n)	(n * 0x200)

#define PCIE_IATU_CTRL1(n)	(PCIE_IATU_BASE(n) + 0x00)
#define PCIE_IATU_CTRL2(n)	(PCIE_IATU_BASE(n) + 0x04)
#define PCIE_IATU_LBAR(n)	(PCIE_IATU_BASE(n) + 0x08)
#define PCIE_IATU_UBAR(n)	(PCIE_IATU_BASE(n) + 0x0c)
#define PCIE_IATU_LAR(n)	(PCIE_IATU_BASE(n) + 0x10)
#define PCIE_IATU_LTAR(n)	(PCIE_IATU_BASE(n) + 0x14)
#define PCIE_IATU_UTAR(n)	(PCIE_IATU_BASE(n) + 0x18)

#define PCIE20_PORT_LINK_CTRL_REG	0x710
#define PCIE20_PIPE_LOOPBACK_CONTROL	0x8b8
#define LOOPBACK_BASE_ADDR_OFFSET	0x8000

#define PCIE20_CTRL1_TYPE_CFG0		0x04
#define PCIE20_CTRL1_TYPE_CFG1		0x05

#define PCIE20_CAP_ID			0x10
#define L1SUB_CAP_ID			0x1E

#define PCIE_CAP_PTR_OFFSET		0x34
#define PCIE_EXT_CAP_OFFSET		0x100

#define PCIE20_AER_UNCORR_ERR_STATUS_REG	0x104
#define PCIE20_AER_CORR_ERR_STATUS_REG		0x110
#define PCIE20_AER_ROOT_ERR_STATUS_REG		0x130
#define PCIE20_AER_ERR_SRC_ID_REG		0x134

#define RD 0
#define WR 1
#define MSM_PCIE_ERROR -1

#define PERST_PROPAGATION_DELAY_US_MIN	  1000
#define PERST_PROPAGATION_DELAY_US_MAX	  1005
#define SWITCH_DELAY_MAX	  20
#define REFCLK_STABILIZATION_DELAY_US_MIN     1000
#define REFCLK_STABILIZATION_DELAY_US_MAX     1005
#define LINK_UP_TIMEOUT_US_MIN		    5000
#define LINK_UP_TIMEOUT_US_MAX		    5100
#define LINK_UP_CHECK_MAX_COUNT		   20
#define EP_UP_TIMEOUT_US_MIN	1000
#define EP_UP_TIMEOUT_US_MAX	1005
#define EP_UP_TIMEOUT_US	1000000
#define PHY_STABILIZATION_DELAY_US_MIN	  995
#define PHY_STABILIZATION_DELAY_US_MAX	  1005
#define POWER_DOWN_DELAY_US_MIN		10
#define POWER_DOWN_DELAY_US_MAX		11
#define LINKDOWN_INIT_WAITING_US_MIN    995
#define LINKDOWN_INIT_WAITING_US_MAX    1005
#define LINKDOWN_WAITING_US_MIN	   4900
#define LINKDOWN_WAITING_US_MAX	   5100
#define LINKDOWN_WAITING_COUNT	    200

#define MSM_PCIE_CRC8_POLYNOMIAL (BIT(2) | BIT(1) | BIT(0))

#define GEN1_SPEED 0x1
#define GEN2_SPEED 0x2
#define GEN3_SPEED 0x3

#define MSM_PCIE_IOMMU_PRESENT BIT(0)
#define MSM_PCIE_IOMMU_S1_BYPASS BIT(1)
#define MSM_PCIE_IOMMU_FAST BIT(2)
#define MSM_PCIE_IOMMU_ATOMIC BIT(3)
#define MSM_PCIE_IOMMU_FORCE_COHERENT BIT(4)

#define PHY_READY_TIMEOUT_COUNT		   10
#define XMLH_LINK_UP				  0x400
#define MAX_LINK_RETRIES 5
#define MAX_BUS_NUM 3
#define MAX_PROP_SIZE 32
#define MAX_RC_NAME_LEN 15
#define MSM_PCIE_MAX_VREG 4
#define MSM_PCIE_MAX_CLK 13
#define MSM_PCIE_MAX_PIPE_CLK 1
#define MAX_RC_NUM 3
#define MAX_DEVICE_NUM 20
#define MAX_SHORT_BDF_NUM 16
#define PCIE_TLP_RD_SIZE 0x5
#define PCIE_LOG_PAGES (50)
#define PCIE_CONF_SPACE_DW			1024
#define PCIE_CLEAR				0xDEADBEEF
#define PCIE_LINK_DOWN				0xFFFFFFFF

#define MSM_PCIE_MAX_RESET 5
#define MSM_PCIE_MAX_PIPE_RESET 1

/* PM control options */
#define PM_IRQ			 0x1
#define PM_CLK			 0x2
#define PM_GPIO			0x4
#define PM_VREG			0x8
#define PM_PIPE_CLK		  0x10
#define PM_ALL (PM_IRQ | PM_CLK | PM_GPIO | PM_VREG | PM_PIPE_CLK)

#ifdef CONFIG_PHYS_ADDR_T_64BIT
#define PCIE_UPPER_ADDR(addr) ((u32)((addr) >> 32))
#else
#define PCIE_UPPER_ADDR(addr) (0x0)
#endif
#define PCIE_LOWER_ADDR(addr) ((u32)((addr) & 0xffffffff))

#define PCIE_BUS_PRIV_DATA(bus) \
	(struct msm_pcie_dev_t *)(bus->sysdata)

/* Config Space Offsets */
#define BDF_OFFSET(bus, devfn) \
	((bus << 24) | (devfn << 16))

#define PCIE_GEN_DBG(x...) do { \
	if (msm_pcie_debug_mask) \
		pr_alert(x); \
	} while (0)

#define PCIE_DBG(dev, fmt, arg...) do {			 \
	if ((dev) && (dev)->ipc_log_long)   \
		ipc_log_string((dev)->ipc_log_long, \
			"DBG1:%s: " fmt, __func__, arg); \
	if ((dev) && (dev)->ipc_log)   \
		ipc_log_string((dev)->ipc_log, "%s: " fmt, __func__, arg); \
	if (msm_pcie_debug_mask)   \
		pr_alert("%s: " fmt, __func__, arg);		  \
	} while (0)

#define PCIE_DBG2(dev, fmt, arg...) do {			 \
	if ((dev) && (dev)->ipc_log)   \
		ipc_log_string((dev)->ipc_log, "DBG2:%s: " fmt, __func__, arg);\
	if (msm_pcie_debug_mask)   \
		pr_alert("%s: " fmt, __func__, arg);              \
	} while (0)

#define PCIE_DBG3(dev, fmt, arg...) do {			 \
	if ((dev) && (dev)->ipc_log)   \
		ipc_log_string((dev)->ipc_log, "DBG3:%s: " fmt, __func__, arg);\
	if (msm_pcie_debug_mask)   \
		pr_alert("%s: " fmt, __func__, arg);              \
	} while (0)

#define PCIE_DUMP(dev, fmt, arg...) do {			\
	if ((dev) && (dev)->ipc_log_dump) \
		ipc_log_string((dev)->ipc_log_dump, \
			"DUMP:%s: " fmt, __func__, arg); \
	} while (0)

#define PCIE_DBG_FS(dev, fmt, arg...) do {			\
	if ((dev) && (dev)->ipc_log_dump) \
		ipc_log_string((dev)->ipc_log_dump, \
			"DBG_FS:%s: " fmt, __func__, arg); \
	pr_alert("%s: " fmt, __func__, arg); \
	} while (0)

#define PCIE_INFO(dev, fmt, arg...) do {			 \
	if ((dev) && (dev)->ipc_log_long)   \
		ipc_log_string((dev)->ipc_log_long, \
			"INFO:%s: " fmt, __func__, arg); \
	if ((dev) && (dev)->ipc_log)   \
		ipc_log_string((dev)->ipc_log, "%s: " fmt, __func__, arg); \
	pr_info("%s: " fmt, __func__, arg);  \
	} while (0)

#define PCIE_ERR(dev, fmt, arg...) do {			 \
	if ((dev) && (dev)->ipc_log_long)   \
		ipc_log_string((dev)->ipc_log_long, \
			"ERR:%s: " fmt, __func__, arg); \
	if ((dev) && (dev)->ipc_log)   \
		ipc_log_string((dev)->ipc_log, "%s: " fmt, __func__, arg); \
	pr_err("%s: " fmt, __func__, arg);  \
	} while (0)


enum msm_pcie_res {
	MSM_PCIE_RES_PARF,
	MSM_PCIE_RES_PHY,
	MSM_PCIE_RES_DM_CORE,
	MSM_PCIE_RES_ELBI,
	MSM_PCIE_RES_IATU,
	MSM_PCIE_RES_CONF,
	MSM_PCIE_RES_TCSR,
	MSM_PCIE_MAX_RES,
};

enum msm_pcie_irq {
	MSM_PCIE_INT_A,
	MSM_PCIE_INT_B,
	MSM_PCIE_INT_C,
	MSM_PCIE_INT_D,
	MSM_PCIE_INT_PLS_PME,
	MSM_PCIE_INT_PME_LEGACY,
	MSM_PCIE_INT_PLS_ERR,
	MSM_PCIE_INT_AER_LEGACY,
	MSM_PCIE_INT_LINK_UP,
	MSM_PCIE_INT_LINK_DOWN,
	MSM_PCIE_INT_BRIDGE_FLUSH_N,
	MSM_PCIE_INT_GLOBAL_INT,
	MSM_PCIE_MAX_IRQ,
};

enum msm_pcie_irq_event {
	MSM_PCIE_INT_EVT_LINK_DOWN = 1,
	MSM_PCIE_INT_EVT_BME,
	MSM_PCIE_INT_EVT_PM_TURNOFF,
	MSM_PCIE_INT_EVT_DEBUG,
	MSM_PCIE_INT_EVT_LTR,
	MSM_PCIE_INT_EVT_MHI_Q6,
	MSM_PCIE_INT_EVT_MHI_A7,
	MSM_PCIE_INT_EVT_DSTATE_CHANGE,
	MSM_PCIE_INT_EVT_L1SUB_TIMEOUT,
	MSM_PCIE_INT_EVT_MMIO_WRITE,
	MSM_PCIE_INT_EVT_CFG_WRITE,
	MSM_PCIE_INT_EVT_BRIDGE_FLUSH_N,
	MSM_PCIE_INT_EVT_LINK_UP,
	MSM_PCIE_INT_EVT_AER_LEGACY,
	MSM_PCIE_INT_EVT_AER_ERR,
	MSM_PCIE_INT_EVT_PME_LEGACY,
	MSM_PCIE_INT_EVT_PLS_PME,
	MSM_PCIE_INT_EVT_INTD,
	MSM_PCIE_INT_EVT_INTC,
	MSM_PCIE_INT_EVT_INTB,
	MSM_PCIE_INT_EVT_INTA,
	MSM_PCIE_INT_EVT_EDMA,
	MSM_PCIE_INT_EVT_MSI_0,
	MSM_PCIE_INT_EVT_MSI_1,
	MSM_PCIE_INT_EVT_MSI_2,
	MSM_PCIE_INT_EVT_MSI_3,
	MSM_PCIE_INT_EVT_MSI_4,
	MSM_PCIE_INT_EVT_MSI_5,
	MSM_PCIE_INT_EVT_MSI_6,
	MSM_PCIE_INT_EVT_MSI_7,
	MSM_PCIE_INT_EVT_MAX = 30,
};

enum msm_pcie_gpio {
	MSM_PCIE_GPIO_PERST,
	MSM_PCIE_GPIO_WAKE,
	MSM_PCIE_GPIO_EP,
	MSM_PCIE_MAX_GPIO
};

enum msm_pcie_link_status {
	MSM_PCIE_LINK_DEINIT,
	MSM_PCIE_LINK_ENABLED,
	MSM_PCIE_LINK_DISABLED
};

enum msm_pcie_boot_option {
	MSM_PCIE_NO_PROBE_ENUMERATION = BIT(0),
	MSM_PCIE_NO_WAKE_ENUMERATION = BIT(1)
};

enum msm_pcie_debugfs_option {
	MSM_PCIE_OUTPUT_PCIE_INFO,
	MSM_PCIE_DISABLE_LINK,
	MSM_PCIE_ENABLE_LINK,
	MSM_PCIE_DISABLE_ENABLE_LINK,
	MSM_PCIE_DUMP_SHADOW_REGISTER,
	MSM_PCIE_DISABLE_L0S,
	MSM_PCIE_ENABLE_L0S,
	MSM_PCIE_DISABLE_L1,
	MSM_PCIE_ENABLE_L1,
	MSM_PCIE_DISABLE_L1SS,
	MSM_PCIE_ENABLE_L1SS,
	MSM_PCIE_ENUMERATION,
	MSM_PCIE_READ_PCIE_REGISTER,
	MSM_PCIE_WRITE_PCIE_REGISTER,
	MSM_PCIE_DUMP_PCIE_REGISTER_SPACE,
	MSM_PCIE_ALLOCATE_DDR_MAP_LBAR,
	MSM_PCIE_FREE_DDR_UNMAP_LBAR,
	MSM_PCIE_OUTPUT_DDR_LBAR_ADDRESS,
	MSM_PCIE_CONFIGURE_LOOPBACK,
	MSM_PCIE_SETUP_LOOPBACK_IATU,
	MSM_PCIE_READ_DDR,
	MSM_PCIE_READ_LBAR,
	MSM_PCIE_WRITE_DDR,
	MSM_PCIE_WRITE_LBAR,
	MSM_PCIE_DISABLE_AER,
	MSM_PCIE_ENABLE_AER,
	MSM_PCIE_GPIO_STATUS,
	MSM_PCIE_ASSERT_PERST,
	MSM_PCIE_DEASSERT_PERST,
	MSM_PCIE_KEEP_RESOURCES_ON,
	MSM_PCIE_FORCE_GEN1,
	MSM_PCIE_FORCE_GEN2,
	MSM_PCIE_FORCE_GEN3,
	MSM_PCIE_MAX_DEBUGFS_OPTION
};

static const char * const
	msm_pcie_debugfs_option_desc[MSM_PCIE_MAX_DEBUGFS_OPTION] = {
	"OUTPUT PCIE INFO",
	"DISABLE LINK",
	"ENABLE LINK",
	"DISABLE AND ENABLE LINK",
	"DUMP PCIE SHADOW REGISTER",
	"DISABLE L0S",
	"ENABLE L0S",
	"DISABLE L1",
	"ENABLE L1",
	"DISABLE L1SS",
	"ENABLE L1SS",
	"ENUMERATE",
	"READ A PCIE REGISTER",
	"WRITE TO PCIE REGISTER",
	"DUMP PCIE REGISTER SPACE",
	"ALLOCATE DDR AND MAP LBAR",
	"FREE DDR AND UNMAP LBAR",
	"OUTPUT DDR AND LBAR VIR ADDRESS",
	"CONFIGURE PCIE LOOPBACK",
	"SETUP LOOPBACK IATU",
	"READ DDR",
	"READ LBAR",
	"WRITE DDR",
	"WRITE LBAR",
	"SET AER ENABLE FLAG",
	"CLEAR AER ENABLE FLAG",
	"OUTPUT PERST AND WAKE GPIO STATUS",
	"ASSERT PERST",
	"DE-ASSERT PERST",
	"SET KEEP_RESOURCES_ON FLAG",
	"SET MAXIMUM LINK SPEED TO GEN 1",
	"SET MAXIMUM LINK SPEED TO GEN 2",
	"SET MAXIMUM LINK SPEED TO GEN 3",
};

/* gpio info structure */
struct msm_pcie_gpio_info_t {
	char	*name;
	uint32_t   num;
	bool	 out;
	uint32_t   on;
	uint32_t   init;
	bool	required;
};

/* voltage regulator info structrue */
struct msm_pcie_vreg_info_t {
	struct regulator  *hdl;
	char		  *name;
	uint32_t	     max_v;
	uint32_t	     min_v;
	uint32_t	     opt_mode;
	bool		   required;
};

/* reset info structure */
struct msm_pcie_reset_info_t {
	struct reset_control *hdl;
	char *name;
	bool required;
};

/* clock info structure */
struct msm_pcie_clk_info_t {
	struct clk  *hdl;
	char	  *name;
	u32	   freq;
	bool	config_mem;
	bool	  required;
};

/* resource info structure */
struct msm_pcie_res_info_t {
	char		*name;
	struct resource *resource;
	void __iomem    *base;
};

/* irq info structrue */
struct msm_pcie_irq_info_t {
	char		  *name;
	uint32_t	    num;
};

/* phy info structure */
struct msm_pcie_phy_info_t {
	u32	offset;
	u32	val;
	u32	delay;
};

/* sid info structure */
struct msm_pcie_sid_info_t {
	u16	bdf;
	u8	pcie_sid;
	u8	hash;
	u8	next_hash;
	u32	smmu_sid;
	u32	value;
};

/* PCIe device info structure */
struct msm_pcie_device_info {
	u32			bdf;
	struct pci_dev		*dev;
	short			short_bdf;
	u32			sid;
	int			domain;
	void __iomem		*conf_base;
	unsigned long		phy_address;
	u32			dev_ctrlstts_offset;
	struct msm_pcie_register_event *event_reg;
	bool			registered;
};

/* msm pcie device structure */
struct msm_pcie_dev_t {
	struct platform_device	 *pdev;
	struct pci_dev *dev;
	struct regulator *gdsc;
	struct regulator *gdsc_smmu;
	struct msm_pcie_vreg_info_t  vreg[MSM_PCIE_MAX_VREG];
	struct msm_pcie_gpio_info_t  gpio[MSM_PCIE_MAX_GPIO];
	struct msm_pcie_clk_info_t   clk[MSM_PCIE_MAX_CLK];
	struct msm_pcie_clk_info_t   pipeclk[MSM_PCIE_MAX_PIPE_CLK];
	struct msm_pcie_res_info_t   res[MSM_PCIE_MAX_RES];
	struct msm_pcie_irq_info_t   irq[MSM_PCIE_MAX_IRQ];
	struct msm_pcie_reset_info_t reset[MSM_PCIE_MAX_RESET];
	struct msm_pcie_reset_info_t pipe_reset[MSM_PCIE_MAX_PIPE_RESET];

	void __iomem		     *parf;
	void __iomem		     *phy;
	void __iomem		     *elbi;
	void __iomem		     *iatu;
	void __iomem		     *dm_core;
	void __iomem		     *conf;
	void __iomem		     *tcsr;

	uint32_t			    axi_bar_start;
	uint32_t			    axi_bar_end;

	uint32_t			    wake_n;
	uint32_t			    vreg_n;
	uint32_t			    gpio_n;
	uint32_t			    parf_deemph;
	uint32_t			    parf_swing;

	bool				 cfg_access;
	spinlock_t			 cfg_lock;
	unsigned long		    irqsave_flags;
	struct mutex			enumerate_lock;
	struct mutex		     setup_lock;

	struct irq_domain		*irq_domain;

	enum msm_pcie_link_status    link_status;
	bool				 user_suspend;
	bool                         disable_pc;
	struct pci_saved_state	     *saved_state;

	struct wakeup_source	     ws;
	struct msm_bus_scale_pdata   *bus_scale_table;
	uint32_t			   bus_client;

	bool				l0s_supported;
	bool				l1_supported;
	bool				 l1ss_supported;
	bool				l1_1_pcipm_supported;
	bool				l1_2_pcipm_supported;
	bool				l1_1_aspm_supported;
	bool				l1_2_aspm_supported;
	bool				common_clk_en;
	bool				clk_power_manage_en;
	bool				 aux_clk_sync;
	bool				aer_enable;
	uint32_t			smmu_sid_base;
	uint32_t			target_link_speed;
	uint32_t			   n_fts;
	bool				 ext_ref_clk;
	uint32_t			   ep_latency;
	uint32_t			switch_latency;
	uint32_t			wr_halt_size;
	uint32_t			slv_addr_space_size;
	uint32_t			phy_status_offset;
	uint32_t			phy_status_bit;
	uint32_t			phy_power_down_offset;
	uint32_t			cpl_timeout;
	uint32_t			current_bdf;
	uint32_t			perst_delay_us_min;
	uint32_t			perst_delay_us_max;
	uint32_t			tlp_rd_size;
	bool				linkdown_panic;
	uint32_t			boot_option;

	uint32_t			   rc_idx;
	uint32_t			phy_ver;
	bool				drv_ready;
	bool				 enumerated;
	struct work_struct	     handle_wake_work;
	struct mutex		     recovery_lock;
	spinlock_t                   wakeup_lock;
	spinlock_t			irq_lock;
	ulong				linkdown_counter;
	ulong				link_turned_on_counter;
	ulong				link_turned_off_counter;
	ulong				rc_corr_counter;
	ulong				rc_non_fatal_counter;
	ulong				rc_fatal_counter;
	ulong				ep_corr_counter;
	ulong				ep_non_fatal_counter;
	ulong				ep_fatal_counter;
	bool				 suspending;
	ulong				wake_counter;
	u32				num_active_ep;
	u32				num_ep;
	bool				pending_ep_reg;
	u32				phy_len;
	struct msm_pcie_phy_info_t	*phy_sequence;
	u32				sid_info_len;
	struct msm_pcie_sid_info_t	*sid_info;
	u32		ep_shadow[MAX_DEVICE_NUM][PCIE_CONF_SPACE_DW];
	u32				  rc_shadow[PCIE_CONF_SPACE_DW];
	bool				 shadow_en;
	bool				bridge_found;
	struct msm_pcie_register_event *event_reg;
	bool				 power_on;
	void				 *ipc_log;
	void				*ipc_log_long;
	void				*ipc_log_dump;
	bool				use_19p2mhz_aux_clk;
	bool				use_pinctrl;
	struct pinctrl			*pinctrl;
	struct pinctrl_state		*pins_default;
	struct pinctrl_state		*pins_sleep;
	struct msm_pcie_device_info   pcidev_table[MAX_DEVICE_NUM];
};

struct msm_root_dev_t {
	struct msm_pcie_dev_t *pcie_dev;
	struct pci_dev *pci_dev;
	uint32_t iommu_cfg;
	dma_addr_t iommu_base;
	size_t iommu_size;
};

/* debug mask sys interface */
static int msm_pcie_debug_mask;
module_param_named(debug_mask, msm_pcie_debug_mask,
			    int, 0644);

/*
 * For each bit set, invert the default capability
 * option for the corresponding root complex
 * and its devices.
 */
static int msm_pcie_invert_l0s_support;
module_param_named(invert_l0s_support, msm_pcie_invert_l0s_support,
			    int, 0644);
static int msm_pcie_invert_l1_support;
module_param_named(invert_l1_support, msm_pcie_invert_l1_support,
			    int, 0644);
static int msm_pcie_invert_l1ss_support;
module_param_named(invert_l1ss_support, msm_pcie_invert_l1ss_support,
			    int, 0644);
static int msm_pcie_invert_aer_support;
module_param_named(invert_aer_support, msm_pcie_invert_aer_support,
			    int, 0644);

/*
 * For each bit set, keep the resources on when link training fails
 * or linkdown occurs for the corresponding root complex
 */
static int msm_pcie_keep_resources_on;
module_param_named(keep_resources_on, msm_pcie_keep_resources_on,
			    int, 0644);

/*
 * For each bit set, force the corresponding root complex
 * to do link training at gen1 speed.
 */
static int msm_pcie_force_gen1;
module_param_named(force_gen1, msm_pcie_force_gen1,
			    int, 0644);


/*
 * For each bit set in BIT[3:0] determines which corresponding
 * root complex will use the value in BIT[31:4] to override the
 * default (LINK_UP_CHECK_MAX_COUNT) max check count for link training.
 * Each iteration is LINK_UP_TIMEOUT_US_MIN long.
 */
static int msm_pcie_link_check_max_count;
module_param_named(link_check_max_count, msm_pcie_link_check_max_count,
			    int, 0644);

/* debugfs values */
static u32 rc_sel = BIT(0);
static u32 base_sel;
static u32 wr_offset;
static u32 wr_mask;
static u32 wr_value;
static u32 corr_counter_limit = 5;

/* CRC8 table for BDF to SID translation */
static u8 msm_pcie_crc8_table[CRC8_TABLE_SIZE];

/* Table to track info of PCIe devices */
static struct msm_pcie_device_info
	msm_pcie_dev_tbl[MAX_RC_NUM * MAX_DEVICE_NUM];

/* PCIe driver state */
static struct pcie_drv_sta {
	u32 rc_num;
	struct mutex drv_lock;
} pcie_drv;

/* msm pcie device data */
static struct msm_pcie_dev_t msm_pcie_dev[MAX_RC_NUM];

/* regulators */
static struct msm_pcie_vreg_info_t msm_pcie_vreg_info[MSM_PCIE_MAX_VREG] = {
	{NULL, "vreg-3.3", 0, 0, 0, false},
	{NULL, "vreg-1.8", 1800000, 1800000, 14000, true},
	{NULL, "vreg-0.9", 1000000, 1000000, 40000, true},
	{NULL, "vreg-cx", 0, 0, 0, false}
};

/* GPIOs */
static struct msm_pcie_gpio_info_t msm_pcie_gpio_info[MSM_PCIE_MAX_GPIO] = {
	{"perst-gpio",		0, 1, 0, 0, 1},
	{"wake-gpio",		0, 0, 0, 0, 0},
	{"qcom,ep-gpio",	0, 1, 1, 0, 0}
};

/* resets */
static struct msm_pcie_reset_info_t
msm_pcie_reset_info[MAX_RC_NUM][MSM_PCIE_MAX_RESET] = {
	{
		{NULL, "pcie_0_core_reset", false},
		{NULL, "pcie_phy_reset", false},
		{NULL, "pcie_phy_com_reset", false},
		{NULL, "pcie_phy_nocsr_com_phy_reset", false},
		{NULL, "pcie_0_phy_reset", false}
	},
	{
		{NULL, "pcie_1_core_reset", false},
		{NULL, "pcie_phy_reset", false},
		{NULL, "pcie_phy_com_reset", false},
		{NULL, "pcie_phy_nocsr_com_phy_reset", false},
		{NULL, "pcie_1_phy_reset", false}
	},
	{
		{NULL, "pcie_2_core_reset", false},
		{NULL, "pcie_phy_reset", false},
		{NULL, "pcie_phy_com_reset", false},
		{NULL, "pcie_phy_nocsr_com_phy_reset", false},
		{NULL, "pcie_2_phy_reset", false}
	}
};

/* pipe reset  */
static struct msm_pcie_reset_info_t
msm_pcie_pipe_reset_info[MAX_RC_NUM][MSM_PCIE_MAX_PIPE_RESET] = {
	{
		{NULL, "pcie_0_phy_pipe_reset", false}
	},
	{
		{NULL, "pcie_1_phy_pipe_reset", false}
	},
	{
		{NULL, "pcie_2_phy_pipe_reset", false}
	}
};

/* clocks */
static struct msm_pcie_clk_info_t
	msm_pcie_clk_info[MAX_RC_NUM][MSM_PCIE_MAX_CLK] = {
	{
	{NULL, "pcie_0_ref_clk_src", 0, false, false},
	{NULL, "pcie_0_aux_clk", 1010000, false, true},
	{NULL, "pcie_0_cfg_ahb_clk", 0, false, true},
	{NULL, "pcie_0_mstr_axi_clk", 0, true, true},
	{NULL, "pcie_0_slv_axi_clk", 0, true, true},
	{NULL, "pcie_0_ldo", 0, false, true},
	{NULL, "pcie_0_smmu_clk", 0, false, false},
	{NULL, "pcie_0_slv_q2a_axi_clk", 0, false, false},
	{NULL, "pcie_0_sleep_clk", 0, false, false},
	{NULL, "pcie_phy_refgen_clk", 0, false, false},
	{NULL, "pcie_tbu_clk", 0, false, false},
	{NULL, "pcie_phy_cfg_ahb_clk", 0, false, false},
	{NULL, "pcie_phy_aux_clk", 0, false, false}
	},
	{
	{NULL, "pcie_1_ref_clk_src", 0, false, false},
	{NULL, "pcie_1_aux_clk", 1010000, false, true},
	{NULL, "pcie_1_cfg_ahb_clk", 0, false, true},
	{NULL, "pcie_1_mstr_axi_clk", 0, true, true},
	{NULL, "pcie_1_slv_axi_clk", 0, true,  true},
	{NULL, "pcie_1_ldo", 0, false, true},
	{NULL, "pcie_1_smmu_clk", 0, false, false},
	{NULL, "pcie_1_slv_q2a_axi_clk", 0, false, false},
	{NULL, "pcie_1_sleep_clk", 0, false, false},
	{NULL, "pcie_phy_refgen_clk", 0, false, false},
	{NULL, "pcie_tbu_clk", 0, false, false},
	{NULL, "pcie_phy_cfg_ahb_clk", 0, false, false},
	{NULL, "pcie_phy_aux_clk", 0, false, false}
	},
	{
	{NULL, "pcie_2_ref_clk_src", 0, false, false},
	{NULL, "pcie_2_aux_clk", 1010000, false, true},
	{NULL, "pcie_2_cfg_ahb_clk", 0, false, true},
	{NULL, "pcie_2_mstr_axi_clk", 0, true, true},
	{NULL, "pcie_2_slv_axi_clk", 0, true, true},
	{NULL, "pcie_2_ldo", 0, false, true},
	{NULL, "pcie_2_smmu_clk", 0, false, false},
	{NULL, "pcie_2_slv_q2a_axi_clk", 0, false, false},
	{NULL, "pcie_2_sleep_clk", 0, false, false},
	{NULL, "pcie_phy_refgen_clk", 0, false, false},
	{NULL, "pcie_tbu_clk", 0, false, false},
	{NULL, "pcie_phy_cfg_ahb_clk", 0, false, false},
	{NULL, "pcie_phy_aux_clk", 0, false, false}
	}
};

/* Pipe Clocks */
static struct msm_pcie_clk_info_t
	msm_pcie_pipe_clk_info[MAX_RC_NUM][MSM_PCIE_MAX_PIPE_CLK] = {
	{
	{NULL, "pcie_0_pipe_clk", 125000000, true, true},
	},
	{
	{NULL, "pcie_1_pipe_clk", 125000000, true, true},
	},
	{
	{NULL, "pcie_2_pipe_clk", 125000000, true, true},
	}
};

/* resources */
static const struct msm_pcie_res_info_t msm_pcie_res_info[MSM_PCIE_MAX_RES] = {
	{"parf",	NULL, NULL},
	{"phy",     NULL, NULL},
	{"dm_core",	NULL, NULL},
	{"elbi",	NULL, NULL},
	{"iatu",	NULL, NULL},
	{"conf",	NULL, NULL},
	{"tcsr",	NULL, NULL}
};

/* irqs */
static const struct msm_pcie_irq_info_t msm_pcie_irq_info[MSM_PCIE_MAX_IRQ] = {
	{"int_a",	0},
	{"int_b",	0},
	{"int_c",	0},
	{"int_d",	0},
	{"int_pls_pme",		0},
	{"int_pme_legacy",	0},
	{"int_pls_err",		0},
	{"int_aer_legacy",	0},
	{"int_pls_link_up",	0},
	{"int_pls_link_down",	0},
	{"int_bridge_flush_n",	0},
	{"int_global_int",	0}
};

static void msm_pcie_config_sid(struct msm_pcie_dev_t *dev);
static void msm_pcie_config_l0s_disable_all(struct msm_pcie_dev_t *dev,
				struct pci_bus *bus);
static void msm_pcie_config_l1_disable_all(struct msm_pcie_dev_t *dev,
				struct pci_bus *bus);
static void msm_pcie_config_l1ss_disable_all(struct msm_pcie_dev_t *dev,
				struct pci_bus *bus);
static void msm_pcie_config_l0s_enable_all(struct msm_pcie_dev_t *dev);
static void msm_pcie_config_l1_enable_all(struct msm_pcie_dev_t *dev);
static void msm_pcie_config_l1ss_enable_all(struct msm_pcie_dev_t *dev);

static void msm_pcie_check_l1ss_support_all(struct msm_pcie_dev_t *dev);

static void msm_pcie_config_link_pm(struct msm_pcie_dev_t *dev, bool enable);

static inline void msm_pcie_write_reg(void __iomem *base, u32 offset, u32 value)
{
	writel_relaxed(value, base + offset);
	/* ensure that changes propagated to the hardware */
	wmb();
}

static inline void msm_pcie_write_reg_field(void __iomem *base, u32 offset,
	const u32 mask, u32 val)
{
	u32 shift = find_first_bit((void *)&mask, 32);
	u32 tmp = readl_relaxed(base + offset);

	tmp &= ~mask; /* clear written bits */
	val = tmp | (val << shift);
	writel_relaxed(val, base + offset);
	/* ensure that changes propagated to the hardware */
	wmb();
}

static inline void msm_pcie_config_clear_set_dword(struct pci_dev *pdev,
	int pos, u32 clear, u32 set)
{
	u32 val;

	pci_read_config_dword(pdev, pos, &val);
	val &= ~clear;
	val |= set;
	pci_write_config_dword(pdev, pos, val);
}

static inline void msm_pcie_config_clock_mem(struct msm_pcie_dev_t *dev,
	struct msm_pcie_clk_info_t *info)
{
	int ret;

	ret = clk_set_flags(info->hdl, CLKFLAG_NORETAIN_MEM);
	if (ret)
		PCIE_ERR(dev,
			"PCIe: RC%d can't configure core memory for clk %s: %d.\n",
			dev->rc_idx, info->name, ret);
	else
		PCIE_DBG2(dev,
			"PCIe: RC%d configured core memory for clk %s.\n",
			dev->rc_idx, info->name);

	ret = clk_set_flags(info->hdl, CLKFLAG_NORETAIN_PERIPH);
	if (ret)
		PCIE_ERR(dev,
			"PCIe: RC%d can't configure peripheral memory for clk %s: %d.\n",
			dev->rc_idx, info->name, ret);
	else
		PCIE_DBG2(dev,
			"PCIe: RC%d configured peripheral memory for clk %s.\n",
			dev->rc_idx, info->name);
}

static void pcie_phy_dump(struct msm_pcie_dev_t *dev)
{
	int i, size;

	size = resource_size(dev->res[MSM_PCIE_RES_PHY].resource);
	for (i = 0; i < size; i += 32) {
		PCIE_DUMP(dev,
			"PCIe PHY of RC%d: 0x%04x %08x %08x %08x %08x %08x %08x %08x %08x\n",
			dev->rc_idx, i,
			readl_relaxed(dev->phy + i),
			readl_relaxed(dev->phy + (i + 4)),
			readl_relaxed(dev->phy + (i + 8)),
			readl_relaxed(dev->phy + (i + 12)),
			readl_relaxed(dev->phy + (i + 16)),
			readl_relaxed(dev->phy + (i + 20)),
			readl_relaxed(dev->phy + (i + 24)),
			readl_relaxed(dev->phy + (i + 28)));
	}
}

static void pcie_phy_init(struct msm_pcie_dev_t *dev)
{
	int i;
	struct msm_pcie_phy_info_t *phy_seq;

	PCIE_DBG(dev,
		"RC%d: Initializing 14nm QMP phy - 19.2MHz with Common Mode Clock (SSC ON)\n",
		dev->rc_idx);

	if (dev->phy_sequence) {
		i =  dev->phy_len;
		phy_seq = dev->phy_sequence;
		while (i--) {
			msm_pcie_write_reg(dev->phy,
				phy_seq->offset,
				phy_seq->val);
			if (phy_seq->delay)
				usleep_range(phy_seq->delay,
					phy_seq->delay + 1);
			phy_seq++;
		}
	}
}

static bool pcie_phy_is_ready(struct msm_pcie_dev_t *dev)
{
	if (readl_relaxed(dev->phy + dev->phy_status_offset) &
		BIT(dev->phy_status_bit))
		return false;
	else
		return true;
}

static inline int msm_pcie_check_align(struct msm_pcie_dev_t *dev,
						u32 offset)
{
	if (offset % 4) {
		PCIE_ERR(dev,
			"PCIe: RC%d: offset 0x%x is not correctly aligned\n",
			dev->rc_idx, offset);
		return MSM_PCIE_ERROR;
	}

	return 0;
}

static bool msm_pcie_confirm_linkup(struct msm_pcie_dev_t *dev,
						bool check_sw_stts,
						bool check_ep,
						void __iomem *ep_conf)
{
	u32 val;

	if (check_sw_stts && (dev->link_status != MSM_PCIE_LINK_ENABLED)) {
		PCIE_DBG(dev, "PCIe: The link of RC %d is not enabled.\n",
			dev->rc_idx);
		return false;
	}

	if (!(readl_relaxed(dev->dm_core + 0x80) & BIT(29))) {
		PCIE_DBG(dev, "PCIe: The link of RC %d is not up.\n",
			dev->rc_idx);
		return false;
	}

	val = readl_relaxed(dev->dm_core);
	PCIE_DBG(dev, "PCIe: device ID and vender ID of RC %d are 0x%x.\n",
		dev->rc_idx, val);
	if (val == PCIE_LINK_DOWN) {
		PCIE_ERR(dev,
			"PCIe: The link of RC %d is not really up; device ID and vender ID of RC %d are 0x%x.\n",
			dev->rc_idx, dev->rc_idx, val);
		return false;
	}

	if (check_ep) {
		val = readl_relaxed(ep_conf);
		PCIE_DBG(dev,
			"PCIe: device ID and vender ID of EP of RC %d are 0x%x.\n",
			dev->rc_idx, val);
		if (val == PCIE_LINK_DOWN) {
			PCIE_ERR(dev,
				"PCIe: The link of RC %d is not really up; device ID and vender ID of EP of RC %d are 0x%x.\n",
				dev->rc_idx, dev->rc_idx, val);
			return false;
		}
	}

	return true;
}

static void msm_pcie_cfg_recover(struct msm_pcie_dev_t *dev, bool rc)
{
	int i, j;
	u32 val = 0;
	u32 *shadow;
	void __iomem *cfg = dev->conf;

	for (i = 0; i < MAX_DEVICE_NUM; i++) {
		if (!rc && !dev->pcidev_table[i].bdf)
			break;
		if (rc) {
			cfg = dev->dm_core;
			shadow = dev->rc_shadow;
		} else {
			if (!msm_pcie_confirm_linkup(dev, false, true,
				dev->pcidev_table[i].conf_base))
				continue;

			shadow = dev->ep_shadow[i];
			PCIE_DBG(dev,
				"PCIe Device: %02x:%02x.%01x\n",
				dev->pcidev_table[i].bdf >> 24,
				dev->pcidev_table[i].bdf >> 19 & 0x1f,
				dev->pcidev_table[i].bdf >> 16 & 0x07);
		}
		for (j = PCIE_CONF_SPACE_DW - 1; j >= 0; j--) {
			val = shadow[j];
			if (val != PCIE_CLEAR) {
				PCIE_DBG3(dev,
					"PCIe: before recovery:cfg 0x%x:0x%x\n",
					j * 4, readl_relaxed(cfg + j * 4));
				PCIE_DBG3(dev,
					"PCIe: shadow_dw[%d]:cfg 0x%x:0x%x\n",
					j, j * 4, val);
				writel_relaxed(val, cfg + j * 4);
				/* ensure changes propagated to the hardware */
				wmb();
				PCIE_DBG3(dev,
					"PCIe: after recovery:cfg 0x%x:0x%x\n\n",
					j * 4, readl_relaxed(cfg + j * 4));
			}
		}
		if (rc)
			break;

		pci_save_state(dev->pcidev_table[i].dev);
		cfg += SZ_4K;
	}
}

static void msm_pcie_write_mask(void __iomem *addr,
				uint32_t clear_mask, uint32_t set_mask)
{
	uint32_t val;

	val = (readl_relaxed(addr) & ~clear_mask) | set_mask;
	writel_relaxed(val, addr);
	wmb();  /* ensure data is written to hardware register */
}

static void pcie_parf_dump(struct msm_pcie_dev_t *dev)
{
	int i, size;
	u32 original;

	PCIE_DUMP(dev, "PCIe: RC%d PARF testbus\n", dev->rc_idx);

	original = readl_relaxed(dev->parf + PCIE20_PARF_SYS_CTRL);
	for (i = 1; i <= 0x1A; i++) {
		msm_pcie_write_mask(dev->parf + PCIE20_PARF_SYS_CTRL,
				0xFF0000, i << 16);
		PCIE_DUMP(dev,
			"RC%d: PARF_SYS_CTRL: 0%08x PARF_TEST_BUS: 0%08x\n",
			dev->rc_idx,
			readl_relaxed(dev->parf + PCIE20_PARF_SYS_CTRL),
			readl_relaxed(dev->parf + PCIE20_PARF_TEST_BUS));
	}
	writel_relaxed(original, dev->parf + PCIE20_PARF_SYS_CTRL);

	PCIE_DUMP(dev, "PCIe: RC%d PARF register dump\n", dev->rc_idx);

	size = resource_size(dev->res[MSM_PCIE_RES_PARF].resource);
	for (i = 0; i < size; i += 32) {
		PCIE_DUMP(dev,
			"RC%d: 0x%04x %08x %08x %08x %08x %08x %08x %08x %08x\n",
			dev->rc_idx, i,
			readl_relaxed(dev->parf + i),
			readl_relaxed(dev->parf + (i + 4)),
			readl_relaxed(dev->parf + (i + 8)),
			readl_relaxed(dev->parf + (i + 12)),
			readl_relaxed(dev->parf + (i + 16)),
			readl_relaxed(dev->parf + (i + 20)),
			readl_relaxed(dev->parf + (i + 24)),
			readl_relaxed(dev->parf + (i + 28)));
	}
}

static void msm_pcie_show_status(struct msm_pcie_dev_t *dev)
{
	PCIE_DBG_FS(dev, "PCIe: RC%d is %s enumerated\n",
		dev->rc_idx, dev->enumerated ? "" : "not");
	PCIE_DBG_FS(dev, "PCIe: link is %s\n",
		(dev->link_status == MSM_PCIE_LINK_ENABLED)
		? "enabled" : "disabled");
	PCIE_DBG_FS(dev, "cfg_access is %s allowed\n",
		dev->cfg_access ? "" : "not");
	PCIE_DBG_FS(dev, "use_pinctrl is %d\n",
		dev->use_pinctrl);
	PCIE_DBG_FS(dev, "use_19p2mhz_aux_clk is %d\n",
		dev->use_19p2mhz_aux_clk);
	PCIE_DBG_FS(dev, "user_suspend is %d\n",
		dev->user_suspend);
	PCIE_DBG_FS(dev, "num_ep: %d\n",
		dev->num_ep);
	PCIE_DBG_FS(dev, "num_active_ep: %d\n",
		dev->num_active_ep);
	PCIE_DBG_FS(dev, "pending_ep_reg: %s\n",
		dev->pending_ep_reg ? "true" : "false");
	PCIE_DBG_FS(dev, "phy_len is %d",
		dev->phy_len);
	PCIE_DBG_FS(dev, "disable_pc is %d",
		dev->disable_pc);
	PCIE_DBG_FS(dev, "l0s_supported is %s supported\n",
		dev->l0s_supported ? "" : "not");
	PCIE_DBG_FS(dev, "l1_supported is %s supported\n",
		dev->l1_supported ? "" : "not");
	PCIE_DBG_FS(dev, "l1ss_supported is %s supported\n",
		dev->l1ss_supported ? "" : "not");
	PCIE_DBG_FS(dev, "l1_1_pcipm_supported is %s supported\n",
		dev->l1_1_pcipm_supported ? "" : "not");
	PCIE_DBG_FS(dev, "l1_2_pcipm_supported is %s supported\n",
		dev->l1_2_pcipm_supported ? "" : "not");
	PCIE_DBG_FS(dev, "l1_1_aspm_supported is %s supported\n",
		dev->l1_1_aspm_supported ? "" : "not");
	PCIE_DBG_FS(dev, "l1_2_aspm_supported is %s supported\n",
		dev->l1_2_aspm_supported ? "" : "not");
	PCIE_DBG_FS(dev, "common_clk_en is %d\n",
		dev->common_clk_en);
	PCIE_DBG_FS(dev, "clk_power_manage_en is %d\n",
		dev->clk_power_manage_en);
	PCIE_DBG_FS(dev, "aux_clk_sync is %d\n",
		dev->aux_clk_sync);
	PCIE_DBG_FS(dev, "AER is %s enable\n",
		dev->aer_enable ? "" : "not");
	PCIE_DBG_FS(dev, "ext_ref_clk is %d\n",
		dev->ext_ref_clk);
	PCIE_DBG_FS(dev, "boot_option is 0x%x\n",
		dev->boot_option);
	PCIE_DBG_FS(dev, "phy_ver is %d\n",
		dev->phy_ver);
	PCIE_DBG_FS(dev, "drv_ready is %d\n",
		dev->drv_ready);
	PCIE_DBG_FS(dev, "linkdown_panic is %d\n",
		dev->linkdown_panic);
	PCIE_DBG_FS(dev, "the link is %s suspending\n",
		dev->suspending ? "" : "not");
	PCIE_DBG_FS(dev, "shadow is %s enabled\n",
		dev->shadow_en ? "" : "not");
	PCIE_DBG_FS(dev, "the power of RC is %s on\n",
		dev->power_on ? "" : "not");
	PCIE_DBG_FS(dev, "bus_client: %d\n",
		dev->bus_client);
	PCIE_DBG_FS(dev, "smmu_sid_base: 0x%x\n",
		dev->smmu_sid_base);
	PCIE_DBG_FS(dev, "n_fts: %d\n",
		dev->n_fts);
	PCIE_DBG_FS(dev, "ep_latency: %dms\n",
		dev->ep_latency);
	PCIE_DBG_FS(dev, "switch_latency: %dms\n",
		dev->switch_latency);
	PCIE_DBG_FS(dev, "wr_halt_size: 0x%x\n",
		dev->wr_halt_size);
	PCIE_DBG_FS(dev, "slv_addr_space_size: 0x%x\n",
		dev->slv_addr_space_size);
	PCIE_DBG_FS(dev, "phy_status_offset: 0x%x\n",
		dev->phy_status_offset);
	PCIE_DBG_FS(dev, "phy_status_bit: %u\n",
		dev->phy_status_bit);
	PCIE_DBG_FS(dev, "phy_power_down_offset: 0x%x\n",
		dev->phy_power_down_offset);
	PCIE_DBG_FS(dev, "cpl_timeout: 0x%x\n",
		dev->cpl_timeout);
	PCIE_DBG_FS(dev, "current_bdf: 0x%x\n",
		dev->current_bdf);
	PCIE_DBG_FS(dev, "perst_delay_us_min: %dus\n",
		dev->perst_delay_us_min);
	PCIE_DBG_FS(dev, "perst_delay_us_max: %dus\n",
		dev->perst_delay_us_max);
	PCIE_DBG_FS(dev, "tlp_rd_size: 0x%x\n",
		dev->tlp_rd_size);
	PCIE_DBG_FS(dev, "rc_corr_counter: %lu\n",
		dev->rc_corr_counter);
	PCIE_DBG_FS(dev, "rc_non_fatal_counter: %lu\n",
		dev->rc_non_fatal_counter);
	PCIE_DBG_FS(dev, "rc_fatal_counter: %lu\n",
		dev->rc_fatal_counter);
	PCIE_DBG_FS(dev, "ep_corr_counter: %lu\n",
		dev->ep_corr_counter);
	PCIE_DBG_FS(dev, "ep_non_fatal_counter: %lu\n",
		dev->ep_non_fatal_counter);
	PCIE_DBG_FS(dev, "ep_fatal_counter: %lu\n",
		dev->ep_fatal_counter);
	PCIE_DBG_FS(dev, "linkdown_counter: %lu\n",
		dev->linkdown_counter);
	PCIE_DBG_FS(dev, "wake_counter: %lu\n",
		dev->wake_counter);
	PCIE_DBG_FS(dev, "target_link_speed: 0x%x\n",
		dev->target_link_speed);
	PCIE_DBG_FS(dev, "link_turned_on_counter: %lu\n",
		dev->link_turned_on_counter);
	PCIE_DBG_FS(dev, "link_turned_off_counter: %lu\n",
		dev->link_turned_off_counter);
}

static void msm_pcie_shadow_dump(struct msm_pcie_dev_t *dev, bool rc)
{
	int i, j;
	u32 val = 0;
	u32 *shadow;

	for (i = 0; i < MAX_DEVICE_NUM; i++) {
		if (!rc && !dev->pcidev_table[i].bdf)
			break;
		if (rc) {
			shadow = dev->rc_shadow;
		} else {
			shadow = dev->ep_shadow[i];
			PCIE_DBG_FS(dev, "PCIe Device: %02x:%02x.%01x\n",
				dev->pcidev_table[i].bdf >> 24,
				dev->pcidev_table[i].bdf >> 19 & 0x1f,
				dev->pcidev_table[i].bdf >> 16 & 0x07);
		}
		for (j = 0; j < PCIE_CONF_SPACE_DW; j++) {
			val = shadow[j];
			if (val != PCIE_CLEAR) {
				PCIE_DBG_FS(dev,
					"PCIe: shadow_dw[%d]:cfg 0x%x:0x%x\n",
					j, j * 4, val);
			}
		}
		if (rc)
			break;
	}
}

static void msm_pcie_sel_debug_testcase(struct msm_pcie_dev_t *dev,
					u32 testcase)
{
	u32 dbi_base_addr = dev->res[MSM_PCIE_RES_DM_CORE].resource->start;
	phys_addr_t loopback_lbar_phy =
		dev->res[MSM_PCIE_RES_DM_CORE].resource->start +
		LOOPBACK_BASE_ADDR_OFFSET;
	static uint32_t loopback_val = 0x1;
	static dma_addr_t loopback_ddr_phy;
	static uint32_t *loopback_ddr_vir;
	static void __iomem *loopback_lbar_vir;
	int ret, i;
	u32 base_sel_size = 0;

	switch (testcase) {
	case MSM_PCIE_OUTPUT_PCIE_INFO:
		PCIE_DBG_FS(dev, "\n\nPCIe: Status for RC%d:\n",
			dev->rc_idx);
		msm_pcie_show_status(dev);
		break;
	case MSM_PCIE_DISABLE_LINK:
		PCIE_DBG_FS(dev,
			"\n\nPCIe: RC%d: disable link\n\n", dev->rc_idx);
		ret = msm_pcie_pm_control(MSM_PCIE_SUSPEND, 0,
			dev->dev, NULL,
			MSM_PCIE_CONFIG_NO_CFG_RESTORE);
		if (ret)
			PCIE_DBG_FS(dev, "PCIe:%s:failed to disable link\n",
				__func__);
		else
			PCIE_DBG_FS(dev, "PCIe:%s:disabled link\n",
				__func__);
		break;
	case MSM_PCIE_ENABLE_LINK:
		PCIE_DBG_FS(dev,
			"\n\nPCIe: RC%d: enable link and recover config space\n\n",
			dev->rc_idx);
		ret = msm_pcie_pm_control(MSM_PCIE_RESUME, 0,
			dev->dev, NULL,
			MSM_PCIE_CONFIG_NO_CFG_RESTORE);
		if (ret)
			PCIE_DBG_FS(dev, "PCIe:%s:failed to enable link\n",
				__func__);
		else {
			PCIE_DBG_FS(dev, "PCIe:%s:enabled link\n", __func__);
			msm_pcie_recover_config(dev->dev);
		}
		break;
	case MSM_PCIE_DISABLE_ENABLE_LINK:
		PCIE_DBG_FS(dev,
			"\n\nPCIe: RC%d: disable and enable link then recover config space\n\n",
			dev->rc_idx);
		ret = msm_pcie_pm_control(MSM_PCIE_SUSPEND, 0,
			dev->dev, NULL,
			MSM_PCIE_CONFIG_NO_CFG_RESTORE);
		if (ret)
			PCIE_DBG_FS(dev, "PCIe:%s:failed to disable link\n",
				__func__);
		else
			PCIE_DBG_FS(dev, "PCIe:%s:disabled link\n", __func__);
		ret = msm_pcie_pm_control(MSM_PCIE_RESUME, 0,
			dev->dev, NULL,
			MSM_PCIE_CONFIG_NO_CFG_RESTORE);
		if (ret)
			PCIE_DBG_FS(dev, "PCIe:%s:failed to enable link\n",
				__func__);
		else {
			PCIE_DBG_FS(dev, "PCIe:%s:enabled link\n", __func__);
			msm_pcie_recover_config(dev->dev);
		}
		break;
	case MSM_PCIE_DUMP_SHADOW_REGISTER:
		PCIE_DBG_FS(dev,
			"\n\nPCIe: RC%d: dumping RC shadow registers\n",
			dev->rc_idx);
		msm_pcie_shadow_dump(dev, true);

		PCIE_DBG_FS(dev,
			"\n\nPCIe: RC%d: dumping EP shadow registers\n",
			dev->rc_idx);
		msm_pcie_shadow_dump(dev, false);
		break;
	case MSM_PCIE_DISABLE_L0S:
		PCIE_DBG_FS(dev, "\n\nPCIe: RC%d: disable L0s\n\n",
			dev->rc_idx);
		if (dev->link_status == MSM_PCIE_LINK_ENABLED)
			msm_pcie_config_l0s_disable_all(dev, dev->dev->bus);
		dev->l0s_supported = false;
		break;
	case MSM_PCIE_ENABLE_L0S:
		PCIE_DBG_FS(dev, "\n\nPCIe: RC%d: enable L0s\n\n",
			dev->rc_idx);
		dev->l0s_supported = true;
		if (dev->link_status == MSM_PCIE_LINK_ENABLED)
			msm_pcie_config_l0s_enable_all(dev);
		break;
	case MSM_PCIE_DISABLE_L1:
		PCIE_DBG_FS(dev, "\n\nPCIe: RC%d: disable L1\n\n",
			dev->rc_idx);
		if (dev->link_status == MSM_PCIE_LINK_ENABLED)
			msm_pcie_config_l1_disable_all(dev, dev->dev->bus);
		dev->l1_supported = false;
		break;
	case MSM_PCIE_ENABLE_L1:
		PCIE_DBG_FS(dev, "\n\nPCIe: RC%d: enable L1\n\n",
			dev->rc_idx);
		dev->l1_supported = true;
		if (dev->link_status == MSM_PCIE_LINK_ENABLED) {
			/* enable l1 mode, clear bit 5 (REQ_NOT_ENTR_L1) */
			msm_pcie_write_mask(dev->parf +
				PCIE20_PARF_PM_CTRL, BIT(5), 0);

			msm_pcie_config_l1_enable_all(dev);
		}
		break;
	case MSM_PCIE_DISABLE_L1SS:
		PCIE_DBG_FS(dev, "\n\nPCIe: RC%d: disable L1ss\n\n",
			dev->rc_idx);
		if (dev->link_status == MSM_PCIE_LINK_ENABLED)
			msm_pcie_config_l1ss_disable_all(dev, dev->dev->bus);
		dev->l1ss_supported = false;
		dev->l1_1_pcipm_supported = false;
		dev->l1_2_pcipm_supported = false;
		dev->l1_1_aspm_supported = false;
		dev->l1_2_aspm_supported = false;
		break;
	case MSM_PCIE_ENABLE_L1SS:
		PCIE_DBG_FS(dev, "\n\nPCIe: RC%d: enable L1ss\n\n",
			dev->rc_idx);
		dev->l1ss_supported = true;
		dev->l1_1_pcipm_supported = true;
		dev->l1_2_pcipm_supported = true;
		dev->l1_1_aspm_supported = true;
		dev->l1_2_aspm_supported = true;
		if (dev->link_status == MSM_PCIE_LINK_ENABLED) {
			msm_pcie_check_l1ss_support_all(dev);
			msm_pcie_config_l1ss_enable_all(dev);
		}
		break;
	case MSM_PCIE_ENUMERATION:
		PCIE_DBG_FS(dev, "\n\nPCIe: attempting to enumerate RC%d\n\n",
			dev->rc_idx);
		if (dev->enumerated)
			PCIE_DBG_FS(dev, "PCIe: RC%d is already enumerated\n",
				dev->rc_idx);
		else {
			if (!msm_pcie_enumerate(dev->rc_idx))
				PCIE_DBG_FS(dev,
					"PCIe: RC%d is successfully enumerated\n",
					dev->rc_idx);
			else
				PCIE_DBG_FS(dev,
					"PCIe: RC%d enumeration failed\n",
					dev->rc_idx);
		}
		break;
	case MSM_PCIE_READ_PCIE_REGISTER:
		PCIE_DBG_FS(dev,
			"\n\nPCIe: RC%d: read a PCIe register\n\n",
			dev->rc_idx);
		if (!base_sel) {
			PCIE_DBG_FS(dev, "Invalid base_sel: 0x%x\n", base_sel);
			break;
		}

		PCIE_DBG_FS(dev, "base: %s: 0x%pK\nwr_offset: 0x%x\n",
			dev->res[base_sel - 1].name,
			dev->res[base_sel - 1].base,
			wr_offset);

		base_sel_size = resource_size(dev->res[base_sel - 1].resource);

		if (wr_offset >  base_sel_size - 4 ||
			msm_pcie_check_align(dev, wr_offset)) {
			PCIE_DBG_FS(dev,
				"PCIe: RC%d: Invalid wr_offset: 0x%x. wr_offset should be no more than 0x%x\n",
				dev->rc_idx, wr_offset, base_sel_size - 4);
		} else {
			phys_addr_t wr_register =
				dev->res[MSM_PCIE_RES_DM_CORE].resource->start;

			wr_register += wr_offset;
			PCIE_DBG_FS(dev,
				"PCIe: RC%d: register: 0x%pa value: 0x%x\n",
				dev->rc_idx, &wr_register,
				readl_relaxed(dev->res[base_sel - 1].base +
					wr_offset));
		}

		break;
	case MSM_PCIE_WRITE_PCIE_REGISTER:
		PCIE_DBG_FS(dev,
			"\n\nPCIe: RC%d: writing a value to a register\n\n",
			dev->rc_idx);

		if (!base_sel) {
			PCIE_DBG_FS(dev, "Invalid base_sel: 0x%x\n", base_sel);
			break;
		}

		if (((base_sel - 1) >= MSM_PCIE_MAX_RES) ||
					(!dev->res[base_sel - 1].resource)) {
			PCIE_DBG_FS(dev, "PCIe: RC%d Resource does not exist\n",
								dev->rc_idx);
			break;
		}

		PCIE_DBG_FS(dev,
			"base: %s: 0x%pK\nwr_offset: 0x%x\nwr_mask: 0x%x\nwr_value: 0x%x\n",
			dev->res[base_sel - 1].name,
			dev->res[base_sel - 1].base,
			wr_offset, wr_mask, wr_value);

		base_sel_size = resource_size(dev->res[base_sel - 1].resource);

		if (wr_offset >  base_sel_size - 4 ||
			msm_pcie_check_align(dev, wr_offset))
			PCIE_DBG_FS(dev,
				"PCIe: RC%d: Invalid wr_offset: 0x%x. wr_offset should be no more than 0x%x\n",
				dev->rc_idx, wr_offset, base_sel_size - 4);
		else
			msm_pcie_write_reg_field(dev->res[base_sel - 1].base,
				wr_offset, wr_mask, wr_value);

		break;
	case MSM_PCIE_DUMP_PCIE_REGISTER_SPACE:
		if (((base_sel - 1) >= MSM_PCIE_MAX_RES) ||
					(!dev->res[base_sel - 1].resource)) {
			PCIE_DBG_FS(dev, "PCIe: RC%d Resource does not exist\n",
								dev->rc_idx);
			break;
		}

		if (!base_sel) {
			PCIE_DBG_FS(dev, "Invalid base_sel: 0x%x\n", base_sel);
			break;
		} else if (base_sel - 1 == MSM_PCIE_RES_PARF) {
			pcie_parf_dump(dev);
			break;
		} else if (base_sel - 1 == MSM_PCIE_RES_PHY) {
			pcie_phy_dump(dev);
			break;
		} else if (base_sel - 1 == MSM_PCIE_RES_CONF) {
			base_sel_size = 0x1000;
		} else {
			base_sel_size = resource_size(
				dev->res[base_sel - 1].resource);
		}

		PCIE_DBG_FS(dev, "\n\nPCIe: Dumping %s Registers for RC%d\n\n",
			dev->res[base_sel - 1].name, dev->rc_idx);

		for (i = 0; i < base_sel_size; i += 32) {
			PCIE_DBG_FS(dev,
			"0x%04x %08x %08x %08x %08x %08x %08x %08x %08x\n",
			i, readl_relaxed(dev->res[base_sel - 1].base + i),
			readl_relaxed(dev->res[base_sel - 1].base + (i + 4)),
			readl_relaxed(dev->res[base_sel - 1].base + (i + 8)),
			readl_relaxed(dev->res[base_sel - 1].base + (i + 12)),
			readl_relaxed(dev->res[base_sel - 1].base + (i + 16)),
			readl_relaxed(dev->res[base_sel - 1].base + (i + 20)),
			readl_relaxed(dev->res[base_sel - 1].base + (i + 24)),
			readl_relaxed(dev->res[base_sel - 1].base + (i + 28)));
		}
		break;
	case MSM_PCIE_ALLOCATE_DDR_MAP_LBAR:
		PCIE_DBG_FS(dev,
			"PCIe: RC%d: Allocate 4K DDR memory and map LBAR.\n",
			dev->rc_idx);
		loopback_ddr_vir = dma_alloc_coherent(&dev->pdev->dev,
			(SZ_1K * sizeof(*loopback_ddr_vir)),
			&loopback_ddr_phy, GFP_KERNEL);
		if (!loopback_ddr_vir) {
			PCIE_DBG_FS(dev,
				"PCIe: RC%d: failed to dma_alloc_coherent.\n",
				dev->rc_idx);
		} else {
			PCIE_DBG_FS(dev,
				"PCIe: RC%d: VIR DDR memory address: 0x%pK\n",
				dev->rc_idx, loopback_ddr_vir);
			PCIE_DBG_FS(dev,
				"PCIe: RC%d: PHY DDR memory address: %pad\n",
				dev->rc_idx, &loopback_ddr_phy);
		}

		PCIE_DBG_FS(dev, "PCIe: RC%d: map LBAR: %pa\n",
			dev->rc_idx, &loopback_lbar_phy);
		loopback_lbar_vir = devm_ioremap(&dev->pdev->dev,
			loopback_lbar_phy, SZ_4K);
		if (!loopback_lbar_vir) {
			PCIE_DBG_FS(dev, "PCIe: RC%d: failed to map %pa\n",
				dev->rc_idx, &loopback_lbar_phy);
		} else {
			PCIE_DBG_FS(dev,
				"PCIe: RC%d: successfully mapped %pa to 0x%pK\n",
				dev->rc_idx, &loopback_lbar_phy,
				loopback_lbar_vir);
		}
		break;
	case MSM_PCIE_FREE_DDR_UNMAP_LBAR:
		PCIE_DBG_FS(dev,
			"PCIe: RC%d: Release 4K DDR memory and unmap LBAR.\n",
			dev->rc_idx);

		if (loopback_ddr_vir) {
			dma_free_coherent(&dev->pdev->dev, SZ_4K,
				loopback_ddr_vir, loopback_ddr_phy);
			loopback_ddr_vir = NULL;
		}

		if (loopback_lbar_vir) {
			devm_iounmap(&dev->pdev->dev,
				loopback_lbar_vir);
			loopback_lbar_vir = NULL;
		}
		break;
	case MSM_PCIE_OUTPUT_DDR_LBAR_ADDRESS:
		PCIE_DBG_FS(dev,
			"PCIe: RC%d: Print DDR and LBAR addresses.\n",
			dev->rc_idx);

		if (!loopback_ddr_vir || !loopback_lbar_vir) {
			PCIE_DBG_FS(dev,
				"PCIe: RC%d: DDR or LBAR address is not mapped\n",
				dev->rc_idx);
			break;
		}

		PCIE_DBG_FS(dev,
			"PCIe: RC%d: PHY DDR address: %pad\n",
			dev->rc_idx, &loopback_ddr_phy);
		PCIE_DBG_FS(dev,
			"PCIe: RC%d: VIR DDR address: 0x%pK\n",
			dev->rc_idx, loopback_ddr_vir);
		PCIE_DBG_FS(dev,
			"PCIe: RC%d: PHY LBAR address: %pa\n",
			dev->rc_idx, &loopback_lbar_phy);
		PCIE_DBG_FS(dev,
			"PCIe: RC%d: VIR LBAR address: 0x%pK\n",
			dev->rc_idx, loopback_lbar_vir);
		break;
	case MSM_PCIE_CONFIGURE_LOOPBACK:
		PCIE_DBG_FS(dev,
			"PCIe: RC%d: Configure Loopback.\n",
			dev->rc_idx);

		writel_relaxed(0x10000,
			dev->dm_core + PCIE_GEN3_RELATED);
		PCIE_DBG_FS(dev,
			"PCIe: RC%d: 0x%x: 0x%x\n",
			dev->rc_idx,
			dbi_base_addr + PCIE_GEN3_RELATED,
			readl_relaxed(dev->dm_core +
				PCIE_GEN3_RELATED));

		writel_relaxed(0x80000001,
			dev->dm_core + PCIE20_PIPE_LOOPBACK_CONTROL);
		PCIE_DBG_FS(dev,
			"PCIe: RC%d: 0x%x: 0x%x\n",
			dev->rc_idx,
			dbi_base_addr + PCIE20_PIPE_LOOPBACK_CONTROL,
			readl_relaxed(dev->dm_core +
				PCIE20_PIPE_LOOPBACK_CONTROL));

		writel_relaxed(0x00010124,
			dev->dm_core + PCIE20_PORT_LINK_CTRL_REG);
		PCIE_DBG_FS(dev,
			"PCIe: RC%d: 0x%x: 0x%x\n",
			dev->rc_idx,
			dbi_base_addr + PCIE20_PORT_LINK_CTRL_REG,
			readl_relaxed(dev->dm_core +
				PCIE20_PORT_LINK_CTRL_REG));
		break;
	case MSM_PCIE_SETUP_LOOPBACK_IATU:
	{
		void __iomem *iatu_base_vir;
		u32 iatu_base_phy;
		u32 iatu_viewport_offset;
		u32 iatu_ctrl1_offset;
		u32 iatu_ctrl2_offset;
		u32 iatu_lbar_offset;
		u32 iatu_ubar_offset;
		u32 iatu_lar_offset;
		u32 iatu_ltar_offset;
		u32 iatu_utar_offset;
		u32 iatu_n = 1;

		if (dev->iatu) {
			iatu_base_vir = dev->iatu;
			iatu_base_phy =
				dev->res[MSM_PCIE_RES_IATU].resource->start;

			iatu_viewport_offset = 0;
			iatu_ctrl1_offset = PCIE_IATU_CTRL1(iatu_n);
			iatu_ctrl2_offset = PCIE_IATU_CTRL2(iatu_n);
			iatu_lbar_offset = PCIE_IATU_LBAR(iatu_n);
			iatu_ubar_offset = PCIE_IATU_UBAR(iatu_n);
			iatu_lar_offset = PCIE_IATU_LAR(iatu_n);
			iatu_ltar_offset = PCIE_IATU_LTAR(iatu_n);
			iatu_utar_offset = PCIE_IATU_UTAR(iatu_n);
		} else {
			iatu_base_vir = dev->dm_core;
			iatu_base_phy = dbi_base_addr;

			iatu_viewport_offset = PCIE20_PLR_IATU_VIEWPORT;
			iatu_ctrl1_offset = PCIE20_PLR_IATU_CTRL1;
			iatu_ctrl2_offset = PCIE20_PLR_IATU_CTRL2;
			iatu_lbar_offset = PCIE20_PLR_IATU_LBAR;
			iatu_ubar_offset = PCIE20_PLR_IATU_UBAR;
			iatu_lar_offset = PCIE20_PLR_IATU_LAR;
			iatu_ltar_offset = PCIE20_PLR_IATU_LTAR;
			iatu_utar_offset = PCIE20_PLR_IATU_UTAR;
		}

		PCIE_DBG_FS(dev, "PCIe: RC%d: Setup iATU.\n", dev->rc_idx);

		if (!loopback_ddr_vir) {
			PCIE_DBG_FS(dev,
				"PCIe: RC%d: DDR address is not mapped.\n",
				dev->rc_idx);
			break;
		}

		if (iatu_viewport_offset) {
			writel_relaxed(0x0, iatu_base_vir +
				iatu_viewport_offset);
			PCIE_DBG_FS(dev,
				"PCIe: RC%d: PCIE20_PLR_IATU_VIEWPORT:\t0x%x: 0x%x\n",
				dev->rc_idx,
				iatu_base_phy + iatu_viewport_offset,
				readl_relaxed(iatu_base_vir +
					iatu_viewport_offset));
		}

		writel_relaxed(0x0, iatu_base_vir + iatu_ctrl1_offset);
		PCIE_DBG_FS(dev,
			"PCIe: RC%d: PCIE20_PLR_IATU_CTRL1:\t0x%x: 0x%x\n",
			dev->rc_idx, iatu_base_phy + iatu_ctrl1_offset,
			readl_relaxed(iatu_base_vir + iatu_ctrl1_offset));

		writel_relaxed(loopback_lbar_phy,
			iatu_base_vir + iatu_lbar_offset);
		PCIE_DBG_FS(dev,
			"PCIe: RC%d: PCIE20_PLR_IATU_LBAR:\t0x%x: 0x%x\n",
			dev->rc_idx, iatu_base_phy + iatu_lbar_offset,
			readl_relaxed(iatu_base_vir + iatu_lbar_offset));

		writel_relaxed(0x0, iatu_base_vir + iatu_ubar_offset);
		PCIE_DBG_FS(dev,
			"PCIe: RC%d: PCIE20_PLR_IATU_UBAR:\t0x%x: 0x%x\n",
			dev->rc_idx, iatu_base_phy + iatu_ubar_offset,
			readl_relaxed(iatu_base_vir + iatu_ubar_offset));

		writel_relaxed(loopback_lbar_phy + 0xfff,
			iatu_base_vir + iatu_lar_offset);
		PCIE_DBG_FS(dev,
			"PCIe: RC%d: PCIE20_PLR_IATU_LAR:\t0x%x: 0x%x\n",
			dev->rc_idx, iatu_base_phy + iatu_lar_offset,
			readl_relaxed(iatu_base_vir + iatu_lar_offset));

		writel_relaxed(loopback_ddr_phy,
			iatu_base_vir + iatu_ltar_offset);
		PCIE_DBG_FS(dev,
			"PCIe: RC%d: PCIE20_PLR_IATU_LTAR:\t0x%x: 0x%x\n",
			dev->rc_idx, iatu_base_phy + iatu_ltar_offset,
			readl_relaxed(iatu_base_vir + iatu_ltar_offset));

		writel_relaxed(0, iatu_base_vir + iatu_utar_offset);
		PCIE_DBG_FS(dev,
			"PCIe: RC%d: PCIE20_PLR_IATU_UTAR:\t0x%x: 0x%x\n",
			dev->rc_idx, iatu_base_phy + iatu_utar_offset,
			readl_relaxed(iatu_base_vir + iatu_utar_offset));

		writel_relaxed(0x80000000,
			iatu_base_vir + iatu_ctrl2_offset);
		PCIE_DBG_FS(dev,
			"PCIe: RC%d: PCIE20_PLR_IATU_CTRL2:\t0x%x: 0x%x\n",
			dev->rc_idx, iatu_base_phy + iatu_ctrl2_offset,
			readl_relaxed(iatu_base_vir + iatu_ctrl2_offset));
		break;
	}
	case MSM_PCIE_READ_DDR:
		PCIE_DBG_FS(dev,
			"PCIe: RC%d: Read DDR values.\n",
			dev->rc_idx);

		if (!loopback_ddr_vir) {
			PCIE_DBG_FS(dev,
				"PCIe: RC%d: DDR is not mapped\n",
				dev->rc_idx);
			break;
		}

		for (i = 0; i < SZ_1K; i += 8) {
			PCIE_DBG_FS(dev,
				"0x%04x %08x %08x %08x %08x %08x %08x %08x %08x\n",
				i,
				loopback_ddr_vir[i],
				loopback_ddr_vir[i + 1],
				loopback_ddr_vir[i + 2],
				loopback_ddr_vir[i + 3],
				loopback_ddr_vir[i + 4],
				loopback_ddr_vir[i + 5],
				loopback_ddr_vir[i + 6],
				loopback_ddr_vir[i + 7]);
		}
		break;
	case MSM_PCIE_READ_LBAR:
		PCIE_DBG_FS(dev,
			"PCIe: RC%d: Read LBAR values.\n",
			dev->rc_idx);

		if (!loopback_lbar_vir) {
			PCIE_DBG_FS(dev,
				"PCIe: RC%d: LBAR address is not mapped\n",
				dev->rc_idx);
			break;
		}

		for (i = 0; i < SZ_4K; i += 32) {
			PCIE_DBG_FS(dev,
				"0x%04x %08x %08x %08x %08x %08x %08x %08x %08x\n",
				i,
				readl_relaxed(loopback_lbar_vir + i),
				readl_relaxed(loopback_lbar_vir + (i + 4)),
				readl_relaxed(loopback_lbar_vir + (i + 8)),
				readl_relaxed(loopback_lbar_vir + (i + 12)),
				readl_relaxed(loopback_lbar_vir + (i + 16)),
				readl_relaxed(loopback_lbar_vir + (i + 20)),
				readl_relaxed(loopback_lbar_vir + (i + 24)),
				readl_relaxed(loopback_lbar_vir + (i + 28)));
		}
		break;
	case MSM_PCIE_WRITE_DDR:
		PCIE_DBG_FS(dev, "PCIe: RC%d: Write 0x%x to DDR.\n",
			dev->rc_idx, loopback_val);

		if (!loopback_ddr_vir) {
			PCIE_DBG_FS(dev,
				"PCIe: RC%d: DDR address is not mapped\n",
				dev->rc_idx);
			break;
		}

		memset(loopback_ddr_vir, loopback_val,
			(SZ_1K * sizeof(*loopback_ddr_vir)));

		if (unlikely(loopback_val == UINT_MAX))
			loopback_val = 1;
		else
			loopback_val++;
		break;
	case MSM_PCIE_WRITE_LBAR:
		PCIE_DBG_FS(dev, "PCIe: RC%d: Write 0x%x to LBAR.\n",
			dev->rc_idx, loopback_val);

		if (!loopback_lbar_vir) {
			PCIE_DBG_FS(dev,
				"PCIe: RC%d: LBAR address is not mapped\n",
				dev->rc_idx);
			break;
		}

		for (i = 0; i < SZ_4K; i += 32) {
			writel_relaxed(loopback_val,
				loopback_lbar_vir + i),
			writel_relaxed(loopback_val,
				loopback_lbar_vir + (i + 4)),
			writel_relaxed(loopback_val,
				loopback_lbar_vir + (i + 8)),
			writel_relaxed(loopback_val,
				loopback_lbar_vir + (i + 12)),
			writel_relaxed(loopback_val,
				loopback_lbar_vir + (i + 16)),
			writel_relaxed(loopback_val,
				loopback_lbar_vir + (i + 20)),
			writel_relaxed(loopback_val,
				loopback_lbar_vir + (i + 24)),
			writel_relaxed(loopback_val,
				loopback_lbar_vir + (i + 28));
		}

		if (unlikely(loopback_val == UINT_MAX))
			loopback_val = 1;
		else
			loopback_val++;
		break;
	case MSM_PCIE_DISABLE_AER:
		PCIE_DBG_FS(dev, "\n\nPCIe: RC%d: clear AER enable flag\n\n",
			dev->rc_idx);
		dev->aer_enable = false;
		break;
	case MSM_PCIE_ENABLE_AER:
		PCIE_DBG_FS(dev, "\n\nPCIe: RC%d: set AER enable flag\n\n",
			dev->rc_idx);
		dev->aer_enable = true;
		break;
	case MSM_PCIE_GPIO_STATUS:
		PCIE_DBG_FS(dev, "\n\nPCIe: RC%d: PERST and WAKE status\n\n",
			dev->rc_idx);
		PCIE_DBG_FS(dev,
			"PCIe: RC%d: PERST: gpio%u value: %d\n",
			dev->rc_idx, dev->gpio[MSM_PCIE_GPIO_PERST].num,
			gpio_get_value(dev->gpio[MSM_PCIE_GPIO_PERST].num));
		PCIE_DBG_FS(dev,
			"PCIe: RC%d: WAKE: gpio%u value: %d\n",
			dev->rc_idx, dev->gpio[MSM_PCIE_GPIO_WAKE].num,
			gpio_get_value(dev->gpio[MSM_PCIE_GPIO_WAKE].num));
		break;
	case MSM_PCIE_ASSERT_PERST:
		PCIE_DBG_FS(dev, "\n\nPCIe: RC%d: assert PERST\n\n",
			dev->rc_idx);
		gpio_set_value(dev->gpio[MSM_PCIE_GPIO_PERST].num,
					dev->gpio[MSM_PCIE_GPIO_PERST].on);
		usleep_range(dev->perst_delay_us_min, dev->perst_delay_us_max);
		break;
	case MSM_PCIE_DEASSERT_PERST:
		PCIE_DBG_FS(dev, "\n\nPCIe: RC%d: de-assert PERST\n\n",
			dev->rc_idx);
		gpio_set_value(dev->gpio[MSM_PCIE_GPIO_PERST].num,
					1 - dev->gpio[MSM_PCIE_GPIO_PERST].on);
		usleep_range(dev->perst_delay_us_min, dev->perst_delay_us_max);
		break;
	case MSM_PCIE_KEEP_RESOURCES_ON:
		PCIE_DBG_FS(dev,
			"\n\nPCIe: RC%d: set keep resources on flag\n\n",
			dev->rc_idx);
		msm_pcie_keep_resources_on |= BIT(dev->rc_idx);
		break;
	case MSM_PCIE_FORCE_GEN1:
		PCIE_DBG_FS(dev,
			"\n\nPCIe: RC%d: set target speed to Gen 1\n\n",
			dev->rc_idx);
		dev->target_link_speed = GEN1_SPEED;
		break;
	case MSM_PCIE_FORCE_GEN2:
		PCIE_DBG_FS(dev,
			"\n\nPCIe: RC%d: set target speed to Gen 2\n\n",
			dev->rc_idx);
		dev->target_link_speed = GEN2_SPEED;
		break;
	case MSM_PCIE_FORCE_GEN3:
		PCIE_DBG_FS(dev,
			"\n\nPCIe: RC%d: set target speed to Gen 3\n\n",
			dev->rc_idx);
		dev->target_link_speed = GEN3_SPEED;
		break;
	default:
		PCIE_DBG_FS(dev, "Invalid testcase: %d.\n", testcase);
		break;
	}
}

int msm_pcie_debug_info(struct pci_dev *dev, u32 option, u32 base,
			u32 offset, u32 mask, u32 value)
{
	int ret = 0;
	struct msm_pcie_dev_t *pdev = NULL;

	if (!dev) {
		pr_err("PCIe: the input pci dev is NULL.\n");
		return -ENODEV;
	}

	if (option == MSM_PCIE_READ_PCIE_REGISTER ||
		option == MSM_PCIE_WRITE_PCIE_REGISTER ||
		option == MSM_PCIE_DUMP_PCIE_REGISTER_SPACE) {
		if (!base || base >= MSM_PCIE_MAX_RES) {
			PCIE_DBG_FS(pdev, "Invalid base_sel: 0x%x\n", base);
			PCIE_DBG_FS(pdev,
				"PCIe: base_sel is still 0x%x\n", base_sel);
			return -EINVAL;
		}

		base_sel = base;
		PCIE_DBG_FS(pdev, "PCIe: base_sel is now 0x%x\n", base_sel);

		if (option == MSM_PCIE_READ_PCIE_REGISTER ||
			option == MSM_PCIE_WRITE_PCIE_REGISTER) {
			wr_offset = offset;
			wr_mask = mask;
			wr_value = value;

			PCIE_DBG_FS(pdev,
				"PCIe: wr_offset is now 0x%x\n", wr_offset);
			PCIE_DBG_FS(pdev,
				"PCIe: wr_mask is now 0x%x\n", wr_mask);
			PCIE_DBG_FS(pdev,
				"PCIe: wr_value is now 0x%x\n", wr_value);
		}
	}

	pdev = PCIE_BUS_PRIV_DATA(dev->bus);
	rc_sel = BIT(pdev->rc_idx);

	msm_pcie_sel_debug_testcase(pdev, option);

	return ret;
}
EXPORT_SYMBOL(msm_pcie_debug_info);

#ifdef CONFIG_SYSFS
static ssize_t msm_pcie_enumerate_store(struct device *dev,
					struct device_attribute *attr,
					const char *buf, size_t count)
{
	struct msm_pcie_dev_t *pcie_dev = (struct msm_pcie_dev_t *)
						dev_get_drvdata(dev);

	if (pcie_dev)
		msm_pcie_enumerate(pcie_dev->rc_idx);

	return count;
}

static DEVICE_ATTR(enumerate, 0200, NULL, msm_pcie_enumerate_store);

static void msm_pcie_sysfs_init(struct msm_pcie_dev_t *dev)
{
	int ret;

	ret = device_create_file(&dev->pdev->dev, &dev_attr_enumerate);
	if (ret)
		PCIE_DBG_FS(dev,
			"RC%d: failed to create sysfs enumerate node\n",
			dev->rc_idx);
}

static void msm_pcie_sysfs_exit(struct msm_pcie_dev_t *dev)
{
	if (dev->pdev)
		device_remove_file(&dev->pdev->dev, &dev_attr_enumerate);
}
#else
static void msm_pcie_sysfs_init(struct msm_pcie_dev_t *dev)
{
}

static void msm_pcie_sysfs_exit(struct msm_pcie_dev_t *dev)
{
}
#endif

#ifdef CONFIG_DEBUG_FS
static struct dentry *dent_msm_pcie;
static struct dentry *dfile_rc_sel;
static struct dentry *dfile_case;
static struct dentry *dfile_base_sel;
static struct dentry *dfile_linkdown_panic;
static struct dentry *dfile_wr_offset;
static struct dentry *dfile_wr_mask;
static struct dentry *dfile_wr_value;
static struct dentry *dfile_boot_option;
static struct dentry *dfile_aer_enable;
static struct dentry *dfile_corr_counter_limit;

static u32 rc_sel_max;

static int msm_pcie_debugfs_parse_input(const char __user *buf,
					size_t count, unsigned int *data)
{
	unsigned long ret;
	char *str, *str_temp;

	str = kmalloc(count + 1, GFP_KERNEL);
	if (!str)
		return -ENOMEM;

	ret = copy_from_user(str, buf, count);
	if (ret) {
		kfree(str);
		return -EFAULT;
	}

	str[count] = 0;
	str_temp = str;

	ret = get_option(&str_temp, data);
	kfree(str);
	if (ret != 1)
		return -EINVAL;

	return 0;
}

static int msm_pcie_debugfs_case_show(struct seq_file *m, void *v)
{
	int i;

	for (i = 0; i < MSM_PCIE_MAX_DEBUGFS_OPTION; i++)
		seq_printf(m, "\t%d:\t %s\n", i,
			msm_pcie_debugfs_option_desc[i]);

	return 0;
}

static int msm_pcie_debugfs_case_open(struct inode *inode, struct file *file)
{
	return single_open(file, msm_pcie_debugfs_case_show, NULL);
}

static ssize_t msm_pcie_debugfs_case_select(struct file *file,
				const char __user *buf,
				size_t count, loff_t *ppos)
{
	int i, ret;
	unsigned int testcase = 0;

	ret = msm_pcie_debugfs_parse_input(buf, count, &testcase);
	if (ret)
		return ret;

	pr_alert("PCIe: TEST: %d\n", testcase);

	for (i = 0; i < MAX_RC_NUM; i++) {
		if (rc_sel & BIT(i))
			msm_pcie_sel_debug_testcase(&msm_pcie_dev[i], testcase);
	}

	return count;
}

static const struct file_operations msm_pcie_debugfs_case_ops = {
	.open = msm_pcie_debugfs_case_open,
	.release = single_release,
	.read = seq_read,
	.write = msm_pcie_debugfs_case_select,
};

static ssize_t msm_pcie_debugfs_rc_select(struct file *file,
				const char __user *buf,
				size_t count, loff_t *ppos)
{
	int i, ret;
	u32 new_rc_sel = 0;

	ret = msm_pcie_debugfs_parse_input(buf, count, &new_rc_sel);
	if (ret)
		return ret;

	if ((!new_rc_sel) || (new_rc_sel > rc_sel_max)) {
		pr_alert("PCIe: invalid value for rc_sel: 0x%x\n", new_rc_sel);
		pr_alert("PCIe: rc_sel is still 0x%x\n", rc_sel ? rc_sel : 0x1);
	} else {
		rc_sel = new_rc_sel;
		pr_alert("PCIe: rc_sel is now: 0x%x\n", rc_sel);
	}

	pr_alert("PCIe: the following RC(s) will be tested:\n");
	for (i = 0; i < MAX_RC_NUM; i++)
		if (rc_sel & BIT(i))
			pr_alert("RC %d\n", i);

	return count;
}

static const struct file_operations msm_pcie_debugfs_rc_select_ops = {
	.write = msm_pcie_debugfs_rc_select,
};

static ssize_t msm_pcie_debugfs_base_select(struct file *file,
				const char __user *buf,
				size_t count, loff_t *ppos)
{
	int ret;
	u32 new_base_sel = 0;

	ret = msm_pcie_debugfs_parse_input(buf, count, &new_base_sel);
	if (ret)
		return ret;

	if (!new_base_sel || new_base_sel > MSM_PCIE_MAX_RES) {
		pr_alert("PCIe: invalid value for base_sel: 0x%x\n",
			new_base_sel);
		pr_alert("PCIe: base_sel is still 0x%x\n", base_sel);
	} else {
		base_sel = new_base_sel;
		pr_alert("PCIe: base_sel is now 0x%x\n", base_sel);
		pr_alert("%s\n", msm_pcie_res_info[base_sel - 1].name);
	}

	return count;
}

static const struct file_operations msm_pcie_debugfs_base_select_ops = {
	.write = msm_pcie_debugfs_base_select,
};

static ssize_t msm_pcie_debugfs_linkdown_panic(struct file *file,
				const char __user *buf,
				size_t count, loff_t *ppos)
{
	int i, ret;
	u32 new_linkdown_panic = 0;

	ret = msm_pcie_debugfs_parse_input(buf, count, &new_linkdown_panic);
	if (ret)
		return ret;

	new_linkdown_panic = !!new_linkdown_panic;

	for (i = 0; i < MAX_RC_NUM; i++) {
		if (rc_sel & BIT(i)) {
			msm_pcie_dev[i].linkdown_panic =
				new_linkdown_panic;
			PCIE_DBG_FS(&msm_pcie_dev[i],
				"PCIe: RC%d: linkdown_panic is now %d\n",
				i, msm_pcie_dev[i].linkdown_panic);
		}
	}

	return count;
}

static const struct file_operations msm_pcie_debugfs_linkdown_panic_ops = {
	.write = msm_pcie_debugfs_linkdown_panic,
};

static ssize_t msm_pcie_debugfs_wr_offset(struct file *file,
				const char __user *buf,
				size_t count, loff_t *ppos)
{
	int ret;

	wr_offset = 0;

	ret = msm_pcie_debugfs_parse_input(buf, count, &wr_offset);
	if (ret)
		return ret;

	pr_alert("PCIe: wr_offset is now 0x%x\n", wr_offset);

	return count;
}

static const struct file_operations msm_pcie_debugfs_wr_offset_ops = {
	.write = msm_pcie_debugfs_wr_offset,
};

static ssize_t msm_pcie_debugfs_wr_mask(struct file *file,
				const char __user *buf,
				size_t count, loff_t *ppos)
{
	int ret;

	wr_mask = 0;

	ret = msm_pcie_debugfs_parse_input(buf, count, &wr_mask);
	if (ret)
		return ret;

	pr_alert("PCIe: wr_mask is now 0x%x\n", wr_mask);

	return count;
}

static const struct file_operations msm_pcie_debugfs_wr_mask_ops = {
	.write = msm_pcie_debugfs_wr_mask,
};
static ssize_t msm_pcie_debugfs_wr_value(struct file *file,
				const char __user *buf,
				size_t count, loff_t *ppos)
{
	int ret;

	wr_value = 0;

	ret = msm_pcie_debugfs_parse_input(buf, count, &wr_value);
	if (ret)
		return ret;

	pr_alert("PCIe: wr_value is now 0x%x\n", wr_value);

	return count;
}

static const struct file_operations msm_pcie_debugfs_wr_value_ops = {
	.write = msm_pcie_debugfs_wr_value,
};

static ssize_t msm_pcie_debugfs_boot_option(struct file *file,
				const char __user *buf,
				size_t count, loff_t *ppos)
{
	int i, ret;
	u32 new_boot_option = 0;

	ret = msm_pcie_debugfs_parse_input(buf, count, &new_boot_option);
	if (ret)
		return ret;

	if (new_boot_option <= (BIT(0) | BIT(1))) {
		for (i = 0; i < MAX_RC_NUM; i++) {
			if (rc_sel & BIT(i)) {
				msm_pcie_dev[i].boot_option = new_boot_option;
				PCIE_DBG_FS(&msm_pcie_dev[i],
					"PCIe: RC%d: boot_option is now 0x%x\n",
					i, msm_pcie_dev[i].boot_option);
			}
		}
	} else {
		pr_err("PCIe: Invalid input for boot_option: 0x%x.\n",
			new_boot_option);
	}

	return count;
}

static const struct file_operations msm_pcie_debugfs_boot_option_ops = {
	.write = msm_pcie_debugfs_boot_option,
};

static ssize_t msm_pcie_debugfs_aer_enable(struct file *file,
				const char __user *buf,
				size_t count, loff_t *ppos)
{
	int i, ret;
	u32 new_aer_enable = 0;

	ret = msm_pcie_debugfs_parse_input(buf, count, &new_aer_enable);
	if (ret)
		return ret;

	new_aer_enable = !!new_aer_enable;

	for (i = 0; i < MAX_RC_NUM; i++) {
		if (rc_sel & BIT(i)) {
			msm_pcie_dev[i].aer_enable = new_aer_enable;
			PCIE_DBG_FS(&msm_pcie_dev[i],
				"PCIe: RC%d: aer_enable is now %d\n",
				i, msm_pcie_dev[i].aer_enable);

			msm_pcie_write_mask(msm_pcie_dev[i].dm_core +
					PCIE20_BRIDGE_CTRL,
					new_aer_enable ? 0 : BIT(16),
					new_aer_enable ? BIT(16) : 0);

			PCIE_DBG_FS(&msm_pcie_dev[i],
				"RC%d: PCIE20_BRIDGE_CTRL: 0x%x\n", i,
				readl_relaxed(msm_pcie_dev[i].dm_core +
					PCIE20_BRIDGE_CTRL));
		}
	}

	return count;
}

static const struct file_operations msm_pcie_debugfs_aer_enable_ops = {
	.write = msm_pcie_debugfs_aer_enable,
};

static ssize_t msm_pcie_debugfs_corr_counter_limit(struct file *file,
				const char __user *buf,
				size_t count, loff_t *ppos)
{
	int ret;

	corr_counter_limit = 0;

	ret = msm_pcie_debugfs_parse_input(buf, count, &corr_counter_limit);
	if (ret)
		return ret;

	pr_info("PCIe: corr_counter_limit is now %u\n", corr_counter_limit);

	return count;
}

static const struct file_operations msm_pcie_debugfs_corr_counter_limit_ops = {
	.write = msm_pcie_debugfs_corr_counter_limit,
};

static void msm_pcie_debugfs_init(void)
{
	rc_sel_max = (0x1 << MAX_RC_NUM) - 1;
	wr_mask = 0xffffffff;

	dent_msm_pcie = debugfs_create_dir("pci-msm", NULL);
	if (IS_ERR(dent_msm_pcie)) {
		pr_err("PCIe: fail to create the folder for debug_fs.\n");
		return;
	}

	dfile_rc_sel = debugfs_create_file("rc_sel", 0664,
					dent_msm_pcie, NULL,
					&msm_pcie_debugfs_rc_select_ops);
	if (!dfile_rc_sel || IS_ERR(dfile_rc_sel)) {
		pr_err("PCIe: fail to create the file for debug_fs rc_sel.\n");
		goto rc_sel_error;
	}

	dfile_case = debugfs_create_file("case", 0664,
					dent_msm_pcie, NULL,
					&msm_pcie_debugfs_case_ops);
	if (!dfile_case || IS_ERR(dfile_case)) {
		pr_err("PCIe: fail to create the file for debug_fs case.\n");
		goto case_error;
	}

	dfile_base_sel = debugfs_create_file("base_sel", 0664,
					dent_msm_pcie, NULL,
					&msm_pcie_debugfs_base_select_ops);
	if (!dfile_base_sel || IS_ERR(dfile_base_sel)) {
		pr_err("PCIe: fail to create the file for debug_fs base_sel.\n");
		goto base_sel_error;
	}

	dfile_linkdown_panic = debugfs_create_file("linkdown_panic", 0644,
					dent_msm_pcie, NULL,
					&msm_pcie_debugfs_linkdown_panic_ops);
	if (!dfile_linkdown_panic || IS_ERR(dfile_linkdown_panic)) {
		pr_err("PCIe: fail to create the file for debug_fs linkdown_panic.\n");
		goto linkdown_panic_error;
	}

	dfile_wr_offset = debugfs_create_file("wr_offset", 0664,
					dent_msm_pcie, NULL,
					&msm_pcie_debugfs_wr_offset_ops);
	if (!dfile_wr_offset || IS_ERR(dfile_wr_offset)) {
		pr_err("PCIe: fail to create the file for debug_fs wr_offset.\n");
		goto wr_offset_error;
	}

	dfile_wr_mask = debugfs_create_file("wr_mask", 0664,
					dent_msm_pcie, NULL,
					&msm_pcie_debugfs_wr_mask_ops);
	if (!dfile_wr_mask || IS_ERR(dfile_wr_mask)) {
		pr_err("PCIe: fail to create the file for debug_fs wr_mask.\n");
		goto wr_mask_error;
	}

	dfile_wr_value = debugfs_create_file("wr_value", 0664,
					dent_msm_pcie, NULL,
					&msm_pcie_debugfs_wr_value_ops);
	if (!dfile_wr_value || IS_ERR(dfile_wr_value)) {
		pr_err("PCIe: fail to create the file for debug_fs wr_value.\n");
		goto wr_value_error;
	}

	dfile_boot_option = debugfs_create_file("boot_option", 0664,
					dent_msm_pcie, NULL,
					&msm_pcie_debugfs_boot_option_ops);
	if (!dfile_boot_option || IS_ERR(dfile_boot_option)) {
		pr_err("PCIe: fail to create the file for debug_fs boot_option.\n");
		goto boot_option_error;
	}

	dfile_aer_enable = debugfs_create_file("aer_enable", 0664,
					dent_msm_pcie, NULL,
					&msm_pcie_debugfs_aer_enable_ops);
	if (!dfile_aer_enable || IS_ERR(dfile_aer_enable)) {
		pr_err("PCIe: fail to create the file for debug_fs aer_enable.\n");
		goto aer_enable_error;
	}

	dfile_corr_counter_limit = debugfs_create_file("corr_counter_limit",
				0664, dent_msm_pcie, NULL,
				&msm_pcie_debugfs_corr_counter_limit_ops);
	if (!dfile_corr_counter_limit || IS_ERR(dfile_corr_counter_limit)) {
		pr_err("PCIe: fail to create the file for debug_fs corr_counter_limit.\n");
		goto corr_counter_limit_error;
	}
	return;

corr_counter_limit_error:
	debugfs_remove(dfile_aer_enable);
aer_enable_error:
	debugfs_remove(dfile_boot_option);
boot_option_error:
	debugfs_remove(dfile_wr_value);
wr_value_error:
	debugfs_remove(dfile_wr_mask);
wr_mask_error:
	debugfs_remove(dfile_wr_offset);
wr_offset_error:
	debugfs_remove(dfile_linkdown_panic);
linkdown_panic_error:
	debugfs_remove(dfile_base_sel);
base_sel_error:
	debugfs_remove(dfile_case);
case_error:
	debugfs_remove(dfile_rc_sel);
rc_sel_error:
	debugfs_remove(dent_msm_pcie);
}

static void msm_pcie_debugfs_exit(void)
{
	debugfs_remove(dfile_rc_sel);
	debugfs_remove(dfile_case);
	debugfs_remove(dfile_base_sel);
	debugfs_remove(dfile_linkdown_panic);
	debugfs_remove(dfile_wr_offset);
	debugfs_remove(dfile_wr_mask);
	debugfs_remove(dfile_wr_value);
	debugfs_remove(dfile_boot_option);
	debugfs_remove(dfile_aer_enable);
	debugfs_remove(dfile_corr_counter_limit);
}
#else
static void msm_pcie_debugfs_init(void)
{
}

static void msm_pcie_debugfs_exit(void)
{
}
#endif

static inline int msm_pcie_is_link_up(struct msm_pcie_dev_t *dev)
{
	return readl_relaxed(dev->dm_core +
			PCIE20_CAP_LINKCTRLSTATUS) & BIT(29);
}

/**
 * msm_pcie_iatu_config - configure outbound address translation region
 * @dev: root commpex
 * @nr: region number
 * @type: target transaction type, see PCIE20_CTRL1_TYPE_xxx
 * @host_addr: - region start address on host
 * @host_end: - region end address (low 32 bit) on host,
 *	upper 32 bits are same as for @host_addr
 * @target_addr: - region start address on target
 */
static void msm_pcie_iatu_config(struct msm_pcie_dev_t *dev, int nr, u8 type,
				unsigned long host_addr, u32 host_end,
				unsigned long target_addr)
{
	void __iomem *iatu_base = dev->iatu ? dev->iatu : dev->dm_core;

	u32 iatu_viewport_offset;
	u32 iatu_ctrl1_offset;
	u32 iatu_ctrl2_offset;
	u32 iatu_lbar_offset;
	u32 iatu_ubar_offset;
	u32 iatu_lar_offset;
	u32 iatu_ltar_offset;
	u32 iatu_utar_offset;

	if (dev->iatu) {
		iatu_viewport_offset = 0;
		iatu_ctrl1_offset = PCIE_IATU_CTRL1(nr);
		iatu_ctrl2_offset = PCIE_IATU_CTRL2(nr);
		iatu_lbar_offset = PCIE_IATU_LBAR(nr);
		iatu_ubar_offset = PCIE_IATU_UBAR(nr);
		iatu_lar_offset = PCIE_IATU_LAR(nr);
		iatu_ltar_offset = PCIE_IATU_LTAR(nr);
		iatu_utar_offset = PCIE_IATU_UTAR(nr);
	} else {
		iatu_viewport_offset = PCIE20_PLR_IATU_VIEWPORT;
		iatu_ctrl1_offset = PCIE20_PLR_IATU_CTRL1;
		iatu_ctrl2_offset = PCIE20_PLR_IATU_CTRL2;
		iatu_lbar_offset = PCIE20_PLR_IATU_LBAR;
		iatu_ubar_offset = PCIE20_PLR_IATU_UBAR;
		iatu_lar_offset = PCIE20_PLR_IATU_LAR;
		iatu_ltar_offset = PCIE20_PLR_IATU_LTAR;
		iatu_utar_offset = PCIE20_PLR_IATU_UTAR;
	}

	if (dev->shadow_en && iatu_viewport_offset) {
		dev->rc_shadow[PCIE20_PLR_IATU_VIEWPORT / 4] =
			nr;
		dev->rc_shadow[PCIE20_PLR_IATU_CTRL1 / 4] =
			type;
		dev->rc_shadow[PCIE20_PLR_IATU_LBAR / 4] =
			lower_32_bits(host_addr);
		dev->rc_shadow[PCIE20_PLR_IATU_UBAR / 4] =
			upper_32_bits(host_addr);
		dev->rc_shadow[PCIE20_PLR_IATU_LAR / 4] =
			host_end;
		dev->rc_shadow[PCIE20_PLR_IATU_LTAR / 4] =
			lower_32_bits(target_addr);
		dev->rc_shadow[PCIE20_PLR_IATU_UTAR / 4] =
			upper_32_bits(target_addr);
		dev->rc_shadow[PCIE20_PLR_IATU_CTRL2 / 4] =
			BIT(31);
	}

	/* select region */
	if (iatu_viewport_offset) {
		writel_relaxed(nr, iatu_base + iatu_viewport_offset);
		/* ensure that hardware locks it */
		wmb();
	}

	/* switch off region before changing it */
	writel_relaxed(0, iatu_base + iatu_ctrl2_offset);
	/* and wait till it propagates to the hardware */
	wmb();

	writel_relaxed(type, iatu_base + iatu_ctrl1_offset);
	writel_relaxed(lower_32_bits(host_addr),
		       iatu_base + iatu_lbar_offset);
	writel_relaxed(upper_32_bits(host_addr),
		       iatu_base + iatu_ubar_offset);
	writel_relaxed(host_end, iatu_base + iatu_lar_offset);
	writel_relaxed(lower_32_bits(target_addr),
		       iatu_base + iatu_ltar_offset);
	writel_relaxed(upper_32_bits(target_addr),
		       iatu_base + iatu_utar_offset);
	/* ensure that changes propagated to the hardware */
	wmb();
	writel_relaxed(BIT(31), iatu_base + iatu_ctrl2_offset);

	/* ensure that changes propagated to the hardware */
	wmb();

	if (dev->enumerated) {
		PCIE_DBG2(dev, "IATU for Endpoint %02x:%02x.%01x\n",
			dev->pcidev_table[nr].bdf >> 24,
			dev->pcidev_table[nr].bdf >> 19 & 0x1f,
			dev->pcidev_table[nr].bdf >> 16 & 0x07);
		if (iatu_viewport_offset)
			PCIE_DBG2(dev, "IATU_VIEWPORT:0x%x\n",
				readl_relaxed(dev->dm_core +
					PCIE20_PLR_IATU_VIEWPORT));
		PCIE_DBG2(dev, "IATU_CTRL1:0x%x\n",
			readl_relaxed(iatu_base + iatu_ctrl1_offset));
		PCIE_DBG2(dev, "IATU_LBAR:0x%x\n",
			readl_relaxed(iatu_base + iatu_lbar_offset));
		PCIE_DBG2(dev, "IATU_UBAR:0x%x\n",
			readl_relaxed(iatu_base + iatu_ubar_offset));
		PCIE_DBG2(dev, "IATU_LAR:0x%x\n",
			readl_relaxed(iatu_base + iatu_lar_offset));
		PCIE_DBG2(dev, "IATU_LTAR:0x%x\n",
			readl_relaxed(iatu_base + iatu_ltar_offset));
		PCIE_DBG2(dev, "IATU_UTAR:0x%x\n",
			readl_relaxed(iatu_base + iatu_utar_offset));
		PCIE_DBG2(dev, "IATU_CTRL2:0x%x\n\n",
			readl_relaxed(iatu_base + iatu_ctrl2_offset));
	}
}

/**
 * msm_pcie_cfg_bdf - configure for config access
 * @dev: root commpex
 * @bus: PCI bus number
 * @devfn: PCI dev and function number
 *
 * Remap if required region 0 for config access of proper type
 * (CFG0 for bus 1, CFG1 for other buses)
 * Cache current device bdf for speed-up
 */
static void msm_pcie_cfg_bdf(struct msm_pcie_dev_t *dev, u8 bus, u8 devfn)
{
	struct resource *axi_conf = dev->res[MSM_PCIE_RES_CONF].resource;
	u32 bdf  = BDF_OFFSET(bus, devfn);
	u8 type = bus == 1 ? PCIE20_CTRL1_TYPE_CFG0 : PCIE20_CTRL1_TYPE_CFG1;

	if (dev->current_bdf == bdf)
		return;

	msm_pcie_iatu_config(dev, 0, type,
			axi_conf->start,
			axi_conf->start + SZ_4K - 1,
			bdf);

	dev->current_bdf = bdf;
}

static inline void msm_pcie_save_shadow(struct msm_pcie_dev_t *dev,
					u32 word_offset, u32 wr_val,
					u32 bdf, bool rc)
{
	int i, j;
	u32 max_dev = MAX_RC_NUM * MAX_DEVICE_NUM;

	if (rc) {
		dev->rc_shadow[word_offset / 4] = wr_val;
	} else {
		for (i = 0; i < MAX_DEVICE_NUM; i++) {
			if (!dev->pcidev_table[i].bdf) {
				for (j = 0; j < max_dev; j++)
					if (!msm_pcie_dev_tbl[j].bdf) {
						msm_pcie_dev_tbl[j].bdf = bdf;
						break;
					}
				dev->pcidev_table[i].bdf = bdf;
				if ((!dev->bridge_found) && (i > 0))
					dev->bridge_found = true;
			}
			if (dev->pcidev_table[i].bdf == bdf) {
				dev->ep_shadow[i][word_offset / 4] = wr_val;
				break;
			}
		}
	}
}

static inline int msm_pcie_oper_conf(struct pci_bus *bus, u32 devfn, int oper,
				     int where, int size, u32 *val)
{
	uint32_t word_offset, byte_offset, mask;
	uint32_t rd_val, wr_val;
	struct msm_pcie_dev_t *dev;
	void __iomem *config_base;
	bool rc = false;
	u32 rc_idx;
	int rv = 0;
	u32 bdf = BDF_OFFSET(bus->number, devfn);
	int i;

	dev = PCIE_BUS_PRIV_DATA(bus);

	if (!dev) {
		pr_err("PCIe: No device found for this bus.\n");
		*val = ~0;
		rv = PCIBIOS_DEVICE_NOT_FOUND;
		goto out;
	}

	rc_idx = dev->rc_idx;
	rc = (bus->number == 0);

	spin_lock_irqsave(&dev->cfg_lock, dev->irqsave_flags);

	if (!dev->cfg_access) {
		PCIE_DBG3(dev,
			"Access denied for RC%d %d:0x%02x + 0x%04x[%d]\n",
			rc_idx, bus->number, devfn, where, size);
		*val = ~0;
		rv = PCIBIOS_DEVICE_NOT_FOUND;
		goto unlock;
	}

	if (rc && (devfn != 0)) {
		PCIE_DBG3(dev, "RC%d invalid %s - bus %d devfn %d\n", rc_idx,
			 (oper == RD) ? "rd" : "wr", bus->number, devfn);
		*val = ~0;
		rv = PCIBIOS_DEVICE_NOT_FOUND;
		goto unlock;
	}

	if (dev->link_status != MSM_PCIE_LINK_ENABLED) {
		PCIE_DBG3(dev,
			"Access to RC%d %d:0x%02x + 0x%04x[%d] is denied because link is down\n",
			rc_idx, bus->number, devfn, where, size);
		*val = ~0;
		rv = PCIBIOS_DEVICE_NOT_FOUND;
		goto unlock;
	}

	/* check if the link is up for endpoint */
	if (!rc && !msm_pcie_is_link_up(dev)) {
		PCIE_ERR(dev,
			"PCIe: RC%d %s fail, link down - bus %d devfn %d\n",
				rc_idx, (oper == RD) ? "rd" : "wr",
				bus->number, devfn);
			*val = ~0;
			rv = PCIBIOS_DEVICE_NOT_FOUND;
			goto unlock;
	}

	if (!rc && !dev->enumerated)
		msm_pcie_cfg_bdf(dev, bus->number, devfn);

	word_offset = where & ~0x3;
	byte_offset = where & 0x3;
	mask = ((u32)~0 >> (8 * (4 - size))) << (8 * byte_offset);

	if (rc || !dev->enumerated) {
		config_base = rc ? dev->dm_core : dev->conf;
	} else {
		for (i = 0; i < MAX_DEVICE_NUM; i++) {
			if (dev->pcidev_table[i].bdf == bdf) {
				config_base = dev->pcidev_table[i].conf_base;
				break;
			}
		}
		if (i == MAX_DEVICE_NUM) {
			*val = ~0;
			rv = PCIBIOS_DEVICE_NOT_FOUND;
			goto unlock;
		}
	}

	rd_val = readl_relaxed(config_base + word_offset);

	if (oper == RD) {
		*val = ((rd_val & mask) >> (8 * byte_offset));
		PCIE_DBG3(dev,
			"RC%d %d:0x%02x + 0x%04x[%d] -> 0x%08x; rd 0x%08x\n",
			rc_idx, bus->number, devfn, where, size, *val, rd_val);
	} else {
		wr_val = (rd_val & ~mask) |
				((*val << (8 * byte_offset)) & mask);

		if ((bus->number == 0) && (where == 0x3c))
			wr_val = wr_val | (3 << 16);

		writel_relaxed(wr_val, config_base + word_offset);
		wmb(); /* ensure config data is written to hardware register */

		if (dev->shadow_en) {
			if (rd_val == PCIE_LINK_DOWN &&
				(readl_relaxed(config_base) == PCIE_LINK_DOWN))
				PCIE_ERR(dev,
					"Read of RC%d %d:0x%02x + 0x%04x[%d] is all FFs\n",
					rc_idx, bus->number, devfn,
					where, size);
			else
				msm_pcie_save_shadow(dev, word_offset, wr_val,
					bdf, rc);
		}

		PCIE_DBG3(dev,
			"RC%d %d:0x%02x + 0x%04x[%d] <- 0x%08x; rd 0x%08x val 0x%08x\n",
			rc_idx, bus->number, devfn, where, size,
			wr_val, rd_val, *val);
	}

unlock:
	spin_unlock_irqrestore(&dev->cfg_lock, dev->irqsave_flags);
out:
	return rv;
}

static int msm_pcie_rd_conf(struct pci_bus *bus, u32 devfn, int where,
			    int size, u32 *val)
{
	int ret = msm_pcie_oper_conf(bus, devfn, RD, where, size, val);

	if ((bus->number == 0) && (where == PCI_CLASS_REVISION)) {
		*val = (*val & 0xff) | (PCI_CLASS_BRIDGE_PCI << 16);
		PCIE_GEN_DBG("change class for RC:0x%x\n", *val);
	}

	return ret;
}

static int msm_pcie_wr_conf(struct pci_bus *bus, u32 devfn,
			    int where, int size, u32 val)
{
	return msm_pcie_oper_conf(bus, devfn, WR, where, size, &val);
}

static struct pci_ops msm_pcie_ops = {
	.read = msm_pcie_rd_conf,
	.write = msm_pcie_wr_conf,
};

static int msm_pcie_gpio_init(struct msm_pcie_dev_t *dev)
{
	int rc = 0, i;
	struct msm_pcie_gpio_info_t *info;

	PCIE_DBG(dev, "RC%d\n", dev->rc_idx);

	for (i = 0; i < dev->gpio_n; i++) {
		info = &dev->gpio[i];

		if (!info->num)
			continue;

		rc = gpio_request(info->num, info->name);
		if (rc) {
			PCIE_ERR(dev, "PCIe: RC%d can't get gpio %s; %d\n",
				dev->rc_idx, info->name, rc);
			break;
		}

		if (info->out)
			rc = gpio_direction_output(info->num, info->init);
		else
			rc = gpio_direction_input(info->num);
		if (rc) {
			PCIE_ERR(dev,
				"PCIe: RC%d can't set direction for GPIO %s:%d\n",
				dev->rc_idx, info->name, rc);
			gpio_free(info->num);
			break;
		}
	}

	if (rc)
		while (i--)
			gpio_free(dev->gpio[i].num);

	return rc;
}

static void msm_pcie_gpio_deinit(struct msm_pcie_dev_t *dev)
{
	int i;

	PCIE_DBG(dev, "RC%d\n", dev->rc_idx);

	for (i = 0; i < dev->gpio_n; i++)
		gpio_free(dev->gpio[i].num);
}

static int msm_pcie_vreg_init(struct msm_pcie_dev_t *dev)
{
	int i, rc = 0;
	struct regulator *vreg;
	struct msm_pcie_vreg_info_t *info;

	PCIE_DBG(dev, "RC%d: entry\n", dev->rc_idx);

	for (i = 0; i < MSM_PCIE_MAX_VREG; i++) {
		info = &dev->vreg[i];
		vreg = info->hdl;

		if (!vreg)
			continue;

		PCIE_DBG2(dev, "RC%d Vreg %s is being enabled\n",
			dev->rc_idx, info->name);
		if (info->max_v) {
			rc = regulator_set_voltage(vreg,
						   info->min_v, info->max_v);
			if (rc) {
				PCIE_ERR(dev,
					"PCIe: RC%d can't set voltage for %s: %d\n",
					dev->rc_idx, info->name, rc);
				break;
			}
		}

		if (info->opt_mode) {
			rc = regulator_set_load(vreg, info->opt_mode);
			if (rc < 0) {
				PCIE_ERR(dev,
					"PCIe: RC%d can't set mode for %s: %d\n",
					dev->rc_idx, info->name, rc);
				break;
			}
		}

		rc = regulator_enable(vreg);
		if (rc) {
			PCIE_ERR(dev,
				"PCIe: RC%d can't enable regulator %s: %d\n",
				dev->rc_idx, info->name, rc);
			break;
		}
	}

	if (rc)
		while (i--) {
			struct regulator *hdl = dev->vreg[i].hdl;

			if (hdl) {
				regulator_disable(hdl);
				if (!strcmp(dev->vreg[i].name, "vreg-cx")) {
					PCIE_DBG(dev,
						"RC%d: Removing %s vote.\n",
						dev->rc_idx,
						dev->vreg[i].name);
					regulator_set_voltage(hdl,
						RPMH_REGULATOR_LEVEL_OFF,
						RPMH_REGULATOR_LEVEL_MAX);
				}

				if (dev->vreg[i].opt_mode) {
					rc = regulator_set_load(hdl, 0);
					if (rc < 0)
						PCIE_ERR(dev,
							"PCIe: RC%d can't set mode for %s: %d\n",
							dev->rc_idx,
							dev->vreg[i].name, rc);
				}
			}

		}

	PCIE_DBG(dev, "RC%d: exit\n", dev->rc_idx);

	return rc;
}

static void msm_pcie_vreg_deinit(struct msm_pcie_dev_t *dev)
{
	int i, ret;

	PCIE_DBG(dev, "RC%d: entry\n", dev->rc_idx);

	for (i = MSM_PCIE_MAX_VREG - 1; i >= 0; i--) {
		if (dev->vreg[i].hdl) {
			PCIE_DBG(dev, "Vreg %s is being disabled\n",
				dev->vreg[i].name);
			regulator_disable(dev->vreg[i].hdl);

			if (!strcmp(dev->vreg[i].name, "vreg-cx")) {
				PCIE_DBG(dev,
					"RC%d: Removing %s vote.\n",
					dev->rc_idx,
					dev->vreg[i].name);
				regulator_set_voltage(dev->vreg[i].hdl,
					RPMH_REGULATOR_LEVEL_OFF,
					RPMH_REGULATOR_LEVEL_MAX);
			}

			if (dev->vreg[i].opt_mode) {
				ret = regulator_set_load(dev->vreg[i].hdl, 0);
				if (ret < 0)
					PCIE_ERR(dev,
						"PCIe: RC%d can't set mode for %s: %d\n",
						dev->rc_idx, dev->vreg[i].name,
						ret);
			}
		}
	}

	PCIE_DBG(dev, "RC%d: exit\n", dev->rc_idx);
}

static int msm_pcie_clk_init(struct msm_pcie_dev_t *dev)
{
	int i, rc = 0;
	struct msm_pcie_clk_info_t *info;
	struct msm_pcie_reset_info_t *reset_info;

	PCIE_DBG(dev, "RC%d: entry\n", dev->rc_idx);

	rc = regulator_enable(dev->gdsc);

	if (rc) {
		PCIE_ERR(dev, "PCIe: fail to enable GDSC for RC%d (%s)\n",
			dev->rc_idx, dev->pdev->name);
		return rc;
	}

	if (dev->gdsc_smmu) {
		rc = regulator_enable(dev->gdsc_smmu);

		if (rc) {
			PCIE_ERR(dev,
				"PCIe: fail to enable SMMU GDSC for RC%d (%s)\n",
				dev->rc_idx, dev->pdev->name);
			return rc;
		}
	}

	PCIE_DBG(dev, "PCIe: requesting bus vote for RC%d\n", dev->rc_idx);
	if (dev->bus_client) {
		rc = msm_bus_scale_client_update_request(dev->bus_client, 1);
		if (rc) {
			PCIE_ERR(dev,
				"PCIe: fail to set bus bandwidth for RC%d:%d.\n",
				dev->rc_idx, rc);
			return rc;
		}

		PCIE_DBG2(dev,
			"PCIe: set bus bandwidth for RC%d.\n",
			dev->rc_idx);
	}

	for (i = 0; i < MSM_PCIE_MAX_CLK; i++) {
		info = &dev->clk[i];

		if (!info->hdl)
			continue;

		if (info->config_mem)
			msm_pcie_config_clock_mem(dev, info);

		if (info->freq) {
			rc = clk_set_rate(info->hdl, info->freq);
			if (rc) {
				PCIE_ERR(dev,
					"PCIe: RC%d can't set rate for clk %s: %d.\n",
					dev->rc_idx, info->name, rc);
				break;
			}

			PCIE_DBG2(dev,
				"PCIe: RC%d set rate for clk %s.\n",
				dev->rc_idx, info->name);
		}

		rc = clk_prepare_enable(info->hdl);

		if (rc)
			PCIE_ERR(dev, "PCIe: RC%d failed to enable clk %s\n",
				dev->rc_idx, info->name);
		else
			PCIE_DBG2(dev, "enable clk %s for RC%d.\n",
				info->name, dev->rc_idx);
	}

	if (rc) {
		PCIE_DBG(dev, "RC%d disable clocks for error handling.\n",
			dev->rc_idx);
		while (i--) {
			struct clk *hdl = dev->clk[i].hdl;

			if (hdl)
				clk_disable_unprepare(hdl);
		}

		if (dev->gdsc_smmu)
			regulator_disable(dev->gdsc_smmu);

		regulator_disable(dev->gdsc);
	}

	for (i = 0; i < MSM_PCIE_MAX_RESET; i++) {
		reset_info = &dev->reset[i];
		if (reset_info->hdl) {
			rc = reset_control_assert(reset_info->hdl);
			if (rc)
				PCIE_ERR(dev,
					"PCIe: RC%d failed to assert reset for %s.\n",
					dev->rc_idx, reset_info->name);
			else
				PCIE_DBG2(dev,
					"PCIe: RC%d successfully asserted reset for %s.\n",
					dev->rc_idx, reset_info->name);

			/* add a 1ms delay to ensure the reset is asserted */
			usleep_range(1000, 1005);

			rc = reset_control_deassert(reset_info->hdl);
			if (rc)
				PCIE_ERR(dev,
					"PCIe: RC%d failed to deassert reset for %s.\n",
					dev->rc_idx, reset_info->name);
			else
				PCIE_DBG2(dev,
					"PCIe: RC%d successfully deasserted reset for %s.\n",
					dev->rc_idx, reset_info->name);
		}
	}

	PCIE_DBG(dev, "RC%d: exit\n", dev->rc_idx);

	return rc;
}

static void msm_pcie_clk_deinit(struct msm_pcie_dev_t *dev)
{
	int i;
	int rc;

	PCIE_DBG(dev, "RC%d: entry\n", dev->rc_idx);

	for (i = 0; i < MSM_PCIE_MAX_CLK; i++)
		if (dev->clk[i].hdl)
			clk_disable_unprepare(dev->clk[i].hdl);

	if (dev->bus_client) {
		PCIE_DBG(dev, "PCIe: removing bus vote for RC%d\n",
			dev->rc_idx);

		rc = msm_bus_scale_client_update_request(dev->bus_client, 0);
		if (rc)
			PCIE_ERR(dev,
				"PCIe: fail to relinquish bus bandwidth for RC%d:%d.\n",
				dev->rc_idx, rc);
		else
			PCIE_DBG(dev,
				"PCIe: relinquish bus bandwidth for RC%d.\n",
				dev->rc_idx);
	}

	if (dev->gdsc_smmu)
		regulator_disable(dev->gdsc_smmu);

	regulator_disable(dev->gdsc);

	PCIE_DBG(dev, "RC%d: exit\n", dev->rc_idx);
}

static int msm_pcie_pipe_clk_init(struct msm_pcie_dev_t *dev)
{
	int i, rc = 0;
	struct msm_pcie_clk_info_t *info;
	struct msm_pcie_reset_info_t *pipe_reset_info;

	PCIE_DBG(dev, "RC%d: entry\n", dev->rc_idx);

	for (i = 0; i < MSM_PCIE_MAX_PIPE_CLK; i++) {
		info = &dev->pipeclk[i];

		if (!info->hdl)
			continue;


		if (info->config_mem)
			msm_pcie_config_clock_mem(dev, info);

		if (info->freq) {
			rc = clk_set_rate(info->hdl, info->freq);
			if (rc) {
				PCIE_ERR(dev,
					"PCIe: RC%d can't set rate for clk %s: %d.\n",
					dev->rc_idx, info->name, rc);
				break;
			}

			PCIE_DBG2(dev,
				"PCIe: RC%d set rate for clk %s: %d.\n",
				dev->rc_idx, info->name, rc);
		}

		rc = clk_prepare_enable(info->hdl);

		if (rc)
			PCIE_ERR(dev, "PCIe: RC%d failed to enable clk %s.\n",
				dev->rc_idx, info->name);
		else
			PCIE_DBG2(dev, "RC%d enabled pipe clk %s.\n",
				dev->rc_idx, info->name);
	}

	if (rc) {
		PCIE_DBG(dev, "RC%d disable pipe clocks for error handling.\n",
			dev->rc_idx);
		while (i--)
			if (dev->pipeclk[i].hdl)
				clk_disable_unprepare(dev->pipeclk[i].hdl);
	}

	for (i = 0; i < MSM_PCIE_MAX_PIPE_RESET; i++) {
		pipe_reset_info = &dev->pipe_reset[i];
		if (pipe_reset_info->hdl) {
			rc = reset_control_assert(pipe_reset_info->hdl);
			if (rc)
				PCIE_ERR(dev,
					"PCIe: RC%d failed to assert pipe reset for %s.\n",
					dev->rc_idx, pipe_reset_info->name);
			else
				PCIE_DBG2(dev,
					"PCIe: RC%d successfully asserted pipe reset for %s.\n",
					dev->rc_idx, pipe_reset_info->name);

			/* add a 1ms delay to ensure the reset is asserted */
			usleep_range(1000, 1005);

			rc = reset_control_deassert(
					pipe_reset_info->hdl);
			if (rc)
				PCIE_ERR(dev,
					"PCIe: RC%d failed to deassert pipe reset for %s.\n",
					dev->rc_idx, pipe_reset_info->name);
			else
				PCIE_DBG2(dev,
					"PCIe: RC%d successfully deasserted pipe reset for %s.\n",
					dev->rc_idx, pipe_reset_info->name);
		}
	}

	PCIE_DBG(dev, "RC%d: exit\n", dev->rc_idx);

	return rc;
}

static void msm_pcie_pipe_clk_deinit(struct msm_pcie_dev_t *dev)
{
	int i;

	PCIE_DBG(dev, "RC%d: entry\n", dev->rc_idx);

	for (i = 0; i < MSM_PCIE_MAX_PIPE_CLK; i++)
		if (dev->pipeclk[i].hdl)
			clk_disable_unprepare(
				dev->pipeclk[i].hdl);

	PCIE_DBG(dev, "RC%d: exit\n", dev->rc_idx);
}

static void msm_pcie_iatu_config_all_ep(struct msm_pcie_dev_t *dev)
{
	int i;
	u8 type;
	struct msm_pcie_device_info *dev_table = dev->pcidev_table;

	for (i = 0; i < MAX_DEVICE_NUM; i++) {
		if (!dev_table[i].bdf)
			break;

		type = dev_table[i].bdf >> 24 == 0x1 ?
			PCIE20_CTRL1_TYPE_CFG0 : PCIE20_CTRL1_TYPE_CFG1;

		msm_pcie_iatu_config(dev, i, type, dev_table[i].phy_address,
			dev_table[i].phy_address + SZ_4K - 1,
			dev_table[i].bdf);
	}
}

static void msm_pcie_config_controller(struct msm_pcie_dev_t *dev)
{
	PCIE_DBG(dev, "RC%d\n", dev->rc_idx);

	/*
	 * program and enable address translation region 0 (device config
	 * address space); region type config;
	 * axi config address range to device config address range
	 */
	if (dev->enumerated) {
		msm_pcie_iatu_config_all_ep(dev);
	} else {
		dev->current_bdf = 0; /* to force IATU re-config */
		msm_pcie_cfg_bdf(dev, 1, 0);
	}

	/* configure N_FTS */
	PCIE_DBG2(dev, "Original PCIE20_ACK_F_ASPM_CTRL_REG:0x%x\n",
		readl_relaxed(dev->dm_core + PCIE20_ACK_F_ASPM_CTRL_REG));
	if (!dev->n_fts)
		msm_pcie_write_mask(dev->dm_core + PCIE20_ACK_F_ASPM_CTRL_REG,
					0, BIT(15));
	else
		msm_pcie_write_mask(dev->dm_core + PCIE20_ACK_F_ASPM_CTRL_REG,
					PCIE20_ACK_N_FTS,
					dev->n_fts << 8);

	if (dev->shadow_en)
		dev->rc_shadow[PCIE20_ACK_F_ASPM_CTRL_REG / 4] =
			readl_relaxed(dev->dm_core +
			PCIE20_ACK_F_ASPM_CTRL_REG);

	PCIE_DBG2(dev, "Updated PCIE20_ACK_F_ASPM_CTRL_REG:0x%x\n",
		readl_relaxed(dev->dm_core + PCIE20_ACK_F_ASPM_CTRL_REG));

	/* configure AUX clock frequency register for PCIe core */
	if (dev->use_19p2mhz_aux_clk)
		msm_pcie_write_reg(dev->dm_core, PCIE20_AUX_CLK_FREQ_REG, 0x14);
	else
		msm_pcie_write_reg(dev->dm_core, PCIE20_AUX_CLK_FREQ_REG, 0x01);

	/* configure the completion timeout value for PCIe core */
	if (dev->cpl_timeout && dev->bridge_found)
		msm_pcie_write_reg_field(dev->dm_core,
					PCIE20_DEVICE_CONTROL2_STATUS2,
					0xf, dev->cpl_timeout);

	/* Enable AER on RC */
	if (dev->aer_enable) {
		msm_pcie_write_mask(dev->dm_core + PCIE20_BRIDGE_CTRL, 0,
						BIT(16)|BIT(17));
		msm_pcie_write_mask(dev->dm_core +  PCIE20_CAP_DEVCTRLSTATUS, 0,
						BIT(3)|BIT(2)|BIT(1)|BIT(0));

		PCIE_DBG(dev, "RC's PCIE20_CAP_DEVCTRLSTATUS:0x%x\n",
			readl_relaxed(dev->dm_core + PCIE20_CAP_DEVCTRLSTATUS));
	}
}

static int msm_pcie_get_resources(struct msm_pcie_dev_t *dev,
					struct platform_device *pdev)
{
	int i, len, cnt, ret = 0, size = 0;
	struct msm_pcie_vreg_info_t *vreg_info;
	struct msm_pcie_gpio_info_t *gpio_info;
	struct msm_pcie_clk_info_t  *clk_info;
	struct resource *res;
	struct msm_pcie_res_info_t *res_info;
	struct msm_pcie_irq_info_t *irq_info;
	struct msm_pcie_reset_info_t *reset_info;
	struct msm_pcie_reset_info_t *pipe_reset_info;
	char prop_name[MAX_PROP_SIZE];
	const __be32 *prop;
	u32 *clkfreq = NULL;

	PCIE_DBG(dev, "RC%d: entry\n", dev->rc_idx);

	cnt = of_property_count_elems_of_size((&pdev->dev)->of_node,
			"max-clock-frequency-hz", sizeof(u32));
	if (cnt > 0) {
		clkfreq = kzalloc((MSM_PCIE_MAX_CLK + MSM_PCIE_MAX_PIPE_CLK) *
					sizeof(*clkfreq), GFP_KERNEL);
		if (!clkfreq) {
			PCIE_ERR(dev, "PCIe: memory alloc failed for RC%d\n",
					dev->rc_idx);
			return -ENOMEM;
		}
		ret = of_property_read_u32_array(
			(&pdev->dev)->of_node,
			"max-clock-frequency-hz", clkfreq, cnt);
		if (ret) {
			PCIE_ERR(dev,
				"PCIe: invalid max-clock-frequency-hz property for RC%d:%d\n",
				dev->rc_idx, ret);
			goto out;
		}
	}

	for (i = 0; i < MSM_PCIE_MAX_VREG; i++) {
		vreg_info = &dev->vreg[i];
		vreg_info->hdl =
				devm_regulator_get(&pdev->dev, vreg_info->name);

		if (PTR_ERR(vreg_info->hdl) == -EPROBE_DEFER) {
			PCIE_DBG(dev, "EPROBE_DEFER for VReg:%s\n",
				vreg_info->name);
			ret = PTR_ERR(vreg_info->hdl);
			goto out;
		}

		if (IS_ERR(vreg_info->hdl)) {
			if (vreg_info->required) {
				PCIE_DBG(dev, "Vreg %s doesn't exist\n",
					vreg_info->name);
				ret = PTR_ERR(vreg_info->hdl);
				goto out;
			} else {
				PCIE_DBG(dev,
					"Optional Vreg %s doesn't exist\n",
					vreg_info->name);
				vreg_info->hdl = NULL;
			}
		} else {
			dev->vreg_n++;
			snprintf(prop_name, MAX_PROP_SIZE,
				"qcom,%s-voltage-level", vreg_info->name);
			prop = of_get_property((&pdev->dev)->of_node,
						prop_name, &len);
			if (!prop || (len != (3 * sizeof(__be32)))) {
				PCIE_DBG(dev, "%s %s property\n",
					prop ? "invalid format" :
					"no", prop_name);
			} else {
				vreg_info->max_v = be32_to_cpup(&prop[0]);
				vreg_info->min_v = be32_to_cpup(&prop[1]);
				vreg_info->opt_mode =
					be32_to_cpup(&prop[2]);
			}
		}
	}

	dev->gdsc = devm_regulator_get(&pdev->dev, "gdsc-vdd");

	if (IS_ERR(dev->gdsc)) {
		PCIE_ERR(dev, "PCIe: RC%d Failed to get %s GDSC:%ld\n",
			dev->rc_idx, dev->pdev->name, PTR_ERR(dev->gdsc));
		if (PTR_ERR(dev->gdsc) == -EPROBE_DEFER)
			PCIE_DBG(dev, "PCIe: EPROBE_DEFER for %s GDSC\n",
					dev->pdev->name);
		ret = PTR_ERR(dev->gdsc);
		goto out;
	}

	dev->gdsc_smmu = devm_regulator_get(&pdev->dev, "gdsc-smmu");

	if (IS_ERR(dev->gdsc_smmu)) {
		PCIE_DBG(dev, "PCIe: RC%d SMMU GDSC does not exist",
			dev->rc_idx);
		dev->gdsc_smmu = NULL;
	}

	dev->gpio_n = 0;
	for (i = 0; i < MSM_PCIE_MAX_GPIO; i++) {
		gpio_info = &dev->gpio[i];
		ret = of_get_named_gpio((&pdev->dev)->of_node,
					gpio_info->name, 0);
		if (ret >= 0) {
			gpio_info->num = ret;
			dev->gpio_n++;
			PCIE_DBG(dev, "GPIO num for %s is %d\n",
				gpio_info->name, gpio_info->num);
		} else {
			if (gpio_info->required) {
				PCIE_ERR(dev,
					"Could not get required GPIO %s\n",
					gpio_info->name);
				goto out;
			} else {
				PCIE_DBG(dev,
					"Could not get optional GPIO %s\n",
					gpio_info->name);
			}
		}
		ret = 0;
	}

	of_get_property(pdev->dev.of_node, "qcom,phy-sequence", &size);
	if (size) {
		dev->phy_sequence = (struct msm_pcie_phy_info_t *)
			devm_kzalloc(&pdev->dev, size, GFP_KERNEL);

		if (dev->phy_sequence) {
			dev->phy_len =
				size / sizeof(*dev->phy_sequence);

			of_property_read_u32_array(pdev->dev.of_node,
				"qcom,phy-sequence",
				(unsigned int *)dev->phy_sequence,
				size / sizeof(dev->phy_sequence->offset));
		} else {
			PCIE_ERR(dev,
				"RC%d: Could not allocate memory for phy init sequence.\n",
				dev->rc_idx);
			ret = -ENOMEM;
			goto out;
		}
	} else {
		PCIE_DBG(dev, "RC%d: phy sequence is not present in DT\n",
			dev->rc_idx);
	}

	size = 0;
	of_get_property(pdev->dev.of_node, "iommu-map", &size);
	if (size) {
		/* iommu map structure */
		struct {
			u32 bdf;
			u32 phandle;
			u32 smmu_sid;
			u32 smmu_sid_len;
		} *map;
		u32 map_len = size / (sizeof(*map));
		int i;

		map = devm_kzalloc(&pdev->dev, size, GFP_KERNEL);
		if (!map) {
			ret = -ENOMEM;
			goto out;
		}

		of_property_read_u32_array(pdev->dev.of_node,
			"iommu-map", (u32 *)map, size / sizeof(u32));

		dev->sid_info_len = map_len;
		dev->sid_info = devm_kzalloc(&pdev->dev,
			dev->sid_info_len * sizeof(*dev->sid_info), GFP_KERNEL);
		if (!dev->sid_info) {
			devm_kfree(&pdev->dev, map);
			ret = -ENOMEM;
			goto out;
		}

		for (i = 0; i < dev->sid_info_len; i++) {
			dev->sid_info[i].bdf = map[i].bdf;
			dev->sid_info[i].smmu_sid = map[i].smmu_sid;
			dev->sid_info[i].pcie_sid = dev->sid_info[i].smmu_sid -
				dev->smmu_sid_base;
		}

		devm_kfree(&pdev->dev, map);
	} else {
		PCIE_DBG(dev, "RC%d: iommu-map is not present in DT. ret: %d\n",
			dev->rc_idx, ret);
	}

	for (i = 0; i < MSM_PCIE_MAX_CLK; i++) {
		clk_info = &dev->clk[i];

		clk_info->hdl = devm_clk_get(&pdev->dev, clk_info->name);

		if (IS_ERR(clk_info->hdl)) {
			if (clk_info->required) {
				PCIE_DBG(dev, "Clock %s isn't available:%ld\n",
				clk_info->name, PTR_ERR(clk_info->hdl));
				ret = PTR_ERR(clk_info->hdl);
				goto out;
			} else {
				PCIE_DBG(dev, "Ignoring Clock %s\n",
					clk_info->name);
				clk_info->hdl = NULL;
			}
		} else {
			if (clkfreq != NULL) {
				clk_info->freq = clkfreq[i +
					MSM_PCIE_MAX_PIPE_CLK];
				PCIE_DBG(dev, "Freq of Clock %s is:%d\n",
					clk_info->name, clk_info->freq);
			}
		}
	}

	for (i = 0; i < MSM_PCIE_MAX_PIPE_CLK; i++) {
		clk_info = &dev->pipeclk[i];

		clk_info->hdl = devm_clk_get(&pdev->dev, clk_info->name);

		if (IS_ERR(clk_info->hdl)) {
			if (clk_info->required) {
				PCIE_DBG(dev, "Clock %s isn't available:%ld\n",
				clk_info->name, PTR_ERR(clk_info->hdl));
				ret = PTR_ERR(clk_info->hdl);
				goto out;
			} else {
				PCIE_DBG(dev, "Ignoring Clock %s\n",
					clk_info->name);
				clk_info->hdl = NULL;
			}
		} else {
			if (clkfreq != NULL) {
				clk_info->freq = clkfreq[i];
				PCIE_DBG(dev, "Freq of Clock %s is:%d\n",
					clk_info->name, clk_info->freq);
			}
		}
	}

	for (i = 0; i < MSM_PCIE_MAX_RESET; i++) {
		reset_info = &dev->reset[i];

		reset_info->hdl = devm_reset_control_get(&pdev->dev,
						reset_info->name);

		if (IS_ERR(reset_info->hdl)) {
			if (reset_info->required) {
				PCIE_DBG(dev,
					"Reset %s isn't available:%ld\n",
					reset_info->name,
					PTR_ERR(reset_info->hdl));

				ret = PTR_ERR(reset_info->hdl);
				reset_info->hdl = NULL;
				goto out;
			} else {
				PCIE_DBG(dev, "Ignoring Reset %s\n",
					reset_info->name);
				reset_info->hdl = NULL;
			}
		}
	}

	for (i = 0; i < MSM_PCIE_MAX_PIPE_RESET; i++) {
		pipe_reset_info = &dev->pipe_reset[i];

		pipe_reset_info->hdl = devm_reset_control_get(&pdev->dev,
						pipe_reset_info->name);

		if (IS_ERR(pipe_reset_info->hdl)) {
			if (pipe_reset_info->required) {
				PCIE_DBG(dev,
					"Pipe Reset %s isn't available:%ld\n",
					pipe_reset_info->name,
					PTR_ERR(pipe_reset_info->hdl));

				ret = PTR_ERR(pipe_reset_info->hdl);
				pipe_reset_info->hdl = NULL;
				goto out;
			} else {
				PCIE_DBG(dev, "Ignoring Pipe Reset %s\n",
					pipe_reset_info->name);
				pipe_reset_info->hdl = NULL;
			}
		}
	}

	dev->bus_scale_table = msm_bus_cl_get_pdata(pdev);
	if (!dev->bus_scale_table) {
		PCIE_DBG(dev, "PCIe: No bus scale table for RC%d (%s)\n",
			dev->rc_idx, dev->pdev->name);
		dev->bus_client = 0;
	} else {
		dev->bus_client =
			msm_bus_scale_register_client(dev->bus_scale_table);
		if (!dev->bus_client) {
			PCIE_ERR(dev,
				"PCIe: Failed to register bus client for RC%d (%s)\n",
				dev->rc_idx, dev->pdev->name);
			msm_bus_cl_clear_pdata(dev->bus_scale_table);
			ret = -ENODEV;
			goto out;
		}
	}

	for (i = 0; i < MSM_PCIE_MAX_RES; i++) {
		res_info = &dev->res[i];

		res = platform_get_resource_byname(pdev, IORESOURCE_MEM,
							   res_info->name);

		if (!res) {
			PCIE_ERR(dev, "PCIe: RC%d can't get %s resource.\n",
				dev->rc_idx, res_info->name);
		} else {
			PCIE_DBG(dev, "start addr for %s is %pa.\n",
				res_info->name,	&res->start);

			res_info->base = devm_ioremap(&pdev->dev,
						res->start, resource_size(res));
			if (!res_info->base) {
				PCIE_ERR(dev, "PCIe: RC%d can't remap %s.\n",
					dev->rc_idx, res_info->name);
				ret = -ENOMEM;
				goto out;
			} else {
				res_info->resource = res;
			}
		}
	}

	for (i = 0; i < MSM_PCIE_MAX_IRQ; i++) {
		irq_info = &dev->irq[i];

		res = platform_get_resource_byname(pdev, IORESOURCE_IRQ,
							   irq_info->name);

		if (!res) {
			PCIE_DBG(dev, "PCIe: RC%d can't find IRQ # for %s.\n",
				dev->rc_idx, irq_info->name);
		} else {
			irq_info->num = res->start;
			PCIE_DBG(dev, "IRQ # for %s is %d.\n", irq_info->name,
					irq_info->num);
		}
	}

	/* All allocations succeeded */

	if (dev->gpio[MSM_PCIE_GPIO_WAKE].num)
		dev->wake_n = gpio_to_irq(dev->gpio[MSM_PCIE_GPIO_WAKE].num);
	else
		dev->wake_n = 0;

	dev->parf = dev->res[MSM_PCIE_RES_PARF].base;
	dev->phy = dev->res[MSM_PCIE_RES_PHY].base;
	dev->elbi = dev->res[MSM_PCIE_RES_ELBI].base;
	dev->iatu = dev->res[MSM_PCIE_RES_IATU].base;
	dev->dm_core = dev->res[MSM_PCIE_RES_DM_CORE].base;
	dev->conf = dev->res[MSM_PCIE_RES_CONF].base;
	dev->tcsr = dev->res[MSM_PCIE_RES_TCSR].base;

out:
	kfree(clkfreq);

	PCIE_DBG(dev, "RC%d: exit\n", dev->rc_idx);

	return ret;
}

static void msm_pcie_release_resources(struct msm_pcie_dev_t *dev)
{
	dev->parf = NULL;
	dev->elbi = NULL;
	dev->iatu = NULL;
	dev->dm_core = NULL;
	dev->conf = NULL;
	dev->tcsr = NULL;
}

static int msm_pcie_enable(struct msm_pcie_dev_t *dev, u32 options)
{
	int ret = 0;
	uint32_t val;
	long int retries = 0;
	int link_check_count = 0;
	unsigned long ep_up_timeout = 0;
	u32 link_check_max_count;

	PCIE_DBG(dev, "RC%d: entry\n", dev->rc_idx);

	mutex_lock(&dev->setup_lock);

	if (dev->link_status == MSM_PCIE_LINK_ENABLED) {
		PCIE_ERR(dev, "PCIe: the link of RC%d is already enabled\n",
			dev->rc_idx);
		goto out;
	}

#if !IS_ENABLED(CONFIG_MFD_ABC_PCIE)
	/* assert PCIe reset link to keep EP in reset */
	PCIE_INFO(dev, "PCIe: Assert the reset of endpoint of RC%d.\n",
		dev->rc_idx);
	gpio_set_value(dev->gpio[MSM_PCIE_GPIO_PERST].num,
				dev->gpio[MSM_PCIE_GPIO_PERST].on);
	usleep_range(PERST_PROPAGATION_DELAY_US_MIN,
				 PERST_PROPAGATION_DELAY_US_MAX);
#endif

	/* enable power */

	if (options & PM_VREG) {
		ret = msm_pcie_vreg_init(dev);
		if (ret)
			goto out;
	}

	/* enable clocks */
	if (options & PM_CLK) {
		ret = msm_pcie_clk_init(dev);
		/* ensure that changes propagated to the hardware */
		wmb();
		if (ret)
			goto clk_fail;
	}

	/* configure PCIe to RC mode */
	msm_pcie_write_reg(dev->parf, PCIE20_PARF_DEVICE_TYPE, 0x4);

	/* enable l1 mode, clear bit 5 (REQ_NOT_ENTR_L1) */
	if (dev->l1_supported)
		msm_pcie_write_mask(dev->parf + PCIE20_PARF_PM_CTRL, BIT(5), 0);

	/* enable PCIe clocks and resets */
	msm_pcie_write_mask(dev->parf + PCIE20_PARF_PHY_CTRL, BIT(0), 0);

	/* change DBI base address */
	writel_relaxed(0, dev->parf + PCIE20_PARF_DBI_BASE_ADDR);

	writel_relaxed(0x365E, dev->parf + PCIE20_PARF_SYS_CTRL);

	msm_pcie_write_mask(dev->parf + PCIE20_PARF_MHI_CLOCK_RESET_CTRL,
				0, BIT(4));

	/* enable selected IRQ */
	if (dev->irq[MSM_PCIE_INT_GLOBAL_INT].num) {
		msm_pcie_write_reg(dev->parf, PCIE20_PARF_INT_ALL_MASK, 0);

		msm_pcie_write_mask(dev->parf + PCIE20_PARF_INT_ALL_MASK, 0,
					BIT(MSM_PCIE_INT_EVT_LINK_DOWN) |
					BIT(MSM_PCIE_INT_EVT_AER_LEGACY) |
					BIT(MSM_PCIE_INT_EVT_AER_ERR) |
					BIT(MSM_PCIE_INT_EVT_MSI_0) |
					BIT(MSM_PCIE_INT_EVT_MSI_1) |
					BIT(MSM_PCIE_INT_EVT_MSI_2) |
					BIT(MSM_PCIE_INT_EVT_MSI_3) |
					BIT(MSM_PCIE_INT_EVT_MSI_4) |
					BIT(MSM_PCIE_INT_EVT_MSI_5) |
					BIT(MSM_PCIE_INT_EVT_MSI_6) |
					BIT(MSM_PCIE_INT_EVT_MSI_7));

		PCIE_DBG(dev, "PCIe: RC%d: PCIE20_PARF_INT_ALL_MASK: 0x%x\n",
			dev->rc_idx,
			readl_relaxed(dev->parf + PCIE20_PARF_INT_ALL_MASK));
	}

	writel_relaxed(dev->slv_addr_space_size, dev->parf +
		PCIE20_PARF_SLV_ADDR_SPACE_SIZE);

	val = dev->wr_halt_size ? dev->wr_halt_size :
		readl_relaxed(dev->parf + PCIE20_PARF_AXI_MSTR_WR_ADDR_HALT);
	msm_pcie_write_reg(dev->parf, PCIE20_PARF_AXI_MSTR_WR_ADDR_HALT,
				BIT(31) | val);

	/* init PCIe PHY */
	pcie_phy_init(dev);

	if (options & PM_PIPE_CLK) {
		usleep_range(PHY_STABILIZATION_DELAY_US_MIN,
					 PHY_STABILIZATION_DELAY_US_MAX);
		/* Enable the pipe clock */
		ret = msm_pcie_pipe_clk_init(dev);
		/* ensure that changes propagated to the hardware */
		wmb();
		if (ret)
			goto link_fail;
	}

	PCIE_DBG(dev, "RC%d: waiting for phy ready...\n", dev->rc_idx);

	do {
		if (pcie_phy_is_ready(dev))
			break;
		retries++;
		usleep_range(REFCLK_STABILIZATION_DELAY_US_MIN,
					 REFCLK_STABILIZATION_DELAY_US_MAX);
	} while (retries < PHY_READY_TIMEOUT_COUNT);

	PCIE_DBG(dev, "RC%d: number of PHY retries:%ld.\n",
		dev->rc_idx, retries);

	if (pcie_phy_is_ready(dev))
		PCIE_INFO(dev, "PCIe RC%d PHY is ready!\n", dev->rc_idx);
	else {
		PCIE_ERR(dev, "PCIe PHY RC%d failed to come up!\n",
			dev->rc_idx);
		ret = -ENODEV;
		pcie_phy_dump(dev);
		goto link_fail;
	}

	if (dev->ep_latency)
		usleep_range(dev->ep_latency * 1000, dev->ep_latency * 1000);

	if (dev->gpio[MSM_PCIE_GPIO_EP].num)
		gpio_set_value(dev->gpio[MSM_PCIE_GPIO_EP].num,
				dev->gpio[MSM_PCIE_GPIO_EP].on);

#if !IS_ENABLED(CONFIG_MFD_ABC_PCIE)
	/* de-assert PCIe reset link to bring EP out of reset */
	PCIE_INFO(dev, "PCIe: Release the reset of endpoint of RC%d.\n",
		dev->rc_idx);
	gpio_set_value(dev->gpio[MSM_PCIE_GPIO_PERST].num,
				1 - dev->gpio[MSM_PCIE_GPIO_PERST].on);
	usleep_range(dev->perst_delay_us_min, dev->perst_delay_us_max);
#endif

	ep_up_timeout = jiffies + usecs_to_jiffies(EP_UP_TIMEOUT_US);

	msm_pcie_write_reg_field(dev->dm_core,
		PCIE_GEN3_GEN2_CTRL, 0x1f00, 1);

	msm_pcie_write_reg(dev->dm_core,
		PCIE_GEN3_EQ_CONTROL, 0x20);

	msm_pcie_write_mask(dev->dm_core +
		PCIE_GEN3_RELATED, BIT(0), 0);

	/* Disable equalization for airbrush gen3 */
#if IS_ENABLED(CONFIG_MFD_ABC_PCIE)
	msm_pcie_write_reg_field(dev->dm_core,
		PCIE_GEN3_RELATED, BIT(16), 1);
#endif

	/* configure PCIe preset */
	msm_pcie_write_reg_field(dev->dm_core,
		PCIE_GEN3_MISC_CONTROL, BIT(0), 1);
	msm_pcie_write_reg(dev->dm_core,
		PCIE_GEN3_SPCIE_CAP, 0x77777777);
	msm_pcie_write_reg_field(dev->dm_core,
		PCIE_GEN3_MISC_CONTROL, BIT(0), 0);

	if (msm_pcie_force_gen1 & BIT(dev->rc_idx))
		dev->target_link_speed = GEN1_SPEED;

	if (dev->target_link_speed)
		msm_pcie_write_reg_field(dev->dm_core,
			PCIE20_CAP + PCI_EXP_LNKCTL2,
			PCI_EXP_LNKCAP_SLS, dev->target_link_speed);

	/* set max tlp read size */
	msm_pcie_write_reg_field(dev->dm_core, PCIE20_DEVICE_CONTROL_STATUS,
				0x7000, dev->tlp_rd_size);

	/* enable link training */
	msm_pcie_write_mask(dev->parf + PCIE20_PARF_LTSSM, 0, BIT(8));

	PCIE_DBG(dev, "%s", "check if link is up\n");

	if (msm_pcie_link_check_max_count & BIT(dev->rc_idx))
		link_check_max_count = msm_pcie_link_check_max_count >> 4;
	else
		link_check_max_count = LINK_UP_CHECK_MAX_COUNT;

	/* Wait for up to 100ms for the link to come up */
	do {
		usleep_range(LINK_UP_TIMEOUT_US_MIN, LINK_UP_TIMEOUT_US_MAX);
		val =  readl_relaxed(dev->elbi + PCIE20_ELBI_SYS_STTS);
		PCIE_DBG(dev, "PCIe RC%d: LTSSM_STATE:0x%x\n",
			dev->rc_idx, (val >> 12) & 0x3f);
	} while ((!(val & XMLH_LINK_UP) ||
		!msm_pcie_confirm_linkup(dev, false, false, NULL))
		&& (link_check_count++ < link_check_max_count));

	if ((val & XMLH_LINK_UP) &&
		msm_pcie_confirm_linkup(dev, false, false, NULL)) {
		PCIE_DBG(dev, "Link is up after %d checkings\n",
			link_check_count);
		PCIE_INFO(dev, "PCIe RC%d link initialized\n", dev->rc_idx);
	} else {
#if !IS_ENABLED(CONFIG_MFD_ABC_PCIE)
		PCIE_INFO(dev, "PCIe: Assert the reset of endpoint of RC%d.\n",
			dev->rc_idx);
		gpio_set_value(dev->gpio[MSM_PCIE_GPIO_PERST].num,
			dev->gpio[MSM_PCIE_GPIO_PERST].on);
#endif
		PCIE_ERR(dev, "PCIe RC%d link initialization failed\n",
			dev->rc_idx);
		ret = -1;
		goto link_fail;
	}

	dev->link_status = MSM_PCIE_LINK_ENABLED;
	dev->power_on = true;
	dev->suspending = false;
	dev->link_turned_on_counter++;

	if (dev->switch_latency) {
		PCIE_DBG(dev, "switch_latency: %dms\n",
			dev->switch_latency);
		if (dev->switch_latency <= SWITCH_DELAY_MAX)
			usleep_range(dev->switch_latency * 1000,
				dev->switch_latency * 1000);
		else
			msleep(dev->switch_latency);
	}

	msm_pcie_config_sid(dev);
	msm_pcie_config_controller(dev);

	/* check endpoint configuration space is accessible */
	while (time_before(jiffies, ep_up_timeout)) {
		if (readl_relaxed(dev->conf) != PCIE_LINK_DOWN)
			break;
		usleep_range(EP_UP_TIMEOUT_US_MIN, EP_UP_TIMEOUT_US_MAX);
	}

	if (readl_relaxed(dev->conf) != PCIE_LINK_DOWN) {
		PCIE_DBG(dev,
			"PCIe: RC%d: endpoint config space is accessible\n",
			dev->rc_idx);
	} else {
		PCIE_ERR(dev,
			"PCIe: RC%d: endpoint config space is not accessible\n",
			dev->rc_idx);
		dev->link_status = MSM_PCIE_LINK_DISABLED;
		dev->power_on = false;
		dev->link_turned_off_counter++;
		ret = -ENODEV;
		goto link_fail;
	}

	if (dev->enumerated) {
		msm_msi_config(dev_get_msi_domain(&dev->dev->dev));
		msm_pcie_config_link_pm(dev, true);
	}

	goto out;

link_fail:
	if (msm_pcie_keep_resources_on & BIT(dev->rc_idx))
		goto out;

	if (dev->gpio[MSM_PCIE_GPIO_EP].num)
		gpio_set_value(dev->gpio[MSM_PCIE_GPIO_EP].num,
				1 - dev->gpio[MSM_PCIE_GPIO_EP].on);

	if (dev->phy_power_down_offset)
		msm_pcie_write_reg(dev->phy, dev->phy_power_down_offset, 0);

	msm_pcie_pipe_clk_deinit(dev);
	msm_pcie_clk_deinit(dev);
clk_fail:
	msm_pcie_vreg_deinit(dev);
out:
	mutex_unlock(&dev->setup_lock);

	PCIE_DBG(dev, "RC%d: exit\n", dev->rc_idx);

	return ret;
}

static void msm_pcie_disable(struct msm_pcie_dev_t *dev, u32 options)
{
	PCIE_DBG(dev, "RC%d: entry\n", dev->rc_idx);

	mutex_lock(&dev->setup_lock);

	if (!dev->power_on) {
		PCIE_DBG(dev,
			"PCIe: the link of RC%d is already power down.\n",
			dev->rc_idx);
		mutex_unlock(&dev->setup_lock);
		return;
	}

	dev->link_status = MSM_PCIE_LINK_DISABLED;
	dev->power_on = false;
	dev->link_turned_off_counter++;

#if !IS_ENABLED(CONFIG_MFD_ABC_PCIE)
	PCIE_INFO(dev, "PCIe: Assert the reset of endpoint of RC%d.\n",
		dev->rc_idx);

	gpio_set_value(dev->gpio[MSM_PCIE_GPIO_PERST].num,
				dev->gpio[MSM_PCIE_GPIO_PERST].on);
#endif

	if (dev->phy_power_down_offset)
		msm_pcie_write_reg(dev->phy, dev->phy_power_down_offset, 0);

	if (options & PM_CLK) {
		msm_pcie_write_mask(dev->parf + PCIE20_PARF_PHY_CTRL, 0,
					BIT(0));
		msm_pcie_clk_deinit(dev);
	}

	if (options & PM_VREG)
		msm_pcie_vreg_deinit(dev);

	if (options & PM_PIPE_CLK)
		msm_pcie_pipe_clk_deinit(dev);

	if (dev->gpio[MSM_PCIE_GPIO_EP].num)
		gpio_set_value(dev->gpio[MSM_PCIE_GPIO_EP].num,
				1 - dev->gpio[MSM_PCIE_GPIO_EP].on);

	mutex_unlock(&dev->setup_lock);

	PCIE_DBG(dev, "RC%d: exit\n", dev->rc_idx);
}

static void msm_pcie_config_ep_aer(struct msm_pcie_dev_t *dev,
				struct msm_pcie_device_info *ep_dev_info)
{
	u32 val;
	void __iomem *ep_base = ep_dev_info->conf_base;
	u32 current_offset = readl_relaxed(ep_base + PCIE_CAP_PTR_OFFSET) &
						0xff;

	while (current_offset) {
		if (msm_pcie_check_align(dev, current_offset))
			return;

		val = readl_relaxed(ep_base + current_offset);
		if ((val & 0xff) == PCIE20_CAP_ID) {
			ep_dev_info->dev_ctrlstts_offset =
				current_offset + 0x8;
			break;
		}
		current_offset = (val >> 8) & 0xff;
	}

	if (!ep_dev_info->dev_ctrlstts_offset) {
		PCIE_DBG(dev,
			"RC%d endpoint does not support PCIe cap registers\n",
			dev->rc_idx);
		return;
	}

	PCIE_DBG2(dev, "RC%d: EP dev_ctrlstts_offset: 0x%x\n",
		dev->rc_idx, ep_dev_info->dev_ctrlstts_offset);

	/* Enable AER on EP */
	msm_pcie_write_mask(ep_base + ep_dev_info->dev_ctrlstts_offset, 0,
				BIT(3)|BIT(2)|BIT(1)|BIT(0));

	PCIE_DBG(dev, "EP's PCIE20_CAP_DEVCTRLSTATUS:0x%x\n",
		readl_relaxed(ep_base + ep_dev_info->dev_ctrlstts_offset));
}

static int msm_pcie_config_device_table(struct device *dev, void *pdev)
{
	struct pci_dev *pcidev = to_pci_dev(dev);
	struct msm_pcie_dev_t *pcie_dev = (struct msm_pcie_dev_t *) pdev;
	struct msm_pcie_device_info *dev_table_t = pcie_dev->pcidev_table;
	struct resource *axi_conf = pcie_dev->res[MSM_PCIE_RES_CONF].resource;
	int ret = 0;
	u32 rc_idx = pcie_dev->rc_idx;
	u32 i, index;
	u32 bdf = 0;
	u8 type;
	u32 h_type;
	u32 bme;

	if (!pcidev) {
		PCIE_ERR(pcie_dev,
			"PCIe: Did not find PCI device in list for RC%d.\n",
			pcie_dev->rc_idx);
		return -ENODEV;
	}

	PCIE_DBG(pcie_dev,
		"PCI device found: vendor-id:0x%x device-id:0x%x\n",
		pcidev->vendor, pcidev->device);

	if (!pcidev->bus->number)
		return ret;

	bdf = BDF_OFFSET(pcidev->bus->number, pcidev->devfn);
	type = pcidev->bus->number == 1 ?
		PCIE20_CTRL1_TYPE_CFG0 : PCIE20_CTRL1_TYPE_CFG1;

	for (i = 0; i < (MAX_RC_NUM * MAX_DEVICE_NUM); i++) {
		if (msm_pcie_dev_tbl[i].bdf == bdf &&
			!msm_pcie_dev_tbl[i].dev) {
			for (index = 0; index < MAX_DEVICE_NUM; index++) {
				if (dev_table_t[index].bdf == bdf) {
					msm_pcie_dev_tbl[i].dev = pcidev;
					msm_pcie_dev_tbl[i].domain = rc_idx;
					msm_pcie_dev_tbl[i].conf_base =
						pcie_dev->conf + index * SZ_4K;
					msm_pcie_dev_tbl[i].phy_address =
						axi_conf->start + index * SZ_4K;

					dev_table_t[index].dev = pcidev;
					dev_table_t[index].domain = rc_idx;
					dev_table_t[index].conf_base =
						pcie_dev->conf + index * SZ_4K;
					dev_table_t[index].phy_address =
						axi_conf->start + index * SZ_4K;

					msm_pcie_iatu_config(pcie_dev, index,
						type,
						dev_table_t[index].phy_address,
						dev_table_t[index].phy_address
						+ SZ_4K - 1,
						bdf);

					h_type = readl_relaxed(
						dev_table_t[index].conf_base +
						PCIE20_HEADER_TYPE);

					bme = readl_relaxed(
						dev_table_t[index].conf_base +
						PCIE20_COMMAND_STATUS);

					if (h_type & (1 << 16)) {
						pci_write_config_dword(pcidev,
							PCIE20_COMMAND_STATUS,
							bme | 0x06);
					} else {
						pcie_dev->num_ep++;
						dev_table_t[index].registered =
							false;
					}

					if (pcie_dev->num_ep > 1)
						pcie_dev->pending_ep_reg = true;

					if (pcie_dev->aer_enable)
						msm_pcie_config_ep_aer(pcie_dev,
							&dev_table_t[index]);

					break;
				}
			}
			if (index == MAX_DEVICE_NUM) {
				PCIE_ERR(pcie_dev,
					"RC%d PCI device table is full.\n",
					rc_idx);
				ret = index;
			} else {
				break;
			}
		} else if (msm_pcie_dev_tbl[i].bdf == bdf &&
			pcidev == msm_pcie_dev_tbl[i].dev) {
			break;
		}
	}
	if (i == MAX_RC_NUM * MAX_DEVICE_NUM) {
		PCIE_ERR(pcie_dev,
			"Global PCI device table is full: %d elements.\n",
			i);
		PCIE_ERR(pcie_dev,
			"Bus number is 0x%x\nDevice number is 0x%x\n",
			pcidev->bus->number, pcidev->devfn);
		ret = i;
	}
	return ret;
}

static void msm_pcie_config_sid(struct msm_pcie_dev_t *dev)
{
	void __iomem *bdf_to_sid_base = dev->parf +
		PCIE20_PARF_BDF_TO_SID_TABLE_N;
	int i;

	if (!dev->sid_info)
		return;

	/* Registers need to be zero out first */
	memset_io(bdf_to_sid_base, 0, CRC8_TABLE_SIZE * sizeof(u32));

	if (dev->enumerated) {
		for (i = 0; i < dev->sid_info_len; i++)
			writel_relaxed(dev->sid_info[i].value,
				bdf_to_sid_base + dev->sid_info[i].hash *
				sizeof(u32));
		return;
	}

	/* initial setup for boot */
	for (i = 0; i < dev->sid_info_len; i++) {
		struct msm_pcie_sid_info_t *sid_info = &dev->sid_info[i];
		u32 val;
		u8 hash;
		u16 bdf_be = cpu_to_be16(sid_info->bdf);

		hash = crc8(msm_pcie_crc8_table, (u8 *)&bdf_be, sizeof(bdf_be),
			0);

		val = readl_relaxed(bdf_to_sid_base + hash * sizeof(u32));

		/* if there is a collision, look for next available entry */
		while (val) {
			u8 current_hash = hash++;
			u8 next_mask = 0xff;

			/* if NEXT is NULL then update current entry */
			if (!(val & next_mask)) {
				int j;

				val |= (u32)hash;
				writel_relaxed(val, bdf_to_sid_base +
					current_hash * sizeof(u32));

				/* sid_info of current hash and update it */
				for (j = 0; j < dev->sid_info_len; j++) {
					if (dev->sid_info[j].hash !=
						current_hash)
						continue;

					dev->sid_info[j].next_hash = hash;
					dev->sid_info[j].value = val;
					break;
				}
			}

			val = readl_relaxed(bdf_to_sid_base +
				hash * sizeof(u32));
		}

		/* BDF [31:16] | SID [15:8] | NEXT [7:0] */
		val = sid_info->bdf << 16 | sid_info->pcie_sid << 8 | 0;
		writel_relaxed(val, bdf_to_sid_base + hash * sizeof(u32));

		sid_info->hash = hash;
		sid_info->value = val;
	}
}

int msm_pcie_assert_perst(u32 rc_idx)
{
	struct msm_pcie_dev_t *dev = &msm_pcie_dev[rc_idx];

	gpio_set_value(dev->gpio[MSM_PCIE_GPIO_PERST].num,
			dev->gpio[MSM_PCIE_GPIO_PERST].on);

	return 0;
}
EXPORT_SYMBOL(msm_pcie_assert_perst);

int msm_pcie_deassert_perst(u32 rc_idx)
{
	struct msm_pcie_dev_t *dev = &msm_pcie_dev[rc_idx];

	gpio_set_value(dev->gpio[MSM_PCIE_GPIO_PERST].num,
			1 - dev->gpio[MSM_PCIE_GPIO_PERST].on);

	return 0;
}
EXPORT_SYMBOL(msm_pcie_deassert_perst);

int msm_pcie_enumerate(u32 rc_idx)
{
	int ret = 0, bus_ret = 0;
	struct msm_pcie_dev_t *dev = &msm_pcie_dev[rc_idx];

	mutex_lock(&dev->enumerate_lock);

	PCIE_DBG(dev, "Enumerate RC%d\n", rc_idx);

	if (!dev->drv_ready) {
		PCIE_DBG(dev, "RC%d has not been successfully probed yet\n",
			rc_idx);
		ret = -EPROBE_DEFER;
		goto out;
	}

	if (!dev->enumerated) {
		ret = msm_pcie_enable(dev, PM_ALL);

		/* kick start ARM PCI configuration framework */
		if (!ret) {
			struct pci_dev *pcidev = NULL;
			struct pci_host_bridge *bridge;
			bool found = false;
			struct pci_bus *bus;
			resource_size_t iobase = 0;
			u32 ids = readl_relaxed(msm_pcie_dev[rc_idx].dm_core);
			u32 vendor_id = ids & 0xffff;
			u32 device_id = (ids & 0xffff0000) >> 16;
			LIST_HEAD(res);

			PCIE_DBG(dev, "vendor-id:0x%x device_id:0x%x\n",
					vendor_id, device_id);

			bridge = devm_pci_alloc_host_bridge(&dev->pdev->dev,
						sizeof(*dev));
			if (!bridge) {
				ret = -ENOMEM;
				goto out;
			}

			ret = of_pci_get_host_bridge_resources(
						dev->pdev->dev.of_node,
						0, 0xff, &res, &iobase);
			if (ret) {
				PCIE_ERR(dev,
					"PCIe: failed to get host bridge resources for RC%d: %d\n",
					dev->rc_idx, ret);
				goto out;
			}

			ret = devm_request_pci_bus_resources(&dev->pdev->dev,
						&res);
			if (ret) {
				PCIE_ERR(dev,
					"PCIe: RC%d: failed to request pci bus resources %d\n",
					dev->rc_idx, ret);
				goto out;
			}

			if (IS_ENABLED(CONFIG_PCI_MSM_MSI)) {
				ret = msm_msi_init(&dev->pdev->dev);
				if (ret)
					goto out;
			}

			list_splice_init(&res, &bridge->windows);
			bridge->dev.parent = &dev->pdev->dev;
			bridge->sysdata = dev;
			bridge->busnr = 0;
			bridge->ops = &msm_pcie_ops;
			bridge->map_irq = of_irq_parse_and_map_pci;
			bridge->swizzle_irq = pci_common_swizzle;

			ret = pci_scan_root_bus_bridge(bridge);
			if (ret) {
				PCIE_ERR(dev,
					"PCIe: RC%d: failed to scan root bus %d\n",
					dev->rc_idx, ret);
				goto out;
			}

			bus = bridge->bus;

			pci_assign_unassigned_bus_resources(bus);
			pci_bus_add_devices(bus);

			dev->enumerated = true;

			msm_pcie_write_mask(dev->dm_core +
				PCIE20_COMMAND_STATUS, 0, BIT(2)|BIT(1));

			if (dev->cpl_timeout && dev->bridge_found)
				msm_pcie_write_reg_field(dev->dm_core,
					PCIE20_DEVICE_CONTROL2_STATUS2,
					0xf, dev->cpl_timeout);

			if (dev->shadow_en) {
				u32 val = readl_relaxed(dev->dm_core +
						PCIE20_COMMAND_STATUS);
				PCIE_DBG(dev, "PCIE20_COMMAND_STATUS:0x%x\n",
					val);
				dev->rc_shadow[PCIE20_COMMAND_STATUS / 4] = val;
			}

			do {
				pcidev = pci_get_device(vendor_id,
					device_id, pcidev);
				if (pcidev && (&msm_pcie_dev[rc_idx] ==
					(struct msm_pcie_dev_t *)
					PCIE_BUS_PRIV_DATA(pcidev->bus))) {
					msm_pcie_dev[rc_idx].dev = pcidev;
					found = true;
					PCIE_DBG(&msm_pcie_dev[rc_idx],
						"PCI device is found for RC%d\n",
						rc_idx);
				}
			} while (!found && pcidev);

			if (!pcidev) {
				PCIE_ERR(dev,
					"PCIe: Did not find PCI device for RC%d.\n",
					dev->rc_idx);
				ret = -ENODEV;
				goto out;
			}

			bus_ret = bus_for_each_dev(&pci_bus_type, NULL, dev,
					&msm_pcie_config_device_table);

			if (bus_ret) {
				PCIE_ERR(dev,
					"PCIe: Failed to set up device table for RC%d\n",
					dev->rc_idx);
				ret = -ENODEV;
				goto out;
			}

			msm_pcie_check_l1ss_support_all(dev);
			msm_pcie_config_link_pm(dev, true);
		} else {
			PCIE_ERR(dev, "PCIe: failed to enable RC%d.\n",
				dev->rc_idx);
		}
	} else {
		PCIE_ERR(dev, "PCIe: RC%d has already been enumerated.\n",
			dev->rc_idx);
	}

out:
	mutex_unlock(&dev->enumerate_lock);

	return ret;
}
EXPORT_SYMBOL(msm_pcie_enumerate);

static void msm_pcie_notify_client(struct msm_pcie_dev_t *dev,
					enum msm_pcie_event event)
{
	if (dev->event_reg && dev->event_reg->callback &&
		(dev->event_reg->events & event)) {
		struct msm_pcie_notify *notify = &dev->event_reg->notify;

		notify->event = event;
		notify->user = dev->event_reg->user;
		PCIE_DBG(dev, "PCIe: callback RC%d for event %d\n",
			dev->rc_idx, event);
		dev->event_reg->callback(notify);

		if ((dev->event_reg->options & MSM_PCIE_CONFIG_NO_RECOVERY) &&
				(event == MSM_PCIE_EVENT_LINKDOWN)) {
			dev->user_suspend = true;
			PCIE_DBG(dev,
				"PCIe: Client of RC%d will recover the link later.\n",
				dev->rc_idx);
			return;
		}
	} else {
		PCIE_DBG2(dev,
			"PCIe: Client of RC%d does not have registration for event %d\n",
			dev->rc_idx, event);
	}
}

static void handle_wake_func(struct work_struct *work)
{
	int i, ret;
	struct msm_pcie_dev_t *dev = container_of(work, struct msm_pcie_dev_t,
					handle_wake_work);

	PCIE_DBG(dev, "PCIe: Wake work for RC%d\n", dev->rc_idx);

	mutex_lock(&dev->recovery_lock);

	if (!dev->enumerated) {
		PCIE_DBG(dev,
			"PCIe: Start enumeration for RC%d upon the wake from endpoint.\n",
			dev->rc_idx);

		ret = msm_pcie_enumerate(dev->rc_idx);
		if (ret) {
			PCIE_ERR(dev,
				"PCIe: failed to enable RC%d upon wake request from the device.\n",
				dev->rc_idx);
			goto out;
		}

		if (dev->num_ep > 1) {
			for (i = 0; i < MAX_DEVICE_NUM; i++) {
				dev->event_reg = dev->pcidev_table[i].event_reg;

				if ((dev->link_status == MSM_PCIE_LINK_ENABLED)
					&& dev->event_reg &&
					dev->event_reg->callback &&
					(dev->event_reg->events &
					MSM_PCIE_EVENT_LINKUP)) {
					struct msm_pcie_notify *notify =
						&dev->event_reg->notify;
					notify->event = MSM_PCIE_EVENT_LINKUP;
					notify->user = dev->event_reg->user;
					PCIE_DBG(dev,
						"PCIe: Linkup callback for RC%d after enumeration is successful in wake IRQ handling\n",
						dev->rc_idx);
					dev->event_reg->callback(notify);
				}
			}
		} else {
			if ((dev->link_status == MSM_PCIE_LINK_ENABLED) &&
				dev->event_reg && dev->event_reg->callback &&
				(dev->event_reg->events &
				MSM_PCIE_EVENT_LINKUP)) {
				struct msm_pcie_notify *notify =
						&dev->event_reg->notify;
				notify->event = MSM_PCIE_EVENT_LINKUP;
				notify->user = dev->event_reg->user;
				PCIE_DBG(dev,
					"PCIe: Linkup callback for RC%d after enumeration is successful in wake IRQ handling\n",
					dev->rc_idx);
				dev->event_reg->callback(notify);
			} else {
				PCIE_DBG(dev,
					"PCIe: Client of RC%d does not have registration for linkup event.\n",
					dev->rc_idx);
			}
		}
		goto out;
	} else {
		PCIE_ERR(dev,
			"PCIe: The enumeration for RC%d has already been done.\n",
			dev->rc_idx);
		goto out;
	}

out:
	mutex_unlock(&dev->recovery_lock);
}

static irqreturn_t handle_aer_irq(int irq, void *data)
{
	struct msm_pcie_dev_t *dev = data;

	int corr_val = 0, uncorr_val = 0, rc_err_status = 0;
	int ep_corr_val = 0, ep_uncorr_val = 0;
	int rc_dev_ctrlstts = 0, ep_dev_ctrlstts = 0;
	u32 ep_dev_ctrlstts_offset = 0;
	int i, j, ep_src_bdf = 0;
	void __iomem *ep_base = NULL;

	PCIE_DBG2(dev,
		"AER Interrupt handler fired for RC%d irq %d\nrc_corr_counter: %lu\nrc_non_fatal_counter: %lu\nrc_fatal_counter: %lu\nep_corr_counter: %lu\nep_non_fatal_counter: %lu\nep_fatal_counter: %lu\n",
		dev->rc_idx, irq, dev->rc_corr_counter,
		dev->rc_non_fatal_counter, dev->rc_fatal_counter,
		dev->ep_corr_counter, dev->ep_non_fatal_counter,
		dev->ep_fatal_counter);

	uncorr_val = readl_relaxed(dev->dm_core +
				PCIE20_AER_UNCORR_ERR_STATUS_REG);
	corr_val = readl_relaxed(dev->dm_core +
				PCIE20_AER_CORR_ERR_STATUS_REG);
	rc_err_status = readl_relaxed(dev->dm_core +
				PCIE20_AER_ROOT_ERR_STATUS_REG);
	rc_dev_ctrlstts = readl_relaxed(dev->dm_core +
				PCIE20_CAP_DEVCTRLSTATUS);

	if (uncorr_val)
		PCIE_DBG(dev, "RC's PCIE20_AER_UNCORR_ERR_STATUS_REG:0x%x\n",
				uncorr_val);
	if (corr_val && (dev->rc_corr_counter < corr_counter_limit))
		PCIE_DBG(dev, "RC's PCIE20_AER_CORR_ERR_STATUS_REG:0x%x\n",
				corr_val);

	if ((rc_dev_ctrlstts >> 18) & 0x1)
		dev->rc_fatal_counter++;
	if ((rc_dev_ctrlstts >> 17) & 0x1)
		dev->rc_non_fatal_counter++;
	if ((rc_dev_ctrlstts >> 16) & 0x1)
		dev->rc_corr_counter++;

	msm_pcie_write_mask(dev->dm_core + PCIE20_CAP_DEVCTRLSTATUS, 0,
				BIT(18)|BIT(17)|BIT(16));

	if (dev->link_status == MSM_PCIE_LINK_DISABLED) {
		PCIE_DBG2(dev, "RC%d link is down\n", dev->rc_idx);
		goto out;
	}

	for (i = 0; i < 2; i++) {
		if (i)
			ep_src_bdf = readl_relaxed(dev->dm_core +
				PCIE20_AER_ERR_SRC_ID_REG) & ~0xffff;
		else
			ep_src_bdf = (readl_relaxed(dev->dm_core +
				PCIE20_AER_ERR_SRC_ID_REG) & 0xffff) << 16;

		if (!ep_src_bdf)
			continue;

		for (j = 0; j < MAX_DEVICE_NUM; j++) {
			if (ep_src_bdf == dev->pcidev_table[j].bdf) {
				PCIE_DBG2(dev,
					"PCIe: %s Error from Endpoint: %02x:%02x.%01x\n",
					i ? "Uncorrectable" : "Correctable",
					dev->pcidev_table[j].bdf >> 24,
					dev->pcidev_table[j].bdf >> 19 & 0x1f,
					dev->pcidev_table[j].bdf >> 16 & 0x07);
				ep_base = dev->pcidev_table[j].conf_base;
				ep_dev_ctrlstts_offset =
				dev->pcidev_table[j].dev_ctrlstts_offset;
				break;
			}
		}

		if (!ep_base) {
			PCIE_ERR(dev,
				"PCIe: RC%d no endpoint found for reported error\n",
				dev->rc_idx);
			goto out;
		}

		ep_uncorr_val = readl_relaxed(ep_base +
					PCIE20_AER_UNCORR_ERR_STATUS_REG);
		ep_corr_val = readl_relaxed(ep_base +
					PCIE20_AER_CORR_ERR_STATUS_REG);
		ep_dev_ctrlstts = readl_relaxed(ep_base +
					ep_dev_ctrlstts_offset);

		if (ep_uncorr_val)
			PCIE_DBG(dev,
				"EP's PCIE20_AER_UNCORR_ERR_STATUS_REG:0x%x\n",
				ep_uncorr_val);
		if (ep_corr_val && (dev->ep_corr_counter < corr_counter_limit))
			PCIE_DBG(dev,
				"EP's PCIE20_AER_CORR_ERR_STATUS_REG:0x%x\n",
				ep_corr_val);

		if ((ep_dev_ctrlstts >> 18) & 0x1)
			dev->ep_fatal_counter++;
		if ((ep_dev_ctrlstts >> 17) & 0x1)
			dev->ep_non_fatal_counter++;
		if ((ep_dev_ctrlstts >> 16) & 0x1)
			dev->ep_corr_counter++;

		msm_pcie_write_mask(ep_base + ep_dev_ctrlstts_offset, 0,
					BIT(18)|BIT(17)|BIT(16));

		msm_pcie_write_reg_field(ep_base,
				PCIE20_AER_UNCORR_ERR_STATUS_REG,
				0x3fff031, 0x3fff031);
		msm_pcie_write_reg_field(ep_base,
				PCIE20_AER_CORR_ERR_STATUS_REG,
				0xf1c1, 0xf1c1);
	}
out:
	if (((dev->rc_corr_counter < corr_counter_limit) &&
		(dev->ep_corr_counter < corr_counter_limit)) ||
		uncorr_val || ep_uncorr_val)
		PCIE_DBG(dev, "RC's PCIE20_AER_ROOT_ERR_STATUS_REG:0x%x\n",
				rc_err_status);
	msm_pcie_write_reg_field(dev->dm_core,
			PCIE20_AER_UNCORR_ERR_STATUS_REG,
			0x3fff031, 0x3fff031);
	msm_pcie_write_reg_field(dev->dm_core,
			PCIE20_AER_CORR_ERR_STATUS_REG,
			0xf1c1, 0xf1c1);
	msm_pcie_write_reg_field(dev->dm_core,
			PCIE20_AER_ROOT_ERR_STATUS_REG,
			0x7f, 0x7f);

	return IRQ_HANDLED;
}

static irqreturn_t handle_wake_irq(int irq, void *data)
{
	struct msm_pcie_dev_t *dev = data;
	unsigned long irqsave_flags;
	int i;

	spin_lock_irqsave(&dev->wakeup_lock, irqsave_flags);

	dev->wake_counter++;
	PCIE_DBG(dev, "PCIe: No. %ld wake IRQ for RC%d\n",
			dev->wake_counter, dev->rc_idx);

	PCIE_DBG2(dev, "PCIe WAKE is asserted by Endpoint of RC%d\n",
		dev->rc_idx);

	if (!dev->enumerated && !(dev->boot_option &
		MSM_PCIE_NO_WAKE_ENUMERATION)) {
		PCIE_DBG(dev, "Start enumerating RC%d\n", dev->rc_idx);
		schedule_work(&dev->handle_wake_work);
	} else {
		PCIE_DBG2(dev, "Wake up RC%d\n", dev->rc_idx);
		__pm_stay_awake(&dev->ws);
		__pm_relax(&dev->ws);

		if (dev->num_ep > 1) {
			for (i = 0; i < MAX_DEVICE_NUM; i++) {
				dev->event_reg =
					dev->pcidev_table[i].event_reg;
				msm_pcie_notify_client(dev,
					MSM_PCIE_EVENT_WAKEUP);
			}
		} else {
			msm_pcie_notify_client(dev, MSM_PCIE_EVENT_WAKEUP);
		}
	}

	spin_unlock_irqrestore(&dev->wakeup_lock, irqsave_flags);

	return IRQ_HANDLED;
}

static irqreturn_t handle_linkdown_irq(int irq, void *data)
{
	struct msm_pcie_dev_t *dev = data;
	int i;

	dev->linkdown_counter++;

	PCIE_DBG(dev,
		"PCIe: No. %ld linkdown IRQ for RC%d.\n",
		dev->linkdown_counter, dev->rc_idx);

	if (!dev->enumerated || dev->link_status != MSM_PCIE_LINK_ENABLED) {
		PCIE_DBG(dev,
			"PCIe:Linkdown IRQ for RC%d when the link is not enabled\n",
			dev->rc_idx);
	} else if (dev->suspending) {
		PCIE_DBG(dev,
			"PCIe:the link of RC%d is suspending.\n",
			dev->rc_idx);
	} else {
		dev->link_status = MSM_PCIE_LINK_DISABLED;
		dev->shadow_en = false;

		if (dev->linkdown_panic)
			panic("User has chosen to panic on linkdown\n");

#if !IS_ENABLED(CONFIG_MFD_ABC_PCIE)
		/* assert PERST */
		if (!(msm_pcie_keep_resources_on & BIT(dev->rc_idx)))
			gpio_set_value(dev->gpio[MSM_PCIE_GPIO_PERST].num,
					dev->gpio[MSM_PCIE_GPIO_PERST].on);
#endif

		PCIE_ERR(dev, "PCIe link is down for RC%d\n", dev->rc_idx);

		if (dev->num_ep > 1) {
			for (i = 0; i < MAX_DEVICE_NUM; i++) {
				dev->event_reg =
					dev->pcidev_table[i].event_reg;
				msm_pcie_notify_client(dev,
					MSM_PCIE_EVENT_LINKDOWN);
			}
		} else {
			msm_pcie_notify_client(dev, MSM_PCIE_EVENT_LINKDOWN);
		}
	}

	return IRQ_HANDLED;
}

static irqreturn_t handle_global_irq(int irq, void *data)
{
	int i;
	struct msm_pcie_dev_t *dev = data;
	unsigned long irqsave_flags;
	u32 status = 0;

	spin_lock_irqsave(&dev->irq_lock, irqsave_flags);

	if (dev->suspending) {
		PCIE_DBG2(dev,
			"PCIe: RC%d is currently suspending.\n",
			dev->rc_idx);
		spin_unlock_irqrestore(&dev->irq_lock, irqsave_flags);
		return IRQ_HANDLED;
	}

	status = readl_relaxed(dev->parf + PCIE20_PARF_INT_ALL_STATUS) &
			readl_relaxed(dev->parf + PCIE20_PARF_INT_ALL_MASK);

	msm_pcie_write_mask(dev->parf + PCIE20_PARF_INT_ALL_CLEAR, 0, status);

	PCIE_DBG2(dev, "RC%d: Global IRQ %d received: 0x%x\n",
		dev->rc_idx, irq, status);

	for (i = 0; i <= MSM_PCIE_INT_EVT_MAX; i++) {
		if (status & BIT(i)) {
			switch (i) {
			case MSM_PCIE_INT_EVT_LINK_DOWN:
				PCIE_DBG(dev,
					"PCIe: RC%d: handle linkdown event.\n",
					dev->rc_idx);
				handle_linkdown_irq(irq, data);
				break;
			case MSM_PCIE_INT_EVT_AER_LEGACY:
				PCIE_DBG(dev,
					"PCIe: RC%d: AER legacy event.\n",
					dev->rc_idx);
				handle_aer_irq(irq, data);
				break;
			case MSM_PCIE_INT_EVT_AER_ERR:
				PCIE_DBG(dev,
					"PCIe: RC%d: AER event.\n",
					dev->rc_idx);
				handle_aer_irq(irq, data);
				break;
			default:
				PCIE_DUMP(dev,
					"PCIe: RC%d: Unexpected event %d is caught!\n",
					dev->rc_idx, i);
			}
		}
	}

	spin_unlock_irqrestore(&dev->irq_lock, irqsave_flags);

	return IRQ_HANDLED;
}

<<<<<<< HEAD
static void msm_pcie_destroy_irq(struct msi_desc *entry, unsigned int irq)
{
	int pos;
	struct msm_pcie_dev_t *dev;
	struct pci_dev *pdev = msi_desc_to_pci_dev(entry);

	if (!pdev) {
		pr_err("PCIe: pci device is null. IRQ:%d\n", irq);
		return;
	}

	dev = PCIE_BUS_PRIV_DATA(pdev->bus);
	if (!dev) {
		pr_err("PCIe: could not find RC. IRQ:%d\n", irq);
		return;
	}

	PCIE_DBG(dev, "destroy default MSI irq %d\n", irq);
	pos = irq - irq_find_mapping(dev->irq_domain, 0);

	PCIE_DBG(dev, "RC%d\n", dev->rc_idx);

	PCIE_DBG(dev, "Before clear_bit pos:%d msi_irq_in_use:%ld\n",
		pos, *dev->msi_irq_in_use);
	clear_bit(pos, dev->msi_irq_in_use);
	PCIE_DBG(dev, "After clear_bit pos:%d msi_irq_in_use:%ld\n",
		pos, *dev->msi_irq_in_use);
}

/* hookup to linux pci msi framework */
void arch_teardown_msi_irq(unsigned int irq)
{
	struct msi_desc *entry = irq_get_msi_desc(irq);

	PCIE_GEN_DBG("irq %d deallocated\n", irq);

	if (entry)
		msm_pcie_destroy_irq(entry, irq);
}

void arch_teardown_msi_irqs(struct pci_dev *dev)
{
	struct msi_desc *entry;
	struct msm_pcie_dev_t *pcie_dev = PCIE_BUS_PRIV_DATA(dev->bus);

	PCIE_DBG(pcie_dev, "RC:%d EP: vendor_id:0x%x device_id:0x%x\n",
		pcie_dev->rc_idx, dev->vendor, dev->device);

	pcie_dev->use_msi = false;

	list_for_each_entry(entry, &dev->dev.msi_list, list) {
		int i, nvec;

		if (entry->irq == 0)
			continue;
		nvec = 1 << entry->msi_attrib.multiple;
		for (i = 0; i < nvec; i++)
			msm_pcie_destroy_irq(entry, entry->irq + i);
	}
}

static void msm_pcie_msi_nop(struct irq_data *d)
{
}

static struct irq_chip pcie_msi_chip = {
	.name = "msm-pcie-msi",
	.irq_ack = msm_pcie_msi_nop,
	.irq_enable = unmask_msi_irq,
	.irq_disable = mask_msi_irq,
	.irq_mask = mask_msi_irq,
	.irq_unmask = unmask_msi_irq,
};

static int msm_pcie_create_irq(struct msm_pcie_dev_t *dev)
{
	int irq, pos;

	PCIE_DBG(dev, "RC%d\n", dev->rc_idx);

again:
	pos = find_first_zero_bit(dev->msi_irq_in_use, PCIE_MSI_NR_IRQS);

	if (pos >= PCIE_MSI_NR_IRQS)
		return -ENOSPC;

	PCIE_DBG(dev, "pos:%d msi_irq_in_use:%ld\n", pos, *dev->msi_irq_in_use);

	if (test_and_set_bit(pos, dev->msi_irq_in_use))
		goto again;
	else
		PCIE_DBG(dev, "test_and_set_bit is successful pos=%d\n", pos);

	irq = irq_create_mapping(dev->irq_domain, pos);
	if (!irq)
		return -EINVAL;

	return irq;
}

static int arch_setup_msi_irq_default(struct pci_dev *pdev,
		struct msi_desc *desc, int nvec)
{
	int irq;
	int index;
	int count;
	int lastirq = -1;
	struct msi_msg msg;
	struct msm_pcie_dev_t *dev = PCIE_BUS_PRIV_DATA(pdev->bus);

	PCIE_DBG(dev, "RC%d nvec %d\n", dev->rc_idx, nvec);

	/* create up to nvec consecutive irq mappings */
	for (count = 0; count < nvec; count++) {
		irq = msm_pcie_create_irq(dev);

		if (irq < 0)
			return irq;
		else if ((lastirq != -1) && (irq != (lastirq + 1))) {
			msm_pcie_destroy_irq(desc, irq);
			break;
		}

		PCIE_DBG(dev, "irq %d allocated\n", irq);

		lastirq = irq;
	}

	/* update irq mapping with descriptors, work backwards */
	for (index = count; index > 0; index--, irq--) {
		irq_set_msi_desc(irq, desc);
		irq_set_chip_data(irq, pdev);

		/* write msi vector and data */
		msg.address_hi = 0;
		msg.address_lo = MSM_PCIE_MSI_PHY;
		msg.data = irq - irq_find_mapping(dev->irq_domain, index - 1);
		write_msi_msg(irq, &msg);
	}

	if (count != nvec)
		return count;

	return 0;
}

int arch_setup_msi_irq(struct pci_dev *pdev, struct msi_desc *desc)
{
	struct msm_pcie_dev_t *dev = PCIE_BUS_PRIV_DATA(pdev->bus);

	PCIE_DBG(dev, "RC%d\n", dev->rc_idx);

	return arch_setup_msi_irq_default(pdev, desc, 1);
}

int arch_setup_msi_irqs(struct pci_dev *dev, int nvec, int type)
{
	struct msi_desc *entry;
	int ret;
	struct msm_pcie_dev_t *pcie_dev = PCIE_BUS_PRIV_DATA(dev->bus);

	PCIE_DBG(pcie_dev, "RC%d\n", pcie_dev->rc_idx);

	if (type != PCI_CAP_ID_MSI || nvec > 32)
		return -ENOSPC;

	PCIE_DBG(pcie_dev, "nvec = %d\n", nvec);

	list_for_each_entry(entry, &dev->dev.msi_list, list) {
		entry->msi_attrib.multiple =
			__ilog2_u32(__roundup_pow_of_two(nvec));

		ret = arch_setup_msi_irq_default(dev, entry, nvec);

		PCIE_DBG(pcie_dev, "ret from msi_irq: %d\n", ret);

		if (ret < 0)
			return ret;
		if (ret > 0)
			return -ENOSPC;
	}

	pcie_dev->use_msi = true;

	return 0;
}

static int msm_pcie_msi_map(struct irq_domain *domain, unsigned int irq,
	   irq_hw_number_t hwirq)
{
	irq_set_chip_and_handler (irq, &pcie_msi_chip, handle_simple_irq);
	return 0;
}

static const struct irq_domain_ops msm_pcie_msi_ops = {
	.map = msm_pcie_msi_map,
};

=======
>>>>>>> eb707175
static int32_t msm_pcie_irq_init(struct msm_pcie_dev_t *dev)
{
	int rc;
	struct device *pdev = &dev->pdev->dev;

	PCIE_DBG(dev, "RC%d\n", dev->rc_idx);

	if (dev->rc_idx)
		wakeup_source_init(&dev->ws, "RC1 pcie_wakeup_source");
	else
		wakeup_source_init(&dev->ws, "RC0 pcie_wakeup_source");

	/* register handler for linkdown interrupt */
	if (dev->irq[MSM_PCIE_INT_LINK_DOWN].num) {
		rc = devm_request_irq(pdev,
			dev->irq[MSM_PCIE_INT_LINK_DOWN].num,
			handle_linkdown_irq,
			IRQF_TRIGGER_RISING,
			dev->irq[MSM_PCIE_INT_LINK_DOWN].name,
			dev);
		if (rc) {
			PCIE_ERR(dev,
				"PCIe: Unable to request linkdown interrupt:%d\n",
				dev->irq[MSM_PCIE_INT_LINK_DOWN].num);
			return rc;
		}
	}

	/* register handler for AER interrupt */
	if (dev->irq[MSM_PCIE_INT_PLS_ERR].num) {
		rc = devm_request_irq(pdev,
				dev->irq[MSM_PCIE_INT_PLS_ERR].num,
				handle_aer_irq,
				IRQF_TRIGGER_RISING,
				dev->irq[MSM_PCIE_INT_PLS_ERR].name,
				dev);
		if (rc) {
			PCIE_ERR(dev,
				"PCIe: RC%d: Unable to request aer pls_err interrupt: %d\n",
				dev->rc_idx,
				dev->irq[MSM_PCIE_INT_PLS_ERR].num);
			return rc;
		}
	}

	/* register handler for AER legacy interrupt */
	if (dev->irq[MSM_PCIE_INT_AER_LEGACY].num) {
		rc = devm_request_irq(pdev,
				dev->irq[MSM_PCIE_INT_AER_LEGACY].num,
				handle_aer_irq,
				IRQF_TRIGGER_RISING,
				dev->irq[MSM_PCIE_INT_AER_LEGACY].name,
				dev);
		if (rc) {
			PCIE_ERR(dev,
				"PCIe: RC%d: Unable to request aer aer_legacy interrupt: %d\n",
				dev->rc_idx,
				dev->irq[MSM_PCIE_INT_AER_LEGACY].num);
			return rc;
		}
	}

	if (dev->irq[MSM_PCIE_INT_GLOBAL_INT].num) {
		rc = devm_request_irq(pdev,
				dev->irq[MSM_PCIE_INT_GLOBAL_INT].num,
				handle_global_irq,
				IRQF_TRIGGER_RISING,
				dev->irq[MSM_PCIE_INT_GLOBAL_INT].name,
				dev);
		if (rc) {
			PCIE_ERR(dev,
				"PCIe: RC%d: Unable to request global_int interrupt: %d\n",
				dev->rc_idx,
				dev->irq[MSM_PCIE_INT_GLOBAL_INT].num);
			return rc;
		}
	}

	/* register handler for PCIE_WAKE_N interrupt line */
	if (dev->wake_n) {
		rc = devm_request_irq(pdev,
				dev->wake_n, handle_wake_irq,
				IRQF_TRIGGER_FALLING, "msm_pcie_wake", dev);
		if (rc) {
			PCIE_ERR(dev,
				"PCIe: RC%d: Unable to request wake interrupt\n",
				dev->rc_idx);
			return rc;
		}

		INIT_WORK(&dev->handle_wake_work, handle_wake_func);

		rc = enable_irq_wake(dev->wake_n);
		if (rc) {
			PCIE_ERR(dev,
				"PCIe: RC%d: Unable to enable wake interrupt\n",
				dev->rc_idx);
			return rc;
		}
	}

<<<<<<< HEAD
	/* Create a virtual domain of interrupts */
	if (!IS_ENABLED(CONFIG_PCI_MSM_MSI)) {
		dev->irq_domain = irq_domain_add_linear(dev->pdev->dev.of_node,
			PCIE_MSI_NR_IRQS, &msm_pcie_msi_ops, dev);

		if (!dev->irq_domain) {
			PCIE_ERR(dev,
				"PCIe: RC%d: Unable to initialize irq domain\n",
				dev->rc_idx);

			if (dev->wake_n)
				disable_irq(dev->wake_n);

			return PTR_ERR(dev->irq_domain);
		}
	}

=======
>>>>>>> eb707175
	return 0;
}

static void msm_pcie_irq_deinit(struct msm_pcie_dev_t *dev)
{
	PCIE_DBG(dev, "RC%d\n", dev->rc_idx);

	wakeup_source_trash(&dev->ws);

	if (dev->wake_n)
		disable_irq(dev->wake_n);
}

static bool msm_pcie_check_l0s_support(struct pci_dev *pdev,
					struct msm_pcie_dev_t *pcie_dev)
{
	struct pci_dev *parent = pdev->bus->self;
	u32 val;

	/* check parent supports L0s */
	if (parent) {
		u32 val2;

		pci_read_config_dword(parent, parent->pcie_cap + PCI_EXP_LNKCAP,
					&val);
		pci_read_config_dword(parent, parent->pcie_cap + PCI_EXP_LNKCTL,
					&val2);
		val = (val & BIT(10)) && (val2 & PCI_EXP_LNKCTL_ASPM_L0S);
		if (!val) {
			PCIE_DBG(pcie_dev,
				"PCIe: RC%d: Parent PCI device %02x:%02x.%01x does not support L0s\n",
				pcie_dev->rc_idx, parent->bus->number,
				PCI_SLOT(parent->devfn),
				PCI_FUNC(parent->devfn));
			return false;
		}
	}

	pci_read_config_dword(pdev, pdev->pcie_cap + PCI_EXP_LNKCAP, &val);
	if (!(val & BIT(10))) {
		PCIE_DBG(pcie_dev,
			"PCIe: RC%d: PCI device %02x:%02x.%01x does not support L0s\n",
			pcie_dev->rc_idx, pdev->bus->number,
			PCI_SLOT(pdev->devfn), PCI_FUNC(pdev->devfn));
		return false;
	}

	return true;
}

static bool msm_pcie_check_l1_support(struct pci_dev *pdev,
					struct msm_pcie_dev_t *pcie_dev)
{
	struct pci_dev *parent = pdev->bus->self;
	u32 val;

	/* check parent supports L1 */
	if (parent) {
		u32 val2;

		pci_read_config_dword(parent, parent->pcie_cap + PCI_EXP_LNKCAP,
					&val);
		pci_read_config_dword(parent, parent->pcie_cap + PCI_EXP_LNKCTL,
					&val2);
		val = (val & BIT(11)) && (val2 & PCI_EXP_LNKCTL_ASPM_L1);
		if (!val) {
			PCIE_DBG(pcie_dev,
				"PCIe: RC%d: Parent PCI device %02x:%02x.%01x does not support L1\n",
				pcie_dev->rc_idx, parent->bus->number,
				PCI_SLOT(parent->devfn),
				PCI_FUNC(parent->devfn));
			return false;
		}
	}

	pci_read_config_dword(pdev, pdev->pcie_cap + PCI_EXP_LNKCAP, &val);
	if (!(val & BIT(11))) {
		PCIE_DBG(pcie_dev,
			"PCIe: RC%d: PCI device %02x:%02x.%01x does not support L1\n",
			pcie_dev->rc_idx, pdev->bus->number,
			PCI_SLOT(pdev->devfn), PCI_FUNC(pdev->devfn));
		return false;
	}

	return true;
}

static int msm_pcie_check_l1ss_support(struct pci_dev *pdev, void *dev)
{
	struct msm_pcie_dev_t *pcie_dev = (struct msm_pcie_dev_t *)dev;
	u32 val;
	u32 l1ss_cap_id_offset, l1ss_cap_offset, l1ss_ctl1_offset;

	if (!pcie_dev->l1ss_supported)
		return -ENXIO;

	l1ss_cap_id_offset = pci_find_ext_capability(pdev, PCI_EXT_CAP_ID_L1SS);
	if (!l1ss_cap_id_offset) {
		PCIE_DBG(pcie_dev,
			"PCIe: RC%d: PCI device %02x:%02x.%01x could not find L1ss capability register\n",
			pcie_dev->rc_idx, pdev->bus->number,
			PCI_SLOT(pdev->devfn), PCI_FUNC(pdev->devfn));
		pcie_dev->l1ss_supported = 0;
		return -ENXIO;
	}

	l1ss_cap_offset = l1ss_cap_id_offset + PCI_L1SS_CAP;
	l1ss_ctl1_offset = l1ss_cap_id_offset + PCI_L1SS_CTL1;

	pci_read_config_dword(pdev, l1ss_cap_offset, &val);
	pcie_dev->l1_1_pcipm_supported &= !!(val & (PCI_L1SS_CAP_PCIPM_L1_1));
	pcie_dev->l1_2_pcipm_supported &= !!(val & (PCI_L1SS_CAP_PCIPM_L1_2));
	pcie_dev->l1_1_aspm_supported &= !!(val & (PCI_L1SS_CAP_ASPM_L1_1));
	pcie_dev->l1_2_aspm_supported &= !!(val & (PCI_L1SS_CAP_ASPM_L1_2));
	if (!pcie_dev->l1_1_pcipm_supported &&
		!pcie_dev->l1_2_pcipm_supported &&
		!pcie_dev->l1_1_aspm_supported &&
		!pcie_dev->l1_2_aspm_supported) {
		PCIE_DBG(pcie_dev,
			"PCIe: RC%d: PCI device %02x:%02x.%01x does not support any L1ss\n",
			pcie_dev->rc_idx, pdev->bus->number,
			PCI_SLOT(pdev->devfn), PCI_FUNC(pdev->devfn));
		pcie_dev->l1ss_supported = 0;
		return -ENXIO;
	}

	return 0;
}

static int msm_pcie_config_common_clock_enable(struct pci_dev *pdev,
							void *dev)
{
	struct msm_pcie_dev_t *pcie_dev = (struct msm_pcie_dev_t *)dev;

	PCIE_DBG(pcie_dev, "PCIe: RC%d: PCI device %02x:%02x.%01x\n",
		pcie_dev->rc_idx, pdev->bus->number, PCI_SLOT(pdev->devfn),
		PCI_FUNC(pdev->devfn));

	msm_pcie_config_clear_set_dword(pdev, pdev->pcie_cap + PCI_EXP_LNKCTL,
					0, PCI_EXP_LNKCTL_CCC);

	return 0;
}

static void msm_pcie_config_common_clock_enable_all(struct msm_pcie_dev_t *dev)
{
	if (dev->common_clk_en)
		pci_walk_bus(dev->dev->bus,
			msm_pcie_config_common_clock_enable, dev);
}

static int msm_pcie_config_clock_power_management_enable(struct pci_dev *pdev,
							void *dev)
{
	struct msm_pcie_dev_t *pcie_dev = (struct msm_pcie_dev_t *)dev;
	u32 val;

	/* enable only for upstream ports */
	if (pci_is_root_bus(pdev->bus))
		return 0;

	PCIE_DBG(pcie_dev, "PCIe: RC%d: PCI device %02x:%02x.%01x\n",
		pcie_dev->rc_idx, pdev->bus->number, PCI_SLOT(pdev->devfn),
		PCI_FUNC(pdev->devfn));

	pci_read_config_dword(pdev, pdev->pcie_cap + PCI_EXP_LNKCAP, &val);
	if (val & PCI_EXP_LNKCAP_CLKPM)
		msm_pcie_config_clear_set_dword(pdev,
			pdev->pcie_cap + PCI_EXP_LNKCTL, 0,
			PCI_EXP_LNKCTL_CLKREQ_EN);
	else
		PCIE_DBG(pcie_dev,
			"PCIe: RC%d: PCI device %02x:%02x.%01x does not support clock power management\n",
			pcie_dev->rc_idx, pdev->bus->number,
			PCI_SLOT(pdev->devfn), PCI_FUNC(pdev->devfn));

	return 0;
}

static void msm_pcie_config_clock_power_management_enable_all(
						struct msm_pcie_dev_t *dev)
{
	if (dev->clk_power_manage_en)
		pci_walk_bus(dev->dev->bus,
			msm_pcie_config_clock_power_management_enable, dev);
}

static void msm_pcie_config_l0s(struct msm_pcie_dev_t *dev,
				struct pci_dev *pdev, bool enable)
{
	u32 lnkctl_offset = pdev->pcie_cap + PCI_EXP_LNKCTL;
	int ret;

	PCIE_DBG(dev, "PCIe: RC%d: PCI device %02x:%02x.%01x %s\n",
		dev->rc_idx, pdev->bus->number, PCI_SLOT(pdev->devfn),
		PCI_FUNC(pdev->devfn), enable ? "enable" : "disable");

	if (enable) {
		ret = msm_pcie_check_l0s_support(pdev, dev);
		if (!ret)
			return;

		msm_pcie_config_clear_set_dword(pdev, lnkctl_offset, 0,
			PCI_EXP_LNKCTL_ASPM_L0S);
	} else {
		msm_pcie_config_clear_set_dword(pdev, lnkctl_offset,
			PCI_EXP_LNKCTL_ASPM_L0S, 0);
	}
}

static void msm_pcie_config_l0s_disable_all(struct msm_pcie_dev_t *dev,
				struct pci_bus *bus)
{
	struct pci_dev *pdev;

	if (!dev->l0s_supported)
		return;

	list_for_each_entry(pdev, &bus->devices, bus_list) {
		struct pci_bus *child;

		child  = pdev->subordinate;
		if (child)
			msm_pcie_config_l0s_disable_all(dev, child);
		msm_pcie_config_l0s(dev, pdev, false);
	}
}

static int msm_pcie_config_l0s_enable(struct pci_dev *pdev, void *dev)
{
	struct msm_pcie_dev_t *pcie_dev = (struct msm_pcie_dev_t *)dev;

	msm_pcie_config_l0s(pcie_dev, pdev, true);
	return 0;
}

static void msm_pcie_config_l0s_enable_all(struct msm_pcie_dev_t *dev)
{
	if (dev->l0s_supported)
		pci_walk_bus(dev->dev->bus, msm_pcie_config_l0s_enable, dev);
}

static void msm_pcie_config_l1(struct msm_pcie_dev_t *dev,
				struct pci_dev *pdev, bool enable)
{
	u32 lnkctl_offset = pdev->pcie_cap + PCI_EXP_LNKCTL;
	int ret;

	PCIE_DBG(dev, "PCIe: RC%d: PCI device %02x:%02x.%01x %s\n",
		dev->rc_idx, pdev->bus->number, PCI_SLOT(pdev->devfn),
		PCI_FUNC(pdev->devfn), enable ? "enable" : "disable");

	if (enable) {
		ret = msm_pcie_check_l1_support(pdev, dev);
		if (!ret)
			return;

		msm_pcie_config_clear_set_dword(pdev, lnkctl_offset, 0,
			PCI_EXP_LNKCTL_ASPM_L1);
	} else {
		msm_pcie_config_clear_set_dword(pdev, lnkctl_offset,
			PCI_EXP_LNKCTL_ASPM_L1, 0);
	}
}

static void msm_pcie_config_l1_disable_all(struct msm_pcie_dev_t *dev,
				struct pci_bus *bus)
{
	struct pci_dev *pdev;

	if (!dev->l1_supported)
		return;

	list_for_each_entry(pdev, &bus->devices, bus_list) {
		struct pci_bus *child;

		child  = pdev->subordinate;
		if (child)
			msm_pcie_config_l1_disable_all(dev, child);
		msm_pcie_config_l1(dev, pdev, false);
	}
}

static int msm_pcie_config_l1_enable(struct pci_dev *pdev, void *dev)
{
	struct msm_pcie_dev_t *pcie_dev = (struct msm_pcie_dev_t *)dev;

	msm_pcie_config_l1(pcie_dev, pdev, true);
	return 0;
}

static void msm_pcie_config_l1_enable_all(struct msm_pcie_dev_t *dev)
{
	if (dev->l1_supported)
		pci_walk_bus(dev->dev->bus, msm_pcie_config_l1_enable, dev);
}

static void msm_pcie_config_l1ss(struct msm_pcie_dev_t *dev,
				struct pci_dev *pdev, bool enable)
{
	u32 val, val2;
	u32 l1ss_cap_id_offset, l1ss_ctl1_offset;
	u32 devctl2_offset = pdev->pcie_cap + PCI_EXP_DEVCTL2;

	PCIE_DBG(dev, "PCIe: RC%d: PCI device %02x:%02x.%01x %s\n",
		dev->rc_idx, pdev->bus->number, PCI_SLOT(pdev->devfn),
		PCI_FUNC(pdev->devfn), enable ? "enable" : "disable");

	l1ss_cap_id_offset = pci_find_ext_capability(pdev, PCI_EXT_CAP_ID_L1SS);
	if (!l1ss_cap_id_offset) {
		PCIE_DBG(dev,
			"PCIe: RC%d: PCI device %02x:%02x.%01x could not find L1ss capability register\n",
			dev->rc_idx, pdev->bus->number, PCI_SLOT(pdev->devfn),
			PCI_FUNC(pdev->devfn));
		return;
	}

	l1ss_ctl1_offset = l1ss_cap_id_offset + PCI_L1SS_CTL1;

	/* Enable the AUX Clock and the Core Clk to be synchronous for L1ss */
	if (pci_is_root_bus(pdev->bus) && !dev->aux_clk_sync) {
		if (enable)
			msm_pcie_write_mask(dev->parf +
				PCIE20_PARF_SYS_CTRL, BIT(3), 0);
		else
			msm_pcie_write_mask(dev->parf +
				PCIE20_PARF_SYS_CTRL, 0, BIT(3));
	}

	if (enable) {
		msm_pcie_config_clear_set_dword(pdev, devctl2_offset, 0,
			PCI_EXP_DEVCTL2_LTR_EN);

		msm_pcie_config_clear_set_dword(pdev, l1ss_ctl1_offset, 0,
			(dev->l1_1_pcipm_supported ?
				PCI_L1SS_CTL1_PCIPM_L1_1 : 0) |
			(dev->l1_2_pcipm_supported ?
				PCI_L1SS_CTL1_PCIPM_L1_2 : 0) |
			(dev->l1_1_aspm_supported ?
				PCI_L1SS_CTL1_ASPM_L1_1 : 0) |
			(dev->l1_2_aspm_supported ?
				PCI_L1SS_CTL1_ASPM_L1_2 : 0));
	} else {
		msm_pcie_config_clear_set_dword(pdev, devctl2_offset,
			PCI_EXP_DEVCTL2_LTR_EN, 0);

		msm_pcie_config_clear_set_dword(pdev, l1ss_ctl1_offset,
			PCI_L1SS_CTL1_PCIPM_L1_1 | PCI_L1SS_CTL1_PCIPM_L1_2 |
			PCI_L1SS_CTL1_ASPM_L1_1 | PCI_L1SS_CTL1_ASPM_L1_2, 0);
	}

	pci_read_config_dword(pdev, l1ss_ctl1_offset, &val);
	PCIE_DBG2(dev, "PCIe: RC%d: L1SUB_CONTROL1:0x%x\n", dev->rc_idx, val);

	pci_read_config_dword(pdev, devctl2_offset, &val2);
	PCIE_DBG2(dev, "PCIe: RC%d: DEVICE_CONTROL2_STATUS2::0x%x\n",
		dev->rc_idx, val2);
}

static int msm_pcie_config_l1ss_disable(struct pci_dev *pdev, void *dev)
{
	struct msm_pcie_dev_t *pcie_dev = (struct msm_pcie_dev_t *)dev;

	msm_pcie_config_l1ss(pcie_dev, pdev, false);
	return 0;
}

static void msm_pcie_config_l1ss_disable_all(struct msm_pcie_dev_t *dev,
				struct pci_bus *bus)
{
	struct pci_dev *pdev;

	if (!dev->l1ss_supported)
		return;

	list_for_each_entry(pdev, &bus->devices, bus_list) {
		struct pci_bus *child;

		child  = pdev->subordinate;
		if (child)
			msm_pcie_config_l1ss_disable_all(dev, child);
		msm_pcie_config_l1ss_disable(pdev, dev);
	}
}

static int msm_pcie_config_l1ss_enable(struct pci_dev *pdev, void *dev)
{
	struct msm_pcie_dev_t *pcie_dev = (struct msm_pcie_dev_t *)dev;

	msm_pcie_config_l1ss(pcie_dev, pdev, true);
	return 0;
}

static void msm_pcie_config_l1ss_enable_all(struct msm_pcie_dev_t *dev)
{
	if (dev->l1ss_supported)
		pci_walk_bus(dev->dev->bus, msm_pcie_config_l1ss_enable, dev);
}

static void msm_pcie_config_link_pm(struct msm_pcie_dev_t *dev, bool enable)
{
	struct pci_bus *bus = dev->dev->bus;

	if (enable) {
		msm_pcie_config_common_clock_enable_all(dev);
		msm_pcie_config_clock_power_management_enable_all(dev);
		msm_pcie_config_l1ss_enable_all(dev);
		msm_pcie_config_l1_enable_all(dev);
		msm_pcie_config_l0s_enable_all(dev);
	} else {
		msm_pcie_config_l0s_disable_all(dev, bus);
		msm_pcie_config_l1_disable_all(dev, bus);
		msm_pcie_config_l1ss_disable_all(dev, bus);
	}
}

static void msm_pcie_check_l1ss_support_all(struct msm_pcie_dev_t *dev)
{
	pci_walk_bus(dev->dev->bus, msm_pcie_check_l1ss_support, dev);
}

static int msm_pcie_probe(struct platform_device *pdev)
{
	int ret = 0;
	int rc_idx = -1;
	int i, j;

	PCIE_GEN_DBG("%s\n", __func__);

	mutex_lock(&pcie_drv.drv_lock);

	ret = of_property_read_u32((&pdev->dev)->of_node,
				"cell-index", &rc_idx);
	if (ret) {
		PCIE_GEN_DBG("Did not find RC index.\n");
		goto out;
	} else {
		if (rc_idx >= MAX_RC_NUM) {
			pr_err(
				"PCIe: Invalid RC Index %d (max supported = %d)\n",
				rc_idx, MAX_RC_NUM);
			goto out;
		}
		pcie_drv.rc_num++;
		PCIE_DBG(&msm_pcie_dev[rc_idx], "PCIe: RC index is %d.\n",
			rc_idx);
	}

	msm_pcie_dev[rc_idx].l0s_supported =
		!of_property_read_bool((&pdev->dev)->of_node,
				"qcom,no-l0s-supported");
	if (msm_pcie_invert_l0s_support & BIT(rc_idx))
		msm_pcie_dev[rc_idx].l0s_supported =
			!msm_pcie_dev[rc_idx].l0s_supported;
	PCIE_DBG(&msm_pcie_dev[rc_idx], "L0s is %s supported.\n",
		msm_pcie_dev[rc_idx].l0s_supported ? "" : "not");
	msm_pcie_dev[rc_idx].l1_supported =
		!of_property_read_bool((&pdev->dev)->of_node,
				"qcom,no-l1-supported");
	if (msm_pcie_invert_l1_support & BIT(rc_idx))
		msm_pcie_dev[rc_idx].l1_supported =
			!msm_pcie_dev[rc_idx].l1_supported;
	PCIE_DBG(&msm_pcie_dev[rc_idx], "L1 is %s supported.\n",
		msm_pcie_dev[rc_idx].l1_supported ? "" : "not");
	msm_pcie_dev[rc_idx].l1ss_supported =
		!of_property_read_bool((&pdev->dev)->of_node,
				"qcom,no-l1ss-supported");
	if (msm_pcie_invert_l1ss_support & BIT(rc_idx))
		msm_pcie_dev[rc_idx].l1ss_supported =
			!msm_pcie_dev[rc_idx].l1ss_supported;
	PCIE_DBG(&msm_pcie_dev[rc_idx], "L1ss is %s supported.\n",
		msm_pcie_dev[rc_idx].l1ss_supported ? "" : "not");
	msm_pcie_dev[rc_idx].l1_1_aspm_supported =
		msm_pcie_dev[rc_idx].l1ss_supported;
	msm_pcie_dev[rc_idx].l1_2_aspm_supported =
		msm_pcie_dev[rc_idx].l1ss_supported;
	msm_pcie_dev[rc_idx].l1_1_pcipm_supported =
		msm_pcie_dev[rc_idx].l1ss_supported;
	msm_pcie_dev[rc_idx].l1_2_pcipm_supported =
		msm_pcie_dev[rc_idx].l1ss_supported;

	msm_pcie_dev[rc_idx].common_clk_en =
		of_property_read_bool((&pdev->dev)->of_node,
				"qcom,common-clk-en");
	PCIE_DBG(&msm_pcie_dev[rc_idx], "Common clock is %s enabled.\n",
		msm_pcie_dev[rc_idx].common_clk_en ? "" : "not");
	msm_pcie_dev[rc_idx].clk_power_manage_en =
		of_property_read_bool((&pdev->dev)->of_node,
				"qcom,clk-power-manage-en");
	PCIE_DBG(&msm_pcie_dev[rc_idx],
		"Clock power management is %s enabled.\n",
		msm_pcie_dev[rc_idx].clk_power_manage_en ? "" : "not");
	msm_pcie_dev[rc_idx].aux_clk_sync =
		!of_property_read_bool((&pdev->dev)->of_node,
				"qcom,no-aux-clk-sync");
	PCIE_DBG(&msm_pcie_dev[rc_idx],
		"AUX clock is %s synchronous to Core clock.\n",
		msm_pcie_dev[rc_idx].aux_clk_sync ? "" : "not");

	msm_pcie_dev[rc_idx].use_19p2mhz_aux_clk =
		of_property_read_bool((&pdev->dev)->of_node,
				"qcom,use-19p2mhz-aux-clk");
	PCIE_DBG(&msm_pcie_dev[rc_idx],
		"AUX clock frequency is %s 19.2MHz.\n",
		msm_pcie_dev[rc_idx].use_19p2mhz_aux_clk ? "" : "not");

	msm_pcie_dev[rc_idx].smmu_sid_base = 0;
	ret = of_property_read_u32((&pdev->dev)->of_node, "qcom,smmu-sid-base",
				&msm_pcie_dev[rc_idx].smmu_sid_base);
	if (ret)
		PCIE_DBG(&msm_pcie_dev[rc_idx],
			"RC%d SMMU sid base not found\n",
			msm_pcie_dev[rc_idx].rc_idx);
	else
		PCIE_DBG(&msm_pcie_dev[rc_idx],
			"RC%d: qcom,smmu-sid-base: 0x%x.\n",
			msm_pcie_dev[rc_idx].rc_idx,
			msm_pcie_dev[rc_idx].smmu_sid_base);

	msm_pcie_dev[rc_idx].boot_option = 0;
	ret = of_property_read_u32((&pdev->dev)->of_node, "qcom,boot-option",
				&msm_pcie_dev[rc_idx].boot_option);
	PCIE_DBG(&msm_pcie_dev[rc_idx],
		"PCIe: RC%d boot option is 0x%x.\n",
		rc_idx, msm_pcie_dev[rc_idx].boot_option);

	msm_pcie_dev[rc_idx].phy_ver = 1;
	ret = of_property_read_u32((&pdev->dev)->of_node,
				"qcom,pcie-phy-ver",
				&msm_pcie_dev[rc_idx].phy_ver);
	if (ret)
		PCIE_DBG(&msm_pcie_dev[rc_idx],
			"RC%d: pcie-phy-ver does not exist.\n",
			msm_pcie_dev[rc_idx].rc_idx);
	else
		PCIE_DBG(&msm_pcie_dev[rc_idx],
			"RC%d: pcie-phy-ver: %d.\n",
			msm_pcie_dev[rc_idx].rc_idx,
			msm_pcie_dev[rc_idx].phy_ver);

	msm_pcie_dev[rc_idx].target_link_speed = 0;
	ret = of_property_read_u32(pdev->dev.of_node,
				"qcom,target-link-speed",
				&msm_pcie_dev[rc_idx].target_link_speed);
	PCIE_DBG(&msm_pcie_dev[rc_idx],
		"PCIe: RC%d: target-link-speed: 0x%x.\n",
		rc_idx, msm_pcie_dev[rc_idx].target_link_speed);

	msm_pcie_dev[rc_idx].n_fts = 0;
	ret = of_property_read_u32((&pdev->dev)->of_node,
				"qcom,n-fts",
				&msm_pcie_dev[rc_idx].n_fts);

	if (ret)
		PCIE_DBG(&msm_pcie_dev[rc_idx],
			"n-fts does not exist. ret=%d\n", ret);
	else
		PCIE_DBG(&msm_pcie_dev[rc_idx], "n-fts: 0x%x.\n",
				msm_pcie_dev[rc_idx].n_fts);

	msm_pcie_dev[rc_idx].ext_ref_clk =
		of_property_read_bool((&pdev->dev)->of_node,
				"qcom,ext-ref-clk");
	PCIE_DBG(&msm_pcie_dev[rc_idx], "ref clk is %s.\n",
		msm_pcie_dev[rc_idx].ext_ref_clk ? "external" : "internal");

	msm_pcie_dev[rc_idx].ep_latency = 0;
	ret = of_property_read_u32((&pdev->dev)->of_node,
				"qcom,ep-latency",
				&msm_pcie_dev[rc_idx].ep_latency);
	if (ret)
		PCIE_DBG(&msm_pcie_dev[rc_idx],
			"RC%d: ep-latency does not exist.\n",
			rc_idx);
	else
		PCIE_DBG(&msm_pcie_dev[rc_idx], "RC%d: ep-latency: 0x%x.\n",
			rc_idx, msm_pcie_dev[rc_idx].ep_latency);

	msm_pcie_dev[rc_idx].switch_latency = 0;
	ret = of_property_read_u32((&pdev->dev)->of_node,
					"qcom,switch-latency",
					&msm_pcie_dev[rc_idx].switch_latency);

	if (ret)
		PCIE_DBG(&msm_pcie_dev[rc_idx],
				"RC%d: switch-latency does not exist.\n",
				rc_idx);
	else
		PCIE_DBG(&msm_pcie_dev[rc_idx],
				"RC%d: switch-latency: 0x%x.\n",
				rc_idx, msm_pcie_dev[rc_idx].switch_latency);

	msm_pcie_dev[rc_idx].wr_halt_size = 0;
	ret = of_property_read_u32(pdev->dev.of_node,
				"qcom,wr-halt-size",
				&msm_pcie_dev[rc_idx].wr_halt_size);
	if (ret)
		PCIE_DBG(&msm_pcie_dev[rc_idx],
			"RC%d: wr-halt-size not specified in dt. Use default value.\n",
			rc_idx);
	else
		PCIE_DBG(&msm_pcie_dev[rc_idx], "RC%d: wr-halt-size: 0x%x.\n",
			rc_idx, msm_pcie_dev[rc_idx].wr_halt_size);

	msm_pcie_dev[rc_idx].slv_addr_space_size = SZ_16M;
	ret = of_property_read_u32(pdev->dev.of_node,
				"qcom,slv-addr-space-size",
				&msm_pcie_dev[rc_idx].slv_addr_space_size);
	PCIE_DBG(&msm_pcie_dev[rc_idx],
		"RC%d: slv-addr-space-size: 0x%x.\n",
		rc_idx, msm_pcie_dev[rc_idx].slv_addr_space_size);

	msm_pcie_dev[rc_idx].phy_status_offset = 0;
	ret = of_property_read_u32(pdev->dev.of_node,
				"qcom,phy-status-offset",
				&msm_pcie_dev[rc_idx].phy_status_offset);
	if (ret) {
		PCIE_ERR(&msm_pcie_dev[rc_idx],
			"RC%d: failed to get PCIe PHY status offset.\n",
			rc_idx);
		goto decrease_rc_num;
	} else {
		PCIE_DBG(&msm_pcie_dev[rc_idx],
			"RC%d: phy-status-offset: 0x%x.\n",
			rc_idx, msm_pcie_dev[rc_idx].phy_status_offset);
	}

	ret = of_property_read_u32(pdev->dev.of_node,
				"qcom,phy-status-bit",
				&msm_pcie_dev[rc_idx].phy_status_bit);
	if (ret) {
		PCIE_ERR(&msm_pcie_dev[rc_idx],
			"RC%d: failed to get PCIe PHY status bit.\n",
			rc_idx);
		goto decrease_rc_num;
	} else {
		PCIE_DBG(&msm_pcie_dev[rc_idx],
			"RC%d: phy-status-bit: 0x%x.\n",
			rc_idx, msm_pcie_dev[rc_idx].phy_status_bit);
	}

	msm_pcie_dev[rc_idx].phy_power_down_offset = 0;
	ret = of_property_read_u32(pdev->dev.of_node,
				"qcom,phy-power-down-offset",
				&msm_pcie_dev[rc_idx].phy_power_down_offset);
	if (ret)
		PCIE_DBG(&msm_pcie_dev[rc_idx],
			"RC%d: qcom,phy-power-down-offset not found.\n",
			rc_idx);
	else
		PCIE_DBG(&msm_pcie_dev[rc_idx],
			"RC%d: phy-power-down-offset: 0x%x.\n",
			rc_idx, msm_pcie_dev[rc_idx].phy_power_down_offset);

	msm_pcie_dev[rc_idx].cpl_timeout = 0;
	ret = of_property_read_u32((&pdev->dev)->of_node,
				"qcom,cpl-timeout",
				&msm_pcie_dev[rc_idx].cpl_timeout);
	if (ret)
		PCIE_DBG(&msm_pcie_dev[rc_idx],
			"RC%d: Using default cpl-timeout.\n",
			rc_idx);
	else
		PCIE_DBG(&msm_pcie_dev[rc_idx], "RC%d: cpl-timeout: 0x%x.\n",
			rc_idx, msm_pcie_dev[rc_idx].cpl_timeout);

	msm_pcie_dev[rc_idx].perst_delay_us_min =
		PERST_PROPAGATION_DELAY_US_MIN;
	ret = of_property_read_u32(pdev->dev.of_node,
				"qcom,perst-delay-us-min",
				&msm_pcie_dev[rc_idx].perst_delay_us_min);
	if (ret)
		PCIE_DBG(&msm_pcie_dev[rc_idx],
			"RC%d: perst-delay-us-min does not exist. Use default value %dus.\n",
			rc_idx, msm_pcie_dev[rc_idx].perst_delay_us_min);
	else
		PCIE_DBG(&msm_pcie_dev[rc_idx],
			"RC%d: perst-delay-us-min: %dus.\n",
			rc_idx, msm_pcie_dev[rc_idx].perst_delay_us_min);

	msm_pcie_dev[rc_idx].perst_delay_us_max =
		PERST_PROPAGATION_DELAY_US_MAX;
	ret = of_property_read_u32(pdev->dev.of_node,
				"qcom,perst-delay-us-max",
				&msm_pcie_dev[rc_idx].perst_delay_us_max);
	if (ret)
		PCIE_DBG(&msm_pcie_dev[rc_idx],
			"RC%d: perst-delay-us-max does not exist. Use default value %dus.\n",
			rc_idx, msm_pcie_dev[rc_idx].perst_delay_us_max);
	else
		PCIE_DBG(&msm_pcie_dev[rc_idx],
			"RC%d: perst-delay-us-max: %dus.\n",
			rc_idx, msm_pcie_dev[rc_idx].perst_delay_us_max);

	msm_pcie_dev[rc_idx].tlp_rd_size = PCIE_TLP_RD_SIZE;
	ret = of_property_read_u32(pdev->dev.of_node,
				"qcom,tlp-rd-size",
				&msm_pcie_dev[rc_idx].tlp_rd_size);
	if (ret)
		PCIE_DBG(&msm_pcie_dev[rc_idx],
			"RC%d: tlp-rd-size does not exist. tlp-rd-size: 0x%x.\n",
			rc_idx, msm_pcie_dev[rc_idx].tlp_rd_size);
	else
		PCIE_DBG(&msm_pcie_dev[rc_idx], "RC%d: tlp-rd-size: 0x%x.\n",
			rc_idx, msm_pcie_dev[rc_idx].tlp_rd_size);

	msm_pcie_dev[rc_idx].rc_idx = rc_idx;
	msm_pcie_dev[rc_idx].pdev = pdev;
	msm_pcie_dev[rc_idx].vreg_n = 0;
	msm_pcie_dev[rc_idx].gpio_n = 0;
	msm_pcie_dev[rc_idx].parf_deemph = 0;
	msm_pcie_dev[rc_idx].parf_swing = 0;
	msm_pcie_dev[rc_idx].link_status = MSM_PCIE_LINK_DEINIT;
	msm_pcie_dev[rc_idx].user_suspend = false;
	msm_pcie_dev[rc_idx].disable_pc = false;
	msm_pcie_dev[rc_idx].saved_state = NULL;
	msm_pcie_dev[rc_idx].enumerated = false;
	msm_pcie_dev[rc_idx].num_active_ep = 0;
	msm_pcie_dev[rc_idx].num_ep = 0;
	msm_pcie_dev[rc_idx].pending_ep_reg = false;
	msm_pcie_dev[rc_idx].phy_len = 0;
	msm_pcie_dev[rc_idx].phy_sequence = NULL;
	msm_pcie_dev[rc_idx].event_reg = NULL;
	msm_pcie_dev[rc_idx].linkdown_counter = 0;
	msm_pcie_dev[rc_idx].link_turned_on_counter = 0;
	msm_pcie_dev[rc_idx].link_turned_off_counter = 0;
	msm_pcie_dev[rc_idx].rc_corr_counter = 0;
	msm_pcie_dev[rc_idx].rc_non_fatal_counter = 0;
	msm_pcie_dev[rc_idx].rc_fatal_counter = 0;
	msm_pcie_dev[rc_idx].ep_corr_counter = 0;
	msm_pcie_dev[rc_idx].ep_non_fatal_counter = 0;
	msm_pcie_dev[rc_idx].ep_fatal_counter = 0;
	msm_pcie_dev[rc_idx].suspending = false;
	msm_pcie_dev[rc_idx].wake_counter = 0;
	msm_pcie_dev[rc_idx].aer_enable = true;
	if (msm_pcie_invert_aer_support)
		msm_pcie_dev[rc_idx].aer_enable = false;
	msm_pcie_dev[rc_idx].power_on = false;
	msm_pcie_dev[rc_idx].use_pinctrl = false;
	msm_pcie_dev[rc_idx].linkdown_panic = false;
	msm_pcie_dev[rc_idx].bridge_found = false;
	memcpy(msm_pcie_dev[rc_idx].vreg, msm_pcie_vreg_info,
				sizeof(msm_pcie_vreg_info));
	memcpy(msm_pcie_dev[rc_idx].gpio, msm_pcie_gpio_info,
				sizeof(msm_pcie_gpio_info));
	memcpy(msm_pcie_dev[rc_idx].clk, msm_pcie_clk_info[rc_idx],
				sizeof(msm_pcie_clk_info[rc_idx]));
	memcpy(msm_pcie_dev[rc_idx].pipeclk, msm_pcie_pipe_clk_info[rc_idx],
				sizeof(msm_pcie_pipe_clk_info[rc_idx]));
	memcpy(msm_pcie_dev[rc_idx].res, msm_pcie_res_info,
				sizeof(msm_pcie_res_info));
	memcpy(msm_pcie_dev[rc_idx].irq, msm_pcie_irq_info,
				sizeof(msm_pcie_irq_info));
	memcpy(msm_pcie_dev[rc_idx].reset, msm_pcie_reset_info[rc_idx],
				sizeof(msm_pcie_reset_info[rc_idx]));
	memcpy(msm_pcie_dev[rc_idx].pipe_reset,
			msm_pcie_pipe_reset_info[rc_idx],
			sizeof(msm_pcie_pipe_reset_info[rc_idx]));
	msm_pcie_dev[rc_idx].shadow_en = true;
	for (i = 0; i < PCIE_CONF_SPACE_DW; i++)
		msm_pcie_dev[rc_idx].rc_shadow[i] = PCIE_CLEAR;
	for (i = 0; i < MAX_DEVICE_NUM; i++)
		for (j = 0; j < PCIE_CONF_SPACE_DW; j++)
			msm_pcie_dev[rc_idx].ep_shadow[i][j] = PCIE_CLEAR;
	for (i = 0; i < MAX_DEVICE_NUM; i++) {
		msm_pcie_dev[rc_idx].pcidev_table[i].bdf = 0;
		msm_pcie_dev[rc_idx].pcidev_table[i].dev = NULL;
		msm_pcie_dev[rc_idx].pcidev_table[i].short_bdf = 0;
		msm_pcie_dev[rc_idx].pcidev_table[i].sid = 0;
		msm_pcie_dev[rc_idx].pcidev_table[i].domain = rc_idx;
		msm_pcie_dev[rc_idx].pcidev_table[i].conf_base = NULL;
		msm_pcie_dev[rc_idx].pcidev_table[i].phy_address = 0;
		msm_pcie_dev[rc_idx].pcidev_table[i].dev_ctrlstts_offset = 0;
		msm_pcie_dev[rc_idx].pcidev_table[i].event_reg = NULL;
		msm_pcie_dev[rc_idx].pcidev_table[i].registered = true;
	}

	dev_set_drvdata(&msm_pcie_dev[rc_idx].pdev->dev, &msm_pcie_dev[rc_idx]);

	ret = msm_pcie_get_resources(&msm_pcie_dev[rc_idx],
				msm_pcie_dev[rc_idx].pdev);

	if (ret)
		goto decrease_rc_num;

	msm_pcie_dev[rc_idx].pinctrl = devm_pinctrl_get(&pdev->dev);
	if (IS_ERR_OR_NULL(msm_pcie_dev[rc_idx].pinctrl))
		PCIE_ERR(&msm_pcie_dev[rc_idx],
			"PCIe: RC%d failed to get pinctrl\n",
			rc_idx);
	else
		msm_pcie_dev[rc_idx].use_pinctrl = true;

	if (msm_pcie_dev[rc_idx].use_pinctrl) {
		msm_pcie_dev[rc_idx].pins_default =
			pinctrl_lookup_state(msm_pcie_dev[rc_idx].pinctrl,
						"default");
		if (IS_ERR(msm_pcie_dev[rc_idx].pins_default)) {
			PCIE_ERR(&msm_pcie_dev[rc_idx],
				"PCIe: RC%d could not get pinctrl default state\n",
				rc_idx);
			msm_pcie_dev[rc_idx].pins_default = NULL;
		}

		msm_pcie_dev[rc_idx].pins_sleep =
			pinctrl_lookup_state(msm_pcie_dev[rc_idx].pinctrl,
						"sleep");
		if (IS_ERR(msm_pcie_dev[rc_idx].pins_sleep)) {
			PCIE_ERR(&msm_pcie_dev[rc_idx],
				"PCIe: RC%d could not get pinctrl sleep state\n",
				rc_idx);
			msm_pcie_dev[rc_idx].pins_sleep = NULL;
		}
	}

	ret = msm_pcie_gpio_init(&msm_pcie_dev[rc_idx]);
	if (ret) {
		msm_pcie_release_resources(&msm_pcie_dev[rc_idx]);
		goto decrease_rc_num;
	}

	ret = msm_pcie_irq_init(&msm_pcie_dev[rc_idx]);
	if (ret) {
		msm_pcie_release_resources(&msm_pcie_dev[rc_idx]);
		msm_pcie_gpio_deinit(&msm_pcie_dev[rc_idx]);
		goto decrease_rc_num;
	}

	msm_pcie_sysfs_init(&msm_pcie_dev[rc_idx]);

	msm_pcie_dev[rc_idx].drv_ready = true;

	if (msm_pcie_dev[rc_idx].boot_option &
			MSM_PCIE_NO_PROBE_ENUMERATION) {
		PCIE_DBG(&msm_pcie_dev[rc_idx],
			"PCIe: RC%d will be enumerated by client or endpoint.\n",
			rc_idx);
		mutex_unlock(&pcie_drv.drv_lock);
		return 0;
	}

	ret = msm_pcie_enumerate(rc_idx);

	if (ret)
		PCIE_ERR(&msm_pcie_dev[rc_idx],
			"PCIe: RC%d is not enabled during bootup; it will be enumerated upon client request.\n",
			rc_idx);
	else
		PCIE_ERR(&msm_pcie_dev[rc_idx], "RC%d is enabled in bootup\n",
			rc_idx);

	PCIE_DBG(&msm_pcie_dev[rc_idx], "PCIE probed %s\n",
		dev_name(&(pdev->dev)));

	mutex_unlock(&pcie_drv.drv_lock);
	return 0;

decrease_rc_num:
	pcie_drv.rc_num--;
out:
	if (rc_idx < 0 || rc_idx >= MAX_RC_NUM)
		pr_err("PCIe: Invalid RC index %d. Driver probe failed\n",
		rc_idx);
	else
		PCIE_ERR(&msm_pcie_dev[rc_idx],
			"PCIe: Driver probe failed for RC%d:%d\n",
			rc_idx, ret);

	mutex_unlock(&pcie_drv.drv_lock);

	return ret;
}

static int msm_pcie_remove(struct platform_device *pdev)
{
	int ret = 0;
	int rc_idx;

	PCIE_GEN_DBG("PCIe:%s.\n", __func__);

	mutex_lock(&pcie_drv.drv_lock);

	ret = of_property_read_u32((&pdev->dev)->of_node,
				"cell-index", &rc_idx);
	if (ret) {
		pr_err("%s: Did not find RC index.\n", __func__);
		goto out;
	} else {
		pcie_drv.rc_num--;
		PCIE_GEN_DBG("%s: RC index is 0x%x.", __func__, rc_idx);
	}

	msm_pcie_irq_deinit(&msm_pcie_dev[rc_idx]);
	msm_pcie_vreg_deinit(&msm_pcie_dev[rc_idx]);
	msm_pcie_clk_deinit(&msm_pcie_dev[rc_idx]);
	msm_pcie_gpio_deinit(&msm_pcie_dev[rc_idx]);
	msm_pcie_release_resources(&msm_pcie_dev[rc_idx]);

out:
	mutex_unlock(&pcie_drv.drv_lock);

	return ret;
}

static int msm_pci_iommu_parse_dt(struct msm_root_dev_t *root_dev)
{
	int ret;
	struct msm_pcie_dev_t *pcie_dev = root_dev->pcie_dev;
	struct pci_dev *pci_dev = root_dev->pci_dev;
	struct device_node *pci_of_node = pci_dev->dev.of_node;

	ret = of_property_read_u32(pci_of_node, "qcom,iommu-cfg",
				&root_dev->iommu_cfg);
	if (ret) {
		PCIE_DBG(pcie_dev, "PCIe: RC%d: no iommu-cfg present in DT\n",
			pcie_dev->rc_idx);
		return 0;
	}

	if (root_dev->iommu_cfg & MSM_PCIE_IOMMU_S1_BYPASS) {
		root_dev->iommu_base = 0;
		root_dev->iommu_size = PAGE_SIZE;
	} else {
		u64 iommu_range[2];

		ret = of_property_count_elems_of_size(pci_of_node,
							"qcom,iommu-range",
							sizeof(iommu_range));
		if (ret != 1) {
			PCIE_ERR(pcie_dev,
				"invalid entry for iommu address: %d\n",
				ret);
			return ret;
		}

		ret = of_property_read_u64_array(pci_of_node,
						"qcom,iommu-range",
						iommu_range, 2);
		if (ret) {
			PCIE_ERR(pcie_dev,
				"failed to get iommu address: %d\n", ret);
			return ret;
		}

		root_dev->iommu_base = (dma_addr_t)iommu_range[0];
		root_dev->iommu_size = (size_t)iommu_range[1];
	}

	PCIE_DBG(pcie_dev,
		"iommu-cfg: 0x%x iommu-base: %pad iommu-size: 0x%zx\n",
		root_dev->iommu_cfg, &root_dev->iommu_base,
		root_dev->iommu_size);

	return 0;
}

static int msm_pci_iommu_init(struct msm_root_dev_t *root_dev)
{
	int ret;
	struct dma_iommu_mapping *mapping;
	struct msm_pcie_dev_t *pcie_dev = root_dev->pcie_dev;
	struct pci_dev *pci_dev = root_dev->pci_dev;

	ret = msm_pci_iommu_parse_dt(root_dev);
	if (ret)
		return ret;

	if (!(root_dev->iommu_cfg & MSM_PCIE_IOMMU_PRESENT))
		return 0;

	mapping = arm_iommu_create_mapping(&pci_bus_type, root_dev->iommu_base,
						root_dev->iommu_size);
	if (IS_ERR_OR_NULL(mapping)) {
		ret = PTR_ERR(mapping);
		PCIE_ERR(pcie_dev,
			"PCIe: RC%d: Failed to create IOMMU mapping (%d)\n",
			pcie_dev->rc_idx, ret);
		return ret;
	}

	if (root_dev->iommu_cfg & MSM_PCIE_IOMMU_S1_BYPASS) {
		int iommu_s1_bypass = 1;

		ret = iommu_domain_set_attr(mapping->domain,
					DOMAIN_ATTR_S1_BYPASS,
					&iommu_s1_bypass);
		if (ret) {
			PCIE_ERR(pcie_dev,
				"PCIe: RC%d: failed to set attribute S1_BYPASS: %d\n",
				pcie_dev->rc_idx, ret);
			goto release_mapping;
		}
	}

	if (root_dev->iommu_cfg & MSM_PCIE_IOMMU_FAST) {
		int iommu_fast = 1;

		ret = iommu_domain_set_attr(mapping->domain,
					DOMAIN_ATTR_FAST,
					&iommu_fast);
		if (ret) {
			PCIE_ERR(pcie_dev,
				"PCIe: RC%d: failed to set attribute FAST: %d\n",
				pcie_dev->rc_idx, ret);
			goto release_mapping;
		}
	}

	if (root_dev->iommu_cfg & MSM_PCIE_IOMMU_ATOMIC) {
		int iommu_atomic = 1;

		ret = iommu_domain_set_attr(mapping->domain,
					DOMAIN_ATTR_ATOMIC,
					&iommu_atomic);
		if (ret) {
			PCIE_ERR(pcie_dev,
				"PCIe: RC%d: failed to set attribute ATOMIC: %d\n",
				pcie_dev->rc_idx, ret);
			goto release_mapping;
		}
	}

	if (root_dev->iommu_cfg & MSM_PCIE_IOMMU_FORCE_COHERENT) {
		int iommu_force_coherent = 1;

		ret = iommu_domain_set_attr(mapping->domain,
				DOMAIN_ATTR_PAGE_TABLE_FORCE_COHERENT,
				&iommu_force_coherent);
		if (ret) {
			PCIE_ERR(pcie_dev,
				"PCIe: RC%d: failed to set attribute FORCE_COHERENT: %d\n",
				pcie_dev->rc_idx, ret);
			goto release_mapping;
		}
	}

	ret = arm_iommu_attach_device(&pci_dev->dev, mapping);
	if (ret) {
		PCIE_ERR(pcie_dev,
			"failed to iommu attach device (%d)\n",
			pcie_dev->rc_idx, ret);
		goto release_mapping;
	}

	PCIE_DBG(pcie_dev, "PCIe: RC%d: successful iommu attach\n",
		pcie_dev->rc_idx);
	return 0;

release_mapping:
	arm_iommu_release_mapping(mapping);

	return ret;
}

int msm_pci_probe(struct pci_dev *pci_dev,
		  const struct pci_device_id *device_id)
{
	int ret;
	struct msm_pcie_dev_t *pcie_dev = PCIE_BUS_PRIV_DATA(pci_dev->bus);
	struct msm_root_dev_t *root_dev;

	PCIE_DBG(pcie_dev, "PCIe: RC%d: PCI Probe\n", pcie_dev->rc_idx);

	if (!pci_dev->dev.of_node)
		return -ENODEV;

	root_dev = devm_kzalloc(&pci_dev->dev, sizeof(*root_dev), GFP_KERNEL);
	if (!root_dev)
		return -ENOMEM;

	root_dev->pcie_dev = pcie_dev;
	root_dev->pci_dev = pci_dev;
	dev_set_drvdata(&pci_dev->dev, root_dev);

	ret = msm_pci_iommu_init(root_dev);
	if (ret)
		return ret;

	ret = dma_set_mask_and_coherent(&pci_dev->dev, DMA_BIT_MASK(64));
	if (ret) {
		PCIE_ERR(pcie_dev, "DMA set mask failed (%d)\n", ret);
		return ret;
	}

	return 0;
}

static struct pci_device_id msm_pci_device_id[] = {
	{PCI_DEVICE(0x17cb, 0x0108)},
	{0},
};

static struct pci_driver msm_pci_driver = {
	.name = "pci-msm-rc",
	.id_table = msm_pci_device_id,
	.probe = msm_pci_probe,
};

static const struct of_device_id msm_pcie_match[] = {
	{	.compatible = "qcom,pci-msm",
	},
	{}
};

static struct platform_driver msm_pcie_driver = {
	.probe	= msm_pcie_probe,
	.remove	= msm_pcie_remove,
	.driver	= {
		.name		= "pci-msm",
		.owner		= THIS_MODULE,
		.of_match_table	= msm_pcie_match,
	},
};

static int __init pcie_init(void)
{
	int ret = 0, i;
	char rc_name[MAX_RC_NAME_LEN];

	pr_alert("pcie:%s.\n", __func__);

	pcie_drv.rc_num = 0;
	mutex_init(&pcie_drv.drv_lock);

	for (i = 0; i < MAX_RC_NUM; i++) {
		snprintf(rc_name, MAX_RC_NAME_LEN, "pcie%d-short", i);
		msm_pcie_dev[i].ipc_log =
			ipc_log_context_create(PCIE_LOG_PAGES, rc_name, 0);
		if (msm_pcie_dev[i].ipc_log == NULL)
			pr_err("%s: unable to create IPC log context for %s\n",
				__func__, rc_name);
		else
			PCIE_DBG(&msm_pcie_dev[i],
				"PCIe IPC logging is enable for RC%d\n",
				i);
		snprintf(rc_name, MAX_RC_NAME_LEN, "pcie%d-long", i);
		msm_pcie_dev[i].ipc_log_long =
			ipc_log_context_create(PCIE_LOG_PAGES, rc_name, 0);
		if (msm_pcie_dev[i].ipc_log_long == NULL)
			pr_err("%s: unable to create IPC log context for %s\n",
				__func__, rc_name);
		else
			PCIE_DBG(&msm_pcie_dev[i],
				"PCIe IPC logging %s is enable for RC%d\n",
				rc_name, i);
		snprintf(rc_name, MAX_RC_NAME_LEN, "pcie%d-dump", i);
		msm_pcie_dev[i].ipc_log_dump =
			ipc_log_context_create(PCIE_LOG_PAGES, rc_name, 0);
		if (msm_pcie_dev[i].ipc_log_dump == NULL)
			pr_err("%s: unable to create IPC log context for %s\n",
				__func__, rc_name);
		else
			PCIE_DBG(&msm_pcie_dev[i],
				"PCIe IPC logging %s is enable for RC%d\n",
				rc_name, i);
		spin_lock_init(&msm_pcie_dev[i].cfg_lock);
		msm_pcie_dev[i].cfg_access = true;
		mutex_init(&msm_pcie_dev[i].enumerate_lock);
		mutex_init(&msm_pcie_dev[i].setup_lock);
		mutex_init(&msm_pcie_dev[i].recovery_lock);
		spin_lock_init(&msm_pcie_dev[i].wakeup_lock);
		spin_lock_init(&msm_pcie_dev[i].irq_lock);
		msm_pcie_dev[i].drv_ready = false;
	}
	for (i = 0; i < MAX_RC_NUM * MAX_DEVICE_NUM; i++) {
		msm_pcie_dev_tbl[i].bdf = 0;
		msm_pcie_dev_tbl[i].dev = NULL;
		msm_pcie_dev_tbl[i].short_bdf = 0;
		msm_pcie_dev_tbl[i].sid = 0;
		msm_pcie_dev_tbl[i].domain = -1;
		msm_pcie_dev_tbl[i].conf_base = NULL;
		msm_pcie_dev_tbl[i].phy_address = 0;
		msm_pcie_dev_tbl[i].dev_ctrlstts_offset = 0;
		msm_pcie_dev_tbl[i].event_reg = NULL;
		msm_pcie_dev_tbl[i].registered = true;
	}

	crc8_populate_msb(msm_pcie_crc8_table, MSM_PCIE_CRC8_POLYNOMIAL);

	msm_pcie_debugfs_init();

	ret = pci_register_driver(&msm_pci_driver);
	if (ret)
		return ret;

	ret = platform_driver_register(&msm_pcie_driver);

	return ret;
}

static void __exit pcie_exit(void)
{
	int i;

	PCIE_GEN_DBG("pcie:%s.\n", __func__);

	platform_driver_unregister(&msm_pcie_driver);

	msm_pcie_debugfs_exit();

	for (i = 0; i < MAX_RC_NUM; i++)
		msm_pcie_sysfs_exit(&msm_pcie_dev[i]);
}

subsys_initcall_sync(pcie_init);
module_exit(pcie_exit);


/* RC do not represent the right class; set it to PCI_CLASS_BRIDGE_PCI */
static void msm_pcie_fixup_early(struct pci_dev *dev)
{
	struct msm_pcie_dev_t *pcie_dev = PCIE_BUS_PRIV_DATA(dev->bus);

	PCIE_DBG(pcie_dev, "hdr_type %d\n", dev->hdr_type);
	if (pci_is_root_bus(dev->bus))
		dev->class = (dev->class & 0xff) | (PCI_CLASS_BRIDGE_PCI << 8);
}
DECLARE_PCI_FIXUP_EARLY(PCIE_VENDOR_ID_QCOM, PCI_ANY_ID,
			msm_pcie_fixup_early);

/* Suspend the PCIe link */
static int msm_pcie_pm_suspend(struct pci_dev *dev,
			void *user, void *data, u32 options)
{
	int ret = 0;
	u32 val = 0;
	int ret_l23;
	unsigned long irqsave_flags;
	struct msm_pcie_dev_t *pcie_dev = PCIE_BUS_PRIV_DATA(dev->bus);

	PCIE_DBG(pcie_dev, "RC%d: entry\n", pcie_dev->rc_idx);

	spin_lock_irqsave(&pcie_dev->irq_lock, irqsave_flags);
	pcie_dev->suspending = true;
	spin_unlock_irqrestore(&pcie_dev->irq_lock, irqsave_flags);

	if (!pcie_dev->power_on) {
		PCIE_DBG(pcie_dev,
			"PCIe: power of RC%d has been turned off.\n",
			pcie_dev->rc_idx);
		return ret;
	}

	if (dev && !(options & MSM_PCIE_CONFIG_NO_CFG_RESTORE)
		&& msm_pcie_confirm_linkup(pcie_dev, true, true,
			pcie_dev->conf)) {
		ret = pci_save_state(dev);
		pcie_dev->saved_state =	pci_store_saved_state(dev);
	}
	if (ret) {
		PCIE_ERR(pcie_dev, "PCIe: fail to save state of RC%d:%d.\n",
			pcie_dev->rc_idx, ret);
		pcie_dev->suspending = false;
		return ret;
	}

	spin_lock_irqsave(&pcie_dev->cfg_lock,
				pcie_dev->irqsave_flags);
	pcie_dev->cfg_access = false;
	spin_unlock_irqrestore(&pcie_dev->cfg_lock,
				pcie_dev->irqsave_flags);

	msm_pcie_write_mask(pcie_dev->elbi + PCIE20_ELBI_SYS_CTRL, 0,
				BIT(4));

	PCIE_DBG(pcie_dev, "RC%d: PME_TURNOFF_MSG is sent out\n",
		pcie_dev->rc_idx);

	ret_l23 = readl_poll_timeout((pcie_dev->parf
		+ PCIE20_PARF_PM_STTS), val, (val & BIT(5)), 10000, 100000);

	/* check L23_Ready */
	PCIE_DBG(pcie_dev, "RC%d: PCIE20_PARF_PM_STTS is 0x%x.\n",
		pcie_dev->rc_idx,
		readl_relaxed(pcie_dev->parf + PCIE20_PARF_PM_STTS));
	if (!ret_l23)
		PCIE_DBG(pcie_dev, "RC%d: PM_Enter_L23 is received\n",
			pcie_dev->rc_idx);
	else
		PCIE_DBG(pcie_dev, "RC%d: PM_Enter_L23 is NOT received\n",
			pcie_dev->rc_idx);

	if (pcie_dev->use_pinctrl && pcie_dev->pins_sleep)
		pinctrl_select_state(pcie_dev->pinctrl,
					pcie_dev->pins_sleep);

	msm_pcie_disable(pcie_dev, PM_PIPE_CLK | PM_CLK | PM_VREG);

	PCIE_DBG(pcie_dev, "RC%d: exit\n", pcie_dev->rc_idx);

	return ret;
}

static void msm_pcie_fixup_suspend(struct pci_dev *dev)
{
	int ret;
	struct msm_pcie_dev_t *pcie_dev = PCIE_BUS_PRIV_DATA(dev->bus);

	PCIE_DBG(pcie_dev, "RC%d\n", pcie_dev->rc_idx);

	if (pcie_dev->link_status != MSM_PCIE_LINK_ENABLED ||
		!pci_is_root_bus(dev->bus))
		return;

	spin_lock_irqsave(&pcie_dev->cfg_lock,
				pcie_dev->irqsave_flags);
	if (pcie_dev->disable_pc) {
		PCIE_DBG(pcie_dev,
			"RC%d: Skip suspend because of user request\n",
			pcie_dev->rc_idx);
		spin_unlock_irqrestore(&pcie_dev->cfg_lock,
				pcie_dev->irqsave_flags);
		return;
	}
	spin_unlock_irqrestore(&pcie_dev->cfg_lock,
				pcie_dev->irqsave_flags);

	mutex_lock(&pcie_dev->recovery_lock);

	ret = msm_pcie_pm_suspend(dev, NULL, NULL, 0);
	if (ret)
		PCIE_ERR(pcie_dev, "PCIe: RC%d got failure in suspend:%d.\n",
			pcie_dev->rc_idx, ret);

	mutex_unlock(&pcie_dev->recovery_lock);
}
DECLARE_PCI_FIXUP_SUSPEND(PCIE_VENDOR_ID_QCOM, PCI_ANY_ID,
			  msm_pcie_fixup_suspend);

/* Resume the PCIe link */
static int msm_pcie_pm_resume(struct pci_dev *dev,
			void *user, void *data, u32 options)
{
	int ret;
	struct msm_pcie_dev_t *pcie_dev = PCIE_BUS_PRIV_DATA(dev->bus);

	PCIE_DBG(pcie_dev, "RC%d: entry\n", pcie_dev->rc_idx);

	if (pcie_dev->use_pinctrl && pcie_dev->pins_default)
		pinctrl_select_state(pcie_dev->pinctrl,
					pcie_dev->pins_default);

	spin_lock_irqsave(&pcie_dev->cfg_lock,
				pcie_dev->irqsave_flags);
	pcie_dev->cfg_access = true;
	spin_unlock_irqrestore(&pcie_dev->cfg_lock,
				pcie_dev->irqsave_flags);

	ret = msm_pcie_enable(pcie_dev, PM_PIPE_CLK | PM_CLK | PM_VREG);
	if (ret) {
		PCIE_ERR(pcie_dev,
			"PCIe: RC%d fail to enable PCIe link in resume.\n",
			pcie_dev->rc_idx);
		return ret;
	}

	pcie_dev->suspending = false;
	PCIE_DBG(pcie_dev,
		"dev->bus->number = %d dev->bus->primary = %d\n",
		 dev->bus->number, dev->bus->primary);

	if (!(options & MSM_PCIE_CONFIG_NO_CFG_RESTORE)) {
		if (pcie_dev->saved_state) {
			PCIE_DBG(pcie_dev,
				 "RC%d: entry of PCI framework restore state\n",
				 pcie_dev->rc_idx);

			pci_load_and_free_saved_state(dev,
						      &pcie_dev->saved_state);
			pci_restore_state(dev);

			PCIE_DBG(pcie_dev,
				 "RC%d: exit of PCI framework restore state\n",
				 pcie_dev->rc_idx);
		} else {
			PCIE_DBG(pcie_dev,
				 "RC%d: restore rc config space using shadow recovery\n",
				 pcie_dev->rc_idx);
			msm_pcie_cfg_recover(pcie_dev, true);
		}
	}

	if (pcie_dev->bridge_found) {
		PCIE_DBG(pcie_dev,
			"RC%d: entry of PCIe recover config\n",
			pcie_dev->rc_idx);

		msm_pcie_recover_config(dev);

		PCIE_DBG(pcie_dev,
			"RC%d: exit of PCIe recover config\n",
			pcie_dev->rc_idx);
	}

	PCIE_DBG(pcie_dev, "RC%d: exit\n", pcie_dev->rc_idx);

	return ret;
}

static void msm_pcie_fixup_resume(struct pci_dev *dev)
{
	int ret;
	struct msm_pcie_dev_t *pcie_dev = PCIE_BUS_PRIV_DATA(dev->bus);

	PCIE_DBG(pcie_dev, "RC%d\n", pcie_dev->rc_idx);

	if ((pcie_dev->link_status != MSM_PCIE_LINK_DISABLED) ||
		pcie_dev->user_suspend || !pci_is_root_bus(dev->bus))
		return;

	mutex_lock(&pcie_dev->recovery_lock);
	ret = msm_pcie_pm_resume(dev, NULL, NULL, 0);
	if (ret)
		PCIE_ERR(pcie_dev,
			"PCIe: RC%d got failure in fixup resume:%d.\n",
			pcie_dev->rc_idx, ret);

	mutex_unlock(&pcie_dev->recovery_lock);
}
DECLARE_PCI_FIXUP_RESUME(PCIE_VENDOR_ID_QCOM, PCI_ANY_ID,
				 msm_pcie_fixup_resume);

static void msm_pcie_fixup_resume_early(struct pci_dev *dev)
{
	int ret;
	struct msm_pcie_dev_t *pcie_dev = PCIE_BUS_PRIV_DATA(dev->bus);

	PCIE_DBG(pcie_dev, "RC%d\n", pcie_dev->rc_idx);

	if ((pcie_dev->link_status != MSM_PCIE_LINK_DISABLED) ||
		pcie_dev->user_suspend || !pci_is_root_bus(dev->bus))
		return;

	mutex_lock(&pcie_dev->recovery_lock);
	ret = msm_pcie_pm_resume(dev, NULL, NULL, 0);
	if (ret)
		PCIE_ERR(pcie_dev, "PCIe: RC%d got failure in resume:%d.\n",
			pcie_dev->rc_idx, ret);

	mutex_unlock(&pcie_dev->recovery_lock);
}
DECLARE_PCI_FIXUP_RESUME_EARLY(PCIE_VENDOR_ID_QCOM, PCI_ANY_ID,
				 msm_pcie_fixup_resume_early);

int msm_pcie_pm_control(enum msm_pcie_pm_opt pm_opt, u32 busnr, void *user,
			void *data, u32 options)
{
	int i, ret = 0;
	struct pci_dev *dev;
	u32 rc_idx = 0;
	struct msm_pcie_dev_t *pcie_dev;

	PCIE_GEN_DBG("PCIe: pm_opt:%d;busnr:%d;options:%d\n",
		pm_opt, busnr, options);


	if (!user) {
		pr_err("PCIe: endpoint device is NULL\n");
		ret = -ENODEV;
		goto out;
	}

	pcie_dev = PCIE_BUS_PRIV_DATA(((struct pci_dev *)user)->bus);

	if (pcie_dev) {
		rc_idx = pcie_dev->rc_idx;
		PCIE_DBG(pcie_dev,
			"PCIe: RC%d: pm_opt:%d;busnr:%d;options:%d\n",
			rc_idx, pm_opt, busnr, options);
	} else {
		pr_err(
			"PCIe: did not find RC for pci endpoint device.\n"
			);
		ret = -ENODEV;
		goto out;
	}

	for (i = 0; i < MAX_DEVICE_NUM; i++) {
		if (!busnr)
			break;
		if (user == pcie_dev->pcidev_table[i].dev) {
			if (busnr == pcie_dev->pcidev_table[i].bdf >> 24)
				break;

			PCIE_ERR(pcie_dev,
				"PCIe: RC%d: bus number %d does not match with the expected value %d\n",
				pcie_dev->rc_idx, busnr,
				pcie_dev->pcidev_table[i].bdf >> 24);
			ret = MSM_PCIE_ERROR;
			goto out;
		}
	}

	if (i == MAX_DEVICE_NUM) {
		PCIE_ERR(pcie_dev,
			"PCIe: RC%d: endpoint device was not found in device table",
			pcie_dev->rc_idx);
		ret = MSM_PCIE_ERROR;
		goto out;
	}

	dev = msm_pcie_dev[rc_idx].dev;

	if (!msm_pcie_dev[rc_idx].drv_ready) {
		PCIE_ERR(&msm_pcie_dev[rc_idx],
			"RC%d has not been successfully probed yet\n",
			rc_idx);
		return -EPROBE_DEFER;
	}

	switch (pm_opt) {
	case MSM_PCIE_SUSPEND:
		PCIE_DBG(&msm_pcie_dev[rc_idx],
			"User of RC%d requests to suspend the link\n", rc_idx);
		if (msm_pcie_dev[rc_idx].link_status != MSM_PCIE_LINK_ENABLED)
			PCIE_DBG(&msm_pcie_dev[rc_idx],
				"PCIe: RC%d: requested to suspend when link is not enabled:%d.\n",
				rc_idx, msm_pcie_dev[rc_idx].link_status);

		if (!msm_pcie_dev[rc_idx].power_on) {
			PCIE_ERR(&msm_pcie_dev[rc_idx],
				"PCIe: RC%d: requested to suspend when link is powered down:%d.\n",
				rc_idx, msm_pcie_dev[rc_idx].link_status);
			break;
		}

		if (msm_pcie_dev[rc_idx].pending_ep_reg) {
			PCIE_DBG(&msm_pcie_dev[rc_idx],
				"PCIe: RC%d: request to suspend the link is rejected\n",
				rc_idx);
			break;
		}

		if (pcie_dev->num_active_ep) {
			PCIE_DBG(pcie_dev,
				"RC%d: an EP requested to suspend the link, but other EPs are still active: %d\n",
				pcie_dev->rc_idx, pcie_dev->num_active_ep);
			return ret;
		}

		msm_pcie_dev[rc_idx].user_suspend = true;

		mutex_lock(&msm_pcie_dev[rc_idx].recovery_lock);

		ret = msm_pcie_pm_suspend(dev, user, data, options);
		if (ret) {
			PCIE_ERR(&msm_pcie_dev[rc_idx],
				"PCIe: RC%d: user failed to suspend the link.\n",
				rc_idx);
			msm_pcie_dev[rc_idx].user_suspend = false;
		}

		mutex_unlock(&msm_pcie_dev[rc_idx].recovery_lock);
		break;
	case MSM_PCIE_RESUME:
		PCIE_DBG(&msm_pcie_dev[rc_idx],
			"User of RC%d requests to resume the link\n", rc_idx);
		if (msm_pcie_dev[rc_idx].link_status !=
					MSM_PCIE_LINK_DISABLED) {
			PCIE_ERR(&msm_pcie_dev[rc_idx],
				"PCIe: RC%d: requested to resume when link is not disabled:%d. Number of active EP(s): %d\n",
				rc_idx, msm_pcie_dev[rc_idx].link_status,
				msm_pcie_dev[rc_idx].num_active_ep);
			break;
		}

		mutex_lock(&msm_pcie_dev[rc_idx].recovery_lock);
		ret = msm_pcie_pm_resume(dev, user, data, options);
		if (ret) {
			PCIE_ERR(&msm_pcie_dev[rc_idx],
				"PCIe: RC%d: user failed to resume the link.\n",
				rc_idx);
		} else {
			PCIE_DBG(&msm_pcie_dev[rc_idx],
				"PCIe: RC%d: user succeeded to resume the link.\n",
				rc_idx);

			msm_pcie_dev[rc_idx].user_suspend = false;
		}

		mutex_unlock(&msm_pcie_dev[rc_idx].recovery_lock);

		break;
	case MSM_PCIE_DISABLE_PC:
		PCIE_DBG(&msm_pcie_dev[rc_idx],
			"User of RC%d requests to keep the link always alive.\n",
			rc_idx);
		spin_lock_irqsave(&msm_pcie_dev[rc_idx].cfg_lock,
				msm_pcie_dev[rc_idx].irqsave_flags);
		if (msm_pcie_dev[rc_idx].suspending) {
			PCIE_ERR(&msm_pcie_dev[rc_idx],
				"PCIe: RC%d Link has been suspended before request\n",
				rc_idx);
			ret = MSM_PCIE_ERROR;
		} else {
			msm_pcie_dev[rc_idx].disable_pc = true;
		}
		spin_unlock_irqrestore(&msm_pcie_dev[rc_idx].cfg_lock,
				msm_pcie_dev[rc_idx].irqsave_flags);
		break;
	case MSM_PCIE_ENABLE_PC:
		PCIE_DBG(&msm_pcie_dev[rc_idx],
			"User of RC%d cancels the request of alive link.\n",
			rc_idx);
		spin_lock_irqsave(&msm_pcie_dev[rc_idx].cfg_lock,
				msm_pcie_dev[rc_idx].irqsave_flags);
		msm_pcie_dev[rc_idx].disable_pc = false;
		spin_unlock_irqrestore(&msm_pcie_dev[rc_idx].cfg_lock,
				msm_pcie_dev[rc_idx].irqsave_flags);
		break;
	default:
		PCIE_ERR(&msm_pcie_dev[rc_idx],
			"PCIe: RC%d: unsupported pm operation:%d.\n",
			rc_idx, pm_opt);
		ret = -ENODEV;
		goto out;
	}

out:
	return ret;
}
EXPORT_SYMBOL(msm_pcie_pm_control);

int msm_pcie_register_event(struct msm_pcie_register_event *reg)
{
	int i, ret = 0;
	struct msm_pcie_dev_t *pcie_dev;

	if (!reg) {
		pr_err("PCIe: Event registration is NULL\n");
		return -ENODEV;
	}

	if (!reg->user) {
		pr_err("PCIe: User of event registration is NULL\n");
		return -ENODEV;
	}

	pcie_dev = PCIE_BUS_PRIV_DATA(((struct pci_dev *)reg->user)->bus);

	if (!pcie_dev) {
		PCIE_ERR(pcie_dev, "%s",
			"PCIe: did not find RC for pci endpoint device.\n");
		return -ENODEV;
	}

	if (pcie_dev->num_ep > 1) {
		for (i = 0; i < MAX_DEVICE_NUM; i++) {
			if (reg->user ==
				pcie_dev->pcidev_table[i].dev) {
				pcie_dev->event_reg =
					pcie_dev->pcidev_table[i].event_reg;

				if (!pcie_dev->event_reg) {
					pcie_dev->pcidev_table[i].registered =
						true;

					pcie_dev->num_active_ep++;
					PCIE_DBG(pcie_dev,
						"PCIe: RC%d: number of active EP(s): %d.\n",
						pcie_dev->rc_idx,
						pcie_dev->num_active_ep);
				}

				pcie_dev->event_reg = reg;
				pcie_dev->pcidev_table[i].event_reg = reg;
				PCIE_DBG(pcie_dev,
					"Event 0x%x is registered for RC %d\n",
					reg->events,
					pcie_dev->rc_idx);

				break;
			}
		}

		if (pcie_dev->pending_ep_reg) {
			for (i = 0; i < MAX_DEVICE_NUM; i++)
				if (!pcie_dev->pcidev_table[i].registered)
					break;

			if (i == MAX_DEVICE_NUM)
				pcie_dev->pending_ep_reg = false;
		}
	} else {
		pcie_dev->event_reg = reg;
		PCIE_DBG(pcie_dev,
			"Event 0x%x is registered for RC %d\n", reg->events,
			pcie_dev->rc_idx);
	}

	return ret;
}
EXPORT_SYMBOL(msm_pcie_register_event);

int msm_pcie_deregister_event(struct msm_pcie_register_event *reg)
{
	int i, ret = 0;
	struct msm_pcie_dev_t *pcie_dev;

	if (!reg) {
		pr_err("PCIe: Event deregistration is NULL\n");
		return -ENODEV;
	}

	if (!reg->user) {
		pr_err("PCIe: User of event deregistration is NULL\n");
		return -ENODEV;
	}

	pcie_dev = PCIE_BUS_PRIV_DATA(((struct pci_dev *)reg->user)->bus);

	if (!pcie_dev) {
		PCIE_ERR(pcie_dev, "%s",
			"PCIe: did not find RC for pci endpoint device.\n");
		return -ENODEV;
	}

	if (pcie_dev->num_ep > 1) {
		for (i = 0; i < MAX_DEVICE_NUM; i++) {
			if (reg->user == pcie_dev->pcidev_table[i].dev) {
				if (pcie_dev->pcidev_table[i].event_reg) {
					pcie_dev->num_active_ep--;
					PCIE_DBG(pcie_dev,
						"PCIe: RC%d: number of active EP(s) left: %d.\n",
						pcie_dev->rc_idx,
						pcie_dev->num_active_ep);
				}

				pcie_dev->event_reg = NULL;
				pcie_dev->pcidev_table[i].event_reg = NULL;
				PCIE_DBG(pcie_dev,
					"Event is deregistered for RC %d\n",
					pcie_dev->rc_idx);

				break;
			}
		}
	} else {
		pcie_dev->event_reg = NULL;
		PCIE_DBG(pcie_dev, "Event is deregistered for RC %d\n",
				pcie_dev->rc_idx);
	}

	return ret;
}
EXPORT_SYMBOL(msm_pcie_deregister_event);

int msm_pcie_recover_config(struct pci_dev *dev)
{
	int ret = 0;
	struct msm_pcie_dev_t *pcie_dev;

	if (dev) {
		pcie_dev = PCIE_BUS_PRIV_DATA(dev->bus);
		PCIE_DBG(pcie_dev,
			"Recovery for the link of RC%d\n", pcie_dev->rc_idx);
	} else {
		pr_err("PCIe: the input pci dev is NULL.\n");
		return -ENODEV;
	}

	if (msm_pcie_confirm_linkup(pcie_dev, true, true, pcie_dev->conf)) {
		PCIE_DBG(pcie_dev,
			"Recover config space of RC%d and its EP\n",
			pcie_dev->rc_idx);
		pcie_dev->shadow_en = false;
		PCIE_DBG(pcie_dev, "Recover RC%d\n", pcie_dev->rc_idx);
		msm_pcie_cfg_recover(pcie_dev, true);
		PCIE_DBG(pcie_dev, "Recover EP of RC%d\n", pcie_dev->rc_idx);
		msm_pcie_cfg_recover(pcie_dev, false);
		PCIE_DBG(pcie_dev,
			"Refreshing the saved config space in PCI framework for RC%d and its EP\n",
			pcie_dev->rc_idx);
		pci_save_state(pcie_dev->dev);
		pci_save_state(dev);
		pcie_dev->shadow_en = true;
		PCIE_DBG(pcie_dev, "Turn on shadow for RC%d\n",
			pcie_dev->rc_idx);
	} else {
		PCIE_ERR(pcie_dev,
			"PCIe: the link of RC%d is not up yet; can't recover config space.\n",
			pcie_dev->rc_idx);
		ret = -ENODEV;
	}

	return ret;
}
EXPORT_SYMBOL(msm_pcie_recover_config);

int msm_pcie_shadow_control(struct pci_dev *dev, bool enable)
{
	int ret = 0;
	struct msm_pcie_dev_t *pcie_dev;

	if (dev) {
		pcie_dev = PCIE_BUS_PRIV_DATA(dev->bus);
		PCIE_DBG(pcie_dev,
			"User requests to %s shadow\n",
			enable ? "enable" : "disable");
	} else {
		pr_err("PCIe: the input pci dev is NULL.\n");
		return -ENODEV;
	}

	PCIE_DBG(pcie_dev,
		"The shadowing of RC%d is %s enabled currently.\n",
		pcie_dev->rc_idx, pcie_dev->shadow_en ? "" : "not");

	pcie_dev->shadow_en = enable;

	PCIE_DBG(pcie_dev,
		"Shadowing of RC%d is turned %s upon user's request.\n",
		pcie_dev->rc_idx, enable ? "on" : "off");

	return ret;
}
EXPORT_SYMBOL(msm_pcie_shadow_control);<|MERGE_RESOLUTION|>--- conflicted
+++ resolved
@@ -4848,207 +4848,6 @@
 	return IRQ_HANDLED;
 }
 
-<<<<<<< HEAD
-static void msm_pcie_destroy_irq(struct msi_desc *entry, unsigned int irq)
-{
-	int pos;
-	struct msm_pcie_dev_t *dev;
-	struct pci_dev *pdev = msi_desc_to_pci_dev(entry);
-
-	if (!pdev) {
-		pr_err("PCIe: pci device is null. IRQ:%d\n", irq);
-		return;
-	}
-
-	dev = PCIE_BUS_PRIV_DATA(pdev->bus);
-	if (!dev) {
-		pr_err("PCIe: could not find RC. IRQ:%d\n", irq);
-		return;
-	}
-
-	PCIE_DBG(dev, "destroy default MSI irq %d\n", irq);
-	pos = irq - irq_find_mapping(dev->irq_domain, 0);
-
-	PCIE_DBG(dev, "RC%d\n", dev->rc_idx);
-
-	PCIE_DBG(dev, "Before clear_bit pos:%d msi_irq_in_use:%ld\n",
-		pos, *dev->msi_irq_in_use);
-	clear_bit(pos, dev->msi_irq_in_use);
-	PCIE_DBG(dev, "After clear_bit pos:%d msi_irq_in_use:%ld\n",
-		pos, *dev->msi_irq_in_use);
-}
-
-/* hookup to linux pci msi framework */
-void arch_teardown_msi_irq(unsigned int irq)
-{
-	struct msi_desc *entry = irq_get_msi_desc(irq);
-
-	PCIE_GEN_DBG("irq %d deallocated\n", irq);
-
-	if (entry)
-		msm_pcie_destroy_irq(entry, irq);
-}
-
-void arch_teardown_msi_irqs(struct pci_dev *dev)
-{
-	struct msi_desc *entry;
-	struct msm_pcie_dev_t *pcie_dev = PCIE_BUS_PRIV_DATA(dev->bus);
-
-	PCIE_DBG(pcie_dev, "RC:%d EP: vendor_id:0x%x device_id:0x%x\n",
-		pcie_dev->rc_idx, dev->vendor, dev->device);
-
-	pcie_dev->use_msi = false;
-
-	list_for_each_entry(entry, &dev->dev.msi_list, list) {
-		int i, nvec;
-
-		if (entry->irq == 0)
-			continue;
-		nvec = 1 << entry->msi_attrib.multiple;
-		for (i = 0; i < nvec; i++)
-			msm_pcie_destroy_irq(entry, entry->irq + i);
-	}
-}
-
-static void msm_pcie_msi_nop(struct irq_data *d)
-{
-}
-
-static struct irq_chip pcie_msi_chip = {
-	.name = "msm-pcie-msi",
-	.irq_ack = msm_pcie_msi_nop,
-	.irq_enable = unmask_msi_irq,
-	.irq_disable = mask_msi_irq,
-	.irq_mask = mask_msi_irq,
-	.irq_unmask = unmask_msi_irq,
-};
-
-static int msm_pcie_create_irq(struct msm_pcie_dev_t *dev)
-{
-	int irq, pos;
-
-	PCIE_DBG(dev, "RC%d\n", dev->rc_idx);
-
-again:
-	pos = find_first_zero_bit(dev->msi_irq_in_use, PCIE_MSI_NR_IRQS);
-
-	if (pos >= PCIE_MSI_NR_IRQS)
-		return -ENOSPC;
-
-	PCIE_DBG(dev, "pos:%d msi_irq_in_use:%ld\n", pos, *dev->msi_irq_in_use);
-
-	if (test_and_set_bit(pos, dev->msi_irq_in_use))
-		goto again;
-	else
-		PCIE_DBG(dev, "test_and_set_bit is successful pos=%d\n", pos);
-
-	irq = irq_create_mapping(dev->irq_domain, pos);
-	if (!irq)
-		return -EINVAL;
-
-	return irq;
-}
-
-static int arch_setup_msi_irq_default(struct pci_dev *pdev,
-		struct msi_desc *desc, int nvec)
-{
-	int irq;
-	int index;
-	int count;
-	int lastirq = -1;
-	struct msi_msg msg;
-	struct msm_pcie_dev_t *dev = PCIE_BUS_PRIV_DATA(pdev->bus);
-
-	PCIE_DBG(dev, "RC%d nvec %d\n", dev->rc_idx, nvec);
-
-	/* create up to nvec consecutive irq mappings */
-	for (count = 0; count < nvec; count++) {
-		irq = msm_pcie_create_irq(dev);
-
-		if (irq < 0)
-			return irq;
-		else if ((lastirq != -1) && (irq != (lastirq + 1))) {
-			msm_pcie_destroy_irq(desc, irq);
-			break;
-		}
-
-		PCIE_DBG(dev, "irq %d allocated\n", irq);
-
-		lastirq = irq;
-	}
-
-	/* update irq mapping with descriptors, work backwards */
-	for (index = count; index > 0; index--, irq--) {
-		irq_set_msi_desc(irq, desc);
-		irq_set_chip_data(irq, pdev);
-
-		/* write msi vector and data */
-		msg.address_hi = 0;
-		msg.address_lo = MSM_PCIE_MSI_PHY;
-		msg.data = irq - irq_find_mapping(dev->irq_domain, index - 1);
-		write_msi_msg(irq, &msg);
-	}
-
-	if (count != nvec)
-		return count;
-
-	return 0;
-}
-
-int arch_setup_msi_irq(struct pci_dev *pdev, struct msi_desc *desc)
-{
-	struct msm_pcie_dev_t *dev = PCIE_BUS_PRIV_DATA(pdev->bus);
-
-	PCIE_DBG(dev, "RC%d\n", dev->rc_idx);
-
-	return arch_setup_msi_irq_default(pdev, desc, 1);
-}
-
-int arch_setup_msi_irqs(struct pci_dev *dev, int nvec, int type)
-{
-	struct msi_desc *entry;
-	int ret;
-	struct msm_pcie_dev_t *pcie_dev = PCIE_BUS_PRIV_DATA(dev->bus);
-
-	PCIE_DBG(pcie_dev, "RC%d\n", pcie_dev->rc_idx);
-
-	if (type != PCI_CAP_ID_MSI || nvec > 32)
-		return -ENOSPC;
-
-	PCIE_DBG(pcie_dev, "nvec = %d\n", nvec);
-
-	list_for_each_entry(entry, &dev->dev.msi_list, list) {
-		entry->msi_attrib.multiple =
-			__ilog2_u32(__roundup_pow_of_two(nvec));
-
-		ret = arch_setup_msi_irq_default(dev, entry, nvec);
-
-		PCIE_DBG(pcie_dev, "ret from msi_irq: %d\n", ret);
-
-		if (ret < 0)
-			return ret;
-		if (ret > 0)
-			return -ENOSPC;
-	}
-
-	pcie_dev->use_msi = true;
-
-	return 0;
-}
-
-static int msm_pcie_msi_map(struct irq_domain *domain, unsigned int irq,
-	   irq_hw_number_t hwirq)
-{
-	irq_set_chip_and_handler (irq, &pcie_msi_chip, handle_simple_irq);
-	return 0;
-}
-
-static const struct irq_domain_ops msm_pcie_msi_ops = {
-	.map = msm_pcie_msi_map,
-};
-
-=======
->>>>>>> eb707175
 static int32_t msm_pcie_irq_init(struct msm_pcie_dev_t *dev)
 {
 	int rc;
@@ -5150,26 +4949,6 @@
 		}
 	}
 
-<<<<<<< HEAD
-	/* Create a virtual domain of interrupts */
-	if (!IS_ENABLED(CONFIG_PCI_MSM_MSI)) {
-		dev->irq_domain = irq_domain_add_linear(dev->pdev->dev.of_node,
-			PCIE_MSI_NR_IRQS, &msm_pcie_msi_ops, dev);
-
-		if (!dev->irq_domain) {
-			PCIE_ERR(dev,
-				"PCIe: RC%d: Unable to initialize irq domain\n",
-				dev->rc_idx);
-
-			if (dev->wake_n)
-				disable_irq(dev->wake_n);
-
-			return PTR_ERR(dev->irq_domain);
-		}
-	}
-
-=======
->>>>>>> eb707175
 	return 0;
 }
 
