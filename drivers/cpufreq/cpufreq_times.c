--- conflicted
+++ resolved
@@ -200,12 +200,9 @@
 				continue;
 			last_freqs = freqs;
 			for (i = 0; i < freqs->max_state; i++) {
-<<<<<<< HEAD
-=======
 				if (freqs->freq_table[i] ==
 				    CPUFREQ_ENTRY_INVALID)
 					continue;
->>>>>>> 821c07f0
 				seq_put_decimal_ull(m, " ",
 						    freqs->freq_table[i]);
 			}
@@ -221,14 +218,7 @@
 			seq_putc(m, ':');
 		}
 		for (i = 0; i < uid_entry->max_state; ++i) {
-<<<<<<< HEAD
 			u64 time = nsec_to_clock_t(uid_entry->time_in_state[i]);
-=======
-			u64 time;
-			if (freq_index_invalid(i))
-				continue;
-			time = nsec_to_clock_t(uid_entry->time_in_state[i]);
->>>>>>> 821c07f0
 			seq_put_decimal_ull(m, " ", time);
 		}
 		if (uid_entry->max_state)
@@ -472,7 +462,6 @@
 		     &uid_entry->concurrent_times->policy[policy_first_cpu +
 							  policy_cpu_cnt - 1]);
 	rcu_read_unlock();
-<<<<<<< HEAD
 }
 
 static int cpufreq_times_get_index(struct cpu_freqs *freqs, unsigned int freq)
@@ -483,8 +472,6 @@
 			return index;
         }
 	return -1;
-=======
->>>>>>> 821c07f0
 }
 
 void cpufreq_times_create_policy(struct cpufreq_policy *policy)
@@ -563,11 +550,7 @@
 	if (!freqs)
 		return;
 
-<<<<<<< HEAD
 	index = cpufreq_times_get_index(freqs, new_freq);
-=======
-	index = cpufreq_frequency_table_get_index(policy, new_freq);
->>>>>>> 821c07f0
 	if (index >= 0)
 		WRITE_ONCE(freqs->last_index, index);
 }
