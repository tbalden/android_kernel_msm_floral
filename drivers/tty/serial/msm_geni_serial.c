--- conflicted
+++ resolved
@@ -730,16 +730,10 @@
 	unsigned int rx_last_byte_valid;
 	struct msm_geni_serial_port *msm_port = GET_DEV_PORT(uport);
 
-<<<<<<< HEAD
-	if (!(msm_geni_serial_poll_bit(uport, SE_GENI_M_IRQ_STATUS,
-			M_SEC_IRQ_EN, true)))
-		return NO_POLL_CHAR;
-=======
 	if (msm_port->rx_poll_unread > 0) {
 		msm_port->rx_poll_unread--;
 		return *msm_port->rx_poll_next++;
 	}
->>>>>>> a3e631c1
 
 	m_irq_status = geni_read_reg_nolog(uport->membase,
 						SE_GENI_M_IRQ_STATUS);
@@ -750,14 +744,9 @@
 	geni_write_reg_nolog(s_irq_status, uport->membase,
 						SE_GENI_S_IRQ_CLEAR);
 
-<<<<<<< HEAD
-	if (!(msm_geni_serial_poll_bit(uport, SE_GENI_RX_FIFO_STATUS,
-			RX_FIFO_WC_MSK, true)))
-=======
 	rx_fifo_status = geni_read_reg_nolog(uport->membase, SE_GENI_RX_FIFO_STATUS);
 	rx_fifo_wc = rx_fifo_status & RX_FIFO_WC_MSK;
 	if (rx_fifo_wc == 0)
->>>>>>> a3e631c1
 		return NO_POLL_CHAR;
 
 	*msm_port->rx_fifo = geni_read_reg_nolog(uport->membase, SE_GENI_RX_FIFOn);
@@ -873,11 +862,6 @@
 		return;
 
 	uport = &port->uport;
-#ifdef SUPPORT_SYSRQ
-	if (uport->sysrq) {
-		locked = spin_trylock_irqsave(&uport->lock, flags);
-	} else
-#endif
 	if (oops_in_progress)
 		locked = spin_trylock_irqsave(&uport->lock, flags);
 	else
@@ -960,11 +944,7 @@
 					continue;
 			}
 
-<<<<<<< HEAD
-			sysrq = uart_handle_sysrq_char(uport, rx_char[c]);
-=======
 			sysrq = uart_prepare_sysrq_char(uport, rx_char[c]);
->>>>>>> a3e631c1
 			if (!sysrq)
 				tty_insert_flip_char(tport, rx_char[c], flag);
 		}
