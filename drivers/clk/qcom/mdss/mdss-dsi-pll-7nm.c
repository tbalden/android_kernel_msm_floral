--- conflicted
+++ resolved
@@ -457,17 +457,10 @@
 	if (rc) {
 		pr_err("Failed to enable dsi pll resources, rc=%d\n", rc);
 		return rc;
-<<<<<<< HEAD
-	} else {
-		*val = (MDSS_PLL_REG_R(rsc->phy_base, reg) & 0x3);
-	}
-
-=======
 	}
 
 	*val = (MDSS_PLL_REG_R(rsc->phy_base, reg) & 0x3);
 
->>>>>>> bfa8b259
 	(void)mdss_pll_resource_enable(rsc, false);
 	return rc;
 }
@@ -865,10 +858,6 @@
 			   struct mdss_pll_resources *rsc)
 {
 	u32 reg_val = MDSS_PLL_REG_R(rsc->phy_base, PHY_CMN_GLBL_CTRL);
-<<<<<<< HEAD
-=======
-
->>>>>>> bfa8b259
 	pll->cphy_enabled = (reg_val & BIT(6)) ? true : false;
 }
 
@@ -1633,30 +1622,6 @@
 	},
 };
 
-static struct clk_fixed_factor dsi0pll_post_vco_div3_5 = {
-	.div = 7,
-	.mult = 2,
-	.hw.init = &(struct clk_init_data){
-		.name = "dsi0pll_post_vco_div3_5",
-		.parent_names = (const char *[]){"dsi0pll_pll_out_div"},
-		.num_parents = 1,
-		.flags = (CLK_GET_RATE_NOCACHE | CLK_SET_RATE_PARENT),
-		.ops = &clk_fixed_factor_ops,
-	},
-};
-
-static struct clk_fixed_factor dsi1pll_post_vco_div3_5 = {
-	.div = 7,
-	.mult = 2,
-	.hw.init = &(struct clk_init_data){
-		.name = "dsi1pll_post_vco_div3_5",
-		.parent_names = (const char *[]){"dsi1pll_pll_out_div"},
-		.num_parents = 1,
-		.flags = (CLK_GET_RATE_NOCACHE | CLK_SET_RATE_PARENT),
-		.ops = &clk_fixed_factor_ops,
-	},
-};
-
 static struct clk_fixed_factor dsi0pll_byteclk_src = {
 	.div = 8,
 	.mult = 1,
@@ -1705,30 +1670,6 @@
 	},
 };
 
-static struct clk_fixed_factor dsi0pll_cphy_byteclk_src = {
-	.div = 7,
-	.mult = 1,
-	.hw.init = &(struct clk_init_data){
-		.name = "dsi0pll_cphy_byteclk_src",
-		.parent_names = (const char *[]){"dsi0pll_bitclk_src"},
-		.num_parents = 1,
-		.flags = (CLK_GET_RATE_NOCACHE | CLK_SET_RATE_PARENT),
-		.ops = &clk_fixed_factor_ops,
-	},
-};
-
-static struct clk_fixed_factor dsi1pll_cphy_byteclk_src = {
-	.div = 7,
-	.mult = 1,
-	.hw.init = &(struct clk_init_data){
-		.name = "dsi1pll_cphy_byteclk_src",
-		.parent_names = (const char *[]){"dsi1pll_bitclk_src"},
-		.num_parents = 1,
-		.flags = (CLK_GET_RATE_NOCACHE | CLK_SET_RATE_PARENT),
-		.ops = &clk_fixed_factor_ops,
-	},
-};
-
 static struct clk_fixed_factor dsi0pll_post_bit_div = {
 	.div = 2,
 	.mult = 1,
@@ -1760,12 +1701,7 @@
 			.parent_names = (const char *[]){"dsi0pll_byteclk_src",
 				"dsi0pll_cphy_byteclk_src"},
 			.num_parents = 2,
-<<<<<<< HEAD
 			.flags = (CLK_SET_RATE_PARENT | CLK_SET_RATE_NO_REPARENT),
-=======
-			.flags = (CLK_GET_RATE_NOCACHE |
-				CLK_SET_RATE_PARENT | CLK_SET_RATE_NO_REPARENT),
->>>>>>> bfa8b259
 			.ops = &clk_regmap_mux_closest_ops,
 		},
 	},
@@ -1780,12 +1716,7 @@
 			.parent_names = (const char *[]){"dsi1pll_byteclk_src",
 				"dsi1pll_cphy_byteclk_src"},
 			.num_parents = 2,
-<<<<<<< HEAD
 			.flags = (CLK_SET_RATE_PARENT | CLK_SET_RATE_NO_REPARENT),
-=======
-			.flags = (CLK_GET_RATE_NOCACHE |
-				CLK_SET_RATE_PARENT | CLK_SET_RATE_NO_REPARENT),
->>>>>>> bfa8b259
 			.ops = &clk_regmap_mux_closest_ops,
 		},
 	},
@@ -1824,22 +1755,6 @@
 	},
 };
 
-static struct clk_regmap_mux dsi0pll_cphy_pclk_src_mux = {
-	.reg = PHY_CMN_CLK_CFG1,
-	.shift = 0,
-	.width = 2,
-	.clkr = {
-		.hw.init = &(struct clk_init_data){
-			.name = "dsi0pll_cphy_pclk_src_mux",
-			.parent_names =
-				(const char *[]){"dsi0pll_post_vco_div3_5"},
-			.num_parents = 1,
-			.flags = CLK_GET_RATE_NOCACHE,
-			.ops = &clk_regmap_mux_closest_ops,
-		},
-	},
-};
-
 static struct clk_regmap_mux dsi1pll_pclk_src_mux = {
 	.reg = PHY_CMN_CLK_CFG1,
 	.shift = 0,
@@ -1873,22 +1788,6 @@
 	},
 };
 
-static struct clk_regmap_mux dsi1pll_cphy_pclk_src_mux = {
-	.reg = PHY_CMN_CLK_CFG1,
-	.shift = 0,
-	.width = 2,
-	.clkr = {
-		.hw.init = &(struct clk_init_data){
-			.name = "dsi1pll_cphy_pclk_src_mux",
-			.parent_names =
-				(const char *[]){"dsi1pll_post_vco_div3_5"},
-			.num_parents = 1,
-			.flags = CLK_GET_RATE_NOCACHE,
-			.ops = &clk_regmap_mux_closest_ops,
-		},
-	},
-};
-
 static struct clk_regmap_div dsi0pll_pclk_src = {
 	.shift = 0,
 	.width = 4,
@@ -1919,21 +1818,6 @@
 	},
 };
 
-static struct clk_regmap_div dsi0pll_cphy_pclk_src = {
-	.shift = 0,
-	.width = 4,
-	.clkr = {
-		.hw.init = &(struct clk_init_data){
-			.name = "dsi0pll_cphy_pclk_src",
-			.parent_names = (const char *[]){
-					"dsi0pll_cphy_pclk_src_mux"},
-			.num_parents = 1,
-			.flags = (CLK_GET_RATE_NOCACHE | CLK_SET_RATE_PARENT),
-			.ops = &clk_regmap_div_ops,
-		},
-	},
-};
-
 static struct clk_regmap_div dsi1pll_pclk_src = {
 	.shift = 0,
 	.width = 4,
@@ -1964,21 +1848,6 @@
 	},
 };
 
-static struct clk_regmap_div dsi1pll_cphy_pclk_src = {
-	.shift = 0,
-	.width = 4,
-	.clkr = {
-		.hw.init = &(struct clk_init_data){
-			.name = "dsi1pll_cphy_pclk_src",
-			.parent_names = (const char *[]){
-					"dsi1pll_cphy_pclk_src_mux"},
-			.num_parents = 1,
-			.flags = (CLK_GET_RATE_NOCACHE | CLK_SET_RATE_PARENT),
-			.ops = &clk_regmap_div_ops,
-		},
-	},
-};
-
 static struct clk_regmap_mux dsi0pll_pclk_mux = {
 	.shift = 0,
 	.width = 1,
@@ -1988,12 +1857,7 @@
 			.parent_names = (const char *[]){"dsi0pll_pclk_src",
 					"dsi0pll_cphy_pclk_src"},
 			.num_parents = 2,
-<<<<<<< HEAD
 			.flags = (CLK_SET_RATE_PARENT | CLK_SET_RATE_NO_REPARENT),
-=======
-			.flags = (CLK_GET_RATE_NOCACHE |
-				CLK_SET_RATE_PARENT | CLK_SET_RATE_NO_REPARENT),
->>>>>>> bfa8b259
 			.ops = &clk_regmap_mux_closest_ops,
 		},
 	},
@@ -2008,12 +1872,7 @@
 			.parent_names = (const char *[]){"dsi1pll_pclk_src",
 					"dsi1pll_cphy_pclk_src"},
 			.num_parents = 2,
-<<<<<<< HEAD
 			.flags = (CLK_SET_RATE_PARENT | CLK_SET_RATE_NO_REPARENT),
-=======
-			.flags = (CLK_GET_RATE_NOCACHE |
-				CLK_SET_RATE_PARENT | CLK_SET_RATE_NO_REPARENT),
->>>>>>> bfa8b259
 			.ops = &clk_regmap_mux_closest_ops,
 		},
 	},
