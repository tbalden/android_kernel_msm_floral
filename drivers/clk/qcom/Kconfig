source "drivers/clk/qcom/mdss/Kconfig"

config QCOM_GDSC
	bool
	select PM_GENERIC_DOMAINS if PM

config QCOM_RPMCC
	bool

config COMMON_CLK_QCOM
	tristate "Support for Qualcomm's clock controllers"
	depends on OF
	depends on ARCH_QCOM || COMPILE_TEST
	select REGMAP_MMIO
	select RESET_CONTROLLER

config QCOM_CLK_RPM
	tristate "RPM based Clock Controller"
	depends on COMMON_CLK_QCOM && MFD_QCOM_RPM
	select QCOM_RPMCC
	help
	  The RPM (Resource Power Manager) is a dedicated hardware engine for
	  managing the shared SoC resources in order to keep the lowest power
	  profile. It communicates with other hardware subsystems via shared
	  memory and accepts clock requests, aggregates the requests and turns
	  the clocks on/off or scales them on demand.
	  Say Y if you want to support the clocks exposed by the RPM on
	  platforms such as apq8064, msm8660, msm8960 etc.

config QCOM_CLK_SMD_RPM
	tristate "RPM over SMD based Clock Controller"
	depends on COMMON_CLK_QCOM && QCOM_SMD_RPM
	select QCOM_RPMCC
	help
	  The RPM (Resource Power Manager) is a dedicated hardware engine for
	  managing the shared SoC resources in order to keep the lowest power
	  profile. It communicates with other hardware subsystems via shared
	  memory and accepts clock requests, aggregates the requests and turns
	  the clocks on/off or scales them on demand.
	  Say Y if you want to support the clocks exposed by the RPM on
	  platforms such as apq8016, apq8084, msm8974 etc.

config APQ_GCC_8084
	tristate "APQ8084 Global Clock Controller"
	select QCOM_GDSC
	depends on COMMON_CLK_QCOM
	help
	  Support for the global clock controller on apq8084 devices.
	  Say Y if you want to use peripheral devices such as UART, SPI,
	  i2c, USB, SD/eMMC, SATA, PCIe, etc.

config APQ_MMCC_8084
	tristate "APQ8084 Multimedia Clock Controller"
	select APQ_GCC_8084
	select QCOM_GDSC
	depends on COMMON_CLK_QCOM
	help
	  Support for the multimedia clock controller on apq8084 devices.
	  Say Y if you want to support multimedia devices such as display,
	  graphics, video encode/decode, camera, etc.

config IPQ_GCC_4019
	tristate "IPQ4019 Global Clock Controller"
	depends on COMMON_CLK_QCOM
	help
	  Support for the global clock controller on ipq4019 devices.
	  Say Y if you want to use peripheral devices such as UART, SPI,
	  i2c, USB, SD/eMMC, etc.

config IPQ_GCC_806X
	tristate "IPQ806x Global Clock Controller"
	depends on COMMON_CLK_QCOM
	help
	  Support for the global clock controller on ipq806x devices.
	  Say Y if you want to use peripheral devices such as UART, SPI,
	  i2c, USB, SD/eMMC, etc.

config IPQ_LCC_806X
	tristate "IPQ806x LPASS Clock Controller"
	select IPQ_GCC_806X
	depends on COMMON_CLK_QCOM
	help
	  Support for the LPASS clock controller on ipq806x devices.
	  Say Y if you want to use audio devices such as i2s, pcm,
	  S/PDIF, etc.

config IPQ_GCC_8074
	tristate "IPQ8074 Global Clock Controller"
	depends on COMMON_CLK_QCOM
	help
	  Support for global clock controller on ipq8074 devices.
	  Say Y if you want to use peripheral devices such as UART, SPI,
	  i2c, USB, SD/eMMC, etc. Select this for the root clock
	  of ipq8074.

config MSM_GCC_8660
	tristate "MSM8660 Global Clock Controller"
	depends on COMMON_CLK_QCOM
	help
	  Support for the global clock controller on msm8660 devices.
	  Say Y if you want to use peripheral devices such as UART, SPI,
	  i2c, USB, SD/eMMC, etc.

config MSM_GCC_8916
	tristate "MSM8916 Global Clock Controller"
	select QCOM_GDSC
	depends on COMMON_CLK_QCOM
	help
	  Support for the global clock controller on msm8916 devices.
	  Say Y if you want to use devices such as UART, SPI i2c, USB,
	  SD/eMMC, display, graphics, camera etc.

config MSM_GCC_8960
	tristate "APQ8064/MSM8960 Global Clock Controller"
	depends on COMMON_CLK_QCOM
	help
	  Support for the global clock controller on apq8064/msm8960 devices.
	  Say Y if you want to use peripheral devices such as UART, SPI,
	  i2c, USB, SD/eMMC, SATA, PCIe, etc.

config MSM_LCC_8960
	tristate "APQ8064/MSM8960 LPASS Clock Controller"
	select MSM_GCC_8960
	depends on COMMON_CLK_QCOM
	help
	  Support for the LPASS clock controller on apq8064/msm8960 devices.
	  Say Y if you want to use audio devices such as i2s, pcm,
	  SLIMBus, etc.

config MDM_GCC_9615
	tristate "MDM9615 Global Clock Controller"
	depends on COMMON_CLK_QCOM
	help
	  Support for the global clock controller on mdm9615 devices.
	  Say Y if you want to use peripheral devices such as UART, SPI,
	  i2c, USB, SD/eMMC, etc.

config MDM_LCC_9615
	tristate "MDM9615 LPASS Clock Controller"
	select MDM_GCC_9615
	depends on COMMON_CLK_QCOM
	help
	  Support for the LPASS clock controller on mdm9615 devices.
	  Say Y if you want to use audio devices such as i2s, pcm,
	  SLIMBus, etc.

config MSM_MMCC_8960
	tristate "MSM8960 Multimedia Clock Controller"
	select MSM_GCC_8960
	depends on COMMON_CLK_QCOM
	help
	  Support for the multimedia clock controller on msm8960 devices.
	  Say Y if you want to support multimedia devices such as display,
	  graphics, video encode/decode, camera, etc.

config MSM_GCC_8974
	tristate "MSM8974 Global Clock Controller"
	select QCOM_GDSC
	depends on COMMON_CLK_QCOM
	help
	  Support for the global clock controller on msm8974 devices.
	  Say Y if you want to use peripheral devices such as UART, SPI,
	  i2c, USB, SD/eMMC, SATA, PCIe, etc.

config MSM_MMCC_8974
	tristate "MSM8974 Multimedia Clock Controller"
	select MSM_GCC_8974
	select QCOM_GDSC
	depends on COMMON_CLK_QCOM
	help
	  Support for the multimedia clock controller on msm8974 devices.
	  Say Y if you want to support multimedia devices such as display,
	  graphics, video encode/decode, camera, etc.

config MSM_GCC_8994
	tristate "MSM8994 Global Clock Controller"
	depends on COMMON_CLK_QCOM
	help
	  Support for the global clock controller on msm8994 devices.
	  Say Y if you want to use peripheral devices such as UART, SPI,
	  i2c, USB, UFS, SD/eMMC, PCIe, etc.

config MSM_GCC_8996
	tristate "MSM8996 Global Clock Controller"
	select QCOM_GDSC
	depends on COMMON_CLK_QCOM
	help
	  Support for the global clock controller on msm8996 devices.
	  Say Y if you want to use peripheral devices such as UART, SPI,
	  i2c, USB, UFS, SD/eMMC, PCIe, etc.

config MSM_MMCC_8996
	tristate "MSM8996 Multimedia Clock Controller"
	select MSM_GCC_8996
	select QCOM_GDSC
	depends on COMMON_CLK_QCOM
	help
	  Support for the multimedia clock controller on msm8996 devices.
	  Say Y if you want to support multimedia devices such as display,
	  graphics, video encode/decode, camera, etc.

config SPMI_PMIC_CLKDIV
	tristate "SPMI PMIC clkdiv Support"
	depends on (COMMON_CLK_QCOM && SPMI) || COMPILE_TEST
	help
	  This driver supports the clkdiv functionality on the Qualcomm
	  Technologies, Inc. SPMI PMIC. It configures the frequency of
	  clkdiv outputs of the PMIC. These clocks are typically wired
	  through alternate functions on GPIO pins.

config MSM_CLK_AOP_QMP
	tristate "AOP QMP Clock Driver"
	depends on COMMON_CLK_QCOM && MSM_QMP
	help
	  Always On Processor manages few shared clocks on some Qualcomm
	  Technologies, Inc. SoCs. It accepts requests from other hardware
	  subsystems via QMP mailboxes.
	  Say Y to support the clocks managed by AOP on platforms such as sm8150.

config MSM_GCC_SM8150
	tristate "SM8150 Global Clock Controller"
	depends on COMMON_CLK_QCOM
	help
	  Support for the global clock controller on Qualcomm Technologies, Inc
	  SM8150 devices.
	  Say Y if you want to use peripheral devices such as UART, SPI, i2c,
	  USB, UFS, SD/eMMC, PCIe, etc.

config MSM_NPUCC_SM8150
	tristate "SM8150 NPU Clock Controller"
	depends on COMMON_CLK_QCOM
	help
          Support for the NPU clock controller on Qualcomm Technologies, Inc
	  SM8150 devices.
	  Say Y if you want to enable use of the Network Processing Unit.

config MSM_VIDEOCC_SM8150
	tristate "SM8150 Video Clock Controller"
	depends on COMMON_CLK_QCOM
	help
	  Support for the video clock controller on Qualcomm Technologies, Inc.
	  SM8150 devices.
	  Say Y if you want to support video devices and functionality such as
	  video encode/decode.

config MSM_CAMCC_SM8150
	tristate "SM8150 Camera Clock Controller"
	depends on COMMON_CLK_QCOM
	help
	  Support for the camera clock controller on Qualcomm Technologies, Inc
	  SM8150 devices.
          Say Y if you want to support camera devices and functionality such as
	  capturing pictures.

config CLOCK_CPU_OSM
	tristate "OSM CPU Clock Controller"
	depends on COMMON_CLK_QCOM
	help
	 Support for the OSM clock controller.
	 Operating State Manager (OSM) is a hardware engine used by some
	 Qualcomm Technologies, Inc. (QTI) SoCs to manage frequency and
	 voltage scaling in hardware. OSM is capable of controlling
	 frequency and voltage requests for multiple clusters via the
	 existence of multiple OSM domains.
	 Say Y if you want to support OSM clocks.

config MSM_DISPCC_SM8150
	tristate "SM8150 Display Clock Controller"
	depends on COMMON_CLK_QCOM
	help
	  Support for the display clock controller on Qualcomm Technologies, Inc
	  SM8150 devices.
	  Say Y if you want to support display devices and functionality such as
	  splash screen.

config MSM_DEBUGCC_SM8150
	tristate "SM8150 Debug Clock Controller"
	depends on COMMON_CLK_QCOM
	help
	  Support for the debug clock controller on Qualcomm Technologies, Inc
	  SM8150 devices.
	  Say Y if you want to support the clock measurement functionality.

config MSM_CLK_RPMH
	tristate "RPMh Clock Driver"
	depends on COMMON_CLK_QCOM && QTI_RPMH_API
	help
	  RPMh manages shared resources on some Qualcomm Technologies, Inc.
	  SoCs. It accepts requests from other hardware subsystems via RSC.
	  Say Y to support the clocks managed by RPMh VRM/ARC on platforms
	  such as sdm845.

config MSM_GPUCC_SM8150
	tristate "SM8150 Graphics Clock Controller"
	depends on COMMON_CLK_QCOM
	help
	  Support for the graphics clock controller on Qualcomm Technologies, Inc.
	  sm8150 devices.
	  Say Y if you want to support graphics controller devices.

config MSM_GCC_SDMSHRIKE
	tristate "SDMSHRIKE Global Clock Controller"
	depends on COMMON_CLK_QCOM
	help
	  Support for the global clock controller on Qualcomm Technologies, Inc
	  SDMSHRIKE devices.
	  Say Y if you want to use peripheral devices such as UART, SPI, i2c,
	  USB, UFS, SD/eMMC, PCIe, etc.

config MSM_CAMCC_SDMSHRIKE
	tristate "SDMSHRIKE Camera Clock Controller"
	depends on COMMON_CLK_QCOM
	help
	  Support for the camera clock controller on Qualcomm Technologies, Inc
	  SDMSHRIKE devices.
          Say Y if you want to support camera devices and functionality such as
	  capturing pictures.

config MDM_GCC_QCS405
	tristate "QCS405 Global Clock Controller"
	depends on COMMON_CLK_QCOM
	help
	 Support for the global clock controller on Qualcomm Technologies, Inc
	 QCS405 devices.
	 Say Y if you want to use peripheral devices such as UART, SPI, I2C,
	 USB, SD/eMMC, PCIe, etc.

config MDM_DEBUGCC_QCS405
	tristate "QCS405 Debug Clock Controller"
	depends on COMMON_CLK_QCOM
	help
	  Support for the debug clock controller on Qualcomm Technologies, Inc
	  QCS405 devices.
<<<<<<< HEAD
	  Say Y if you want to support the clock measurement functionality.
=======
	  Say Y if you want to support the clock measurement functionality.

config CLOCK_CPU_QCS405
	bool "CPU QCS405 Clock Controller"
	depends on COMMON_CLK_QCOM
	help
	 Support for the cpu clock controller on QCS405
	 based devices.
	 Say Y if you want to support CPU clock scaling using
	 CPUfreq drivers for dynamic power management.
>>>>>>> d8914c3a
<|MERGE_RESOLUTION|>--- conflicted
+++ resolved
@@ -331,9 +331,6 @@
 	help
 	  Support for the debug clock controller on Qualcomm Technologies, Inc
 	  QCS405 devices.
-<<<<<<< HEAD
-	  Say Y if you want to support the clock measurement functionality.
-=======
 	  Say Y if you want to support the clock measurement functionality.
 
 config CLOCK_CPU_QCS405
@@ -343,5 +340,4 @@
 	 Support for the cpu clock controller on QCS405
 	 based devices.
 	 Say Y if you want to support CPU clock scaling using
-	 CPUfreq drivers for dynamic power management.
->>>>>>> d8914c3a
+	 CPUfreq drivers for dynamic power management.