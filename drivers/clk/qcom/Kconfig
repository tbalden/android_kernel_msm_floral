--- conflicted
+++ resolved
@@ -290,13 +290,8 @@
 	  Say Y to support the clocks managed by RPMh VRM/ARC on platforms
 	  such as sdm845.
 
-<<<<<<< HEAD
-config MSM_GPUCC_SDM855
-	tristate "SDM855 Graphics Clock Controller"
-=======
 config MSM_GPUCC_SM8150
 	tristate "SM8150 Graphics Clock Controller"
->>>>>>> 452becbf
 	depends on COMMON_CLK_QCOM
 	help
 	  Support for the graphics clock controller on Qualcomm Technologies, Inc.
