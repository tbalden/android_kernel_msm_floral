--- conflicted
+++ resolved
@@ -1147,11 +1147,7 @@
 
 config RELR
 	bool "Use RELR relocation packing"
-<<<<<<< HEAD
 	depends on ARCH_HAS_RELR && LD_LLD
-=======
-	depends on ARCH_HAS_RELR && TOOLS_SUPPORT_RELR
->>>>>>> 4045d8f3
 	default y
 	help
 	  Store the kernel's dynamic relocations in the RELR relocation packing
