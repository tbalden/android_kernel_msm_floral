--- conflicted
+++ resolved
@@ -806,8 +806,6 @@
 		MIDR_CPU_VAR_REV(1, MIDR_REVISION_MASK));
 }
 
-<<<<<<< HEAD
-=======
 #ifdef CONFIG_ARM64_VHE
 static bool runs_at_el2(const struct arm64_cpu_capabilities *entry, int __unused)
 {
@@ -815,7 +813,6 @@
 }
 #endif
 
->>>>>>> 15457316
 static bool hyp_offset_low(const struct arm64_cpu_capabilities *entry,
 			   int __unused)
 {
@@ -932,21 +929,12 @@
 		kpti_applied = true;
 
 	return;
-<<<<<<< HEAD
 }
 #else
 static void
 kpti_install_ng_mappings(const struct arm64_cpu_capabilities *__unused)
 {
 }
-=======
-}
-#else
-static void
-kpti_install_ng_mappings(const struct arm64_cpu_capabilities *__unused)
-{
-}
->>>>>>> 15457316
 #endif	/* CONFIG_UNMAP_KERNEL_AT_EL0 */
 
 static int __init parse_kpti(char *str)
@@ -998,11 +986,7 @@
 	return has_cpu_feature && !cpu_has_broken_dbm();
 }
 
-<<<<<<< HEAD
 static void cpu_enable_hw_dbm(const struct arm64_cpu_capabilities *cap)
-=======
-static void cpu_enable_hw_dbm(struct arm64_cpu_capabilities const *cap)
->>>>>>> 15457316
 {
 	if (cpu_can_use_dbm(cap))
 		__cpu_enable_hw_dbm();
@@ -1040,14 +1024,6 @@
 #endif
 
 #ifdef CONFIG_ARM64_VHE
-<<<<<<< HEAD
-static bool runs_at_el2(const struct arm64_cpu_capabilities *entry, int __unused)
-{
-	return is_kernel_in_hyp_mode();
-}
-
-=======
->>>>>>> 15457316
 static void cpu_copy_el2regs(const struct arm64_cpu_capabilities *__unused)
 {
 	/*
@@ -1061,44 +1037,26 @@
 	if (!alternatives_applied)
 		write_sysreg(read_sysreg(tpidr_el1), tpidr_el2);
 }
-<<<<<<< HEAD
 #endif	/* CONFIG_ARM64_VHE */
-=======
-#endif
->>>>>>> 15457316
 
 #ifdef CONFIG_ARM64_SSBD
 static int ssbs_emulation_handler(struct pt_regs *regs, u32 instr)
 {
 	if (user_mode(regs))
 		return 1;
-<<<<<<< HEAD
 
 	if (instr & BIT(CRm_shift))
 		regs->pstate |= PSR_SSBS_BIT;
 	else
 		regs->pstate &= ~PSR_SSBS_BIT;
 
-=======
-
-	if (instr & BIT(PSTATE_Imm_shift))
-		regs->pstate |= PSR_SSBS_BIT;
-	else
-		regs->pstate &= ~PSR_SSBS_BIT;
-
->>>>>>> 15457316
 	arm64_skip_faulting_instruction(regs, 4);
 	return 0;
 }
 
 static struct undef_hook ssbs_emulation_hook = {
-<<<<<<< HEAD
 	.instr_mask	= ~(1U << CRm_shift),
 	.instr_val	= 0xd500001f | REG_PSTATE_SSBS_IMM,
-=======
-	.instr_mask	= ~(1U << PSTATE_Imm_shift),
-	.instr_val	= 0xd500401f | PSTATE_SSBS,
->>>>>>> 15457316
 	.fn		= ssbs_emulation_handler,
 };
 
@@ -1120,11 +1078,7 @@
 	} else {
 		arm64_set_ssbd_mitigation(true);
 	}
-<<<<<<< HEAD
-
-=======
-}
->>>>>>> 15457316
+}
 #endif /* CONFIG_ARM64_SSBD */
 
 static const struct arm64_cpu_capabilities arm64_features[] = {
@@ -1280,7 +1234,6 @@
 		.sign = FTR_UNSIGNED,
 		.min_field_value = ID_AA64PFR1_SSBS_PSTATE_ONLY,
 		.cpu_enable = cpu_enable_ssbs,
-<<<<<<< HEAD
 	},
 #endif
 #ifdef CONFIG_ARM64_SSBD
@@ -1293,8 +1246,6 @@
 		.sign = FTR_UNSIGNED,
 		.min_field_value = ID_AA64PFR1_SSBS_PSTATE_ONLY,
 		.enable = cpu_enable_ssbs,
-=======
->>>>>>> 15457316
 	},
 #endif
 	{},
