--- conflicted
+++ resolved
@@ -101,14 +101,10 @@
 void dump_backtrace(struct pt_regs *regs, struct task_struct *tsk)
 {
 	struct stackframe frame;
-<<<<<<< HEAD
-	int skip;
+	int skip = 0;
 	long cur_state = 0;
 	unsigned long cur_sp = 0;
 	unsigned long cur_fp = 0;
-=======
-	int skip = 0;
->>>>>>> 7870b283
 
 	pr_debug("%s(regs = %p tsk = %p)\n", __func__, regs, tsk);
 
