--- conflicted
+++ resolved
@@ -47,13 +47,8 @@
 #define ARM64_SSBD				27
 #define ARM64_MISMATCHED_CACHE_TYPE		28
 #define ARM64_SSBS				29
-<<<<<<< HEAD
-
-#define ARM64_NCAPS				30
-=======
 #define ARM64_WORKAROUND_1188873		30
 
 #define ARM64_NCAPS				31
->>>>>>> 06b6c7ac
 
 #endif /* __ASM_CPUCAPS_H */