--- conflicted
+++ resolved
@@ -186,10 +186,7 @@
 config ARCH_ATOLL
 	bool "Enable Support for Qualcomm Technologies, Inc. ATOLL"
 	depends on ARCH_QCOM
-<<<<<<< HEAD
-=======
-	select COMMON_CLK
->>>>>>> 15457316
+	select COMMON_CLK
 	select COMMON_CLK_QCOM
 	select QTI_PDC_ATOLL
 	help
@@ -210,12 +207,8 @@
 config ARCH_QCS403
         bool "Enable Support for Qualcomm Technologies, Inc. QCS403"
         depends on ARCH_QCOM
-<<<<<<< HEAD
-        select COMMON_CLK_QCOM
-=======
-	select COMMON_CLK
-	select COMMON_CLK_QCOM
->>>>>>> 15457316
+	select COMMON_CLK
+	select COMMON_CLK_QCOM
         help
          This configuration option enables support to build kernel for
          QCS403 SoC.
