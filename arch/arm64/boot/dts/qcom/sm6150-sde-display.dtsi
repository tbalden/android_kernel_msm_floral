/* Copyright (c) 2018, The Linux Foundation. All rights reserved.
 *
 * This program is free software; you can redistribute it and/or modify
 * it under the terms of the GNU General Public License version 2 and
 * only version 2 as published by the Free Software Foundation.
 *
 * This program is distributed in the hope that it will be useful,
 * but WITHOUT ANY WARRANTY; without even the implied warranty of
 * MERCHANTABILITY or FITNESS FOR A PARTICULAR PURPOSE.  See the
 * GNU General Public License for more details.
 */

#include "dsi-panel-sim-video.dtsi"
#include "dsi-panel-sim-cmd.dtsi"
#include "dsi-panel-hx83112a-truly-singlemipi-fhd-video.dtsi"
#include "dsi-panel-td4328-1080p-video.dtsi"
#include "dsi-panel-td4328-1080p-cmd.dtsi"
#include <dt-bindings/clock/mdss-14nm-pll-clk.h>

&soc {
	dsi_panel_pwr_supply: dsi_panel_pwr_supply {
		#address-cells = <1>;
		#size-cells = <0>;

		qcom,panel-supply-entry@0 {
			reg = <0>;
			qcom,supply-name = "vddio";
			qcom,supply-min-voltage = <1800000>;
			qcom,supply-max-voltage = <1800000>;
			qcom,supply-enable-load = <62000>;
			qcom,supply-disable-load = <80>;
			qcom,supply-post-on-sleep = <20>;
		};

		qcom,panel-supply-entry@1 {
			reg = <1>;
			qcom,supply-name = "lab";
			qcom,supply-min-voltage = <4600000>;
			qcom,supply-max-voltage = <6000000>;
			qcom,supply-enable-load = <100000>;
			qcom,supply-disable-load = <100>;
		};

		qcom,panel-supply-entry@2 {
			reg = <2>;
			qcom,supply-name = "ibb";
			qcom,supply-min-voltage = <4600000>;
			qcom,supply-max-voltage = <6000000>;
			qcom,supply-enable-load = <100000>;
			qcom,supply-disable-load = <100>;
			qcom,supply-post-on-sleep = <20>;
		};
	};

	dsi_panel_pwr_supply_no_labibb: dsi_panel_pwr_supply_no_labibb {
		#address-cells = <1>;
		#size-cells = <0>;

		qcom,panel-supply-entry@0 {
			reg = <0>;
			qcom,supply-name = "vddio";
			qcom,supply-min-voltage = <1800000>;
			qcom,supply-max-voltage = <1800000>;
			qcom,supply-enable-load = <62000>;
			qcom,supply-disable-load = <80>;
			qcom,supply-post-on-sleep = <20>;
		};
	};

	dsi_sim_vid_display: qcom,dsi-display@0 {
		label = "dsi_sim_vid_display";
		qcom,display-type = "primary";

		qcom,dsi-ctrl-num = <0>;
		qcom,dsi-phy-num = <0>;
		qcom,dsi-select-clocks = "src_byte_clk0", "src_pixel_clk0";

		qcom,dsi-panel = <&dsi_sim_vid>;
	};

	dsi_sim_cmd_display: qcom,dsi-display@1 {
		label = "dsi_sim_cmd_display";
		qcom,display-type = "primary";

		qcom,dsi-ctrl-num = <0>;
		qcom,dsi-phy-num = <0>;
		qcom,dsi-select-clocks = "src_byte_clk0", "src_pixel_clk0";

		qcom,dsi-panel = <&dsi_sim_cmd>;
	};

	dsi_hx83112a_truly_vid_display: qcom,dsi-display@2 {
		label = "dsi_hx83112a_truly_vid_display";
		qcom,display-type = "primary";

		qcom,dsi-ctrl-num = <0>;
		qcom,dsi-phy-num = <0>;
		qcom,dsi-select-clocks = "src_byte_clk0", "src_pixel_clk0";

		qcom,dsi-panel = <&dsi_hx83112a_truly_video>;
	};

	dsi_td4328_truly_vid_display: qcom,dsi-display@3 {
		label = "dsi_td4328_truly_vid_display";
		qcom,display-type = "primary";

		qcom,dsi-ctrl-num = <0>;
		qcom,dsi-phy-num = <0>;
		qcom,dsi-select-clocks = "src_byte_clk0", "src_pixel_clk0";

		qcom,dsi-panel = <&dsi_td4328_truly_video>;
	};

	dsi_td4328_truly_cmd_display: qcom,dsi-display@4 {
		label = "dsi_td4328_truly_cmd_display";
		qcom,display-type = "primary";

		qcom,dsi-ctrl-num = <0>;
		qcom,dsi-phy-num = <0>;
		qcom,dsi-select-clocks = "src_byte_clk0", "src_pixel_clk0";

		qcom,dsi-panel = <&dsi_td4328_truly_cmd>;
	};

	sde_dsi: qcom,dsi-display {
		compatible = "qcom,dsi-display";

		qcom,dsi-ctrl = <&mdss_dsi0>;
		qcom,dsi-phy = <&mdss_dsi_phy0>;

		clocks = <&mdss_dsi0_pll BYTE0_MUX_CLK>,
			 <&mdss_dsi0_pll PIX0_MUX_CLK>;
		clock-names = "src_byte_clk0", "src_pixel_clk0";
		pinctrl-names = "panel_active", "panel_suspend";
		pinctrl-0 = <&sde_dsi_active &sde_te_active>;
		pinctrl-1 = <&sde_dsi_suspend &sde_te_suspend>;

		qcom,platform-te-gpio = <&tlmm 90 0>;

		vddio-supply = <&pm6150_l13>;
		lab-supply = <&lcdb_ldo_vreg>;
		ibb-supply = <&lcdb_ncp_vreg>;

		qcom,dsi-display-list =
			<&dsi_sim_vid_display
			&dsi_sim_cmd_display
			&dsi_hx83112a_truly_vid_display
			&dsi_td4328_truly_vid_display
			&dsi_td4328_truly_cmd_display>;
	};

	sde_wb: qcom,wb-display@0 {
		compatible = "qcom,wb-display";
		cell-index = <0>;
		label = "wb_display";
	};

	ext_disp: qcom,msm-ext-disp {
		compatible = "qcom,msm-ext-disp";

		ext_disp_audio_codec: qcom,msm-ext-disp-audio-codec-rx {
			compatible = "qcom,msm-ext-disp-audio-codec-rx";
		};
	};
};

&mdss_mdp {
	connectors = <&sde_rscc &sde_wb &sde_dsi>;
};

&dsi_sim_vid {
	qcom,mdss-dsi-display-timings {
		qcom,mdss-dsi-t-clk-post = <0x0e>;
		qcom,mdss-dsi-t-clk-pre = <0x31>;
		timing@0{
			qcom,mdss-dsi-panel-phy-timings =
				[24 1f 08 09 05 02 04 a0
				24 1f 08 09 05 02 04 a0
				24 1f 08 09 05 02 04 a0
				24 1f 08 09 05 02 04 a0
				24 1c 08 09 05 02 04 a0];

			qcom,display-topology = <1 0 1>,
						<2 0 1>;
			qcom,default-topology-index = <0>;
		};
	};
};

&dsi_sim_cmd {
	qcom,mdss-dsi-display-timings {
		qcom,mdss-dsi-t-clk-post = <0x0e>;
		qcom,mdss-dsi-t-clk-pre = <0x31>;
		timing@0{
			qcom,mdss-dsi-panel-phy-timings =
				[24 1f 08 09 05 02 04 a0
				24 1f 08 09 05 02 04 a0
				24 1f 08 09 05 02 04 a0
				24 1f 08 09 05 02 04 a0
				24 1c 08 09 05 02 04 a0];

			qcom,display-topology = <1 0 1>,
						<2 2 1>;
			qcom,default-topology-index = <1>;
			qcom,panel-roi-alignment = <720 40 720 40 720 40>;
			qcom,partial-update-enabled = "single_roi";
		};

		timing@1{
			qcom,mdss-dsi-panel-phy-timings =
				[24 1f 08 09 05 02 04 a0
				24 1f 08 09 05 02 04 a0
				24 1f 08 09 05 02 04 a0
				24 1f 08 09 05 02 04 a0
				24 1c 08 09 05 02 04 a0];
			qcom,display-topology = <1 0 1>,
						<2 2 1>;
			qcom,default-topology-index = <1>;
			qcom,panel-roi-alignment = <540 40 540 40 540 40>;
			qcom,partial-update-enabled = "single_roi";
		};

		timing@2{
			qcom,mdss-dsi-panel-phy-timings =
				[24 1f 08 09 05 02 04 a0
				24 1f 08 09 05 02 04 a0
				24 1f 08 09 05 02 04 a0
				24 1f 08 09 05 02 04 a0
				24 1c 08 09 05 02 04 a0];
			qcom,display-topology = <1 0 1>,
						<2 2 1>;
			qcom,default-topology-index = <1>;
			qcom,panel-roi-alignment = <360 40 360 40 360 40>;
			qcom,partial-update-enabled = "single_roi";
		};
	};
};

&dsi_hx83112a_truly_video {
	qcom,mdss-dsi-t-clk-post = <0x0e>;
	qcom,mdss-dsi-t-clk-pre = <0x31>;
	qcom,mdss-dsi-min-refresh-rate = <53>;
	qcom,mdss-dsi-max-refresh-rate = <60>;
	qcom,mdss-dsi-pan-enable-dynamic-fps;
	qcom,mdss-dsi-pan-fps-update =
		"dfps_immediate_porch_mode_vfp";
	qcom,esd-check-enabled;
	qcom,mdss-dsi-panel-status-check-mode = "reg_read";
	qcom,mdss-dsi-panel-status-command = [06 01 00 01 00 00 01 0a];
	qcom,mdss-dsi-panel-status-command-state = "dsi_hs_mode";
	qcom,mdss-dsi-panel-status-value = <0x9d 0x9d 0x9d 0x9d>;
	qcom,mdss-dsi-panel-on-check-value = <0x9d 0x9d 0x9d 0x9d>;
	qcom,mdss-dsi-panel-status-read-length = <4>;
	qcom,mdss-dsi-display-timings {
		timing@0{
			qcom,mdss-dsi-panel-phy-timings =
				[24 1f 08 09 05 02 04 a0
				24 1f 08 09 05 02 04 a0
				24 1f 08 09 05 02 04 a0
				24 1f 08 09 05 02 04 a0
				24 1c 08 09 05 02 04 a0];

			qcom,display-topology = <1 0 1>;
			qcom,default-topology-index = <0>;
		};
	};
};

&dsi_td4328_truly_video {
	qcom,mdss-dsi-t-clk-post = <0x0e>;
	qcom,mdss-dsi-t-clk-pre = <0x32>;
<<<<<<< HEAD
=======
	qcom,esd-check-enabled;
	qcom,mdss-dsi-panel-status-check-mode = "reg_read";
	qcom,mdss-dsi-panel-status-command = [06 01 00 01 00 00 01 0a];
	qcom,mdss-dsi-panel-status-command-state = "dsi_hs_mode";
	qcom,mdss-dsi-panel-status-value = <0x1c>;
	qcom,mdss-dsi-panel-on-check-value = <0x1c>;
	qcom,mdss-dsi-panel-status-read-length = <1>;
>>>>>>> 4719c01d
	qcom,mdss-dsi-display-timings {
		timing@0{
			qcom,mdss-dsi-panel-phy-timings =
				[24 20 08 09 05 02 04 a0
				24 20 08 09 05 02 04 a0
				24 20 08 09 05 02 04 a0
				24 20 08 09 05 02 04 a0
				24 1d 08 09 05 02 04 a0];

			qcom,display-topology = <1 0 1>;
			qcom,default-topology-index = <0>;
		};
	};
};

&dsi_td4328_truly_cmd {
	qcom,mdss-dsi-t-clk-post = <0x0e>;
	qcom,mdss-dsi-t-clk-pre = <0x32>;
<<<<<<< HEAD
=======
	qcom,esd-check-enabled;
	qcom,mdss-dsi-panel-status-check-mode = "reg_read";
	qcom,mdss-dsi-panel-status-command = [06 01 00 01 00 00 01 0a];
	qcom,mdss-dsi-panel-status-command-state = "dsi_hs_mode";
	qcom,mdss-dsi-panel-status-value = <0x1c>;
	qcom,mdss-dsi-panel-on-check-value = <0x1c>;
	qcom,mdss-dsi-panel-status-read-length = <1>;
>>>>>>> 4719c01d
	qcom,mdss-dsi-display-timings {
		timing@0{
			qcom,mdss-dsi-panel-phy-timings =
				[24 20 08 09 05 02 04 a0
				24 20 08 09 05 02 04 a0
				24 20 08 09 05 02 04 a0
				24 20 08 09 05 02 04 a0
				24 1d 08 09 05 02 04 a0];

			qcom,display-topology = <1 0 1>;
			qcom,default-topology-index = <0>;
<<<<<<< HEAD
=======
			qcom,partial-update-enabled = "single_roi";
			qcom,panel-roi-alignment = <16 16 1 1 16 16>;
>>>>>>> 4719c01d
		};
	};
};<|MERGE_RESOLUTION|>--- conflicted
+++ resolved
@@ -269,8 +269,6 @@
 &dsi_td4328_truly_video {
 	qcom,mdss-dsi-t-clk-post = <0x0e>;
 	qcom,mdss-dsi-t-clk-pre = <0x32>;
-<<<<<<< HEAD
-=======
 	qcom,esd-check-enabled;
 	qcom,mdss-dsi-panel-status-check-mode = "reg_read";
 	qcom,mdss-dsi-panel-status-command = [06 01 00 01 00 00 01 0a];
@@ -278,7 +276,6 @@
 	qcom,mdss-dsi-panel-status-value = <0x1c>;
 	qcom,mdss-dsi-panel-on-check-value = <0x1c>;
 	qcom,mdss-dsi-panel-status-read-length = <1>;
->>>>>>> 4719c01d
 	qcom,mdss-dsi-display-timings {
 		timing@0{
 			qcom,mdss-dsi-panel-phy-timings =
@@ -297,8 +294,6 @@
 &dsi_td4328_truly_cmd {
 	qcom,mdss-dsi-t-clk-post = <0x0e>;
 	qcom,mdss-dsi-t-clk-pre = <0x32>;
-<<<<<<< HEAD
-=======
 	qcom,esd-check-enabled;
 	qcom,mdss-dsi-panel-status-check-mode = "reg_read";
 	qcom,mdss-dsi-panel-status-command = [06 01 00 01 00 00 01 0a];
@@ -306,7 +301,6 @@
 	qcom,mdss-dsi-panel-status-value = <0x1c>;
 	qcom,mdss-dsi-panel-on-check-value = <0x1c>;
 	qcom,mdss-dsi-panel-status-read-length = <1>;
->>>>>>> 4719c01d
 	qcom,mdss-dsi-display-timings {
 		timing@0{
 			qcom,mdss-dsi-panel-phy-timings =
@@ -318,11 +312,8 @@
 
 			qcom,display-topology = <1 0 1>;
 			qcom,default-topology-index = <0>;
-<<<<<<< HEAD
-=======
 			qcom,partial-update-enabled = "single_roi";
 			qcom,panel-roi-alignment = <16 16 1 1 16 16>;
->>>>>>> 4719c01d
 		};
 	};
 };