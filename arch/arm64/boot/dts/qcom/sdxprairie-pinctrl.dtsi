--- conflicted
+++ resolved
@@ -1084,11 +1084,7 @@
 				config {
 					pins = "gpio63";
 					drive-strength = <2>;
-<<<<<<< HEAD
-					bias-pull-up;
-=======
-					bias-disable;
->>>>>>> 15457316
+					bias-pull-up;
 				};
 			};
 
@@ -1102,7 +1098,6 @@
 					pins = "gpio63";
 					drive-strength = <2>;
 					bias-pull-up;
-<<<<<<< HEAD
 					output-high;
 				};
 			};
@@ -1137,51 +1132,27 @@
 			blsp1_uart2b_cts_active: blsp1_uart2b_cts_active {
 				mux {
 					pins = "gpio65";
-=======
-				};
-			};
-
-			blsp1_uart2b_rxcts_active: blsp1_uart2b_rxcts_active {
-				mux {
-					pins = "gpio64", "gpio65";
->>>>>>> 15457316
 					function = "blsp_uart2";
 				};
 
 				config {
-<<<<<<< HEAD
 					pins = "gpio65";
-=======
-					pins = "gpio64", "gpio65";
->>>>>>> 15457316
-					drive-strength = <2>;
-					bias-disable;
-				};
-			};
-
-<<<<<<< HEAD
+					drive-strength = <2>;
+					bias-disable;
+				};
+			};
+
 			blsp1_uart2b_cts_sleep: blsp1_uart2b_cts_sleep {
 				mux {
 					pins = "gpio65";
-=======
-			blsp1_uart2b_rxcts_sleep: blsp1_uart2b_rxcts_sleep {
-				mux {
-					pins = "gpio64", "gpio65";
->>>>>>> 15457316
-					function = "gpio";
-				};
-
-				config {
-<<<<<<< HEAD
+					function = "gpio";
+				};
+
+				config {
 					pins = "gpio65";
 					drive-strength = <2>;
 					bias-disable;
 					input-enable;
-=======
-					pins = "gpio64", "gpio65";
-					drive-strength = <2>;
-					bias-no-pull;
->>>>>>> 15457316
 				};
 			};
 
@@ -1194,11 +1165,7 @@
 				config {
 					pins = "gpio66";
 					drive-strength = <2>;
-<<<<<<< HEAD
 					bias-pull-down;
-=======
-					bias-disable;
->>>>>>> 15457316
 				};
 			};
 
@@ -1211,12 +1178,8 @@
 				config {
 					pins = "gpio66";
 					drive-strength = <2>;
-<<<<<<< HEAD
 					bias-pull-down;
 					output-low;
-=======
-					bias-no-pull;
->>>>>>> 15457316
 				};
 			};
 		};
@@ -1500,8 +1463,6 @@
 					bias-pull-up;
 				};
 			};
-<<<<<<< HEAD
-=======
 
 			pcie0_clkreq_sleep: pcie0_clkreq_sleep {
 				mux {
@@ -1515,7 +1476,6 @@
 					bias-pull-up;
 				};
 			};
->>>>>>> 15457316
 		};
 
 		pcie_ep {
@@ -1704,8 +1664,6 @@
 				};
 			};
 		};
-<<<<<<< HEAD
-=======
 		sensor_int1_default: sensor_int1_default {
 			     mux {
 				     pins = "gpio84";
@@ -1745,7 +1703,6 @@
 				output-high;
 			};
 		};
->>>>>>> 15457316
 
 		pinctrl_pps: ppsgrp {
 			mux {
