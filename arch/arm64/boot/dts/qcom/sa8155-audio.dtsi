--- conflicted
+++ resolved
@@ -273,11 +273,7 @@
 		qcom,msm-cpudai-tdm-group-num-ports = <5>;
 		qcom,msm-cpudai-tdm-group-port-id = <36912 36914 36916
 							36918 36926>;
-<<<<<<< HEAD
-		qcom,msm-cpudai-tdm-lane-mask = /bits/ 16 <3>;
-=======
 		qcom,msm-cpudai-tdm-lane-mask = /bits/ 16 <10>;
->>>>>>> 15457316
 		qcom,msm-cpudai-tdm-clk-rate = <24576000>;
 		qcom,msm-cpudai-tdm-clk-internal = <1>;
 		qcom,msm-cpudai-tdm-sync-mode = <1>;
@@ -326,11 +322,7 @@
 		qcom,msm-cpudai-tdm-group-num-ports = <5>;
 		qcom,msm-cpudai-tdm-group-port-id = <36913 36915 36917
 							36919 36927>;
-<<<<<<< HEAD
-		qcom,msm-cpudai-tdm-lane-mask = /bits/ 16 <12>;
-=======
 		qcom,msm-cpudai-tdm-lane-mask = /bits/ 16 <5>;
->>>>>>> 15457316
 		qcom,msm-cpudai-tdm-clk-rate = <24576000>;
 		qcom,msm-cpudai-tdm-clk-internal = <1>;
 		qcom,msm-cpudai-tdm-sync-mode = <1>;
