--- conflicted
+++ resolved
@@ -5,12 +5,6 @@
 
 CFLAGS_ptrace.o		+= -DUTS_MACHINE='"$(UTS_MACHINE)"'
 
-<<<<<<< HEAD
-# Avoid clang warnings around longjmp/setjmp declarations
-CFLAGS_crash.o += -ffreestanding
-
-=======
->>>>>>> a3e631c1
 subdir-ccflags-$(CONFIG_PPC_WERROR) := -Werror
 
 ifeq ($(CONFIG_PPC64),y)
