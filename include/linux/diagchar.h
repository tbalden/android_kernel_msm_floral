<<<<<<< HEAD
/* Copyright (c) 2008-2019, The Linux Foundation. All rights reserved.
=======
/* Copyright (c) 2008-2020, The Linux Foundation. All rights reserved.
>>>>>>> 15457316
 *
 * This program is free software; you can redistribute it and/or modify
 * it under the terms of the GNU General Public License version 2 and
 * only version 2 as published by the Free Software Foundation.
 *
 * This program is distributed in the hope that it will be useful,
 * but WITHOUT ANY WARRANTY; without even the implied warranty of
 * MERCHANTABILITY or FITNESS FOR A PARTICULAR PURPOSE.  See the
 * GNU General Public License for more details.
 */

#ifndef DIAGCHAR_SHARED
#define DIAGCHAR_SHARED

#define MSG_MASKS_TYPE		0x00000001
#define LOG_MASKS_TYPE		0x00000002
#define EVENT_MASKS_TYPE	0x00000004
#define PKT_TYPE		0x00000008
#define DEINIT_TYPE		0x00000010
#define USER_SPACE_DATA_TYPE	0x00000020
#define DCI_DATA_TYPE		0x00000040
#define USER_SPACE_RAW_DATA_TYPE	0x00000080
#define DCI_LOG_MASKS_TYPE	0x00000100
#define DCI_EVENT_MASKS_TYPE	0x00000200
#define DCI_PKT_TYPE		0x00000400
#define HDLC_SUPPORT_TYPE	0x00001000

#define USB_MODE			1
#define MEMORY_DEVICE_MODE		2
#define NO_LOGGING_MODE			3
#define UART_MODE			4
#define SOCKET_MODE			5
#define CALLBACK_MODE			6
#define PCIE_MODE			7

/* different values that go in for diag_data_type */
#define DATA_TYPE_EVENT			0
#define DATA_TYPE_F3			1
#define DATA_TYPE_LOG			2
#define DATA_TYPE_RESPONSE		3
#define DATA_TYPE_DELAYED_RESPONSE	4
#define DATA_TYPE_DCI_LOG		0x00000100
#define DATA_TYPE_DCI_EVENT		0x00000200

/* Different IOCTL values */
#define DIAG_IOCTL_COMMAND_REG		0
#define DIAG_IOCTL_COMMAND_DEREG	1
#define DIAG_IOCTL_SWITCH_LOGGING	7
#define DIAG_IOCTL_GET_DELAYED_RSP_ID	8
#define DIAG_IOCTL_LSM_DEINIT		9
#define DIAG_IOCTL_DCI_INIT		20
#define DIAG_IOCTL_DCI_DEINIT		21
#define DIAG_IOCTL_DCI_SUPPORT		22
#define DIAG_IOCTL_DCI_REG		23
#define DIAG_IOCTL_DCI_STREAM_INIT	24
#define DIAG_IOCTL_DCI_HEALTH_STATS	25
#define DIAG_IOCTL_DCI_LOG_STATUS	26
#define DIAG_IOCTL_DCI_EVENT_STATUS	27
#define DIAG_IOCTL_DCI_CLEAR_LOGS	28
#define DIAG_IOCTL_DCI_CLEAR_EVENTS	29
#define DIAG_IOCTL_REMOTE_DEV		32
#define DIAG_IOCTL_VOTE_REAL_TIME	33
#define DIAG_IOCTL_GET_REAL_TIME	34
#define DIAG_IOCTL_PERIPHERAL_BUF_CONFIG	35
#define DIAG_IOCTL_PERIPHERAL_BUF_DRAIN		36
#define DIAG_IOCTL_REGISTER_CALLBACK	37
#define DIAG_IOCTL_HDLC_TOGGLE	38
#define DIAG_IOCTL_QUERY_PD_LOGGING	39
#define DIAG_IOCTL_QUERY_CON_ALL	40
#define DIAG_IOCTL_QUERY_MD_PID	41

/* PC Tools IDs */
#define APQ8060_TOOLS_ID	4062
#define AO8960_TOOLS_ID		4064
#define APQ8064_TOOLS_ID	4072
#define MSM8625_TOOLS_ID	4075
#define MSM8930_TOOLS_ID	4076
#define MSM8630_TOOLS_ID	4077
#define MSM8230_TOOLS_ID	4078
#define APQ8030_TOOLS_ID	4079
#define MSM8627_TOOLS_ID	4080
#define MSM8227_TOOLS_ID	4081
#define MSM8974_TOOLS_ID	4083
#define APQ8074_TOOLS_ID	4090
#define MSM8916_TOOLS_ID	4094
#define APQ8084_TOOLS_ID	4095
#define MSM8994_TOOLS_ID	4097
#define MSM8939_TOOLS_ID	4103
#define APQ8026_TOOLS_ID	4104
#define MSM8909_TOOLS_ID	4108
#define MSM8992_TOOLS_ID	4111
#define MSM8952_TOOLS_ID	4110
#define MSM_8996_TOOLS_ID	4112

#define MSG_MASK_0			(0x00000001)
#define MSG_MASK_1			(0x00000002)
#define MSG_MASK_2			(0x00000004)
#define MSG_MASK_3			(0x00000008)
#define MSG_MASK_4			(0x00000010)
#define MSG_MASK_5			(0x00000020)
#define MSG_MASK_6			(0x00000040)
#define MSG_MASK_7			(0x00000080)
#define MSG_MASK_8			(0x00000100)
#define MSG_MASK_9			(0x00000200)
#define MSG_MASK_10			(0x00000400)
#define MSG_MASK_11			(0x00000800)
#define MSG_MASK_12			(0x00001000)
#define MSG_MASK_13			(0x00002000)
#define MSG_MASK_14			(0x00004000)
#define MSG_MASK_15			(0x00008000)
#define MSG_MASK_16			(0x00010000)
#define MSG_MASK_17			(0x00020000)
#define MSG_MASK_18			(0x00040000)
#define MSG_MASK_19			(0x00080000)
#define MSG_MASK_20			(0x00100000)
#define MSG_MASK_21			(0x00200000)
#define MSG_MASK_22			(0x00400000)
#define MSG_MASK_23			(0x00800000)
#define MSG_MASK_24			(0x01000000)
#define MSG_MASK_25			(0x02000000)
#define MSG_MASK_26			(0x04000000)
#define MSG_MASK_27			(0x08000000)
#define MSG_MASK_28			(0x10000000)
#define MSG_MASK_29			(0x20000000)
#define MSG_MASK_30			(0x40000000)
#define MSG_MASK_31			(0x80000000)

/* These masks are to be used for support of all legacy messages in the sw.
 * The user does not need to remember the names as they will be embedded in
 * the appropriate macros.
 */
#define MSG_LEGACY_LOW			MSG_MASK_0
#define MSG_LEGACY_MED			MSG_MASK_1
#define MSG_LEGACY_HIGH			MSG_MASK_2
#define MSG_LEGACY_ERROR		MSG_MASK_3
#define MSG_LEGACY_FATAL		MSG_MASK_4

/* Legacy Message Priorities */
#define MSG_LVL_FATAL			(MSG_LEGACY_FATAL)
#define MSG_LVL_ERROR			(MSG_LEGACY_ERROR | MSG_LVL_FATAL)
#define MSG_LVL_HIGH			(MSG_LEGACY_HIGH | MSG_LVL_ERROR)
#define MSG_LVL_MED			(MSG_LEGACY_MED | MSG_LVL_HIGH)
#define MSG_LVL_LOW			(MSG_LEGACY_LOW | MSG_LVL_MED)

#define MSG_LVL_NONE			0

/* This needs to be modified manually now, when we add
 * a new RANGE of SSIDs to the msg_mask_tbl.
 */
#define MSG_MASK_TBL_CNT		26
<<<<<<< HEAD
#define APPS_EVENT_LAST_ID		0xCAA

#define MSG_SSID_0			0
#define MSG_SSID_0_LAST			130
=======
#define APPS_EVENT_LAST_ID		0xCB9

#define MSG_SSID_0			0
#define MSG_SSID_0_LAST			132
>>>>>>> 15457316
#define MSG_SSID_1			500
#define MSG_SSID_1_LAST			506
#define MSG_SSID_2			1000
#define MSG_SSID_2_LAST			1007
#define MSG_SSID_3			2000
#define MSG_SSID_3_LAST			2008
#define MSG_SSID_4			3000
#define MSG_SSID_4_LAST			3014
#define MSG_SSID_5			4000
#define MSG_SSID_5_LAST			4010
#define MSG_SSID_6			4500
#define MSG_SSID_6_LAST			4584
#define MSG_SSID_7			4600
#define MSG_SSID_7_LAST			4616
#define MSG_SSID_8			5000
#define MSG_SSID_8_LAST			5036
#define MSG_SSID_9			5500
#define MSG_SSID_9_LAST			5517
#define MSG_SSID_10			6000
#define MSG_SSID_10_LAST		6081
#define MSG_SSID_11			6500
#define MSG_SSID_11_LAST		6521
#define MSG_SSID_12			7000
#define MSG_SSID_12_LAST		7003
#define MSG_SSID_13			7100
#define MSG_SSID_13_LAST		7111
#define MSG_SSID_14			7200
#define MSG_SSID_14_LAST		7201
#define MSG_SSID_15			8000
#define MSG_SSID_15_LAST		8000
#define MSG_SSID_16			8500
#define MSG_SSID_16_LAST		8532
#define MSG_SSID_17			9000
#define MSG_SSID_17_LAST		9008
#define MSG_SSID_18			9500
#define MSG_SSID_18_LAST		9521
#define MSG_SSID_19			10200
#define MSG_SSID_19_LAST		10210
#define MSG_SSID_20			10251
#define MSG_SSID_20_LAST		10255
#define MSG_SSID_21			10300
#define MSG_SSID_21_LAST		10300
#define MSG_SSID_22			10350
#define MSG_SSID_22_LAST		10377
#define MSG_SSID_23			10400
#define MSG_SSID_23_LAST		10416
#define MSG_SSID_24			10500
#define MSG_SSID_24_LAST		10505
#define MSG_SSID_25			0xC000
#define MSG_SSID_25_LAST		0xC063

static const uint32_t msg_bld_masks_0[] = {
	MSG_LVL_LOW,
	MSG_LVL_MED,
	MSG_LVL_LOW,
	MSG_LVL_ERROR,
	MSG_LVL_LOW,
	MSG_LVL_LOW,
	MSG_LVL_MED,
	MSG_LVL_HIGH,
	MSG_LVL_ERROR,
	MSG_LVL_LOW,
	MSG_LVL_LOW,
	MSG_LVL_ERROR,
	MSG_LVL_MED,
	MSG_LVL_MED,
	MSG_LVL_MED,
	MSG_LVL_HIGH,
	MSG_LVL_HIGH,
	MSG_LVL_MED | MSG_MASK_5 | MSG_MASK_6 | MSG_MASK_7 | MSG_MASK_8,
	MSG_LVL_LOW,
	MSG_LVL_ERROR,
	MSG_LVL_LOW,
	MSG_LVL_MED,
	MSG_LVL_MED,
	MSG_LVL_LOW,
	MSG_LVL_MED,
	MSG_LVL_LOW,
	MSG_LVL_MED,
	MSG_LVL_MED,
	MSG_LVL_MED,
	MSG_LVL_MED,
	MSG_LVL_MED | MSG_MASK_7 | MSG_MASK_8 | MSG_MASK_9 | MSG_MASK_10 |
		MSG_MASK_11 | MSG_MASK_12 | MSG_MASK_13 | MSG_MASK_14 |
		MSG_MASK_15 | MSG_MASK_16 | MSG_MASK_17 | MSG_MASK_18 |
		MSG_MASK_19 | MSG_MASK_20 | MSG_MASK_21,
	MSG_LVL_MED | MSG_MASK_5 | MSG_MASK_6 | MSG_MASK_7 | MSG_MASK_8 |
		MSG_MASK_9 | MSG_MASK_10 | MSG_MASK_11 | MSG_MASK_12 |
		MSG_MASK_13 | MSG_MASK_14 | MSG_MASK_15 | MSG_MASK_16 |
		MSG_MASK_17,
	MSG_LVL_LOW,
	MSG_LVL_MED,
	MSG_LVL_HIGH,
	MSG_LVL_HIGH,
	MSG_LVL_HIGH,
	MSG_LVL_HIGH,
	MSG_LVL_MED,
	MSG_LVL_MED,
	MSG_LVL_MED | MSG_MASK_5 | MSG_MASK_6 | MSG_MASK_7 | MSG_MASK_8,
	MSG_LVL_LOW,
	MSG_LVL_LOW,
	MSG_LVL_HIGH,
	MSG_LVL_HIGH,
	MSG_LVL_HIGH,
	MSG_LVL_MED,
	MSG_LVL_MED | MSG_MASK_5 | MSG_MASK_6 | MSG_MASK_7 | MSG_MASK_8 |
		MSG_MASK_9 | MSG_MASK_10 | MSG_MASK_11 | MSG_MASK_12 |
		MSG_MASK_13 | MSG_MASK_14 | MSG_MASK_15 | MSG_MASK_16 |
		MSG_MASK_17 | MSG_MASK_18 | MSG_MASK_19 | MSG_MASK_20 |
		MSG_MASK_21 | MSG_MASK_22 | MSG_MASK_23 | MSG_MASK_24|
		MSG_MASK_25,
	MSG_LVL_MED | MSG_MASK_5 | MSG_MASK_6 | MSG_MASK_7 | MSG_MASK_8 |
		MSG_MASK_9 | MSG_MASK_10,
	MSG_LVL_MED,
	MSG_LVL_LOW,
	MSG_LVL_MED,
	MSG_LVL_MED,
	MSG_LVL_LOW,
	MSG_LVL_LOW,
	MSG_LVL_LOW,
	MSG_LVL_HIGH,
	MSG_LVL_LOW,
	MSG_LVL_LOW,
	MSG_LVL_LOW | MSG_MASK_5 | MSG_MASK_6 | MSG_MASK_7 | MSG_MASK_8,
	MSG_LVL_LOW | MSG_MASK_5 | MSG_MASK_6,
	MSG_LVL_MED,
	MSG_LVL_MED,
	MSG_LVL_LOW,
	MSG_LVL_MED | MSG_MASK_5 | MSG_MASK_6 | MSG_MASK_7 | MSG_MASK_8 |
		MSG_MASK_9 | MSG_MASK_10 | MSG_MASK_11 | MSG_MASK_12 |
		MSG_MASK_13 | MSG_MASK_14 | MSG_MASK_15 | MSG_MASK_16 |
		MSG_MASK_17 | MSG_MASK_18 | MSG_MASK_19 | MSG_MASK_20,
	MSG_LVL_LOW,
	MSG_LVL_MED,
	MSG_LVL_LOW,
	MSG_LVL_LOW,
	MSG_LVL_LOW,
	MSG_LVL_HIGH,
	MSG_LVL_HIGH,
	MSG_LVL_LOW,
	MSG_LVL_LOW,
	MSG_LVL_LOW,
	MSG_LVL_LOW,
	MSG_LVL_LOW,
	MSG_LVL_HIGH | MSG_MASK_21,
	MSG_LVL_HIGH,
	MSG_LVL_LOW,
	MSG_LVL_LOW,
	MSG_LVL_LOW,
	MSG_LVL_LOW,
	MSG_LVL_LOW,
	MSG_LVL_LOW,
	MSG_LVL_LOW | MSG_LVL_MED | MSG_LVL_HIGH | MSG_LVL_ERROR |
		MSG_LVL_FATAL,
	MSG_LVL_LOW,
	MSG_LVL_LOW | MSG_LVL_MED | MSG_LVL_HIGH | MSG_LVL_ERROR |
		MSG_LVL_FATAL,
	MSG_LVL_LOW,
	MSG_LVL_MED,
	MSG_LVL_LOW,
	MSG_LVL_LOW,
	MSG_LVL_LOW,
	MSG_LVL_LOW,
	MSG_LVL_LOW,
	MSG_LVL_LOW,
	MSG_LVL_LOW | MSG_LVL_MED | MSG_LVL_HIGH | MSG_LVL_ERROR |
		MSG_LVL_FATAL,
	MSG_LVL_MED,
	MSG_LVL_HIGH,
	MSG_LVL_MED,
	MSG_LVL_HIGH,
	MSG_LVL_LOW | MSG_LVL_MED | MSG_LVL_HIGH | MSG_LVL_ERROR |
		MSG_LVL_FATAL,
	MSG_LVL_MED | MSG_LVL_HIGH | MSG_LVL_ERROR,
	MSG_LVL_MED | MSG_LVL_HIGH | MSG_LVL_ERROR,
	MSG_LVL_MED | MSG_LVL_HIGH,
	MSG_LVL_MED | MSG_LVL_HIGH,
	MSG_LVL_LOW,
	MSG_LVL_LOW | MSG_LVL_MED | MSG_LVL_HIGH | MSG_LVL_ERROR |
		MSG_LVL_FATAL,
	MSG_LVL_HIGH,
	MSG_LVL_LOW | MSG_LVL_MED | MSG_LVL_HIGH | MSG_LVL_ERROR |
		MSG_LVL_FATAL,
	MSG_LVL_LOW | MSG_LVL_MED | MSG_LVL_HIGH | MSG_LVL_ERROR |
		MSG_LVL_FATAL,
	MSG_LVL_LOW | MSG_LVL_MED | MSG_LVL_HIGH | MSG_LVL_ERROR |
		MSG_LVL_FATAL,
	MSG_LVL_LOW,
	MSG_LVL_MED,
	MSG_LVL_LOW | MSG_LVL_MED | MSG_LVL_HIGH | MSG_LVL_ERROR |
		MSG_LVL_FATAL,
	MSG_LVL_LOW | MSG_LVL_MED | MSG_LVL_HIGH | MSG_LVL_ERROR |
		MSG_LVL_FATAL,
	MSG_LVL_MED,
	MSG_LVL_LOW | MSG_LVL_MED | MSG_LVL_HIGH | MSG_LVL_ERROR |
		MSG_LVL_FATAL,
	MSG_LVL_LOW | MSG_LVL_MED | MSG_LVL_HIGH | MSG_LVL_ERROR |
		MSG_LVL_FATAL,
	MSG_LVL_MED,
	MSG_LVL_MED,
	MSG_LVL_HIGH,
	MSG_LVL_LOW,
	MSG_LVL_LOW | MSG_LVL_MED | MSG_LVL_HIGH | MSG_LVL_ERROR |
		MSG_LVL_FATAL,
	MSG_LVL_HIGH,
	MSG_LVL_LOW,
	MSG_LVL_MED,
	MSG_LVL_MED,
	MSG_LVL_HIGH,
<<<<<<< HEAD
=======
	MSG_LVL_HIGH,
	MSG_LVL_LOW | MSG_LVL_MED | MSG_LVL_HIGH | MSG_LVL_ERROR,
>>>>>>> 15457316
	MSG_LVL_HIGH
};

static const uint32_t msg_bld_masks_1[] = {
	MSG_LVL_MED,
	MSG_LVL_HIGH,
	MSG_LVL_HIGH,
	MSG_LVL_LOW,
	MSG_LVL_HIGH,
	MSG_LVL_HIGH,
	MSG_LVL_HIGH
};

static const uint32_t msg_bld_masks_2[] = {
	MSG_LVL_MED,
	MSG_LVL_MED,
	MSG_LVL_MED,
	MSG_LVL_MED,
	MSG_LVL_MED,
	MSG_LVL_MED | MSG_MASK_5,
	MSG_LVL_MED,
	MSG_LVL_MED
};

static const uint32_t msg_bld_masks_3[] = {
	MSG_LVL_MED,
	MSG_LVL_MED,
	MSG_LVL_MED,
	MSG_LVL_MED,
	MSG_LVL_MED,
	MSG_LVL_MED | MSG_MASK_5 | MSG_MASK_6 | MSG_MASK_7 | MSG_MASK_8 |
		MSG_MASK_9 | MSG_MASK_10,
	MSG_LVL_MED,
	MSG_LVL_MED,
	MSG_LVL_MED
};

static const uint32_t msg_bld_masks_4[] = {
	MSG_LVL_HIGH,
	MSG_LVL_HIGH,
	MSG_LVL_HIGH,
	MSG_LVL_HIGH,
	MSG_LVL_HIGH,
	MSG_LVL_HIGH,
	MSG_LVL_HIGH,
	MSG_LVL_HIGH,
	MSG_LVL_HIGH,
	MSG_LVL_HIGH,
	MSG_LVL_HIGH,
	MSG_LVL_HIGH,
	MSG_LVL_HIGH,
	MSG_LVL_LOW,
	MSG_LVL_LOW
};

static const uint32_t msg_bld_masks_5[] = {
	MSG_LVL_HIGH,
	MSG_LVL_MED,
	MSG_LVL_HIGH,
	MSG_LVL_MED,
	MSG_LVL_MED,
	MSG_LVL_MED,
	MSG_LVL_MED,
	MSG_LVL_MED,
	MSG_LVL_MED,
	MSG_LVL_MED | MSG_LVL_MED | MSG_MASK_5 | MSG_MASK_6 | MSG_MASK_7 |
		MSG_MASK_8 | MSG_MASK_9,
	MSG_LVL_MED
};

static const uint32_t msg_bld_masks_6[] = {
	MSG_LVL_LOW | MSG_MASK_5,
	MSG_LVL_LOW | MSG_MASK_5,
	MSG_LVL_LOW | MSG_MASK_5,
	MSG_LVL_LOW | MSG_MASK_5,
	MSG_LVL_LOW | MSG_MASK_5,
	MSG_LVL_LOW | MSG_MASK_5,
	MSG_LVL_LOW | MSG_MASK_5,
	MSG_LVL_LOW | MSG_MASK_5,
	MSG_LVL_LOW | MSG_MASK_5,
	MSG_LVL_LOW | MSG_MASK_5,
	MSG_LVL_LOW | MSG_MASK_5,
	MSG_LVL_LOW | MSG_MASK_5,
	MSG_LVL_LOW | MSG_MASK_5,
	MSG_LVL_LOW | MSG_MASK_5,
	MSG_LVL_LOW | MSG_MASK_5,
	MSG_LVL_LOW | MSG_MASK_5,
	MSG_LVL_LOW | MSG_MASK_5,
	MSG_LVL_LOW | MSG_MASK_5,
	MSG_LVL_LOW | MSG_MASK_5,
	MSG_LVL_LOW | MSG_MASK_5,
	MSG_LVL_LOW | MSG_MASK_5,
	MSG_LVL_LOW | MSG_MASK_5,
	MSG_LVL_LOW | MSG_MASK_5,
	MSG_LVL_LOW | MSG_MASK_5,
	MSG_LVL_LOW | MSG_MASK_5,
	MSG_LVL_LOW | MSG_MASK_5,
	MSG_LVL_LOW | MSG_MASK_5,
	MSG_LVL_LOW | MSG_MASK_5,
	MSG_LVL_LOW | MSG_MASK_5,
	MSG_LVL_LOW | MSG_MASK_5,
	MSG_LVL_LOW | MSG_MASK_5,
	MSG_LVL_LOW | MSG_MASK_5,
	MSG_LVL_LOW | MSG_MASK_5,
	MSG_LVL_LOW | MSG_MASK_5,
	MSG_LVL_LOW | MSG_MASK_5,
	MSG_LVL_LOW | MSG_MASK_5,
	MSG_LVL_LOW | MSG_MASK_5,
	MSG_LVL_LOW | MSG_MASK_5,
	MSG_LVL_LOW | MSG_MASK_5,
	MSG_LVL_LOW | MSG_MASK_5,
	MSG_LVL_LOW | MSG_MASK_5,
	MSG_LVL_LOW | MSG_MASK_5,
	MSG_LVL_LOW | MSG_MASK_5,
	MSG_LVL_LOW | MSG_MASK_5,
	MSG_LVL_LOW | MSG_MASK_5,
	MSG_LVL_LOW | MSG_MASK_5,
	MSG_LVL_LOW | MSG_MASK_5,
	MSG_LVL_LOW | MSG_MASK_5,
	MSG_LVL_LOW | MSG_MASK_5,
	MSG_LVL_LOW | MSG_MASK_5,
	MSG_LVL_LOW | MSG_MASK_5,
	MSG_LVL_LOW | MSG_MASK_5,
	MSG_LVL_LOW | MSG_MASK_5,
	MSG_LVL_LOW | MSG_MASK_5,
	MSG_LVL_LOW | MSG_MASK_5,
	MSG_LVL_LOW | MSG_MASK_5,
	MSG_LVL_LOW | MSG_MASK_5,
	MSG_LVL_LOW | MSG_MASK_5,
	MSG_LVL_LOW | MSG_MASK_5,
	MSG_LVL_LOW | MSG_MASK_5,
	MSG_LVL_LOW | MSG_MASK_5,
	MSG_LVL_LOW | MSG_MASK_5,
	MSG_LVL_LOW | MSG_MASK_5,
	MSG_LVL_LOW | MSG_MASK_5,
	MSG_LVL_LOW | MSG_MASK_5,
	MSG_LVL_LOW | MSG_MASK_5,
	MSG_LVL_LOW | MSG_MASK_5,
	MSG_LVL_LOW | MSG_MASK_5,
	MSG_LVL_LOW | MSG_MASK_5,
	MSG_LVL_LOW | MSG_MASK_5,
	MSG_LVL_LOW | MSG_MASK_5,
	MSG_LVL_LOW | MSG_MASK_5,
	MSG_LVL_LOW | MSG_MASK_5,
	MSG_LVL_LOW | MSG_MASK_5,
	MSG_LVL_LOW | MSG_MASK_5,
	MSG_LVL_LOW | MSG_MASK_5,
	MSG_LVL_LOW | MSG_MASK_5,
	MSG_LVL_LOW | MSG_MASK_5,
	MSG_LVL_LOW | MSG_MASK_5,
	MSG_LVL_LOW | MSG_MASK_5,
	MSG_LVL_LOW | MSG_MASK_5,
	MSG_LVL_LOW | MSG_MASK_5,
	MSG_LVL_LOW | MSG_MASK_5,
	MSG_LVL_LOW | MSG_MASK_5,
	MSG_LVL_LOW | MSG_MASK_5,
};

static const uint32_t msg_bld_masks_7[] = {
	MSG_LVL_MED,
	MSG_LVL_MED,
	MSG_LVL_MED,
	MSG_LVL_MED,
	MSG_LVL_MED,
	MSG_LVL_MED,
	MSG_LVL_MED,
	MSG_LVL_MED,
	MSG_LVL_MED,
	MSG_LVL_MED,
	MSG_LVL_MED,
	MSG_LVL_MED,
	MSG_LVL_LOW,
	MSG_LVL_LOW,
	MSG_LVL_LOW,
	MSG_LVL_LOW | MSG_LVL_MED | MSG_LVL_HIGH | MSG_LVL_ERROR |
	MSG_LVL_FATAL,
	MSG_LVL_LOW
};

static const uint32_t msg_bld_masks_8[] = {
	MSG_LVL_MED,
	MSG_LVL_MED,
	MSG_LVL_MED,
	MSG_LVL_MED,
	MSG_LVL_MED,
	MSG_LVL_MED,
	MSG_LVL_MED,
	MSG_LVL_MED,
	MSG_LVL_MED,
	MSG_LVL_MED,
	MSG_LVL_MED,
	MSG_LVL_MED,
	MSG_LVL_MED,
	MSG_LVL_MED,
	MSG_LVL_MED,
	MSG_LVL_MED,
	MSG_LVL_MED,
	MSG_LVL_MED,
	MSG_LVL_MED,
	MSG_LVL_MED,
	MSG_LVL_MED,
	MSG_LVL_MED,
	MSG_LVL_MED,
	MSG_LVL_MED,
	MSG_LVL_MED,
	MSG_LVL_MED,
	MSG_LVL_MED,
	MSG_LVL_MED,
	MSG_LVL_MED,
	MSG_LVL_MED,
	MSG_LVL_MED,
	MSG_LVL_MED,
	MSG_LVL_MED,
	MSG_LVL_MED,
	MSG_LVL_MED,
	MSG_LVL_MED,
	MSG_LVL_HIGH
};

static const uint32_t msg_bld_masks_9[] = {
	MSG_LVL_MED | MSG_MASK_5,
	MSG_LVL_MED | MSG_MASK_5,
	MSG_LVL_MED | MSG_MASK_5,
	MSG_LVL_MED | MSG_MASK_5,
	MSG_LVL_MED | MSG_MASK_5,
	MSG_LVL_MED | MSG_MASK_5,
	MSG_LVL_MED | MSG_MASK_5,
	MSG_LVL_MED | MSG_MASK_5,
	MSG_LVL_MED | MSG_MASK_5,
	MSG_LVL_MED | MSG_MASK_5,
	MSG_LVL_MED | MSG_MASK_5,
	MSG_LVL_MED | MSG_MASK_5,
	MSG_LVL_MED | MSG_MASK_5,
	MSG_LVL_MED | MSG_MASK_5,
	MSG_LVL_MED | MSG_MASK_5,
	MSG_LVL_MED | MSG_MASK_5,
	MSG_LVL_MED | MSG_MASK_5,
	MSG_LVL_LOW
};

static const uint32_t msg_bld_masks_10[] =  {
	MSG_LVL_MED,
	MSG_LVL_ERROR,
	MSG_LVL_LOW,
	MSG_LVL_LOW | MSG_MASK_5 | MSG_MASK_6 | MSG_MASK_7 | MSG_MASK_8 |
		MSG_MASK_9 | MSG_MASK_10 | MSG_MASK_11 | MSG_MASK_12 |
		MSG_MASK_13 | MSG_MASK_14 | MSG_MASK_15 | MSG_MASK_16 |
		MSG_MASK_17 | MSG_MASK_18 | MSG_MASK_19 | MSG_MASK_20 |
		MSG_MASK_21 | MSG_MASK_22,
	MSG_LVL_LOW | MSG_MASK_5,
	MSG_LVL_LOW,
	MSG_LVL_LOW,
	MSG_LVL_LOW,
	MSG_LVL_LOW,
	MSG_LVL_LOW,
	MSG_LVL_LOW,
	MSG_LVL_LOW,
	MSG_LVL_LOW,
	MSG_LVL_LOW | MSG_MASK_5,
	MSG_LVL_LOW | MSG_MASK_5,
	MSG_LVL_LOW | MSG_MASK_5,
	MSG_LVL_LOW | MSG_MASK_5,
	MSG_LVL_LOW | MSG_MASK_5,
	MSG_LVL_LOW | MSG_MASK_5,
	MSG_LVL_LOW | MSG_MASK_5,
	MSG_LVL_LOW | MSG_MASK_5,
	MSG_LVL_LOW | MSG_MASK_5,
	MSG_LVL_LOW | MSG_MASK_5,
	MSG_LVL_LOW | MSG_MASK_5,
	MSG_LVL_LOW | MSG_MASK_5,
	MSG_LVL_LOW | MSG_MASK_5,
	MSG_LVL_LOW | MSG_MASK_5,
	MSG_LVL_LOW | MSG_MASK_5,
	MSG_LVL_LOW | MSG_MASK_5,
	MSG_LVL_LOW | MSG_MASK_5,
	MSG_LVL_LOW | MSG_MASK_5,
	MSG_LVL_LOW | MSG_MASK_5,
	MSG_LVL_LOW,
	MSG_LVL_MED,
	MSG_LVL_HIGH,
	MSG_LVL_LOW,
	MSG_LVL_LOW,
	MSG_LVL_LOW | MSG_MASK_5,
	MSG_LVL_LOW|MSG_MASK_0 | MSG_MASK_1 | MSG_MASK_2 | MSG_MASK_3 |
		MSG_MASK_4 | MSG_MASK_5 | MSG_MASK_6,
	MSG_LVL_HIGH,
	MSG_LVL_LOW,
	MSG_LVL_LOW,
	MSG_LVL_LOW,
	MSG_LVL_LOW,
	MSG_LVL_LOW,
	MSG_LVL_LOW,
	MSG_LVL_LOW,
	MSG_LVL_LOW,
	MSG_LVL_LOW,
	MSG_LVL_LOW,
	MSG_LVL_LOW,
	MSG_LVL_LOW,
	MSG_LVL_MED,
	MSG_LVL_MED,
	MSG_LVL_MED,
	MSG_LVL_MED,
	MSG_LVL_MED,
	MSG_LVL_MED,
	MSG_LVL_MED,
	MSG_LVL_MED,
	MSG_LVL_MED,
	MSG_LVL_MED,
	MSG_LVL_MED,
	MSG_LVL_MED,
	MSG_LVL_MED,
	MSG_LVL_MED,
	MSG_LVL_MED,
	MSG_LVL_MED,
	MSG_LVL_MED,
	MSG_LVL_MED,
	MSG_LVL_MED,
	MSG_LVL_MED,
	MSG_LVL_LOW,
	MSG_LVL_MED,
	MSG_LVL_MED,
	MSG_LVL_MED,
	MSG_LVL_MED,
	MSG_LVL_MED,
	MSG_LVL_MED,
	MSG_LVL_MED,
	MSG_LVL_MED,
	MSG_LVL_MED
};

static const uint32_t msg_bld_masks_11[] = {
	MSG_LVL_LOW,
	MSG_LVL_LOW,
	MSG_LVL_LOW,
	MSG_LVL_LOW,
	MSG_LVL_LOW,
	MSG_LVL_LOW,
	MSG_LVL_LOW,
	MSG_LVL_LOW,
	MSG_LVL_LOW,
	MSG_LVL_LOW,
	MSG_LVL_LOW,
	MSG_LVL_LOW,
	MSG_LVL_LOW,
	MSG_LVL_LOW,
	MSG_LVL_LOW,
	MSG_LVL_LOW,
	MSG_LVL_LOW,
	MSG_LVL_LOW,
	MSG_LVL_LOW,
	MSG_LVL_LOW,
	MSG_LVL_LOW,
	MSG_LVL_LOW,
};

static const uint32_t msg_bld_masks_12[] = {
	MSG_LVL_MED,
	MSG_LVL_MED,
	MSG_LVL_MED,
	MSG_LVL_MED,
};

static const uint32_t msg_bld_masks_13[] = {
	MSG_LVL_MED,
	MSG_LVL_MED,
	MSG_LVL_MED,
	MSG_LVL_MED,
	MSG_LVL_MED,
	MSG_LVL_MED,
	MSG_LVL_MED,
	MSG_LVL_MED,
	MSG_LVL_MED,
	MSG_LVL_MED,
	MSG_LVL_MED,
	MSG_LVL_MED,
};

static const uint32_t msg_bld_masks_14[] = {
	MSG_LVL_MED,
	MSG_LVL_MED,
};

static const uint32_t msg_bld_masks_15[] = {
	MSG_LVL_MED
};

static const uint32_t msg_bld_masks_16[] = {
	MSG_LVL_LOW,
	MSG_LVL_LOW,
	MSG_LVL_LOW,
	MSG_LVL_LOW,
	MSG_LVL_LOW,
	MSG_LVL_LOW,
	MSG_LVL_LOW,
	MSG_LVL_LOW,
	MSG_LVL_LOW,
	MSG_LVL_LOW,
	MSG_LVL_LOW,
	MSG_LVL_LOW,
	MSG_LVL_LOW,
	MSG_LVL_LOW,
	MSG_LVL_LOW,
	MSG_LVL_LOW,
	MSG_LVL_LOW,
	MSG_LVL_LOW,
	MSG_LVL_LOW,
	MSG_LVL_LOW,
	MSG_LVL_LOW,
	MSG_LVL_LOW,
	MSG_LVL_LOW,
	MSG_LVL_LOW,
	MSG_LVL_LOW,
	MSG_LVL_LOW | MSG_LVL_MED | MSG_LVL_HIGH | MSG_LVL_ERROR |
		MSG_LVL_FATAL,
	MSG_LVL_LOW | MSG_LVL_MED | MSG_LVL_HIGH | MSG_LVL_ERROR |
		MSG_LVL_FATAL,
	MSG_LVL_LOW | MSG_LVL_MED | MSG_LVL_HIGH | MSG_LVL_ERROR |
		MSG_LVL_FATAL,
	MSG_LVL_LOW | MSG_LVL_MED | MSG_LVL_HIGH | MSG_LVL_ERROR |
		MSG_LVL_FATAL,
	MSG_LVL_LOW | MSG_LVL_MED | MSG_LVL_HIGH | MSG_LVL_ERROR |
		MSG_LVL_FATAL,
	MSG_LVL_MED,
	MSG_LVL_MED,
	MSG_LVL_LOW
};

static const uint32_t msg_bld_masks_17[] =  {
	MSG_LVL_MED,
	MSG_LVL_MED,
	MSG_LVL_MED,
	MSG_LVL_MED | MSG_MASK_6 | MSG_MASK_7 | MSG_MASK_8 | MSG_MASK_9,
	MSG_LVL_MED | MSG_MASK_5 | MSG_MASK_6 | MSG_MASK_7 | MSG_MASK_8 |
		MSG_MASK_9 | MSG_MASK_10 | MSG_MASK_11 | MSG_MASK_12 |
		MSG_MASK_13 | MSG_MASK_14 | MSG_MASK_15 | MSG_MASK_16 |
		MSG_MASK_17,
	MSG_LVL_MED,
	MSG_LVL_MED | MSG_MASK_5 | MSG_MASK_6 | MSG_MASK_7 | MSG_MASK_8 |
		MSG_MASK_9 | MSG_MASK_10 | MSG_MASK_11 | MSG_MASK_12 |
		MSG_MASK_13 | MSG_MASK_14 | MSG_MASK_15 | MSG_MASK_16 |
		MSG_MASK_17 | MSG_MASK_18 | MSG_MASK_19 | MSG_MASK_20 |
		MSG_MASK_21 | MSG_MASK_22,
	MSG_LVL_MED,
	MSG_LVL_MED,
};

static const uint32_t msg_bld_masks_18[] = {
	MSG_LVL_LOW,
	MSG_LVL_MED | MSG_MASK_8 | MSG_MASK_9 | MSG_MASK_10 | MSG_MASK_11 |
		MSG_MASK_12 | MSG_MASK_13 | MSG_MASK_14 | MSG_MASK_15 |
		MSG_MASK_16 | MSG_MASK_17 | MSG_MASK_18 | MSG_MASK_19 |
		MSG_MASK_20,
	MSG_LVL_MED | MSG_MASK_5 | MSG_MASK_6,
	MSG_LVL_MED | MSG_MASK_5,
	MSG_LVL_MED | MSG_MASK_5 | MSG_MASK_6,
	MSG_LVL_LOW,
	MSG_LVL_MED | MSG_MASK_5 | MSG_MASK_6 | MSG_MASK_7 | MSG_MASK_8 |
		MSG_MASK_9,
	MSG_LVL_LOW,
	MSG_LVL_LOW,
	MSG_LVL_MED | MSG_MASK_5 | MSG_MASK_6 | MSG_MASK_7 | MSG_MASK_8 |
		MSG_MASK_9 | MSG_MASK_10 | MSG_MASK_11 | MSG_MASK_12 |
		MSG_MASK_13 | MSG_MASK_14 | MSG_MASK_15 | MSG_MASK_16 |
		MSG_MASK_20 | MSG_MASK_21 | MSG_MASK_22,
	MSG_LVL_LOW
};

static const uint32_t msg_bld_masks_19[] = {
	MSG_LVL_LOW,
	MSG_LVL_LOW,
	MSG_LVL_LOW,
	MSG_LVL_LOW,
	MSG_LVL_LOW,
	MSG_LVL_LOW,
	MSG_LVL_LOW,
	MSG_LVL_LOW,
	MSG_LVL_LOW,
	MSG_LVL_LOW,
	MSG_LVL_LOW
};

static const uint32_t msg_bld_masks_20[] = {
	MSG_LVL_LOW | MSG_MASK_5 | MSG_MASK_6 | MSG_MASK_7 |
	MSG_MASK_8 | MSG_MASK_9 | MSG_MASK_10 | MSG_MASK_11 |
	MSG_MASK_12,
	MSG_LVL_LOW,
	MSG_LVL_LOW,
	MSG_LVL_LOW,
	MSG_LVL_LOW
};

static const uint32_t msg_bld_masks_21[] = {
	MSG_LVL_HIGH
};

static const uint32_t msg_bld_masks_22[] = {
	MSG_LVL_LOW,
	MSG_LVL_LOW,
	MSG_LVL_LOW,
	MSG_LVL_LOW,
	MSG_LVL_LOW,
	MSG_LVL_LOW,
	MSG_LVL_LOW,
	MSG_LVL_LOW,
	MSG_LVL_LOW,
	MSG_LVL_LOW,
	MSG_LVL_LOW,
	MSG_LVL_LOW,
	MSG_LVL_LOW,
	MSG_LVL_LOW,
	MSG_LVL_LOW,
	MSG_LVL_LOW,
	MSG_LVL_LOW,
	MSG_LVL_LOW,
	MSG_LVL_LOW,
	MSG_LVL_LOW,
	MSG_LVL_LOW,
	MSG_LVL_LOW,
	MSG_LVL_LOW,
	MSG_LVL_LOW,
	MSG_LVL_LOW,
	MSG_LVL_LOW,
	MSG_LVL_LOW,
	MSG_LVL_LOW
};

static const uint32_t msg_bld_masks_23[] = {
	MSG_LVL_LOW,
	MSG_LVL_LOW,
	MSG_LVL_LOW,
	MSG_LVL_LOW,
	MSG_LVL_LOW,
	MSG_LVL_LOW,
	MSG_LVL_LOW,
	MSG_LVL_LOW,
	MSG_LVL_LOW,
	MSG_LVL_LOW,
	MSG_LVL_LOW,
	MSG_LVL_LOW,
	MSG_LVL_LOW,
	MSG_LVL_LOW,
	MSG_LVL_LOW,
	MSG_LVL_LOW,
	MSG_LVL_LOW
};

static const uint32_t msg_bld_masks_24[] = {
	MSG_LVL_HIGH,
	MSG_LVL_HIGH,
	MSG_LVL_HIGH,
	MSG_LVL_HIGH,
	MSG_LVL_HIGH,
	MSG_LVL_HIGH
};

static const uint32_t msg_bld_masks_25[] = {
	MSG_LVL_LOW
};

/* LOG CODES */
static const uint32_t log_code_last_tbl[] = {
	0x0,	/* EQUIP ID 0 */
<<<<<<< HEAD
	0x1C9A,	/* EQUIP ID 1 */
=======
	0x1CC6,	/* EQUIP ID 1 */
>>>>>>> 15457316
	0x0,	/* EQUIP ID 2 */
	0x0,	/* EQUIP ID 3 */
	0x4910,	/* EQUIP ID 4 */
	0x5420,	/* EQUIP ID 5 */
	0x0,	/* EQUIP ID 6 */
	0x74FF,	/* EQUIP ID 7 */
	0x0,	/* EQUIP ID 8 */
	0x0,	/* EQUIP ID 9 */
	0xA38A,	/* EQUIP ID 10 */
	0xB9FF,	/* EQUIP ID 11 */
	0x0,	/* EQUIP ID 12 */
	0xD1FF,	/* EQUIP ID 13 */
	0x0,	/* EQUIP ID 14 */
	0x0,	/* EQUIP ID 15 */
};

#define LOG_GET_ITEM_NUM(xx_code)	(xx_code & 0x0FFF)
#define LOG_GET_EQUIP_ID(xx_code)	((xx_code & 0xF000) >> 12)
#define LOG_ITEMS_TO_SIZE(num_items)	((num_items+7)/8)
#define LOG_SIZE_TO_ITEMS(size)		((8*size) - 7)
#define EVENT_COUNT_TO_BYTES(count)	((count/8) + 1)

#endif<|MERGE_RESOLUTION|>--- conflicted
+++ resolved
@@ -1,8 +1,4 @@
-<<<<<<< HEAD
-/* Copyright (c) 2008-2019, The Linux Foundation. All rights reserved.
-=======
 /* Copyright (c) 2008-2020, The Linux Foundation. All rights reserved.
->>>>>>> 15457316
  *
  * This program is free software; you can redistribute it and/or modify
  * it under the terms of the GNU General Public License version 2 and
@@ -153,17 +149,10 @@
  * a new RANGE of SSIDs to the msg_mask_tbl.
  */
 #define MSG_MASK_TBL_CNT		26
-<<<<<<< HEAD
-#define APPS_EVENT_LAST_ID		0xCAA
-
-#define MSG_SSID_0			0
-#define MSG_SSID_0_LAST			130
-=======
 #define APPS_EVENT_LAST_ID		0xCB9
 
 #define MSG_SSID_0			0
 #define MSG_SSID_0_LAST			132
->>>>>>> 15457316
 #define MSG_SSID_1			500
 #define MSG_SSID_1_LAST			506
 #define MSG_SSID_2			1000
@@ -373,11 +362,8 @@
 	MSG_LVL_MED,
 	MSG_LVL_MED,
 	MSG_LVL_HIGH,
-<<<<<<< HEAD
-=======
 	MSG_LVL_HIGH,
 	MSG_LVL_LOW | MSG_LVL_MED | MSG_LVL_HIGH | MSG_LVL_ERROR,
->>>>>>> 15457316
 	MSG_LVL_HIGH
 };
 
@@ -940,11 +926,7 @@
 /* LOG CODES */
 static const uint32_t log_code_last_tbl[] = {
 	0x0,	/* EQUIP ID 0 */
-<<<<<<< HEAD
-	0x1C9A,	/* EQUIP ID 1 */
-=======
 	0x1CC6,	/* EQUIP ID 1 */
->>>>>>> 15457316
 	0x0,	/* EQUIP ID 2 */
 	0x0,	/* EQUIP ID 3 */
 	0x4910,	/* EQUIP ID 4 */
