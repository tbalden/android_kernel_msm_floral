--- conflicted
+++ resolved
@@ -109,22 +109,15 @@
 	struct f2fs_device devs[MAX_DEVICES];	/* device list */
 	__le32 qf_ino[F2FS_MAX_QUOTAS];	/* quota inode numbers */
 	__u8 hot_ext_count;		/* # of hot file extension */
-<<<<<<< HEAD
-	__u8 reserved[314];		/* valid reserved region */
-=======
 	__u8 reserved[310];		/* valid reserved region */
 	__le32 crc;			/* checksum of superblock */
->>>>>>> 71347a7a
 } __packed;
 
 /*
  * For checkpoint
  */
-<<<<<<< HEAD
-=======
 #define CP_DISABLED_FLAG		0x00001000
 #define CP_QUOTA_NEED_FSCK_FLAG		0x00000800
->>>>>>> 71347a7a
 #define CP_LARGE_NAT_BITMAP_FLAG	0x00000400
 #define CP_NOCRC_RECOVERY_FLAG	0x00000200
 #define CP_TRIMMED_FLAG		0x00000100
