# UAPI Header export list

ifeq ($(wildcard $(srctree)/arch/$(SRCARCH)/include/uapi/asm/a.out.h),)
no-export-headers += a.out.h
endif

header-y += hbtp_input.h
header-y += qbt1000.h

ifeq ($(wildcard $(srctree)/arch/$(SRCARCH)/include/uapi/asm/kvm.h),)
no-export-headers += kvm.h
endif

ifeq ($(wildcard $(srctree)/arch/$(SRCARCH)/include/uapi/asm/kvm_para.h),)
no-export-headers += kvm_para.h
endif

header-y += mhi.h
header-y += sockev.h
header-y += nfc/
header-y += seemp_api.h
header-y += seemp_param_id.h
<<<<<<< HEAD
header-y += citadel.h
=======

ifneq ($(VSERVICES_SUPPORT), "")
include include/linux/Kbuild.vservices
endif
header-y += okl4-link-shbuf.h
>>>>>>> 54927ef4
<|MERGE_RESOLUTION|>--- conflicted
+++ resolved
@@ -20,12 +20,9 @@
 header-y += nfc/
 header-y += seemp_api.h
 header-y += seemp_param_id.h
-<<<<<<< HEAD
 header-y += citadel.h
-=======
 
 ifneq ($(VSERVICES_SUPPORT), "")
 include include/linux/Kbuild.vservices
 endif
-header-y += okl4-link-shbuf.h
->>>>>>> 54927ef4
+header-y += okl4-link-shbuf.h